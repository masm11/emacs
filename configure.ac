--- conflicted
+++ resolved
@@ -3650,14 +3650,8 @@
 ### Use -ljpeg if available, unless '--with-jpeg=no'.
 HAVE_JPEG=no
 LIBJPEG=
-<<<<<<< HEAD
-if test "${NS_IMPL_COCOA}" = yes; then
-  : # Cocoa provides its own jpeg support, so do nothing.
-elif test "${HAVE_X11}" = "yes" || test "${HAVE_W32}" = "yes" || test "$window_system" = "pgtk"; then
-=======
-if test "${HAVE_X11}" = "yes" || test "${HAVE_W32}" = "yes" \
+if test "${HAVE_X11}" = "yes" || test "$window_system" = "pgtk" || test "${HAVE_W32}" = "yes" \
    || test "${HAVE_NS}" = "yes"; then
->>>>>>> 65990f47
   if test "${with_jpeg}" != "no"; then
     AC_CACHE_CHECK([for jpeglib 6b or later],
       [emacs_cv_jpeglib],
@@ -3810,12 +3804,8 @@
   # mingw32 loads the library dynamically.
   if test "$opsys" = mingw32; then
     AC_CHECK_HEADER([png.h], [HAVE_PNG=yes])
-<<<<<<< HEAD
-  elif test "${HAVE_X11}" = "yes" || test "$window_system" = "pgtk" || test "${HAVE_W32}" = "yes"; then
-=======
-  elif test "${HAVE_X11}" = "yes" || test "${HAVE_W32}" = "yes" \
+  elif test "${HAVE_X11}" = "yes" || test "$window_system" = "pgtk" || test "${HAVE_W32}" = "yes" \
        || test "${HAVE_NS}" = "yes"; then
->>>>>>> 65990f47
     EMACS_CHECK_MODULES([PNG], [libpng >= 1.0.0])
     if test $HAVE_PNG = yes; then
       LIBPNG=$PNG_LIBS
@@ -3889,12 +3879,8 @@
   if test "${HAVE_TIFF}" = "yes"; then
     AC_DEFINE(HAVE_TIFF, 1, [Define to 1 if you have the tiff library (-ltiff).])
   fi
-<<<<<<< HEAD
-elif test "${HAVE_X11}" = "yes" || test "${window_system}" = "pgtk" || test "${HAVE_W32}" = "yes"; then
-=======
-elif test "${HAVE_X11}" = "yes" || test "${HAVE_W32}" = "yes" \
+elif test "${HAVE_X11}" = "yes" || test "${window_system}" = "pgtk" || test "${HAVE_W32}" = "yes" \
      || test "${HAVE_NS}" = "yes"; then
->>>>>>> 65990f47
   if test "${with_tiff}" != "no"; then
     AC_CHECK_HEADER(tiffio.h,
       [tifflibs="-lz -lm"
@@ -3922,13 +3908,8 @@
   if test "${HAVE_GIF}" = "yes"; then
     AC_DEFINE(HAVE_GIF, 1, [Define to 1 if you have a gif (or ungif) library.])
   fi
-<<<<<<< HEAD
-elif test "${HAVE_X11}" = "yes" -o "${window_system}" = "pgtk" && test "${with_gif}" != "no" \
-        || test "${HAVE_W32}" = "yes"; then
-=======
-elif test "${HAVE_X11}" = "yes" && test "${with_gif}" != "no" \
+elif test "${HAVE_X11}" = "yes" -o "${window_system}" = "pgtk"  && test "${with_gif}" != "no" \
         || test "${HAVE_W32}" = "yes" || test "${HAVE_NS}" = "yes"; then
->>>>>>> 65990f47
   AC_CHECK_HEADER(gif_lib.h,
 # EGifPutExtensionLast only exists from version libungif-4.1.0b1.
 # Earlier versions can crash Emacs, but version 5.0 removes EGifPutExtensionLast.
