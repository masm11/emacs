dnl  Autoconf script for GNU Emacs
dnl To rebuild the 'configure' script from this, execute the command
dnl	autoconf
dnl in the directory containing this script.
dnl If you changed any AC_DEFINES, also run autoheader.
dnl
dnl Copyright (C) 1994-1996, 1999-2019 Free Software Foundation, Inc.
dnl
dnl  This file is part of GNU Emacs.
dnl
dnl  GNU Emacs is free software: you can redistribute it and/or modify
dnl  it under the terms of the GNU General Public License as published by
dnl  the Free Software Foundation, either version 3 of the License, or
dnl  (at your option) any later version.
dnl
dnl  GNU Emacs is distributed in the hope that it will be useful,
dnl  but WITHOUT ANY WARRANTY; without even the implied warranty of
dnl  MERCHANTABILITY or FITNESS FOR A PARTICULAR PURPOSE.  See the
dnl  GNU General Public License for more details.
dnl
dnl  You should have received a copy of the GNU General Public License
dnl  along with GNU Emacs.  If not, see <https://www.gnu.org/licenses/>.

AC_PREREQ(2.65)
dnl Note this is parsed by (at least) make-dist and lisp/cedet/ede/emacs.el.
AC_INIT(GNU Emacs, 27.0.50, bug-gnu-emacs@gnu.org, , https://www.gnu.org/software/emacs/)

dnl Set emacs_config_options to the options of 'configure', quoted for the shell,
dnl and then quoted again for a C string.  Separate options with spaces.
dnl Add some environment variables, if they were passed via the environment
dnl rather than on the command-line.
emacs_config_options=
optsep=
dnl This is the documented way to record the args passed to configure,
dnl rather than $ac_configure_args.
for opt in "$@" CFLAGS CPPFLAGS LDFLAGS; do
  case $opt in
    -n | --no-create | --no-recursion)
      continue ;;
    CFLAGS | CPPFLAGS | LDFLAGS)
      eval 'test "${'$opt'+set}" = set' || continue
      case " $*" in
	*" $opt="*) continue ;;
      esac
      eval opt=$opt=\$$opt ;;
  esac

  emacs_shell_specials=$IFS\''"#$&()*;<>?@<:@\\`{|~'
  case $opt in
    *[["$emacs_shell_specials"]]*)
      case $opt in
	*\'*)
	  emacs_quote_apostrophes="s/'/'\\\\''/g"
	  opt=`AS_ECHO(["$opt"]) | sed "$emacs_quote_apostrophes"` ;;
      esac
      opt="'$opt'"
      case $opt in
	*[['"\\']]*)
	  emacs_quote_for_c='s/[["\\]]/\\&/g; $!s/$/\\n\\/'
	  opt=`AS_ECHO(["$opt"]) | sed "$emacs_quote_for_c"` ;;
      esac ;;
  esac
  AS_VAR_APPEND([emacs_config_options], ["$optsep$opt"])
  optsep=' '
done

AC_CONFIG_HEADERS(src/config.h:src/config.in)
AC_CONFIG_SRCDIR(src/lisp.h)
AC_CONFIG_AUX_DIR(build-aux)
AC_CONFIG_MACRO_DIR(m4)

xcsdkdir=
AC_CHECK_PROGS(XCRUN, [xcrun])
if test -n "$XCRUN"; then
  if test -z "$MAKE"; then
    dnl Call the variable MAKE_PROG, not MAKE, to avoid confusion with
    dnl the usual MAKE variable that 'make' itself uses.
    AC_CHECK_PROG([MAKE_PROG], [make], [yes])
    if test -z "$MAKE_PROG"; then
      MAKE="$XCRUN MAKE"
      export MAKE
      xcsdkdir=`$XCRUN --show-sdk-path 2>/dev/null`
    fi
  fi
fi

dnl Check for GNU Make and possibly set MAKE.
[emacs_check_gnu_make ()
{
  emacs_makeout=`($1 --version) 2>/dev/null` &&
  case $emacs_makeout in
    'GNU Make '3.8[1-9]* | 'GNU Make '3.9[0-9]* | \
    'GNU Make '3.[1-9][0-9][0-9]* | 'GNU Make '[4-9]* | 'GNU Make '[1-9][0-9]* )
       ac_path_MAKE_found=:;;
  esac
}]
AC_CACHE_CHECK([for GNU Make], [ac_cv_path_MAKE],
  [ac_path_MAKE_found=false
   if test -n "$MAKE"; then
     emacs_check_gnu_make "$MAKE"
     ac_cv_path_MAKE=$MAKE
   else
     emacs_tried_make=false
     emacs_tried_gmake=false
     emacs_tried_gnumake=false
     AC_PATH_PROGS_FEATURE_CHECK([MAKE], [make gmake gnumake],
       [[emacs_check_gnu_make "$ac_path_MAKE"
	 if $ac_path_MAKE_found; then
	   # Use the fully-qualified program name only if the basename
	   # would not resolve to it.
	   if eval \$emacs_tried_$ac_prog; then
	     ac_cv_path_MAKE=$ac_path_MAKE
	   else
	     ac_cv_path_MAKE=$ac_prog
	   fi
	 fi
	 eval emacs_tried_$ac_prog=:]])
   fi])
$ac_path_MAKE_found || {
AC_MSG_ERROR([[Building Emacs requires GNU Make, at least version 3.81.
If you have it installed under another name, configure with 'MAKE=...'.
For example, run '$0 MAKE=gnu-make'.]])
}
MAKE=$ac_cv_path_MAKE
export MAKE

dnl Canonicalize the configuration name.
AC_CANONICAL_HOST

case $host in
 *-mingw*)

  if test -z "$host_alias"; then

      # No --host argument was given to 'configure'; therefore $host
      # was set to a default value based on the build platform.  But
      # this default value may be wrong if we are building from a
      # 64-bit MSYS[2] pre-configured to build 32-bit MinGW programs.
      # Therefore, we'll try to get the right host platform from the
      # compiler's target.

      AC_MSG_CHECKING([the compiler's target])
      if test -z "$CC"; then
	  cc=gcc
      else
	  cc=$CC
      fi
      cc_target=`$cc -v 2>&1 | sed -n 's/Target: //p'`
      case "$cc_target" in
          *-*) host=$cc_target
	      ;;
          "") AC_MSG_ERROR([Impossible to obtain $cc compiler target.
Please explicitly provide --host.])
              ;;
	  *) AC_MSG_WARN([Compiler reported non-standard target.
Defaulting to $host.])
              ;;
      esac
      AC_MSG_RESULT([$host])
  fi

  . $srcdir/nt/mingw-cfg.site

  case $srcdir in
    /* | ?:*)
      # srcdir is an absolute path.  In this case, force the format
      # "/c/foo/bar", to simplify later conversions to native Windows
      # format ("c:/foo/bar").
      srcdir=`cd "${srcdir}" && pwd -W`
      # 'eval' pacifies strict POSIX non-MinGW shells (Bug#18612).
      # We downcase the drive letter to avoid warnings when
      # generating autoloads.
      eval 'srcdir=/`echo ${srcdir:0:1} | sed "y/ABCDEFGHIJKLMNOPQRSTUVWXYZ/abcdefghijklmnopqrstuvwxyz/"`"${srcdir:2}"'
      ;;
  esac;;
esac

canonical=$host
configuration=${host_alias-${build_alias-$host}}
emacs_uname_r=`uname -r`

dnl Support for --program-prefix, --program-suffix and
dnl --program-transform-name options
AC_ARG_PROGRAM

dnl It is important that variables on the RHS not be expanded here,
dnl hence the single quotes.  This is per the GNU coding standards, see
dnl (autoconf) Installation Directory Variables
dnl See also epaths.h below.
lispdir='${datadir}/emacs/${version}/lisp'
standardlisppath='${lispdir}'
locallisppath='${datadir}/emacs/${version}/site-lisp:'\
'${datadir}/emacs/site-lisp'
lisppath='${locallisppath}:${standardlisppath}'
etcdir='${datadir}/emacs/${version}/etc'
archlibdir='${libexecdir}/emacs/${version}/${configuration}'
etcdocdir='${datadir}/emacs/${version}/etc'
gamedir='${localstatedir}/games/emacs'

dnl Special option to disable the most of other options.
AC_ARG_WITH(all,
[AS_HELP_STRING([--without-all],
		[omit almost all features and build
		small executable with minimal dependencies])],
  [with_features=$withval],
  [with_features=yes])

dnl OPTION_DEFAULT_OFF(NAME, HELP-STRING)
dnl Create a new --with option that defaults to being disabled.
dnl NAME is the base name of the option.  The shell variable with_NAME
dnl   will be set to either the user's value (if the option is
dnl   specified; 'yes' for a plain --with-NAME) or to 'no' (if the
dnl   option is not specified).  Note that the shell variable name is
dnl   constructed as autoconf does, by replacing non-alphanumeric
dnl   characters with "_".
dnl HELP-STRING is the help text for the option.
AC_DEFUN([OPTION_DEFAULT_OFF], [dnl
  AC_ARG_WITH([$1],[AS_HELP_STRING([--with-$1],[$2])],[],[dnl
    m4_bpatsubst([with_$1], [[^0-9a-z]], [_])=no])dnl
])dnl

dnl OPTION_DEFAULT_ON(NAME, HELP-STRING)
dnl Create a new --with option that defaults to $with_features.
dnl NAME is the base name of the option.  The shell variable with_NAME
dnl   will be set either to 'no' (for a plain --without-NAME) or to
dnl   'yes' (if the option is not specified).  Note that the shell
dnl   variable name is constructed as autoconf does, by replacing
dnl   non-alphanumeric characters with "_".
dnl HELP-STRING is the help text for the option.
AC_DEFUN([OPTION_DEFAULT_ON], [dnl
  AC_ARG_WITH([$1],[AS_HELP_STRING([--without-$1],[$2])],[],[dnl
   m4_bpatsubst([with_$1], [[^0-9a-z]], [_])=$with_features])dnl
])dnl

# For retrieving mail, unencrypted network connections are the default
# only on native MS-Windows platforms.  (FIXME: These platforms should
# also be secure by default.)

AC_ARG_WITH([mailutils],
  [AS_HELP_STRING([--with-mailutils],
     [rely on GNU Mailutils, so that the --without-pop through --with-mailhost
      options are irrelevant; this is the default if GNU Mailutils is
      installed])],
  [],
  [with_mailutils=$with_features
   if test "$with_mailutils" = yes; then
     (movemail --version) >/dev/null 2>&1 || with_mailutils=no
   fi])
if test "$with_mailutils" = no; then
  with_mailutils=
fi
AC_SUBST([with_mailutils])

AC_ARG_WITH([pop],
  [AS_HELP_STRING([--with-pop],
     [Support POP mail retrieval if Emacs movemail is used (not recommended,
      as Emacs movemail POP is insecure).  This is the default only on
      native MS-Windows.])],
  [],
  [case $host in
     *-mingw*) with_pop=yes;;
     *) with_pop=no-by-default;;
   esac])
if test "$with_pop" = yes; then
   AC_DEFINE(MAIL_USE_POP)
fi
AH_TEMPLATE(MAIL_USE_POP, [Define to support POP mail retrieval.])dnl

OPTION_DEFAULT_OFF([kerberos],[support Kerberos-authenticated POP])
if test "$with_kerberos" != no; then
   AC_DEFINE(KERBEROS)
fi
AH_TEMPLATE(KERBEROS,
	    [Define to support Kerberos-authenticated POP mail retrieval.])dnl

OPTION_DEFAULT_OFF([kerberos5],[support Kerberos version 5 authenticated POP])
if test "${with_kerberos5}" != no; then
  if test "${with_kerberos}" = no; then
    with_kerberos=yes
    AC_DEFINE(KERBEROS)
  fi
  AC_DEFINE(KERBEROS5, 1, [Define to use Kerberos 5 instead of Kerberos 4.])
fi

OPTION_DEFAULT_OFF([hesiod],[support Hesiod to get the POP server host])
dnl FIXME hesiod support may not be present, so it seems like an error
dnl to define, or at least use, this unconditionally.
if test "$with_hesiod" != no; then
  AC_DEFINE(HESIOD, 1, [Define to support using a Hesiod database to find the POP server.])
fi

OPTION_DEFAULT_OFF([mail-unlink],[unlink, rather than empty, mail spool after reading])
if test "$with_mail_unlink" != no; then
   AC_DEFINE(MAIL_UNLINK_SPOOL, 1, [Define to unlink, rather than empty, mail spool after reading.])
fi

AC_ARG_WITH([mailhost],[AS_HELP_STRING([--with-mailhost=HOSTNAME],
    [string giving default POP mail host])],
    AC_DEFINE_UNQUOTED(MAILHOST, ["$withval"], [String giving fallback POP mail host.]))

AC_ARG_WITH([sound],[AS_HELP_STRING([--with-sound=VALUE],
  [compile with sound support (VALUE one of: yes, alsa, oss, bsd-ossaudio, no;
default yes).  Only for GNU/Linux, FreeBSD, NetBSD, MinGW, Cygwin.])],
  [ case "${withval}" in
      yes|no|alsa|oss|bsd-ossaudio) val=$withval ;;
      *) AC_MSG_ERROR(['--with-sound=$withval' is invalid;
this option's value should be 'yes', 'no', 'alsa', 'oss', or 'bsd-ossaudio'.])
      ;;
    esac
    with_sound=$val
  ],
  [with_sound=$with_features])

AC_ARG_WITH([pdumper],
  AS_HELP_STRING(
    [--with-pdumper=VALUE],
    [enable pdumper support unconditionally
      ('yes', 'no', or 'auto': default 'auto')]),
    [ case "${withval}" in
        yes|no|auto) val=$withval ;;
        *) AC_MSG_ERROR(
           ['--with-pdumper=$withval' is invalid;
this option's value should be 'yes' or 'no'.]) ;;
      esac
      with_pdumper=$val
    ],
    [with_pdumper=auto])

AC_ARG_WITH([unexec],
  AS_HELP_STRING(
    [--with-unexec=VALUE],
    [enable unexec support unconditionally
      ('yes', 'no', or 'auto': default 'auto')]),
    [ case "${withval}" in
        yes|no|auto) val=$withval ;;
        *) AC_MSG_ERROR(
           ['--with-unexec=$withval' is invalid;
this option's value should be 'yes' or 'no'.]) ;;
      esac
      with_unexec=$val
    ],
    [with_unexec=auto])

AC_ARG_WITH([dumping],[AS_HELP_STRING([--with-dumping=VALUE],
    [kind of dumping to use for initial Emacs build
(VALUE one of: pdumper, unexec, none; default pdumper)])],
    [ case "${withval}" in
        pdumper|unexec|none) val=$withval ;;
        *) AC_MSG_ERROR(['--with-dumping=$withval is invalid;
this option's value should be 'pdumper', 'unexec', or 'none'.])
        ;;
      esac
      with_dumping=$val
    ],
    [with_dumping=pdumper])

if test "$with_pdumper" = "auto"; then
  if test "$with_dumping" = "pdumper"; then
    with_pdumper=yes
  else
    with_pdumper=no
  fi
fi

if test "$with_unexec" = "auto"; then
  if test "$with_dumping" = "unexec"; then
    with_unexec=yes
  else
    with_unexec=no
  fi
fi

if test "$with_dumping" = "pdumper" && test "$with_pdumper" = "no"; then
  AC_MSG_ERROR(['--with-dumping=pdumper' requires pdumper support])
fi

if test "$with_dumping" = "unexec" && test "$with_unexec" = "no"; then
  AC_MSG_ERROR(['--with-dumping=unexec' requires unexec support])
fi

if test "$with_pdumper" = "yes"; then
  AC_DEFINE([HAVE_PDUMPER], 1, [Define to build with portable dumper support])
  HAVE_PDUMPER=yes
else
  HAVE_PDUMPER=no
fi
AC_SUBST([HAVE_PDUMPER])

DUMPING=$with_dumping
AC_SUBST(DUMPING)

dnl FIXME currently it is not the last.
dnl This should be the last --with option, because --with-x is
dnl added later on when we find the file name of X, and it's best to
dnl keep them together visually.
AC_ARG_WITH([x-toolkit],[AS_HELP_STRING([--with-x-toolkit=KIT],
 [use an X toolkit (KIT one of: yes or gtk, gtk2, gtk3, lucid or athena, motif, no)])],
[	  case "${withval}" in
	    y | ye | yes )	val=gtk ;;
	    n | no )		val=no  ;;
	    l | lu | luc | luci | lucid )	val=lucid ;;
	    a | at | ath | athe | athen | athena )	val=athena ;;
	    m | mo | mot | moti | motif )	val=motif ;;
	    g | gt | gtk  )	val=gtk ;;
	    gtk2  )	val=gtk2 ;;
	    gtk3  )	val=gtk3 ;;
	    * )
AC_MSG_ERROR(['--with-x-toolkit=$withval' is invalid;
this option's value should be 'yes', 'no', 'lucid', 'athena', 'motif', 'gtk',
'gtk2' or 'gtk3'.  'yes' and 'gtk' are synonyms.
'athena' and 'lucid' are synonyms.])
	    ;;
	  esac
	  with_x_toolkit=$val
])

OPTION_DEFAULT_OFF([wide-int], [prefer wide Emacs integers (typically 62-bit); allows buffer and string size up to 2GB on 32-bit hosts, at the cost of 10% to 30% slowdown of Lisp interpreter and larger memory footprint])
if test "$with_wide_int" = yes; then
  AC_DEFINE([WIDE_EMACS_INT], 1, [Use long long for EMACS_INT if available.])
fi

dnl _ON results in a '--without' option in the --help output, so
dnl the help text should refer to "don't compile", etc.
with_xpm_set=${with_xpm+set}
OPTION_DEFAULT_ON([xpm],[don't compile with XPM image support])
OPTION_DEFAULT_ON([jpeg],[don't compile with JPEG image support])
OPTION_DEFAULT_ON([tiff],[don't compile with TIFF image support])
OPTION_DEFAULT_ON([gif],[don't compile with GIF image support])
OPTION_DEFAULT_ON([png],[don't compile with PNG image support])
OPTION_DEFAULT_ON([rsvg],[don't compile with SVG image support])
OPTION_DEFAULT_ON([lcms2],[don't compile with Little CMS support])
OPTION_DEFAULT_ON([libsystemd],[don't compile with libsystemd support])
OPTION_DEFAULT_OFF([cairo],[compile with Cairo drawing (experimental)])
OPTION_DEFAULT_ON([xml2],[don't compile with XML parsing support])
OPTION_DEFAULT_OFF([imagemagick],[compile with ImageMagick image support])
OPTION_DEFAULT_ON([json], [don't compile with native JSON support])

OPTION_DEFAULT_ON([xft],[don't use XFT for anti aliased fonts])
OPTION_DEFAULT_ON([harfbuzz],[don't use HarfBuzz for text shaping])
OPTION_DEFAULT_ON([libotf],[don't use libotf for OpenType font support])
OPTION_DEFAULT_ON([m17n-flt],[don't use m17n-flt for text shaping])

OPTION_DEFAULT_ON([toolkit-scroll-bars],[don't use Motif/Xaw3d/GTK toolkit scroll bars])
OPTION_DEFAULT_ON([xaw3d],[don't use Xaw3d])
OPTION_DEFAULT_ON([xim],[at runtime, default X11 XIM to off])
AC_ARG_WITH([ns],[AS_HELP_STRING([--with-ns],
[use Nextstep (macOS Cocoa or GNUstep) windowing system.
On by default on macOS.])],[],[with_ns=maybe])
OPTION_DEFAULT_OFF([w32], [use native MS Windows GUI in a Cygwin build])

OPTION_DEFAULT_ON([gpm],[don't use -lgpm for mouse support on a GNU/Linux console])
OPTION_DEFAULT_ON([dbus],[don't compile with D-Bus support])
AC_ARG_WITH([gconf],[AS_HELP_STRING([--with-gconf],
[compile with Gconf support (Gsettings replaces this)])],[],
[if test $with_features = yes; then
with_gconf=maybe
else
with_gconf=no
fi])
OPTION_DEFAULT_ON([gsettings],[don't compile with GSettings support])
OPTION_DEFAULT_ON([selinux],[don't compile with SELinux support])
OPTION_DEFAULT_ON([gnutls],[don't use -lgnutls for SSL/TLS support])
OPTION_DEFAULT_ON([zlib],[don't compile with zlib decompression support])
OPTION_DEFAULT_OFF([modules],[compile with dynamic modules support])
OPTION_DEFAULT_ON([threads],[don't compile with elisp threading support])

AC_ARG_WITH([file-notification],[AS_HELP_STRING([--with-file-notification=LIB],
 [use a file notification library (LIB one of: yes, inotify, kqueue, gfile, w32, no)])],
 [ case "${withval}" in
    y | ye | yes )	val=yes ;;
    n | no )		val=no  ;;
    i | in | ino | inot | inoti | inotif | inotify )	val=inotify ;;
    k | kq | kqu | kque | kqueu | kqueue )	val=kqueue ;;
    g | gf | gfi | gfil | gfile )	val=gfile ;;
    w | w3 | w32 )	val=w32 ;;
    * ) AC_MSG_ERROR(['--with-file-notification=$withval' is invalid;
this option's value should be 'yes', 'no', 'inotify', 'kqueue', 'gfile' or 'w32'.
'yes' is a synonym for 'w32' on MS-Windows, for 'no' on Nextstep,
otherwise for the first of 'inotify', 'kqueue' or 'gfile' that is usable.])
    ;;
   esac
   with_file_notification=$val
 ],
 [with_file_notification=$with_features])

OPTION_DEFAULT_OFF([xwidgets],
  [enable use of some gtk widgets in Emacs buffers (requires gtk3)])

## For the times when you want to build Emacs but don't have
## a suitable makeinfo, and can live without the manuals.
dnl https://lists.gnu.org/r/emacs-devel/2008-04/msg01844.html
OPTION_DEFAULT_ON([makeinfo],[don't require makeinfo for building manuals])

## Makefile.in needs the cache file name.
AC_SUBST(cache_file)

## This is an option because I do not know if all info/man support
## compressed files, nor how to test if they do so.
OPTION_DEFAULT_ON([compress-install],
  [don't compress some files (.el, .info, etc.) when installing.  Equivalent to:
make GZIP_PROG= install])

AC_ARG_WITH(gameuser,dnl
[AS_HELP_STRING([--with-gameuser=USER_OR_GROUP],
		[user for shared game score files.
		An argument prefixed by ':' specifies a group instead.])])
gameuser=
gamegroup=
case ${with_gameuser} in
  '' | no) ;;
  yes) gamegroup=games ;;
  :*) gamegroup=${with_gameuser#:} ;;
  *) gameuser=${with_gameuser} ;;
esac

AC_ARG_WITH([gnustep-conf],dnl
[AS_HELP_STRING([--with-gnustep-conf=FILENAME],
   [name of GNUstep configuration file to use on systems where the command
    'gnustep-config' does not work; default $GNUSTEP_CONFIG_FILE, or
    /etc/GNUstep/GNUstep.conf])])
test "X${with_gnustep_conf}" != X && test "${with_gnustep_conf}" != yes && \
  GNUSTEP_CONFIG_FILE="${with_gnustep_conf}"
test "X$GNUSTEP_CONFIG_FILE" = "X" && \
     GNUSTEP_CONFIG_FILE=/etc/GNUstep/GNUstep.conf

AC_ARG_ENABLE(ns-self-contained,
[AS_HELP_STRING([--disable-ns-self-contained],
                [disable self contained build under NeXTstep])],
   EN_NS_SELF_CONTAINED=$enableval,
   EN_NS_SELF_CONTAINED=yes)

locallisppathset=no
AC_ARG_ENABLE(locallisppath,
[AS_HELP_STRING([--enable-locallisppath=PATH],
                [directories Emacs should search for lisp files specific
		 to this site])],
if test "${enableval}" = "no"; then
  locallisppath=
elif test "${enableval}" != "yes"; then
  locallisppath=${enableval} locallisppathset=yes
fi)

AC_ARG_ENABLE(checking,
[AS_HELP_STRING([--enable-checking@<:@=LIST@:>@],
		[enable expensive checks.  With LIST,
		 enable only specific categories of checks.
		 Categories are: all,yes,no.
		 Flags are: stringbytes, stringoverrun, stringfreelist,
		 structs, glyphs])],
[ac_checking_flags="${enableval}"],[])
IFS="${IFS= 	}"; ac_save_IFS="$IFS"; IFS="$IFS,"
CHECK_STRUCTS=false
for check in $ac_checking_flags
do
	case $check in
	# these set all the flags to specific states
	yes)		ac_enable_checking=1 ;;
	no)		ac_enable_checking= ;
			CHECK_STRUCTS=false
			ac_gc_check_stringbytes= ;
	                ac_gc_check_string_overrun= ;
	                ac_gc_check_string_free_list= ;
			ac_glyphs_debug= ;;
	all)		ac_enable_checking=1 ;
			CHECK_STRUCTS=true
			ac_gc_check_stringbytes=1 ;
	                ac_gc_check_string_overrun=1 ;
	                ac_gc_check_string_free_list=1 ;
			ac_glyphs_debug=1 ;;
	# these enable particular checks
	stringbytes)	ac_gc_check_stringbytes=1 ;;
	stringoverrun)	ac_gc_check_string_overrun=1 ;;
	stringfreelist) ac_gc_check_string_free_list=1 ;;
	structs)	CHECK_STRUCTS=true ;;
	glyphs)		ac_glyphs_debug=1 ;;
	*)	AC_MSG_ERROR(unknown check category $check) ;;
	esac
done
IFS="$ac_save_IFS"

if test x$ac_enable_checking != x ; then
  AC_DEFINE(ENABLE_CHECKING, 1,
[Define to 1 if expensive run-time data type and consistency checks are enabled.])
fi
if $CHECK_STRUCTS; then
  AC_DEFINE([CHECK_STRUCTS], 1,
    [Define this to check whether someone updated the portable dumper
     code after changing the layout of a structure that it uses.
     If you change one of these structures, check that the pdumper.c
     code is still valid, and update the pertinent hash in pdumper.c
     by manually copying the hash from the newly-generated dmpstruct.h.])
fi
AC_SUBST([CHECK_STRUCTS])
if test x$ac_gc_check_stringbytes != x ; then
  AC_DEFINE(GC_CHECK_STRING_BYTES, 1,
[Define this temporarily to hunt a bug.  If defined, the size of
   strings is redundantly recorded in sdata structures so that it can
   be compared to the sizes recorded in Lisp strings.])
fi
if test x$ac_gc_check_string_overrun != x ; then
  AC_DEFINE(GC_CHECK_STRING_OVERRUN, 1,
[Define this to check for short string overrun.])
fi
if test x$ac_gc_check_string_free_list != x ; then
  AC_DEFINE(GC_CHECK_STRING_FREE_LIST, 1,
[Define this to check the string free list.])
fi
if test x$ac_glyphs_debug != x ; then
  AC_DEFINE(GLYPH_DEBUG, 1,
[Define this to enable glyphs debugging code.])
fi

dnl The name of this option is unfortunate.  It predates, and has no
dnl relation to, the "sampling-based elisp profiler" added in 24.3.
dnl Actually, it stops it working.
dnl https://lists.gnu.org/r/emacs-devel/2012-11/msg00393.html
AC_ARG_ENABLE(profiling,
[AS_HELP_STRING([--enable-profiling],
		[build emacs with low-level, gprof profiling support.
                Mainly useful for debugging Emacs itself.  May not work on
                all platforms.  Stops profiler.el working.])],
[ac_enable_profiling="${enableval}"],[])
if test x$ac_enable_profiling != x ; then
   PROFILING_CFLAGS="-DPROFILING=1 -pg"
else
   PROFILING_CFLAGS=
fi
AC_SUBST(PROFILING_CFLAGS)

AC_ARG_ENABLE(autodepend,
[AS_HELP_STRING([--enable-autodepend],
		[automatically generate dependencies to .h-files.
		 Requires gcc, enabled if found.])],
[ac_enable_autodepend="${enableval}"],[ac_enable_autodepend=yes])

AC_ARG_ENABLE(gtk-deprecation-warnings,
[AS_HELP_STRING([--enable-gtk-deprecation-warnings],
		[Show Gtk+/Gdk deprecation warnings for Gtk+ >= 3.0])],
[ac_enable_gtk_deprecation_warnings="${enableval}"],[])

BUILD_DETAILS=
AC_ARG_ENABLE([build-details],
  [AS_HELP_STRING([--disable-build-details],
		  [Make the build more deterministic by omitting host
		   names, time stamps, etc. from the output.])],
  [test "$enableval" = no && BUILD_DETAILS=--no-build-details])
AC_SUBST([BUILD_DETAILS])

dnl This used to use changequote, but, apart from 'changequote is evil'
dnl per the autoconf manual, we can speed up autoconf somewhat by quoting
dnl the great gob of text.  Thus it's not processed for possible expansion.
dnl Just make sure the brackets remain balanced.
dnl
dnl Since Emacs can't find matching pairs of quotes, boundaries are
dnl indicated by comments.
dnl quotation begins
[

### If you add support for a new configuration, add code to this
### switch statement to recognize your configuration name and select
### the appropriate opsys.

### As far as handling version numbers on operating systems is
### concerned, make sure things will fail in a fixable way.  If
### /etc/MACHINES doesn't say anything about version numbers, be
### prepared to handle anything reasonably.  If version numbers
### matter, be sure /etc/MACHINES says something about it.

opsys='' unported=no
case "${canonical}" in

  ## GNU/Linux and similar ports
  *-*-linux* )
    opsys=gnu-linux
  ;;

  ## FreeBSD ports
  *-*-freebsd* )
    opsys=freebsd
  ;;

  ## DragonFly ports
  *-*-dragonfly* )
    opsys=dragonfly
  ;;

  ## FreeBSD kernel + glibc based userland
  *-*-kfreebsd*gnu* )
    opsys=gnu-kfreebsd
  ;;

  ## NetBSD ports
  *-*-netbsd* )
    opsys=netbsd
  ;;

  ## OpenBSD ports
  *-*-openbsd* | *-*-mirbsd* )
    opsys=openbsd
  ;;

  ## Apple Darwin / macOS
  *-apple-darwin* )
    case "${canonical}" in
      *-apple-darwin[0-9].*) unported=yes ;;
      i[3456]86-* | x86_64-* )  ;;
      * )            unported=yes ;;
    esac
    opsys=darwin
    ## FIXME: Find a way to use Fink if available (Bug#11507).
  ;;

  ## Chromium Native Client
  *-nacl )
    opsys=nacl
  ;;

  ## Cygwin ports
  *-*-cygwin )
    opsys=cygwin
  ;;

  ## HP 9000 series 700 and 800, running HP/UX
  hppa*-hp-hpux10.2* )
    opsys=hpux10-20
  ;;
  hppa*-hp-hpux1[1-9]* )
    opsys=hpux11
    CFLAGS="-D_INCLUDE__STDC_A1_SOURCE $CFLAGS"
  ;;

  ## IBM machines
  rs6000-ibm-aix4.[23]* )
    opsys=aix4-2
  ;;
  powerpc-ibm-aix4.[23]*  )
    opsys=aix4-2
  ;;
  rs6000-ibm-aix[56]* )
    opsys=aix4-2
  ;;
  powerpc-ibm-aix[5-9]* | powerpc-ibm-aix[1-9][0-9]* )
    opsys=aix4-2
  ;;

  ## Suns
  *-sun-solaris* \
    | i[3456]86-*-solaris2* | i[3456]86-*-sunos5* \
    | x86_64-*-solaris2*    | x86_64-*-sunos5*)
    case "${canonical}" in
      i[3456]86-*-* )   ;;
      amd64-*-*|x86_64-*-*) ;;
      sparc* )		;;
      * )		unported=yes ;;
    esac
    case "${canonical}" in
      *-sunos5.[1-9][0-9]* | *-solaris2.[1-9][0-9]* )
		opsys=sol2-10
		emacs_check_sunpro_c=yes
		;;
      *-sunos5.[1-5]* | *-solaris2.[1-5]* ) unported=yes ;;
      ## Note that Emacs 23.1's NEWS said the following would be dropped.
      *-sunos5.6* | *-solaris2.6* )
		opsys=sol2-6
		RANLIB="ar -ts"
		;;
      ## 5.7 EOL Aug 2008, 5.8 EOL Mar 2012.
      *-sunos5.[7-9]* | *-solaris2.[7-9]* )
		opsys=sol2-6
		emacs_check_sunpro_c=yes
		;;
    esac
    ## Watch out for a compiler that we know will not work.
    case "${canonical}" in
     *-solaris* | *-sunos5* )
		if [ "x$CC" = x/usr/ucb/cc ]; then
		  ## /usr/ucb/cc doesn't work;
		  ## we should find some other compiler that does work.
		  unset CC
		fi
		;;
      *) ;;
    esac
  ;;

  ## QNX Neutrino
  *-nto-qnx* )
    opsys=qnxnto
    test -z "$CC" && CC=qcc
    CFLAGS="$CFLAGS -D__NO_EXT_QNX"
    if test "$with_unexec" = yes; then
      LDFLAGS="-N2MB $LDFLAGS"
    fi
  ;;

  ## Intel 386 machines where we don't care about the manufacturer.
  i[3456]86-*-* )
    case "${canonical}" in
      *-darwin* )               opsys=darwin ;;
      *-mingw* )
		opsys=mingw32
		# MinGW overrides and adds some system headers in nt/inc.
		GCC_TEST_OPTIONS="-I $srcdir/nt/inc"
		;;
      *-sysv4.2uw* )		opsys=unixware ;;
      *-sysv5uw* )		opsys=unixware ;;
      *-sysv5OpenUNIX* )	opsys=unixware ;;
      ## Otherwise, we'll fall through to the generic opsys code at the bottom.
    esac
  ;;

  # MinGW64
  x86_64-*-* )
    case "${canonical}" in
      *-mingw* )
		opsys=mingw32
		# MinGW overrides and adds some system headers in nt/inc.
		GCC_TEST_OPTIONS="-I $srcdir/nt/inc"
		;;
      ## Otherwise, we'll fall through to the generic opsys code at the bottom.
    esac
  ;;

  * )
    unported=yes
  ;;
esac

### If the code above didn't choose an operating system, just choose
### an operating system based on the configuration name.  You really
### only want to use this when you have no idea what the right
### operating system is; if you know what operating systems a machine
### runs, it's cleaner to make it explicit in the case statement
### above.
if test x"${opsys}" = x; then
  case "${canonical}" in
    *-gnu* )				opsys=gnu ;;
    * )
      unported=yes
    ;;
  esac
fi

]
dnl quotation ends

if test $unported = yes; then
  AC_MSG_ERROR([Emacs does not support '${canonical}' systems.
If you think it should, please send a report to ${PACKAGE_BUGREPORT}.
Check 'etc/MACHINES' for recognized configuration names.])
fi

#### Choose a compiler.

dnl Don't bother to test for C89.
AC_DEFUN([_AC_PROG_CC_C89], [$2])

dnl Sets GCC=yes if using gcc.
AC_PROG_CC([gcc cc cl clang "$XCRUN gcc" "$XCRUN clang"])
if test -n "$XCRUN"; then
  AC_CHECK_PROGS(AR, [ar "$XCRUN ar"])
  test -n "$AR" && export AR
fi

dnl Emacs needs C99 or later.
gl_PROG_CC_C99

AC_PROG_CC_C_O

if test x$GCC = xyes; then
  test "x$GCC_TEST_OPTIONS" != x && CC="$CC $GCC_TEST_OPTIONS"
fi

# Avoid gnulib's tests for -lcrypto, so that there's no static dependency on it.
AC_DEFUN([gl_CRYPTO_CHECK])
# Avoid gnulib's tests for HAVE_WORKING_O_NOATIME and HAVE_WORKING_O_NOFOLLOW,
# as we don't use them.
AC_DEFUN([gl_FCNTL_O_FLAGS])
# Avoid gnulib's test for pthread_sigmask.
funcs=
for func in $ac_func_list; do
  test $func = pthread_sigmask || AS_VAR_APPEND([funcs], [" $func"])
done
ac_func_list=$funcs
# Use the system putenv even if it lacks GNU features, as we don't need them,
# and the gnulib replacement runs afoul of a FreeBSD 10.1 bug; see Bug#19874.
AC_CHECK_FUNCS_ONCE([putenv])
AC_DEFUN([gl_FUNC_PUTENV],
  [test "$ac_cv_func_putenv" = yes || REPLACE_PUTENV=1])
# Emacs does not use the wchar or wctype-h modules.
AC_DEFUN([gt_TYPE_WINT_T],
  [GNULIB_OVERRIDES_WINT_T=0
   AC_SUBST([GNULIB_OVERRIDES_WINT_T])])

# Initialize gnulib right after choosing the compiler.
dnl Amongst other things, this sets AR and ARFLAGS.
gl_EARLY

if test "$ac_test_CFLAGS" != set; then
  # It's helpful to have C macros available to GDB, so prefer -g3 to -g
  # if -g3 works and the user does not specify CFLAGS.
  # This test must follow gl_EARLY; otherwise AC_LINK_IFELSE complains.
  case $CFLAGS in
    '-g')
      emacs_g3_CFLAGS='-g3';;
    '-g -O2')
      emacs_g3_CFLAGS='-g3 -O2';;
    *)
      emacs_g3_CFLAGS='';;
  esac
  if test -n "$emacs_g3_CFLAGS"; then
    emacs_save_CFLAGS=$CFLAGS
    CFLAGS=$emacs_g3_CFLAGS
    AC_CACHE_CHECK([whether $CC accepts $emacs_g3_CFLAGS],
      [emacs_cv_prog_cc_g3],
      [AC_LINK_IFELSE([AC_LANG_PROGRAM()],
	 [emacs_cv_prog_cc_g3=yes],
	 [emacs_cv_prog_cc_g3=no])])
    if test $emacs_cv_prog_cc_g3 != yes; then
      CFLAGS=$emacs_save_CFLAGS
    fi
    if test $opsys = mingw32; then
      CFLAGS="$CFLAGS -gdwarf-2"
    fi
  fi

  case $CFLAGS in
    *-O*) ;;
    *)
      # No optimization flag was inferred for this non-GCC compiler.
      # Try -O.  This is needed for xlc on AIX; see Bug#14258.
      emacs_save_CFLAGS=$CFLAGS
      test -z "$CFLAGS" || CFLAGS="$CFLAGS "
      CFLAGS=${CFLAGS}-O
      AC_CACHE_CHECK([whether $CC accepts -O],
        [emacs_cv_prog_cc_o],
	[AC_LINK_IFELSE([AC_LANG_PROGRAM()],
	   [emacs_cv_prog_cc_o=yes],
	   [emacs_cv_prog_cc_o=no])])
      if test $emacs_cv_prog_cc_o != yes; then
	CFLAGS=$emacs_save_CFLAGS
      fi ;;
  esac
fi

# gl_GCC_VERSION_IFELSE([major], [minor], [run-if-found], [run-if-not-found])
# ---------------------------------------------------------------------------
# If $CPP is gcc-MAJOR.MINOR or newer, then run RUN-IF-FOUND.
# Otherwise, run RUN-IF-NOT-FOUND.
AC_DEFUN([gl_GCC_VERSION_IFELSE],
  [AC_PREPROC_IFELSE(
    [AC_LANG_PROGRAM(
      [[
#if ($1) < __GNUC__ || (($1) == __GNUC__ && ($2) <= __GNUC_MINOR__)
/* ok */
#else
# error "your version of gcc is older than $1.$2"
#endif
      ]]),
    ], [$3], [$4])
  ]
)

AC_ARG_ENABLE([gcc-warnings],
  [AS_HELP_STRING([--enable-gcc-warnings@<:@=TYPE@:>@],
                  [control generation of GCC warnings.  The TYPE 'yes'
		   means to fail if any warnings are issued; 'warn-only'
		   means issue warnings without failing (default for
		   developer builds); 'no' means disable warnings
		   (default for non-developer builds).])],
  [case $enableval in
     yes|no|warn-only) ;;
     *)      AC_MSG_ERROR([bad value $enableval for gcc-warnings option]) ;;
   esac
   gl_gcc_warnings=$enableval],
  [# By default, use 'warn-only' if it looks like the invoker of 'configure'
   # is a developer as opposed to a builder.  This is most likely true
   # if GCC is recent enough and there is a .git directory or file;
   # however, if there is also a .tarball-version file it is probably
   # just a release imported into Git for patch management.
   gl_gcc_warnings=no
   if test -e "$srcdir"/.git && test ! -f "$srcdir"/.tarball-version; then
     gl_GCC_VERSION_IFELSE([5], [3], [gl_gcc_warnings=warn-only])
   fi])

AC_ARG_ENABLE([check-lisp-object-type],
  [AS_HELP_STRING([--enable-check-lisp-object-type],
     [Enable compile time checks for the Lisp_Object data type,
      which can catch some bugs during development.])])
if test "$enable_check_lisp_object_type" = yes; then
  AC_DEFINE([CHECK_LISP_OBJECT_TYPE], 1,
    [Define to enable compile-time checks for the Lisp_Object data type.])
fi

# clang is unduly picky about some things.
AC_CACHE_CHECK([whether the compiler is clang], [emacs_cv_clang],
  [AC_COMPILE_IFELSE(
     [AC_LANG_PROGRAM([[
	  #ifndef __clang__
	    error "not clang";
	  #endif
        ]])],
     [emacs_cv_clang=yes],
     [emacs_cv_clang=no])])

WERROR_CFLAGS=
# When compiling with GCC, prefer -isystem to -I when including system
# include files, to avoid generating useless diagnostics for the files.
AS_IF([test $gl_gcc_warnings = no],
 [
  isystem='-I'
  AS_IF([test "$emacs_cv_clang" = yes],
   [
     # Turn off some warnings if supported.
     gl_WARN_ADD([-Wno-switch])
     gl_WARN_ADD([-Wno-pointer-sign])
     gl_WARN_ADD([-Wno-string-plus-int])
     gl_WARN_ADD([-Wno-unknown-attributes])
   ])
 ],[
  isystem='-isystem '

  # This, $nw, is the list of warnings we disable.
  nw=

  case $with_x_toolkit in
    lucid | athena | motif)
       # Old toolkits mishandle 'const'.
       nw="$nw -Wwrite-strings"
       ;;
  esac
  AS_IF([test $gl_gcc_warnings = yes],
    [WERROR_CFLAGS=-Werror])

  nw="$nw -Wcast-align -Wcast-align=strict" # Emacs is tricky with pointers.
  nw="$nw -Wduplicated-branches"    # Too many false alarms
  nw="$nw -Wformat-overflow=2"      # False alarms due to GCC bug 80776
  nw="$nw -Wsystem-headers"         # Don't let system headers trigger warnings
  nw="$nw -Woverlength-strings"     # Not a problem these days
  nw="$nw -Wformat-nonliteral"      # we do this a lot
  nw="$nw -Wvla"                    # Emacs uses <vla.h>.
  nw="$nw -Wunused-const-variable=2" # lisp.h declares const objects.
  nw="$nw -Winline"                 # OK to ignore 'inline'
  nw="$nw -Wstrict-overflow"        # OK to optimize assuming that
                                    # signed overflow has undefined behavior
  nw="$nw -Wsync-nand"              # irrelevant here, and provokes ObjC warning
  nw="$nw -Wunsafe-loop-optimizations" # OK to suppress unsafe optimizations
  nw="$nw -Wbad-function-cast"      # These casts are no worse than others.
  nw="$nw -Wabi"                    # Not useful, perceived as noise

  # Emacs doesn't care about shadowing; see
  # <https://lists.gnu.org/r/emacs-diffs/2011-11/msg00265.html>.
  nw="$nw -Wshadow"

  # Emacs's use of alloca inhibits protecting the stack.
  nw="$nw -Wstack-protector"

  # Emacs's use of __attribute__ ((cold)) causes false alarms with this option.
  nw="$nw -Wsuggest-attribute=cold"

  # Emacs's use of partly-const functions such as Fgnutls_available_p
  # make this option problematic.
  nw="$nw -Wsuggest-attribute=const"

  # Emacs's use of partly-pure functions such as CHECK_TYPE make this
  # option problematic.
  nw="$nw -Wsuggest-attribute=pure"

  # This part is merely for shortening the command line,
  # since -Wall implies -Wswitch.
  nw="$nw -Wswitch"

  # This part is merely for shortening the command line,
  # since -Wno-FOO needs to be added below regardless.
  nw="$nw -Wmissing-field-initializers"
  nw="$nw -Woverride-init"
  nw="$nw -Wtype-limits"
  nw="$nw -Wunused-parameter"

  if test "$emacs_cv_clang" = yes; then
    nw="$nw -Wcast-align"
    nw="$nw -Wdouble-promotion"
    nw="$nw -Wmissing-braces"
  fi

  # These cause too much noise in the MinGW build
  if test $opsys = mingw32; then
    nw="$nw -Wpointer-sign"
    nw="$nw -Wsuggest-attribute=format"
  fi

  gl_MANYWARN_ALL_GCC([ws])
  gl_MANYWARN_COMPLEMENT([ws], [$ws], [$nw])
  for w in $ws; do
    gl_WARN_ADD([$w])
  done
  gl_WARN_ADD([-Wredundant-decls])     # Prefer this, as we don't use Bison.
  gl_WARN_ADD([-Wno-missing-field-initializers]) # We need this one
  gl_WARN_ADD([-Wno-override-init])    # More trouble than it is worth
  gl_WARN_ADD([-Wno-sign-compare])     # Too many warnings for now
  gl_WARN_ADD([-Wno-type-limits])      # Too many warnings for now
  gl_WARN_ADD([-Wno-unused-parameter]) # Too many warnings for now
  gl_WARN_ADD([-Wno-format-nonliteral])

  # clang is unduly picky about some things.
  if test "$emacs_cv_clang" = yes; then
    gl_WARN_ADD([-Wno-missing-braces])
    gl_WARN_ADD([-Wno-null-pointer-arithmetic])
  fi

  # This causes too much noise in the MinGW build
  if test $opsys = mingw32; then
    gl_WARN_ADD([-Wno-pointer-sign])
  fi

  AC_DEFINE([GCC_LINT], [1], [Define to 1 if --enable-gcc-warnings.])
  AC_DEFINE([GNULIB_PORTCHECK], [1], [enable some gnulib portability checks])
  AH_VERBATIM([GNULIB_PORTCHECK_FORTIFY_SOURCE],
  [/* Enable compile-time and run-time bounds-checking, and some warnings,
      without upsetting glibc 2.15+. */
   #if (defined GNULIB_PORTCHECK && !defined _FORTIFY_SOURCE \
        && defined __OPTIMIZE__ && __OPTIMIZE__)
   # define _FORTIFY_SOURCE 2
   #endif
  ])
 ])

# clang is picky about these regardless of whether
# --enable-gcc-warnings is specified.
if test "$emacs_cv_clang" = yes; then
  gl_WARN_ADD([-Wno-initializer-overrides])
  gl_WARN_ADD([-Wno-tautological-compare])
  gl_WARN_ADD([-Wno-tautological-constant-out-of-range-compare])
fi

# Use a slightly smaller set of warning options for lib/.
nw=
nw="$nw -Wunused-macros"
gl_MANYWARN_COMPLEMENT([GNULIB_WARN_CFLAGS], [$WARN_CFLAGS], [$nw])

AC_SUBST([WERROR_CFLAGS])
AC_SUBST([GNULIB_WARN_CFLAGS])

edit_cflags="
  s,///*,/,g
  s/^/ /
  s/ -I/ $isystem/g
  s/^ //
"

AC_ARG_ENABLE(link-time-optimization,
[AS_HELP_STRING([--enable-link-time-optimization],
                [build with link-time optimization
		 (experimental; see INSTALL)])],
if test "${enableval}" != "no"; then
   ac_lto_supported=no
   if test "$emacs_cv_clang" = yes; then
      AC_MSG_CHECKING([whether link-time optimization is supported by clang])
      GOLD_PLUGIN=`$CC -print-file-name=LLVMgold.so 2>/dev/null`
      if test -x "$GOLD_PLUGIN"; then
	 LTO="-flto"
      fi
   elif test x$GCC = xyes; then
      AC_MSG_CHECKING([whether link-time optimization is supported by gcc])
      CPUS=`getconf _NPROCESSORS_ONLN 2>/dev/null`
      if test x$CPUS != x; then
	 LTO="-flto=$CPUS"
      else
	 LTO="-flto"
      fi
   else
      AC_MSG_ERROR([Link-time optimization is not supported with your compiler.])
   fi
   if test -z "$LTO"; then
      ac_lto_supported=no
   else
      old_CFLAGS=$CFLAGS
      CFLAGS="$CFLAGS $LTO"
      AC_COMPILE_IFELSE([AC_LANG_PROGRAM([[]], [[]])],
         [ac_lto_supported=yes], [ac_lto_supported=no])
         CFLAGS="$old_CFLAGS"
   fi
   AC_MSG_RESULT([$ac_lto_supported])
   if test "$ac_lto_supported" = "yes"; then
      CFLAGS="$CFLAGS $LTO"
      if test "$emacs_cv_clang" = yes; then
	 AC_MSG_WARN([Please read INSTALL before using link-time optimization with clang])
	 # WARNING: 'ar --plugin ...' doesn't work without
	 # command, so plugin name is appended to ARFLAGS.
	 ARFLAGS="cru --plugin $GOLD_PLUGIN"
	 RANLIB="$RANLIB --plugin $GOLD_PLUGIN"
      else
        dnl The following is needed for GCC 4.9.0.  The GCC 4.9.0 release notes
        dnl suggest that instead of -ffat-lto-objects we should use gcc-ar and
        dnl gcc-ranlib in place of ar and ranlib, but gcc-ar makes /usr/bin/ar
        dnl dump core on Fedora 20, so play it safe for now.
        gl_COMPILER_OPTION_IF([-ffat-lto-objects],
          [CFLAGS="$CFLAGS -ffat-lto-objects"])
      fi
   fi
fi)


dnl Automake replacements.
AC_DEFUN([AM_CONDITIONAL],
  [$2 && $1=1 || $1=
   AC_SUBST([$1])])

dnl Prefer silent make output.  For verbose output, use
dnl 'configure --disable-silent-rules' or 'make V=1' .
dnl This code is adapted from Automake.
dnl Although it can be simplified now that GNU Make is assumed,
dnl the simplification hasn't been done yet.
AC_ARG_ENABLE([silent-rules],
  [AS_HELP_STRING(
     [--disable-silent-rules],
     [verbose build output (undo: "make V=0")])])
if test "$enable_silent_rules" = no; then
  AM_DEFAULT_VERBOSITY=1
else
  AM_DEFAULT_VERBOSITY=0
fi
AM_V='$(V)'
AM_DEFAULT_V='$(AM_DEFAULT_VERBOSITY)'
AC_SUBST([AM_V])
AC_SUBST([AM_DEFAULT_V])
AC_SUBST([AM_DEFAULT_VERBOSITY])

dnl Some other nice autoconf tests.
AC_PROG_INSTALL
dnl These are commented out, since gl_EARLY and/or Autoconf already does them.
dnl AC_PROG_MKDIR_P
dnl if test "x$RANLIB" = x; then
dnl   AC_PROG_RANLIB
dnl fi


dnl Sadly, AC_PROG_LN_S is too restrictive.  It also tests whether links
dnl can be made to directories.  This is not relevant for our usage, and
dnl excludes some cases that work fine for us.  Eg MS Windows or files
dnl hosted on AFS, both examples where simple links work, but links to
dnl directories fail.  We use a cut-down version instead.
dnl AC_PROG_LN_S

AC_CACHE_CHECK([command to symlink files in the same directory], [emacs_cv_ln_s_fileonly],
[rm -f conf$$ conf$$.file

emacs_cv_ln_s_fileonly='cp -p'

dnl On MinGW, ensure we will call the MSYS /bin/ln.exe, not some
dnl random program in the current directory.
if (echo >conf$$.file) 2>/dev/null; then
  if ln -s conf$$.file conf$$ 2>/dev/null; then
    if test "$opsys" = "mingw32"; then
      emacs_cv_ln_s_fileonly='/bin/ln -s'
    else
      emacs_cv_ln_s_fileonly='ln -s'
    fi
  elif ln conf$$.file conf$$ 2>/dev/null; then
    if test "$opsys" = "mingw32"; then
      emacs_cv_ln_s_fileonly=/bin/ln
    else
      emacs_cv_ln_s_fileonly=ln
    fi
  fi
fi

rm -f conf$$ conf$$.file])
LN_S_FILEONLY=$emacs_cv_ln_s_fileonly

AC_SUBST(LN_S_FILEONLY)


dnl AC_PROG_LN_S sets LN_S to 'cp -pR' for MinGW, on the premise that 'ln'
dnl doesn't support links to directories, as in "ln file dir".  But that
dnl use is non-portable, and OTOH MinGW wants to use hard links for Emacs
dnl executables at "make install" time.
dnl See https://lists.gnu.org/r/emacs-devel/2013-04/msg00475.html
dnl for more details.
if test "$opsys" = "mingw32"; then
  LN_S="/bin/ln"
fi

dnl On some Debian versions, "install-info" prints irritating messages
dnl "This is not dpkg install-info anymore, but GNU install-info"
dnl if called via an absolute file name.
dnl Use the entirely-identical-but-quieter ginstall-info instead if present.
dnl Sadly some people may have an old ginstall-info installed on
dnl non-Debian systems, so we can't use this.
dnl AC_PATH_PROGS(INSTALL_INFO, [ginstall-info install-info], :,
dnl   $PATH$PATH_SEPARATOR/usr/sbin$PATH_SEPARATOR/sbin)

AC_PATH_PROG(INSTALL_INFO, install-info, :,
  $PATH$PATH_SEPARATOR/usr/sbin$PATH_SEPARATOR/sbin)
dnl Don't use GZIP, which is used by gzip for additional parameters.
AC_PATH_PROG(GZIP_PROG, gzip)

test $with_compress_install != yes && test -n "$GZIP_PROG" && \
   GZIP_PROG=" # $GZIP_PROG # (disabled by configure --without-compress-install)"

if test "$with_dumping" = "unexec" && test "$opsys" = "nacl"; then
  AC_MSG_ERROR([nacl is not compatible with --with-dumping=unexec])
fi

AC_CACHE_CHECK([for 'find' args to delete a file],
  [emacs_cv_find_delete],
  [if touch conftest.tmp && find conftest.tmp -delete 2>/dev/null &&
      test ! -f conftest.tmp
   then emacs_cv_find_delete="-delete"
   else emacs_cv_find_delete="-exec rm -f {} ';'"
   fi])
FIND_DELETE=$emacs_cv_find_delete
AC_SUBST([FIND_DELETE])

PAXCTL_dumped=
PAXCTL_notdumped=
if test $with_unexec = yes && test $opsys = gnu-linux; then
  if test "${SETFATTR+set}" != set; then
    AC_CACHE_CHECK([for setfattr],
      [emacs_cv_prog_setfattr],
      [touch conftest.tmp
       if (setfattr -n user.pax.flags conftest.tmp) >/dev/null 2>&1; then
	 emacs_cv_prog_setfattr=yes
       else
	 emacs_cv_prog_setfattr=no
       fi])
    if test "$emacs_cv_prog_setfattr" = yes; then
      PAXCTL_notdumped='$(SETFATTR) -n user.pax.flags -v er'
      SETFATTR=setfattr
    else
      SETFATTR=
    fi
  fi
  case $opsys,$PAXCTL_notdumped,$emacs_uname_r in
    gnu-linux,,* | netbsd,,[0-7].*)
      AC_PATH_PROG([PAXCTL], [paxctl], [],
	[$PATH$PATH_SEPARATOR/sbin$PATH_SEPARATOR/usr/sbin])
      if test -n "$PAXCTL"; then
	if test "$opsys" = netbsd; then
	  PAXCTL_dumped='$(PAXCTL) +a'
	  PAXCTL_notdumped=$PAXCTL_dumped
	else
	  AC_MSG_CHECKING([whether binaries have a PT_PAX_FLAGS header])
	  AC_LINK_IFELSE([AC_LANG_PROGRAM([], [])],
	    [if $PAXCTL -v conftest$EXEEXT >/dev/null 2>&1; then
	       AC_MSG_RESULT([yes])
	     else
	       AC_MSG_RESULT([no])
	       PAXCTL=
	     fi])
	  if test -n "$PAXCTL"; then
	    PAXCTL_dumped='$(PAXCTL) -zex'
	    PAXCTL_notdumped='$(PAXCTL) -r'
	  fi
	fi
      fi;;
  esac
fi
AC_SUBST([PAXCTL_dumped])
AC_SUBST([PAXCTL_notdumped])
AC_SUBST([SETFATTR])

# Makeinfo on macOS is ancient, check whether there is a more recent
# version installed by Homebrew.
AC_CHECK_PROGS(BREW, [brew])
if test -n "$BREW"; then
  AC_PATH_PROG([MAKEINFO], [makeinfo], [],
    [`$BREW --prefix texinfo 2>/dev/null`/bin$PATH_SEPARATOR$PATH])
fi

## Require makeinfo >= 4.13 (last of the 4.x series) to build the manuals.
if test "${MAKEINFO:=makeinfo}" != "no"; then
  case `($MAKEINFO --version) 2>/dev/null` in
    *' (GNU texinfo) '4.1[[3-9]]* | \
    *' (GNU texinfo) '[[5-9]]* | \
    *' (GNU texinfo) '[[1-9][0-9]]* ) ;;
    *) MAKEINFO=no;;
  esac
fi

## Makeinfo is unusual.  For a released Emacs, the manuals are
## pre-built, and not deleted by the normal clean rules.  makeinfo is
## therefore in the category of "special tools" not normally required, which
## configure does not have to check for (eg autoconf itself).
## In a repository checkout on the other hand, the manuals are not included.
## So makeinfo is a requirement to build from the repository, and configure
## should test for it as it does for any other build requirement.
## We use the presence of $srcdir/info/emacs to distinguish a release,
## with pre-built manuals, from a repository checkout.
HAVE_MAKEINFO=yes

if test "$MAKEINFO" = "no"; then
  MAKEINFO=makeinfo
  if test "x${with_makeinfo}" = "xno"; then
    HAVE_MAKEINFO=no
  elif test ! -e "$srcdir/info/emacs" && test ! -e "$srcdir/info/emacs.info"; then
    AC_MSG_ERROR( [You do not seem to have makeinfo >= 4.13, and your
source tree does not seem to have pre-built manuals in the 'info' directory.
Either install a suitable version of makeinfo, or re-run configure
with the '--without-makeinfo' option to build without the manuals.] )
  fi
fi
AC_SUBST([MAKEINFO])
AC_SUBST(HAVE_MAKEINFO)

if test $opsys = mingw32; then
   DOCMISC_W32=efaq-w32
else
   DOCMISC_W32=
fi
AC_SUBST(DOCMISC_W32)

dnl Add our options to ac_link now, after it is set up.

if test x$GCC = xyes; then
  test "x$GCC_LINK_TEST_OPTIONS" != x && \
    ac_link="$ac_link $GCC_LINK_TEST_OPTIONS"
else
  test "x$NON_GCC_LINK_TEST_OPTIONS" != x && \
    ac_link="$ac_link $NON_GCC_LINK_TEST_OPTIONS"
fi

dnl On some platforms using GNU ld, linking temacs needs -znocombreloc.
dnl Although this has something to do with dumping, the details are unknown.
dnl If the flag is used but not needed,
dnl Emacs should still work (albeit a bit more slowly),
dnl so use the flag everywhere that it is supported.
dnl When testing whether the flag works, treat GCC specially
dnl since it just gives a non-fatal 'unrecognized option'
dnl if not built to support GNU ld.
if test "$GCC" = yes; then
  LDFLAGS_NOCOMBRELOC="-Wl,-znocombreloc"
else
  LDFLAGS_NOCOMBRELOC="-znocombreloc"
fi

AC_CACHE_CHECK([for -znocombreloc], [emacs_cv_znocombreloc],
  [if test $with_unexec = no; then
     emacs_cv_znocombreloc='not needed'
   else
     save_LDFLAGS=$LDFLAGS
     LDFLAGS="$LDFLAGS $LDFLAGS_NOCOMBRELOC"
     AC_LINK_IFELSE([AC_LANG_PROGRAM([], [])],
       [emacs_cv_znocombreloc=yes], [emacs_cv_znocombreloc=no])
     LDFLAGS=$save_LDFLAGS
   fi])

case $emacs_cv_znocombreloc in
  no*)
    LDFLAGS_NOCOMBRELOC= ;;
esac


AC_CACHE_CHECK([whether addresses are sanitized],
  [emacs_cv_sanitize_address],
  [AC_COMPILE_IFELSE(
     [AC_LANG_PROGRAM(
	[[#ifndef __has_feature
	  #define __has_feature(f) 0
	  #endif
	  #if defined __SANITIZE_ADDRESS__ || __has_feature (address_sanitizer)
	  #else
	   error "Addresses are not sanitized.";
	  #endif
	]])],
     [emacs_cv_sanitize_address=yes],
     [emacs_cv_sanitize_address=no])])

if test $with_unexec = yes; then
  AC_DEFINE([HAVE_UNEXEC], 1, [Define if Emacs supports unexec.])
  if test "$emacs_cv_sanitize_address" = yes; then
    AC_MSG_WARN([[Addresses are sanitized; suggest --without-unexec]])
  fi
fi


UNEXEC_OBJ=
test $with_unexec = yes &&
case "$opsys" in
  # MSDOS uses unexcoff.o
  aix4-2)
   UNEXEC_OBJ=unexaix.o
   ;;
  cygwin)
   UNEXEC_OBJ=unexcw.o
   ;;
  darwin)
   UNEXEC_OBJ=unexmacosx.o
   ;;
  hpux10-20 | hpux11)
   UNEXEC_OBJ=unexhp9k800.o
   ;;
  mingw32)
   UNEXEC_OBJ=unexw32.o
   ;;
  sol2-10)
   # Use the Solaris dldump() function, called from unexsol.c, to dump
   # emacs, instead of the generic ELF dump code found in unexelf.c.
   # The resulting binary has a complete symbol table, and is better
   # for debugging and other observability tools (debuggers, pstack, etc).
   #
   # It is likely that dldump() works with older Solaris too, but this has
   # not been tested, so for now this change is for Solaris 10 or newer.
   UNEXEC_OBJ=unexsol.o
   ;;
  *)
   UNEXEC_OBJ=unexelf.o
   ;;
esac

LD_SWITCH_SYSTEM=
test "$with_unexec" = no || case "$opsys" in
  freebsd|dragonfly)
   ## Let 'ld' find image libs and similar things in /usr/local/lib.
   ## The system compiler, GCC, has apparently been modified to not
   ## look there, contrary to what a stock GCC would do.
### It's not our place to do this.  See bug#10313#17.
###   LD_SWITCH_SYSTEM=-L/usr/local/lib
      :
   ;;

  gnu-linux)
   ## cpp test was "ifdef __mips__", but presumably this is equivalent...
   case $host_cpu in mips*) LD_SWITCH_SYSTEM="-G 0";; esac
   ;;

  netbsd)
### It's not our place to do this.  See bug#10313#17.
###   LD_SWITCH_SYSTEM="-Wl,-rpath,/usr/pkg/lib -L/usr/pkg/lib -Wl,-rpath,/usr/local/lib -L/usr/local/lib"
      :
   ;;

  openbsd)
   ## Han Boetes <han@boetes.org> says this is necessary,
   ## otherwise Emacs dumps core on elf systems.
   LD_SWITCH_SYSTEM="-Z"
   ;;
esac
AC_SUBST(LD_SWITCH_SYSTEM)

ac_link="$ac_link $LD_SWITCH_SYSTEM"

## This setting of LD_SWITCH_SYSTEM references LD_SWITCH_X_SITE_RPATH,
## which has not been defined yet.  When this was handled with cpp,
## it was expanded to null when configure sourced the s/*.h file.
## Thus LD_SWITCH_SYSTEM had different values in configure and the Makefiles.
## FIXME it would be cleaner to put this in LD_SWITCH_SYSTEM_TEMACS
## (or somesuch), but because it is supposed to go at the _front_
## of LD_SWITCH_SYSTEM, we cannot do that in exactly the same way.
## Compare with the gnu-linux case below, which added to the end
## of LD_SWITCH_SYSTEM, and so can instead go at the front of
## LD_SWITCH_SYSTEM_TEMACS.
case "$opsys" in
  netbsd|openbsd)
   LD_SWITCH_SYSTEM="\$(LD_SWITCH_X_SITE_RPATH) $LD_SWITCH_SYSTEM" ;;
esac

C_SWITCH_MACHINE=

test $with_unexec = yes &&
case $canonical in
 alpha*)
  AC_CHECK_DECL([__ELF__])
  if test "$ac_cv_have_decl___ELF__" = "yes"; then
    ## With ELF, make sure that all common symbols get allocated to in the
    ## data section.  Otherwise, the dump of temacs may miss variables in
    ## the shared library that have been initialized.  For example, with
    ## GNU libc, __malloc_initialized would normally be resolved to the
    ## shared library's .bss section, which is fatal.
    if test "x$GCC" = "xyes"; then
      C_SWITCH_MACHINE="-fno-common"
    else
      AC_MSG_ERROR([Non-GCC compilers are not supported.])
    fi
  else
      dnl This was the unexalpha.c case.  Removed in 24.1, 2010-07-24,
      dnl albeit under the mistaken assumption that said file
      dnl was no longer used.
      AC_MSG_ERROR([Non-ELF systems are not supported since Emacs 24.1.])
  fi
  ;;
esac
AC_SUBST(C_SWITCH_MACHINE)

AC_SUBST(UNEXEC_OBJ)

C_SWITCH_SYSTEM=
## Some programs in src produce warnings saying certain subprograms
## are too complex and need a MAXMEM value greater than 2000 for
## additional optimization.  --nils@exp-math.uni-essen.de
test "$opsys" = "aix4.2" && test "x$GCC" != "xyes" && \
  C_SWITCH_SYSTEM="-ma -qmaxmem=4000"
if test "$opsys" = "mingw32"; then
  case "$canonical" in
    x86_64-*-mingw*) C_SWITCH_SYSTEM="-mtune=generic" ;;
    *) C_SWITCH_SYSTEM="-mtune=pentium4" ;;
  esac
fi
## gnu-linux might need -D_BSD_SOURCE on old libc5 systems.
## It is redundant in glibc2, since we define _GNU_SOURCE.
AC_SUBST(C_SWITCH_SYSTEM)


LIBS_SYSTEM=
case "$opsys" in
  ## IBM's X11R5 uses -lIM and -liconv in AIX 3.2.2.
  aix4-2) LIBS_SYSTEM="-lrts -lIM -liconv" ;;

  freebsd|dragonfly) LIBS_SYSTEM="-lutil" ;;

  hpux*) LIBS_SYSTEM="-l:libdld.sl" ;;

  qnxnto) LIBS_SYSTEM="-lsocket" ;;

  sol2*) LIBS_SYSTEM="-lsocket -lnsl" ;;

  ## Motif needs -lgen.
  unixware) LIBS_SYSTEM="-lsocket -lnsl -lelf -lgen" ;;
esac

AC_SUBST(LIBS_SYSTEM)

### Make sure subsequent tests use flags consistent with the build flags.

if test x"${OVERRIDE_CPPFLAGS}" != x; then
  CPPFLAGS="${OVERRIDE_CPPFLAGS}"
else
  CPPFLAGS="$C_SWITCH_SYSTEM $C_SWITCH_MACHINE $CPPFLAGS"
fi

# Suppress obsolescent Autoconf test for size_t; Emacs assumes C99 or better.
AC_DEFUN([AC_TYPE_SIZE_T])
# Likewise for obsolescent test for uid_t, gid_t; Emacs assumes them.
AC_DEFUN([AC_TYPE_UID_T])

# sqrt and other floating-point functions such as fmod and frexp
# are found in -lm on many systems.
OLD_LIBS=$LIBS
AC_SEARCH_LIBS([sqrt], [m])
if test "X$LIBS" = "X$OLD_LIBS"; then
  LIB_MATH=
else
  LIB_MATH=$ac_cv_search_sqrt
fi
LIBS=$OLD_LIBS

dnl Current possibilities handled by sed (aix4-2 -> aix,
dnl gnu-linux -> gnu/linux, etc.):
dnl gnu, gnu/linux, gnu/kfreebsd, aix, cygwin, darwin, hpux.
dnl And special cases: berkeley-unix, usg-unix-v, ms-dos, windows-nt.
SYSTEM_TYPE=`echo $opsys | sed -e 's/[[0-9]].*//' -e 's|-|/|'`

case $opsys in
  cygwin )
    LIB_MATH=
    ;;
  darwin )
    ## Adding -lm confuses the dynamic linker, so omit it.
    LIB_MATH=
    ;;
  freebsd | dragonfly )
    SYSTEM_TYPE=berkeley-unix
    ;;
  gnu-linux | gnu-kfreebsd )
    ;;
  hpux10-20 | hpux11 )
    ;;
  mingw32 )
    LIB_MATH=
    SYSTEM_TYPE=windows-nt
    ;;
  netbsd | openbsd )
    SYSTEM_TYPE=berkeley-unix
    ;;

  sol2* | unixware )
    SYSTEM_TYPE=usg-unix-v
    ;;

esac

AC_SUBST(LIB_MATH)
AC_DEFINE_UNQUOTED(SYSTEM_TYPE, "$SYSTEM_TYPE",
  [The type of system you are compiling for; sets 'system-type'.])
AC_SUBST([SYSTEM_TYPE])


pre_PKG_CONFIG_CFLAGS=$CFLAGS
pre_PKG_CONFIG_LIBS=$LIBS

PKG_PROG_PKG_CONFIG(0.9.0)

dnl EMACS_CHECK_MODULES(GSTUFF, gtk+-2.0 >= 1.3 glib = 1.3.4)
dnl acts like PKG_CHECK_MODULES(GSTUFF, gtk+-2.0 >= 1.3 glib = 1.3.4,
dnl HAVE_GSTUFF=yes, HAVE_GSTUFF=no) -- see pkg-config man page --
dnl except that it postprocesses CFLAGS as needed for --enable-gcc-warnings.
dnl EMACS_CHECK_MODULES accepts optional 3rd and 4th arguments that
dnl can take the place of the default HAVE_GSTUFF=yes and HAVE_GSTUFF=no
dnl actions.
AC_DEFUN([EMACS_CHECK_MODULES],
  [PKG_CHECK_MODULES([$1], [$2],
     [$1_CFLAGS=`AS_ECHO(["$$1_CFLAGS"]) | sed -e "$edit_cflags"`
      m4_default([$3], [HAVE_$1=yes])],
     [m4_default([$4], [HAVE_$1=no])])])

HAVE_SOUND=no
if test "${with_sound}" != "no"; then
  # Sound support for GNU/Linux, the free BSDs, MinGW, and Cygwin.
  AC_CHECK_HEADERS([machine/soundcard.h sys/soundcard.h soundcard.h mmsystem.h],
    have_sound_header=yes, [], [
    #ifdef __MINGW32__
    #define WIN32_LEAN_AND_MEAN
    #include <windows.h>
    #endif
    ])
  test "${with_sound}" = "oss" && test "${have_sound_header}" != "yes" && \
    AC_MSG_ERROR([OSS sound support requested but not found.])

  if test "${with_sound}" = "bsd-ossaudio" || test "${with_sound}" = "yes"; then
    # Emulation library used on NetBSD.
    AC_CHECK_LIB(ossaudio, _oss_ioctl, LIBSOUND=-lossaudio, LIBSOUND=)
    test "${with_sound}" = "bsd-ossaudio" && test -z "$LIBSOUND" && \
      AC_MSG_ERROR([bsd-ossaudio sound support requested but not found.])
    dnl FIXME?  If we did find ossaudio, should we set with_sound=bsd-ossaudio?
    dnl Traditionally, we go on to check for alsa too.  Does that make sense?
  fi
  AC_SUBST(LIBSOUND)

  if test "${with_sound}" = "alsa" || test "${with_sound}" = "yes"; then
    ALSA_REQUIRED=1.0.0
    ALSA_MODULES="alsa >= $ALSA_REQUIRED"
    EMACS_CHECK_MODULES([ALSA], [$ALSA_MODULES])
    if test $HAVE_ALSA = yes; then
      SAVE_CFLAGS="$CFLAGS"
      SAVE_LIBS="$LIBS"
      CFLAGS="$ALSA_CFLAGS $CFLAGS"
      LIBS="$ALSA_LIBS $LIBS"
      AC_COMPILE_IFELSE([AC_LANG_PROGRAM([[#include <asoundlib.h>]], [[snd_lib_error_set_handler (0);]])],
                      emacs_alsa_normal=yes,
	            emacs_alsa_normal=no)
      if test "$emacs_alsa_normal" != yes; then
        AC_COMPILE_IFELSE([AC_LANG_PROGRAM([[#include <alsa/asoundlib.h>]],
                       [[snd_lib_error_set_handler (0);]])],
                       emacs_alsa_subdir=yes,
	             emacs_alsa_subdir=no)
        if test "$emacs_alsa_subdir" != yes; then
          AC_MSG_ERROR([pkg-config found alsa, but it does not compile.  See config.log for error messages.])
        fi
        ALSA_CFLAGS="$ALSA_CFLAGS -DALSA_SUBDIR_INCLUDE"
      fi

      CFLAGS="$SAVE_CFLAGS"
      LIBS="$SAVE_LIBS"
      LIBSOUND="$LIBSOUND $ALSA_LIBS"
      CFLAGS_SOUND="$CFLAGS_SOUND $ALSA_CFLAGS"
      AC_DEFINE(HAVE_ALSA, 1, [Define to 1 if ALSA is available.])
    elif test "${with_sound}" = "alsa"; then
      AC_MSG_ERROR([ALSA sound support requested but not found.])
    fi
  fi                            dnl with_sound = alsa|yes

  dnl Define HAVE_SOUND if we have sound support.  We know it works and
  dnl compiles only on the specified platforms.  For others, it
  dnl probably doesn't make sense to try.
  dnl FIXME So surely we should bypass this whole section if not using
  dnl one of these platforms?
  if test x$have_sound_header = xyes || test $HAVE_ALSA = yes; then
     case "$opsys" in
       dnl defined __FreeBSD__ || defined __NetBSD__ || defined __linux__
       dnl Adjust the --with-sound help text if you change this.
       gnu-linux|freebsd|netbsd|mingw32|cygwin)
         AC_DEFINE(HAVE_SOUND, 1, [Define to 1 if you have sound support.])
         HAVE_SOUND=yes
         ;;
     esac
  fi

  AC_SUBST(CFLAGS_SOUND)
fi

dnl checks for header files
AC_CHECK_HEADERS_ONCE(
  linux/fs.h
  malloc.h
  sys/systeminfo.h
  sys/sysinfo.h
  coff.h pty.h
  sys/resource.h
  sys/utsname.h pwd.h utmp.h util.h sys/prctl.h)

AC_CACHE_CHECK([for ADDR_NO_RANDOMIZE],
  [emacs_cv_personality_addr_no_randomize],
  [AC_COMPILE_IFELSE(
     [AC_LANG_PROGRAM([[#include <sys/personality.h>]],
		      [[personality (personality (0xffffffff)
				     | ADDR_NO_RANDOMIZE)]])],
     [emacs_cv_personality_addr_no_randomize=yes],
     [emacs_cv_personality_addr_no_randomize=no])])
if test $emacs_cv_personality_addr_no_randomize = yes; then
  AC_DEFINE([HAVE_PERSONALITY_ADDR_NO_RANDOMIZE], [1],
            [Define to 1 if personality flag ADDR_NO_RANDOMIZE exists.])
fi

# Note that Solaris has sys/sysinfo.h which defines struct
# sysinfo as well.  To make sure that we're using GNU/Linux
# sysinfo, we explicitly set one of its fields.
if test "$ac_cv_header_sys_sysinfo_h" = yes; then
  AC_CACHE_CHECK([if Linux sysinfo may be used], [emacs_cv_linux_sysinfo],
  [AC_COMPILE_IFELSE([AC_LANG_PROGRAM([[#include <sys/sysinfo.h>]],
                                     [[struct sysinfo si;
                                       si.totalram = 0;
                                       sysinfo (&si)]])],
    emacs_cv_linux_sysinfo=yes, emacs_cv_linux_sysinfo=no)])

  if test $emacs_cv_linux_sysinfo = yes; then
    AC_DEFINE([HAVE_LINUX_SYSINFO], 1, [Define to 1 if you have Linux sysinfo function.])
    AC_COMPILE_IFELSE([AC_LANG_PROGRAM([[#include <sys/sysinfo.h>]],
                                       [[struct sysinfo si; return si.mem_unit]])],
      AC_DEFINE(LINUX_SYSINFO_UNIT, 1,
                [Define to 1 if Linux sysinfo sizes are in multiples of mem_unit bytes.]))
  fi
fi

dnl On Solaris 8 there's a compilation warning for term.h because
dnl it doesn't define 'bool'.
AC_CHECK_HEADERS(term.h, , , -)
AC_HEADER_TIME
AC_CHECK_DECLS([sys_siglist], [], [], [[#include <signal.h>
			              ]])
if test $ac_cv_have_decl_sys_siglist != yes; then
  # For Tru64, at least:
  AC_CHECK_DECLS([__sys_siglist], [], [], [[#include <signal.h>
			                  ]])
fi
AC_HEADER_SYS_WAIT

AC_CHECK_HEADERS_ONCE(sys/socket.h)
AC_CHECK_HEADERS(net/if.h, , , [AC_INCLUDES_DEFAULT
#if HAVE_SYS_SOCKET_H
#include <sys/socket.h>
#endif])
AC_CHECK_HEADERS(ifaddrs.h, , , [AC_INCLUDES_DEFAULT
#if HAVE_SYS_SOCKET_H
#include <sys/socket.h>
#endif])
AC_CHECK_HEADERS(net/if_dl.h, , , [AC_INCLUDES_DEFAULT
#if HAVE_SYS_SOCKET_H
#include <sys/socket.h>
#endif])

dnl checks for structure members
AC_CHECK_MEMBERS([struct ifreq.ifr_flags, struct ifreq.ifr_hwaddr,
		  struct ifreq.ifr_netmask, struct ifreq.ifr_broadaddr,
		  struct ifreq.ifr_addr,
		  struct ifreq.ifr_addr.sa_len], , ,
		 [AC_INCLUDES_DEFAULT
#if HAVE_SYS_SOCKET_H
#include <sys/socket.h>
#endif
#if HAVE_NET_IF_H
#include <net/if.h>
#endif])

dnl Check for endianness.
dnl AC_C_BIGENDIAN is done by gnulib.

dnl check for Make feature

AUTO_DEPEND=no
AUTODEPEND_PARENTS='lib src'
dnl check if we have GCC and autodepend is on.
if test "$GCC" = yes && test "$ac_enable_autodepend" = yes; then
   AC_CACHE_CHECK([whether gcc understands -MMD -MF], [emacs_cv_autodepend],
   [SAVE_CFLAGS="$CFLAGS"
   CFLAGS="$CFLAGS -MMD -MF deps.d -MP"
   AC_COMPILE_IFELSE([AC_LANG_PROGRAM([[]], [[]])],
     [emacs_cv_autodepend=yes], [emacs_cv_autodepend=no])
   CFLAGS="$SAVE_CFLAGS"
   test -f deps.d || emacs_cv_autodepend=no
   rm -rf deps.d])
   if test $emacs_cv_autodepend = yes; then
      AUTO_DEPEND=yes
   fi
fi
AC_SUBST(AUTO_DEPEND)

#### Choose a window system.

## We leave window_system equal to none if
## we end up building without one.  Any new window system should
## set window_system to an appropriate value and add objects to
## window-system-specific substs.

window_system=none
AC_PATH_X
if test "$no_x" != yes; then
  window_system=x11
else
  window_system=pgtk
fi

LD_SWITCH_X_SITE_RPATH=
if test "${x_libraries}" != NONE; then
  if test -n "${x_libraries}"; then
    LD_SWITCH_X_SITE=-L`AS_ECHO(["$x_libraries"]) | sed -e 's/:/ -L/g'`
    LD_SWITCH_X_SITE_RPATH=-Wl,-rpath,`
      AS_ECHO(["$x_libraries"]) | sed -e 's/:/ -Wl,-rpath,/g'
    `
  fi
  x_default_search_path=""
  x_search_path=${x_libraries}
  if test -z "${x_search_path}"; then
    x_search_path=/usr/lib
  fi
  for x_library in `AS_ECHO(["$x_search_path:"]) | \
		    sed -e "s/:/ /g" -e p -e "s:/lib[[^ /]]* :/share :g"`; do
    x_search_path="\
${x_library}/X11/%L/%T/%N%C%S:\
${x_library}/X11/%l/%T/%N%C%S:\
${x_library}/X11/%T/%N%C%S:\
${x_library}/X11/%L/%T/%N%S:\
${x_library}/X11/%l/%T/%N%S:\
${x_library}/X11/%T/%N%S"
    if test x"${x_default_search_path}" = x; then
      x_default_search_path=${x_search_path}
    else
      x_default_search_path="${x_search_path}:${x_default_search_path}"
    fi
  done
fi
AC_SUBST(LD_SWITCH_X_SITE_RPATH)

if test "${x_includes}" != NONE && test -n "${x_includes}"; then
  C_SWITCH_X_SITE=$isystem`AS_ECHO(["$x_includes"]) | sed -e "s/:/ $isystem/g"`
fi

if test x"${x_includes}" = x; then
  bitmapdir=/usr/include/X11/bitmaps
else
  # accumulate include directories that have X11 bitmap subdirectories
  bmd_acc=
  for bmd in `AS_ECHO(["$x_includes"]) | sed -e 's/:/ /g'`; do
    if test -d "${bmd}/X11/bitmaps"; then
      bmd_acc="${bmd_acc}:${bmd}/X11/bitmaps"
    fi
    if test -d "${bmd}/bitmaps"; then
      bmd_acc="${bmd_acc}:${bmd}/bitmaps"
    fi
  done
  bitmapdir=${bmd_acc#:}
fi

test "${with_ns}" = maybe && test "${opsys}" != darwin && with_ns=no
HAVE_NS=no
NS_GNUSTEP_CONFIG=no
NS_IMPL_COCOA=no
NS_IMPL_GNUSTEP=no
tmp_CPPFLAGS="$CPPFLAGS"
tmp_CFLAGS="$CFLAGS"
CPPFLAGS="$CPPFLAGS -x objective-c"
CFLAGS="$CFLAGS -x objective-c"
GNU_OBJC_CFLAGS=
LIBS_GNUSTEP=
if test "${with_ns}" != no; then
  if test "${opsys}" = darwin; then
     NS_IMPL_COCOA=yes
     ns_appdir=`pwd`/nextstep/Emacs.app
     ns_appbindir=${ns_appdir}/Contents/MacOS
     ns_appresdir=${ns_appdir}/Contents/Resources
     ns_appsrc=Cocoa/Emacs.base
     ns_fontfile=macfont.o
  elif flags=$( (gnustep-config --objc-flags) 2>/dev/null); then
     NS_IMPL_GNUSTEP=yes
     NS_GNUSTEP_CONFIG=yes
     GNU_OBJC_CFLAGS=$flags
     LIBS_GNUSTEP=$(gnustep-config --gui-libs) || exit
  elif test -f $GNUSTEP_CONFIG_FILE; then
     NS_IMPL_GNUSTEP=yes
     dnl FIXME sourcing this several times in subshells seems inefficient.
     GNUSTEP_SYSTEM_HEADERS=$(
       . $GNUSTEP_CONFIG_FILE
       AS_ECHO(["$GNUSTEP_SYSTEM_HEADERS"])
     )
     GNUSTEP_SYSTEM_LIBRARIES=$(
       . $GNUSTEP_CONFIG_FILE
       AS_ECHO(["$GNUSTEP_SYSTEM_LIBRARIES"])
     )
     dnl I seemed to need these as well with GNUstep-startup 0.25.
     GNUSTEP_LOCAL_HEADERS=$(
       . $GNUSTEP_CONFIG_FILE
       AS_ECHO(["$GNUSTEP_LOCAL_HEADERS"])
     )
     GNUSTEP_LOCAL_LIBRARIES=$(
       . $GNUSTEP_CONFIG_FILE
       AS_ECHO(["$GNUSTEP_LOCAL_LIBRARIES"])
     )
     test "x${GNUSTEP_LOCAL_HEADERS}" != "x" && \
       GNUSTEP_LOCAL_HEADERS="-I${GNUSTEP_LOCAL_HEADERS}"
     test "x${GNUSTEP_LOCAL_LIBRARIES}" != "x" && \
       GNUSTEP_LOCAL_LIBRARIES="-L${GNUSTEP_LOCAL_LIBRARIES}"
     CPPFLAGS="$CPPFLAGS -I${GNUSTEP_SYSTEM_HEADERS} ${GNUSTEP_LOCAL_HEADERS}"
     CFLAGS="$CFLAGS -I${GNUSTEP_SYSTEM_HEADERS} ${GNUSTEP_LOCAL_HEADERS}"
     LDFLAGS="$LDFLAGS -L${GNUSTEP_SYSTEM_LIBRARIES} ${GNUSTEP_LOCAL_LIBRARIES}"
     LIBS_GNUSTEP="-lgnustep-gui -lgnustep-base -lobjc -lpthread"
     dnl GNUstep defines BASE_NATIVE_OBJC_EXCEPTIONS to 0 or 1.
     dnl If they had chosen to either define it or not, we could have
     dnl just used AC_CHECK_DECL here.
     AC_CACHE_CHECK(if GNUstep defines BASE_NATIVE_OBJC_EXCEPTIONS,
       emacs_cv_objc_exceptions,
AC_COMPILE_IFELSE([AC_LANG_PROGRAM([[#include <GNUstepBase/GSConfig.h>]],
[[#if defined BASE_NATIVE_OBJC_EXCEPTIONS && BASE_NATIVE_OBJC_EXCEPTIONS > 0
1;
#else
fail;
#endif]])], emacs_cv_objc_exceptions=yes, emacs_cv_objc_exceptions=no ) )
     if test $emacs_cv_objc_exceptions = yes; then
       dnl _NATIVE_OBJC_EXCEPTIONS is used by the GNUstep headers.
       AC_DEFINE(_NATIVE_OBJC_EXCEPTIONS, 1,
         [Define if GNUstep uses ObjC exceptions.])
       GNU_OBJC_CFLAGS="-fobjc-exceptions"
     fi
  fi
  if test $NS_IMPL_GNUSTEP = yes; then
     ns_appdir=`pwd`/nextstep/Emacs.app
     ns_appbindir=${ns_appdir}
     ns_appresdir=${ns_appdir}/Resources
     ns_appsrc=GNUstep/Emacs.base
     ns_fontfile=nsfont.o
  fi

  dnl This is only used while we test the NS headers, it gets reset below.
  CPPFLAGS="$CPPFLAGS $GNU_OBJC_CFLAGS"
  CFLAGS="$CFLAGS $GNU_OBJC_CFLAGS"

  AC_CHECK_HEADER([AppKit/AppKit.h], [HAVE_NS=yes],
		  [AC_MSG_ERROR([The include files (AppKit/AppKit.h etc) that
are required for a Nextstep build are missing or cannot be compiled.
Either fix this, or re-configure with the option '--without-ns'.])])

  macfont_file=""
  if test "${NS_IMPL_COCOA}" = "yes"; then
    AC_MSG_CHECKING([for Mac OS X 10.6 or newer])
    AC_COMPILE_IFELSE([AC_LANG_PROGRAM([#include <AppKit/AppKit.h>],
                                     [
#ifdef MAC_OS_X_VERSION_MAX_ALLOWED
#if MAC_OS_X_VERSION_MAX_ALLOWED >= 1060
 ; /* OK */
#else
 error "Mac OS X 10.6 or newer required";
#endif
#endif
		    ])],
		    ns_osx_have_106=yes,
		    ns_osx_have_106=no)
    AC_MSG_RESULT([$ns_osx_have_106])

    if test $ns_osx_have_106 = no; then
       AC_MSG_ERROR([Mac OS X 10.6 or newer is required]);
    fi
  fi
fi

AC_SUBST(LIBS_GNUSTEP)

INSTALL_ARCH_INDEP_EXTRA=install-etc
ns_self_contained=no
NS_OBJ=
NS_OBJC_OBJ=
if test "${HAVE_NS}" = yes; then
  if test "$with_toolkit_scroll_bars" = "no"; then
    AC_MSG_ERROR([Non-toolkit scroll bars are not implemented for Nextstep.])
  fi

  window_system=nextstep
  # set up packaging dirs
  if test "${EN_NS_SELF_CONTAINED}" = yes; then
     ns_self_contained=yes
     prefix=${ns_appresdir}
     exec_prefix=${ns_appbindir}
     dnl This one isn't really used, only archlibdir is.
     libexecdir="\${ns_appbindir}/libexec"
     archlibdir="\${ns_appbindir}/libexec"
     etcdocdir="\${ns_appresdir}/etc"
     etcdir="\${ns_appresdir}/etc"
     dnl FIXME maybe set datarootdir instead.
     dnl That would also get applications, icons, man.
     infodir="\${ns_appresdir}/info"
     mandir="\${ns_appresdir}/man"
     lispdir="\${ns_appresdir}/lisp"
     test "$locallisppathset" = no && locallisppath=""
     INSTALL_ARCH_INDEP_EXTRA=
  fi

  NS_OBJC_OBJ="nsterm.o nsfns.o nsmenu.o nsselect.o nsimage.o $ns_fontfile"
fi
CFLAGS="$tmp_CFLAGS"
CPPFLAGS="$tmp_CPPFLAGS"
AC_SUBST(INSTALL_ARCH_INDEP_EXTRA)
AC_SUBST(ns_self_contained)
AC_SUBST(NS_OBJ)
AC_SUBST(NS_OBJC_OBJ)

if test "${HAVE_NS}" = yes; then
  AC_CACHE_CHECK(
    [if the Objective C compiler supports instancetype],
    [emacs_cv_objc_instancetype],
    [AC_LANG_PUSH([Objective C])
     AC_COMPILE_IFELSE(
       [AC_LANG_SOURCE([[@interface Test
                          + (instancetype)test;
                          @end]])],
       emacs_cv_objc_instancetype=yes,
       emacs_cv_objc_instancetype=no)
     AC_LANG_POP([Objective C])])

  if test x$emacs_cv_objc_instancetype = xyes ; then
    AC_DEFINE(NATIVE_OBJC_INSTANCETYPE, 1,
              [Define if ObjC compiler supports instancetype natively.])
  fi
fi

HAVE_W32=no
W32_OBJ=
W32_LIBS=
EMACSRES=
CLIENTRES=
CLIENTW=
W32_RES_LINK=
EMACS_MANIFEST=
if test "${with_w32}" != no; then
  case "${opsys}" in
    cygwin)
      AC_CHECK_HEADER([windows.h], [HAVE_W32=yes],
             [AC_MSG_ERROR(['--with-w32' was specified, but windows.h
                   cannot be found.])])
    ;;
    mingw32)
    ## Using --with-w32 with MinGW is a no-op, but we allow it.
    ;;
    *)
      AC_MSG_ERROR([Using w32 with an autotools build is only supported for Cygwin and MinGW32.])
    ;;
  esac
fi

if test "${opsys}" = "mingw32"; then
  AC_CACHE_CHECK([whether Windows API headers are recent enough], [emacs_cv_w32api],
  [AC_COMPILE_IFELSE([AC_LANG_PROGRAM([[
     #include <windows.h>
     #include <usp10.h>]],
   [[PIMAGE_NT_HEADERS pHeader;
     PIMAGE_SECTION_HEADER pSection = IMAGE_FIRST_SECTION(pHeader)]])],
   [emacs_cv_w32api=yes], [emacs_cv_w32api=no])])
  if test "${emacs_cv_w32api}" = "no"; then
    AC_MSG_ERROR([the Windows API headers are too old to support this build.])
  fi
  HAVE_W32=${emacs_cv_w32api}
fi

FIRSTFILE_OBJ=
NTDIR=
LIBS_ECLIENT=
LIB_WSOCK32=
NTLIB=
CM_OBJ="cm.o"
XARGS_LIMIT=
if test "${HAVE_W32}" = "yes"; then
  AC_DEFINE(HAVE_NTGUI, 1, [Define to use native MS Windows GUI.])
  if test "$with_toolkit_scroll_bars" = "no"; then
    AC_MSG_ERROR([Non-toolkit scroll bars are not implemented for w32 build.])
  fi
  AC_CHECK_TOOL(WINDRES, [windres],
                [AC_MSG_ERROR([No resource compiler found.])])
  W32_OBJ="w32fns.o w32menu.o w32reg.o w32font.o w32term.o"
  W32_OBJ="$W32_OBJ w32xfns.o w32select.o w32uniscribe.o w32cygwinx.o"
  EMACSRES="emacs.res"
  case "$canonical" in
    x86_64-*-*) EMACS_MANIFEST="emacs-x64.manifest" ;;
    *) EMACS_MANIFEST="emacs-x86.manifest" ;;
  esac
  dnl Construct something of the form "24,4,0,0" with 4 components.
  comma_version=`echo "${PACKAGE_VERSION}.0.0" | sed -e 's/\./,/g' -e 's/^\([[^,]]*,[[^,]]*,[[^,]]*,[[^,]]*\).*/\1/'`

  comma_space_version=`echo "$comma_version" | sed 's/,/, /g'`
  AC_SUBST(comma_version)
  AC_SUBST(comma_space_version)
  AC_CONFIG_FILES([nt/emacs.rc nt/emacsclient.rc])
  if test "${opsys}" = "cygwin"; then
    W32_LIBS="$W32_LIBS -lkernel32 -luser32 -lusp10 -lgdi32"
    W32_LIBS="$W32_LIBS -lole32 -lcomdlg32 -lcomctl32 -lwinspool"
    # Tell the linker that emacs.res is an object (which we compile from
    # the rc file), not a linker script.
    W32_RES_LINK="-Wl,emacs.res"
  else
    W32_OBJ="$W32_OBJ w32.o w32console.o w32heap.o w32inevt.o w32proc.o"
    W32_LIBS="$W32_LIBS -lwinmm -lusp10 -lgdi32 -lcomdlg32"
    W32_LIBS="$W32_LIBS -lmpr -lwinspool -lole32 -lcomctl32"
    W32_RES_LINK="\$(EMACSRES)"
    CLIENTRES="emacsclient.res"
    CLIENTW="emacsclientw\$(EXEEXT)"
    FIRSTFILE_OBJ=firstfile.o
    NTDIR=nt
    CM_OBJ=
    LIBS_ECLIENT="-lcomctl32"
    LIB_WSOCK32="-lwsock32"
    NTLIB="ntlib.$ac_objext"
    XARGS_LIMIT="-s 10000"
  fi
fi

if test "${HAVE_W32}" = "no" && test "${opsys}" = "cygwin"; then
  W32_LIBS="-lkernel32"
  W32_OBJ="w32cygwinx.o"
fi

AC_SUBST(W32_OBJ)
AC_SUBST(W32_LIBS)
AC_SUBST(EMACSRES)
AC_SUBST(EMACS_MANIFEST)
AC_SUBST(CLIENTRES)
AC_SUBST(CLIENTW)
AC_SUBST(W32_RES_LINK)
AC_SUBST(FIRSTFILE_OBJ)
AC_SUBST(NTDIR)
AC_SUBST(CM_OBJ)
AC_SUBST(LIBS_ECLIENT)
AC_SUBST(LIB_WSOCK32)
AC_SUBST(NTLIB)
AC_SUBST(XARGS_LIMIT)

if test "${HAVE_W32}" = "yes"; then
  window_system=w32
  with_xft=no
fi

## $window_system is now set to the window system we will
## ultimately use.

term_header=
HAVE_X_WINDOWS=no
HAVE_X11=no
USE_X_TOOLKIT=none

case "${window_system}" in
  x11 )
    HAVE_X_WINDOWS=yes
    HAVE_X11=yes
    term_header=xterm.h
    case "${with_x_toolkit}" in
      athena | lucid ) USE_X_TOOLKIT=LUCID ;;
      motif ) USE_X_TOOLKIT=MOTIF ;;
      gtk ) with_gtk=yes
            term_header=gtkutil.h
dnl Don't set this for GTK.  A lot of tests below assumes Xt when
dnl USE_X_TOOLKIT is set.
            USE_X_TOOLKIT=none ;;
      gtk2 ) with_gtk2=yes
             term_header=gtkutil.h
             USE_X_TOOLKIT=none ;;
      gtk3 ) with_gtk3=yes
             term_header=gtkutil.h
             USE_X_TOOLKIT=none ;;
      no ) USE_X_TOOLKIT=none ;;
dnl If user did not say whether to use a toolkit, make this decision later:
dnl use the toolkit if we have gtk, or X11R5 or newer.
      * ) USE_X_TOOLKIT=maybe ;;
    esac
  ;;
  nextstep )
    term_header=nsterm.h
  ;;
  w32 )
    term_header=w32term.h
  ;;
  pgtk )
    term_header=pgtkterm.h
    with_gtk3=yes
    USE_X_TOOLKIT=none
  ;;
esac

if test "$window_system" = none && test "X$with_x" != "Xno"; then
   AC_CHECK_PROG(HAVE_XSERVER, X, true, false)
   if test "$HAVE_XSERVER" = true ||
      test -n "$DISPLAY" ||
      {
        for emacs_libX11 in /usr/lib/libX11.*; do break; done
        test "$emacs_libX11" != '/usr/lib/libX11.*'
      }
   then
        AC_MSG_ERROR([You seem to be running X, but no X development libraries
were found.  You should install the relevant development files for X
and for the toolkit you want, such as Gtk+ or Motif.  Also make
sure you have development files for image handling, i.e.
tiff, gif, jpeg, png and xpm.
If you are sure you want Emacs compiled without X window support, pass
  --without-x
to configure.])
   fi
fi

# Does the opsystem file prohibit the use of the GNU malloc?
# Assume not, until told otherwise.
GNU_MALLOC=yes

AC_CACHE_CHECK(
  [whether malloc is Doug Lea style],
  [emacs_cv_var_doug_lea_malloc],
  [emacs_cv_var_doug_lea_malloc=no
   dnl Hooks do not work with address sanitization.
   if test "$emacs_cv_sanitize_address" != yes; then
     AC_LINK_IFELSE(
       [AC_LANG_PROGRAM(
	  [[#include <malloc.h>
	    static void hook (void) {}]],
	  [[malloc_set_state (malloc_get_state ());
	    __after_morecore_hook = hook;
	    __malloc_initialize_hook = hook;]])],
       [emacs_cv_var_doug_lea_malloc=yes])
   fi])
doug_lea_malloc=$emacs_cv_var_doug_lea_malloc

hybrid_malloc=
system_malloc=yes

test $with_unexec = yes &&
case "$opsys" in
  ## darwin ld insists on the use of malloc routines in the System framework.
  darwin | mingw32 | nacl | sol2-10) ;;
  cygwin | qnxnto | freebsd)
	  hybrid_malloc=yes
          system_malloc= ;;
  *) test "$ac_cv_func_sbrk" = yes && system_malloc=$emacs_cv_sanitize_address;;
esac

if test "${system_malloc}" != yes && test "${doug_lea_malloc}" != yes \
   && test "${UNEXEC_OBJ}" = unexelf.o; then
  hybrid_malloc=yes
fi

GMALLOC_OBJ=
HYBRID_MALLOC=
if test "${system_malloc}" = "yes"; then
  AC_DEFINE([SYSTEM_MALLOC], 1,
    [Define to 1 to use the system memory allocator, even if it is not
     Doug Lea style.])
  GNU_MALLOC=no
  GNU_MALLOC_reason="
    (The GNU allocators don't work with this system configuration.)"
  VMLIMIT_OBJ=
elif test "$hybrid_malloc" = yes; then
  AC_DEFINE(HYBRID_MALLOC, 1,
    [Define to use gmalloc before dumping and the system malloc after.])
  HYBRID_MALLOC=1
  GNU_MALLOC=no
  GNU_MALLOC_reason=" (only before dumping)"
  GMALLOC_OBJ=gmalloc.o
  VMLIMIT_OBJ=
else
  test "$doug_lea_malloc" != "yes" && GMALLOC_OBJ=gmalloc.o
  VMLIMIT_OBJ=vm-limit.o

  AC_CHECK_HEADERS([sys/vlimit.h])
  AC_CACHE_CHECK([for data_start], [emacs_cv_data_start],
    [AC_LINK_IFELSE(
       [AC_LANG_PROGRAM(
	 [[extern char data_start[]; char ch;]],
	 [[return data_start < &ch;]])],
       [emacs_cv_data_start=yes],
       [emacs_cv_data_start=no])])
  if test $emacs_cv_data_start = yes; then
    AC_DEFINE([HAVE_DATA_START], 1,
      [Define to 1 if data_start is the address of the start
       of the main data segment.])
  fi
fi
AC_SUBST([HYBRID_MALLOC])
AC_SUBST(GMALLOC_OBJ)
AC_SUBST(VMLIMIT_OBJ)

if test "$doug_lea_malloc" = "yes" && test "$hybrid_malloc" != yes; then
  if test "$GNU_MALLOC" = yes ; then
    GNU_MALLOC_reason="
      (Using Doug Lea's new malloc from the GNU C Library.)"
  fi
  AC_DEFINE(DOUG_LEA_MALLOC, 1,
    [Define to 1 if the system memory allocator is Doug Lea style,
     with malloc hooks and malloc_set_state.])

  ## Use mmap directly for allocating larger buffers.
  ## FIXME this comes from src/s/{gnu,gnu-linux}.h:
  ## #ifdef DOUG_LEA_MALLOC; #undef REL_ALLOC; #endif
  ## Does the AC_FUNC_MMAP test below make this check unnecessary?
  case "$opsys" in
    mingw32|gnu*) REL_ALLOC=no ;;
  esac
fi

if test x"${REL_ALLOC}" = x; then
  REL_ALLOC=${GNU_MALLOC}
fi

use_mmap_for_buffers=no
case "$opsys" in
  mingw32) use_mmap_for_buffers=yes ;;
esac

AC_FUNC_MMAP
if test $use_mmap_for_buffers = yes; then
  AC_DEFINE(USE_MMAP_FOR_BUFFERS, 1, [Define to use mmap to allocate buffer text.])
  REL_ALLOC=no
fi

LIBS="$LIBS_SYSTEM $LIBS"

dnl FIXME replace main with a function we actually want from this library.
AC_CHECK_LIB(Xbsd, main, LD_SWITCH_X_SITE="$LD_SWITCH_X_SITE -lXbsd")

dnl Check for the POSIX thread library.
LIB_PTHREAD=
AC_CHECK_HEADERS_ONCE(pthread.h)
if test "$ac_cv_header_pthread_h" && test "$opsys" != "mingw32"; then
  AC_CACHE_CHECK([for pthread library],
    [emacs_cv_pthread_lib],
    [emacs_cv_pthread_lib=no
     OLD_LIBS=$LIBS
     for emacs_pthread_lib in 'none needed' -lpthread; do
       case $emacs_pthread_lib in
	 -*) LIBS="$OLD_LIBS $emacs_pthread_lib";;
       esac
       AC_LINK_IFELSE(
	 [AC_LANG_PROGRAM(
	    [[#include <pthread.h>
	      #include <signal.h>
	      sigset_t old_mask, new_mask;
	      void noop (void) {}]],
	    [[pthread_t th = pthread_self ();
	      int status = 0;
	      status += pthread_create (&th, 0, 0, 0);
	      status += pthread_sigmask (SIG_BLOCK, &new_mask, &old_mask);
	      status += pthread_kill (th, 0);
	      #if ! (defined SYSTEM_MALLOC || defined HYBRID_MALLOC \
		     || defined DOUG_LEA_MALLOC)
	      /* Test for pthread_atfork only if gmalloc uses it,
		 as older-style hosts like MirBSD 10 lack it.  */
	      status += pthread_atfork (noop, noop, noop);
	      #endif
	      return status;]])],
	 [emacs_cv_pthread_lib=$emacs_pthread_lib])
       LIBS=$OLD_LIBS
       if test "$emacs_cv_pthread_lib" != no; then
	 break
       fi
     done])
  if test "$emacs_cv_pthread_lib" != no; then
    AC_DEFINE([HAVE_PTHREAD], 1, [Define to 1 if you have POSIX threads.])
    case $emacs_cv_pthread_lib in
      -*) LIB_PTHREAD=$emacs_cv_pthread_lib;;
    esac
    ac_cv_func_pthread_sigmask=yes
    # Some systems optimize for single-threaded programs by default, and
    # need special flags to disable these optimizations. For example, the
    # definition of 'errno' in <errno.h>.
    case $opsys in
      hpux* | sol*)
	AC_DEFINE([_REENTRANT], 1,
	  [Define to 1 if your system requires this in multithreaded code.]);;
      aix4-2)
	AC_DEFINE([_THREAD_SAFE], 1,
	  [Define to 1 if your system requires this in multithreaded code.]);;
    esac
  fi
fi
AC_SUBST([LIB_PTHREAD])

AC_MSG_CHECKING([for thread support])
threads_enabled=no
if test "$with_threads" = yes; then
   if test "$emacs_cv_pthread_lib" != no; then
      AC_DEFINE(THREADS_ENABLED, 1,
                [Define to 1 if you want elisp thread support.])
      threads_enabled=yes
   elif test "${opsys}" = "mingw32"; then
      dnl MinGW can do native Windows threads even without pthreads
      AC_DEFINE(THREADS_ENABLED, 1,
                [Define to 1 if you want elisp thread support.])
      threads_enabled=yes
   fi
fi
AC_MSG_RESULT([$threads_enabled])

dnl Check for need for bigtoc support on IBM AIX

case ${host_os} in
aix*)
  AC_CACHE_CHECK([for -bbigtoc option], [gdb_cv_bigtoc], [
    case $GCC in
    yes) gdb_cv_bigtoc=-Wl,-bbigtoc ;;
    *) gdb_cv_bigtoc=-bbigtoc ;;
    esac

    LDFLAGS=$LDFLAGS\ $gdb_cv_bigtoc
    AC_LINK_IFELSE([AC_LANG_PROGRAM([[]], [[int i;]])], [], [gdb_cv_bigtoc=])
  ])
  ;;
esac

# Change CFLAGS, CPPFLAGS, and LIBS temporarily so that C_SWITCH_X_SITE
# is for the tests that follow.  We set them back later on.

REAL_CFLAGS="$CFLAGS"
REAL_CPPFLAGS="$CPPFLAGS"
REAL_LIBS="$LIBS"

if test "${HAVE_X11}" = "yes"; then
  DEFS="$C_SWITCH_X_SITE $DEFS"
  LDFLAGS="$LDFLAGS $LD_SWITCH_X_SITE"
  LIBS="-lX11 $LIBS"
  CFLAGS="$C_SWITCH_X_SITE $CFLAGS"
  CPPFLAGS="$C_SWITCH_X_SITE $CPPFLAGS"

  # On Solaris, arrange for LD_RUN_PATH to point to the X libraries for tests.
  # This is handled by LD_SWITCH_X_SITE_RPATH during the real build,
  # but it's more convenient here to set LD_RUN_PATH since this
  # also works on hosts that don't understand LD_SWITCH_X_SITE_RPATH.
  if test "${x_libraries}" != NONE && test -n "${x_libraries}"; then
    LD_RUN_PATH=$x_libraries${LD_RUN_PATH+:}$LD_RUN_PATH
    export LD_RUN_PATH
  fi

  if test "${opsys}" = "gnu-linux"; then
    AC_CACHE_CHECK([whether X on GNU/Linux needs -b to link], [emacs_cv_b_link],
    [AC_LINK_IFELSE([AC_LANG_PROGRAM([[]],
     [[XOpenDisplay ("foo");]])],
     [xgnu_linux_first_failure=no],
     [xgnu_linux_first_failure=yes])
    if test "${xgnu_linux_first_failure}" = "yes"; then
      OLD_CPPFLAGS="$CPPFLAGS"
      OLD_LIBS="$LIBS"
      CPPFLAGS="$CPPFLAGS -b i486-linuxaout"
      LIBS="$LIBS -b i486-linuxaout"
      AC_LINK_IFELSE([AC_LANG_PROGRAM([[]],
       [[XOpenDisplay ("foo");]])],
       [xgnu_linux_second_failure=no],
       [xgnu_linux_second_failure=yes])
      if test "${xgnu_linux_second_failure}" = "yes"; then
	# If we get the same failure with -b, there is no use adding -b.
	# So leave it out.  This plays safe.
        emacs_cv_b_link=no
      else
        emacs_cv_b_link=yes
      fi
      CPPFLAGS=$OLD_CPPFLAGS
      LIBS=$OLD_LIBS
    else
      emacs_cv_b_link=no
    fi])
    if test "x$emacs_cv_b_link" = xyes ; then
      LD_SWITCH_X_SITE="$LD_SWITCH_X_SITE -b i486-linuxaout"
      C_SWITCH_X_SITE="$C_SWITCH_X_SITE -b i486-linuxaout"
    fi
  fi

  # Reportedly, some broken Solaris systems have XKBlib.h but are missing
  # header files included from there.
  AC_CACHE_CHECK([for Xkb], [emacs_cv_xkb],
  [AC_LINK_IFELSE([AC_LANG_PROGRAM([[#include <X11/Xlib.h>
#include <X11/XKBlib.h>]],
	[[XkbDescPtr kb = XkbGetKeyboard (0, XkbAllComponentsMask, XkbUseCoreKbd);]])],
	emacs_cv_xkb=yes, emacs_cv_xkb=no)])
  if test $emacs_cv_xkb = yes; then
    AC_DEFINE(HAVE_XKB, 1, [Define to 1 if you have the Xkb extension.])
  fi

  AC_CHECK_FUNCS(XrmSetDatabase XScreenResourceString \
XScreenNumberOfScreen)
fi

if test "${window_system}" = "x11"; then
  AC_MSG_CHECKING(X11 version 6)
  AC_CACHE_VAL(emacs_cv_x11_version_6,
  [AC_LINK_IFELSE([AC_LANG_PROGRAM([[#include <X11/Xlib.h>]],
[[#if XlibSpecificationRelease < 6
fail;
#endif
]])], emacs_cv_x11_version_6=yes, emacs_cv_x11_version_6=no)])
  if test $emacs_cv_x11_version_6 = yes; then
    AC_MSG_RESULT(6 or newer)
    AC_DEFINE(HAVE_X11R6, 1,
	      [Define to 1 if you have the X11R6 or newer version of Xlib.])
    AC_DEFINE(HAVE_X_I18N, 1, [Define if you have usable i18n support.])
    ## inoue@ainet.or.jp says Solaris has a bug related to X11R6-style
    ## XIM support.
    case "$opsys" in
      sol2-*) : ;;
      *) AC_DEFINE(HAVE_X11R6_XIM, 1,
           [Define if you have usable X11R6-style XIM support.])
         ;;
    esac
  else
    AC_MSG_RESULT(before 6)
  fi
fi


### Use -lrsvg-2 if available, unless '--with-rsvg=no' is specified.
HAVE_RSVG=no
if test "${HAVE_X11}" = "yes" || test "${HAVE_NS}" = "yes" || test "${window_system}" = "pgtk" || test "${opsys}" = "mingw32"; then
  if test "${with_rsvg}" != "no"; then
    RSVG_REQUIRED=2.11.0
    RSVG_MODULE="librsvg-2.0 >= $RSVG_REQUIRED"

    EMACS_CHECK_MODULES([RSVG], [$RSVG_MODULE])
    AC_SUBST(RSVG_CFLAGS)
    AC_SUBST(RSVG_LIBS)

    if test $HAVE_RSVG = yes; then
      AC_DEFINE(HAVE_RSVG, 1, [Define to 1 if using librsvg.])
      CFLAGS="$CFLAGS $RSVG_CFLAGS"
      # Windows loads librsvg dynamically
      if test "${opsys}" = "mingw32"; then
	RSVG_LIBS=
      fi
    fi
  fi
fi

HAVE_IMAGEMAGICK=no
if test "${HAVE_X11}" = "yes" || test "${HAVE_NS}" = "yes" || test "${window_system}" = "pgtk" || test "${HAVE_W32}" = "yes"; then
  if test "${with_imagemagick}" != "no"; then
    if test -n "$BREW"; then
      # Homebrew doesn't link ImageMagick 6 by default, so make sure
      # pkgconfig can find it.
      export PKG_CONFIG_PATH="$PKG_CONFIG_PATH$PATH_SEPARATOR`$BREW --prefix imagemagick@6 2>/dev/null`/lib/pkgconfig"
    fi

    EMACS_CHECK_MODULES([IMAGEMAGICK], [MagickWand >= 7])
    if test $HAVE_IMAGEMAGICK = yes; then
       AC_DEFINE([HAVE_IMAGEMAGICK7], 1, [Define to 1 if using ImageMagick7.])
    else
       ## 6.3.5 is the earliest version known to work; see Bug#17339.
       ## 6.8.2 makes Emacs crash; see Bug#13867.
       EMACS_CHECK_MODULES([IMAGEMAGICK], [Wand >= 6.3.5 Wand != 6.8.2])
    fi

    if test $HAVE_IMAGEMAGICK != yes; then
      IMAGEMAGICK_MODULE="MagickWand-6.Q16HDRI >= 6.3.5 MagickWand-6.Q16HDRI != 6.8.2 MagickWand-6.Q16HDRI < 7 MagickCore-6.Q16HDRI >= 6.9.9 MagickCore-6.Q16HDRI < 7"
      EMACS_CHECK_MODULES([IMAGEMAGICK], [$IMAGEMAGICK_MODULE])
    fi

    if test $HAVE_IMAGEMAGICK = yes; then
      OLD_CFLAGS=$CFLAGS
      OLD_LIBS=$LIBS
      CFLAGS="$CFLAGS $IMAGEMAGICK_CFLAGS"
      LIBS="$IMAGEMAGICK_LIBS $LIBS"
      AC_CHECK_FUNCS([MagickRelinquishMemory MagickExportImagePixels \
		      MagickMergeImageLayers MagickAutoOrientImage])
      CFLAGS=$OLD_CFLAGS
      LIBS=$OLD_LIBS
      # Check that ImageMagick links.  It does not link on Fedora 25
      # with './configure CC=clang', as pkg-config outputs flags like
      # -lomp that work for GCC but not Clang.
      if test "$ac_cv_func_MagickRelinquishMemory" != yes; then
	HAVE_IMAGEMAGICK=no
      fi
    fi
    if test $HAVE_IMAGEMAGICK = yes; then
      AC_DEFINE([HAVE_IMAGEMAGICK], 1, [Define to 1 if using ImageMagick.])
    else
      IMAGEMAGICK_CFLAGS=
      IMAGEMAGICK_LIBS=
    fi
    AC_SUBST([IMAGEMAGICK_CFLAGS])
    AC_SUBST([IMAGEMAGICK_LIBS])
  fi
fi

AC_CHECK_LIB(anl, getaddrinfo_a, HAVE_GETADDRINFO_A=yes)
if test "${HAVE_GETADDRINFO_A}" = "yes"; then
  AC_DEFINE(HAVE_GETADDRINFO_A, 1,
[Define to 1 if you have getaddrinfo_a for asynchronous DNS resolution.])
  GETADDRINFO_A_LIBS="-lanl"
  AC_SUBST(GETADDRINFO_A_LIBS)
fi

HAVE_GTK=no
GTK_OBJ=
gtk_term_header=$term_header
check_gtk2=no
gtk3_pkg_errors=
if test "${opsys}" != "mingw32"; then
  if test "${with_gtk3}" = "yes" || test "${with_gtk}" = "yes" || test "$USE_X_TOOLKIT" = "maybe"; then
    GLIB_REQUIRED=2.37.5
    GTK_REQUIRED=3.10
    GTK_MODULES="gtk+-3.0 >= $GTK_REQUIRED glib-2.0 >= $GLIB_REQUIRED"

    dnl Checks for libraries.
    EMACS_CHECK_MODULES([GTK], [$GTK_MODULES],
      [pkg_check_gtk=yes], [pkg_check_gtk=no])
    if test "$pkg_check_gtk" = "no" && test "$with_gtk3" = "yes"; then
       AC_MSG_ERROR($GTK_PKG_ERRORS)
    fi
    if test "$pkg_check_gtk" = "yes"; then
       AC_DEFINE(HAVE_GTK3, 1, [Define to 1 if using GTK 3 or later.])
       GTK_OBJ=emacsgtkfixed.o
       gtk_term_header=gtkutil.h
       USE_GTK_TOOLKIT="GTK3"
       if test "x$ac_enable_gtk_deprecation_warnings" = x; then
	 AC_DEFINE([GDK_DISABLE_DEPRECATION_WARNINGS], [1],
	   [Define to 1 to disable GTK+/GDK deprecation warnings.])
	 AC_DEFINE([GLIB_DISABLE_DEPRECATION_WARNINGS], [1],
	   [Define to 1 to disable Glib deprecation warnings.])
       fi
    else
       check_gtk2=yes
       gtk3_pkg_errors="$GTK_PKG_ERRORS "
    fi
  fi

  if test "${with_gtk2}" = "yes" || test "$check_gtk2" = "yes"; then
    GLIB_REQUIRED=2.28
    GTK_REQUIRED=2.24
    GTK_MODULES="gtk+-2.0 >= $GTK_REQUIRED glib-2.0 >= $GLIB_REQUIRED"

    dnl Checks for libraries.
    EMACS_CHECK_MODULES([GTK], [$GTK_MODULES],
      [pkg_check_gtk=yes], [pkg_check_gtk=no])
    if test "$pkg_check_gtk" = "no" &&
       { test "$with_gtk" = yes || test "$with_gtk2" = "yes"; }
    then
      AC_MSG_ERROR($gtk3_pkg_errors$GTK_PKG_ERRORS)
    fi
    test "$pkg_check_gtk" = "yes" && USE_GTK_TOOLKIT="GTK2"
  fi
fi

OLD_CFLAGS=$CFLAGS
OLD_LIBS=$LIBS

if test x"$pkg_check_gtk" = xyes; then

  AC_SUBST(GTK_LIBS)
  CFLAGS="$CFLAGS $GTK_CFLAGS"
  LIBS="$GTK_LIBS $LIBS"
  dnl Try to compile a simple GTK program.
  AC_CACHE_CHECK([whether GTK compiles], [emacs_cv_gtk_compiles],
  [AC_LINK_IFELSE(
    [AC_LANG_PROGRAM(
       [[/* Check the Gtk and Glib APIs.  */
	 #include <gtk/gtk.h>
	 #include <glib-object.h>
	 static void
	 callback (GObject *go, GParamSpec *spec, gpointer user_data)
	 {}
       ]],
       [[
	 GtkSettings *gs = 0;
	 /* Use G_CALLBACK to make sure function pointers can be cast to void *;
	    strict C prohibits this.  Use gtk_main_iteration to test that the
	    libraries are there.  */
	 if (g_signal_handler_find (G_OBJECT (gs), G_SIGNAL_MATCH_FUNC,
				    0, 0, 0, G_CALLBACK (callback), 0))
	   gtk_main_iteration ();
       ]])],
    [emacs_cv_gtk_compiles=yes], [emacs_cv_gtk_compiles=no])])
  if test "${emacs_cv_gtk_compiles}" != "yes"; then
    GTK_OBJ=
    if test "$USE_X_TOOLKIT" != "maybe"; then
      AC_MSG_ERROR([Gtk+ wanted, but it does not compile, see config.log.  Maybe some x11-devel files missing?]);
    fi
  else
    C_SWITCH_X_SITE="$C_SWITCH_X_SITE $GTK_CFLAGS"
    HAVE_GTK=yes
    AC_DEFINE(USE_GTK, 1, [Define to 1 if using GTK.])
    GTK_OBJ="gtkutil.o $GTK_OBJ"
    term_header=$gtk_term_header
    USE_X_TOOLKIT=none
    AC_MSG_WARN([[Your version of Gtk+ will have problems with
       closing open displays.  This is no problem if you just use
       one display, but if you use more than one and close one of them
       Emacs may crash.
       See https://gitlab.gnome.org/GNOME/gtk/issues/221]])
  fi

fi
AC_SUBST(GTK_OBJ)


if test "${HAVE_GTK}" = "yes"; then

  dnl  GTK scrollbars resemble toolkit scrollbars a lot, so to avoid
  dnl  a lot if #ifdef:s, say we have toolkit scrollbars.
  if test "$with_toolkit_scroll_bars" != no; then
    with_toolkit_scroll_bars=yes
  fi

  term_header=gtkutil.h

  if test "${USE_GTK_TOOLKIT}" = GTK2; then

    dnl  Check if we have the old file selection dialog declared and
    dnl  in the link library.  In 2.x it may be in the library,
    dnl  but not declared if deprecated featured has been selected out.
    dnl  AC_CHECK_DECL checks for a macro, so check for GTK_TYPE_FILE_SELECTION.
    HAVE_GTK_FILE_SELECTION=no
    AC_CHECK_DECL(GTK_TYPE_FILE_SELECTION, HAVE_GTK_FILE_SELECTION=yes,
                     HAVE_GTK_FILE_SELECTION=no, [AC_INCLUDES_DEFAULT
#include <gtk/gtk.h>])
    if test "$HAVE_GTK_FILE_SELECTION" = yes; then
      AC_CHECK_FUNCS(gtk_file_selection_new)
    fi

    dnl This procedure causes a bug on certain Ubuntu GTK+2 builds
    AC_CHECK_FUNCS(gtk_window_set_has_resize_grip)
  fi
fi


dnl Enable xwidgets if GTK3 and WebKitGTK+ are available.
HAVE_XWIDGETS=no
XWIDGETS_OBJ=
if test "$with_xwidgets" != "no"; then
  test "$USE_GTK_TOOLKIT" = "GTK3" && test "$window_system" != "none" ||
    AC_MSG_ERROR([xwidgets requested but gtk3 not used.])

  WEBKIT_REQUIRED=2.12
  WEBKIT_MODULES="webkit2gtk-4.0 >= $WEBKIT_REQUIRED"
  EMACS_CHECK_MODULES([WEBKIT], [$WEBKIT_MODULES])
  HAVE_XWIDGETS=$HAVE_WEBKIT
  test $HAVE_XWIDGETS = yes ||
    AC_MSG_ERROR([xwidgets requested but WebKitGTK+ not found.])

  XWIDGETS_OBJ=xwidget.o
  AC_DEFINE([HAVE_XWIDGETS], 1, [Define to 1 if you have xwidgets support.])
fi
AC_SUBST(XWIDGETS_OBJ)

CFLAGS=$OLD_CFLAGS
LIBS=$OLD_LIBS

PGTK_OBJ=
PGTK_LIBS=
if test "$window_system" = "pgtk"; then
  PGTK_OBJ="pgtkfns.o pgtkterm.o pgtkselect.o xsettings.o pgtkimage.o"
  PGTK_LIBS="$GTK_LIBS -ldl"
  AC_DEFINE([HAVE_PGTK], 1, [Define to 1 if you have pure Gtk+-3.])
fi
AC_SUBST(PGTK_OBJ)
AC_SUBST(PGTK_LIBS)

dnl D-Bus has been tested under GNU/Linux only.  Must be adapted for
dnl other platforms.
HAVE_DBUS=no
DBUS_OBJ=
if test "${with_dbus}" = "yes"; then
   EMACS_CHECK_MODULES([DBUS], [dbus-1 >= 1.0])
   if test "$HAVE_DBUS" = yes; then
     AC_DEFINE(HAVE_DBUS, 1, [Define to 1 if using D-Bus.])
     dnl dbus_watch_get_unix_fd has been introduced in D-Bus 1.1.1.
     dnl dbus_type_is_valid and dbus_validate_* have been introduced in
     dnl D-Bus 1.5.12.
     OLD_LIBS=$LIBS
     LIBS="$LIBS $DBUS_LIBS"
     AC_CHECK_FUNCS(dbus_watch_get_unix_fd \
		    dbus_type_is_valid \
		    dbus_validate_bus_name \
                    dbus_validate_path \
		    dbus_validate_interface \
		    dbus_validate_member)
     LIBS=$OLD_LIBS
     DBUS_OBJ=dbusbind.o
   fi
fi
AC_SUBST(DBUS_CFLAGS)
AC_SUBST(DBUS_LIBS)
AC_SUBST(DBUS_OBJ)

dnl GSettings has been tested under GNU/Linux only.
HAVE_GSETTINGS=no
if test "${HAVE_X11}" = "yes" -o "${window_system}" = "pgtk" && test "${with_gsettings}" = "yes"; then
   EMACS_CHECK_MODULES([GSETTINGS], [gio-2.0 >= 2.26])
   if test "$HAVE_GSETTINGS" = "yes"; then
      old_CFLAGS=$CFLAGS
      CFLAGS="$CFLAGS $GSETTINGS_CFLAGS"
      old_LIBS=$LIBS
      LIBS="$LIBS $GSETTINGS_LIBS"
      AC_CACHE_CHECK([whether GSettings is in gio], [emacs_cv_gsettings_in_gio],
      [AC_LINK_IFELSE(
         [AC_LANG_PROGRAM(
	     [[/* Check that gsettings really is present.  */
	     #include <glib-object.h>
	     #include <gio/gio.h>
	     ]],
	     [[
	       GSettings *settings;
	       GVariant *val = g_settings_get_value (settings, "");
	     ]])],
       [emacs_cv_gsettings_in_gio=yes], [emacs_cv_gsettings_in_gio=no])])

      if test "$emacs_cv_gsettings_in_gio" = "yes"; then
        AC_DEFINE(HAVE_GSETTINGS, 1, [Define to 1 if using GSettings.])
	SETTINGS_CFLAGS="$GSETTINGS_CFLAGS"
	SETTINGS_LIBS="$GSETTINGS_LIBS"
	test "$with_gconf" = "yes" || with_gconf=no
      fi
      CFLAGS=$old_CFLAGS
      LIBS=$old_LIBS
   fi
fi

dnl GConf has been tested under GNU/Linux only.
dnl The version is really arbitrary, it is about the same age as Gtk+ 2.6.
HAVE_GCONF=no
if test "${HAVE_X11}" = "yes" -o "${window_system}" = "pgtk" && test "${with_gconf}" != "no"; then
   EMACS_CHECK_MODULES([GCONF], [gconf-2.0 >= 2.13])
   if test "$HAVE_GCONF" = yes; then
      AC_DEFINE(HAVE_GCONF, 1, [Define to 1 if using GConf.])
      dnl Newer GConf doesn't link with g_objects, so this is not defined.
      SETTINGS_CFLAGS="$SETTINGS_CFLAGS $GCONF_CFLAGS"
      SETTINGS_LIBS="$SETTINGS_LIBS $GCONF_LIBS"
   fi
fi

if test "$HAVE_GSETTINGS" = "yes" || test "$HAVE_GCONF" = "yes"; then
    EMACS_CHECK_MODULES([GOBJECT], [gobject-2.0 >= 2.0])
    if test "$HAVE_GOBJECT" = "yes"; then
       SETTINGS_CFLAGS="$SETTINGS_CFLAGS $GOBJECT_CFLAGS"
       SETTINGS_LIBS="$SETTINGS_LIBS $GOBJECT_LIBS"
    fi
    SAVE_CFLAGS="$CFLAGS"
    SAVE_LIBS="$LIBS"
    CFLAGS="$SETTINGS_CFLAGS $CFLAGS"
    LIBS="$SETTINGS_LIBS $LIBS"
    CFLAGS="$SAVE_CFLAGS"
    LIBS="$SAVE_LIBS"
fi
AC_SUBST(SETTINGS_CFLAGS)
AC_SUBST(SETTINGS_LIBS)


dnl SELinux is available for GNU/Linux only.
HAVE_LIBSELINUX=no
LIBSELINUX_LIBS=
if test "${with_selinux}" = "yes"; then
   AC_CHECK_LIB([selinux], [lgetfilecon], HAVE_LIBSELINUX=yes, HAVE_LIBSELINUX=no)
   if test "$HAVE_LIBSELINUX" = yes; then
      AC_DEFINE(HAVE_LIBSELINUX, 1, [Define to 1 if using SELinux.])
      LIBSELINUX_LIBS=-lselinux
   fi
fi
AC_SUBST(LIBSELINUX_LIBS)

HAVE_GNUTLS=no
if test "${with_gnutls}" != "no" ; then
  EMACS_CHECK_MODULES([LIBGNUTLS], [gnutls >= 2.12.2],
    [HAVE_GNUTLS=yes], [HAVE_GNUTLS=no])
  if test "${HAVE_GNUTLS}" = "yes"; then
    AC_DEFINE(HAVE_GNUTLS, 1, [Define if using GnuTLS.])
  fi

  # Windows loads GnuTLS dynamically
  if test "${opsys}" = "mingw32"; then
    LIBGNUTLS_LIBS=
  fi
fi

AC_SUBST(LIBGNUTLS_LIBS)
AC_SUBST(LIBGNUTLS_CFLAGS)

HAVE_LIBSYSTEMD=no
if test "${with_libsystemd}" = "yes" ; then
  dnl This code has been tested with libsystemd 222 and later.
  dnl FIXME: Find the earliest version number for which Emacs should work,
  dnl and change '222' to that number.
  EMACS_CHECK_MODULES([LIBSYSTEMD], [libsystemd >= 222],
    [HAVE_LIBSYSTEMD=yes], [HAVE_LIBSYSTEMD=no])
  if test "${HAVE_LIBSYSTEMD}" = "yes"; then
    AC_DEFINE(HAVE_LIBSYSTEMD, 1, [Define if using libsystemd.])
  fi
fi

AC_SUBST(LIBSYSTEMD_LIBS)
AC_SUBST(LIBSYSTEMD_CFLAGS)

HAVE_JSON=no
JSON_OBJ=

if test "${with_json}" = yes; then
  EMACS_CHECK_MODULES([JSON], [jansson >= 2.7],
    [HAVE_JSON=yes], [HAVE_JSON=no])
  if test "${HAVE_JSON}" = yes; then
    AC_DEFINE(HAVE_JSON, 1, [Define if using Jansson.])
    JSON_OBJ=json.o
  fi

  # Windows loads libjansson dynamically
  if test "${opsys}" = "mingw32"; then
    JSON_LIBS=
  fi
fi

AC_SUBST(JSON_LIBS)
AC_SUBST(JSON_CFLAGS)
AC_SUBST(JSON_OBJ)

NOTIFY_OBJ=
NOTIFY_SUMMARY=no

dnl MS Windows native file monitor is available for mingw32 only.
case $with_file_notification,$opsys in
  w32,cygwin)
    AC_MSG_ERROR(['--with-file-notification=w32' was specified, but
    this is only supported on MS-Windows native and MinGW32 builds.
    Consider using gfile instead.])
    ;;
  w32,* | yes,mingw32)
    AC_CHECK_HEADER(windows.h)
    if test "$ac_cv_header_windows_h" = yes ; then
       AC_DEFINE(HAVE_W32NOTIFY, 1, [Define to 1 to use w32notify.])
       NOTIFY_OBJ=w32notify.o
       NOTIFY_SUMMARY="yes (w32)"
    fi ;;
esac

dnl inotify is available only on GNU/Linux.
case $with_file_notification,$NOTIFY_OBJ in
  inotify, | yes,)
    AC_CHECK_HEADER(sys/inotify.h)
    if test "$ac_cv_header_sys_inotify_h" = yes ; then
	AC_CHECK_FUNC(inotify_init1)
	if test "$ac_cv_func_inotify_init1" = yes; then
	  AC_DEFINE(HAVE_INOTIFY, 1, [Define to 1 to use inotify.])
	  NOTIFY_OBJ=inotify.o
	  NOTIFY_SUMMARY="yes -lglibc (inotify)"
       fi
    fi ;;
esac

dnl kqueue is available on BSD-like systems.
case $with_file_notification,$NOTIFY_OBJ in
  kqueue,* | yes,)
    EMACS_CHECK_MODULES([KQUEUE], [libkqueue])
    if test "$HAVE_KQUEUE" = "yes"; then
       AC_DEFINE(HAVE_KQUEUE, 1, [Define to 1 to use kqueue.])
       CPPFLAGS="$CPPFLAGS -I/usr/include/kqueue"
       NOTIFY_CFLAGS=$KQUEUE_CFLAGS
       NOTIFY_LIBS=$KQUEUE_LIBS
       NOTIFY_OBJ=kqueue.o
       NOTIFY_SUMMARY="yes -lkqueue"
    else
       AC_SEARCH_LIBS(kqueue, [])
       if test "$ac_cv_search_kqueue" != no; then
         AC_DEFINE(HAVE_KQUEUE, 1, [Define to 1 to use kqueue.])
	 NOTIFY_OBJ=kqueue.o
	 NOTIFY_SUMMARY="yes (kqueue)"
       fi
    fi ;;
esac

dnl g_file_monitor exists since glib 2.18.  G_FILE_MONITOR_EVENT_MOVED
dnl has been added in glib 2.24.  It has been tested under
dnl GNU/Linux only.
case $with_file_notification,$NOTIFY_OBJ in
  gfile,* | yes,)
    if test "${HAVE_NS}" = yes; then
       AC_MSG_ERROR(['--with-file-notification=gfile' is not supported in NextStep builds.
Consider kqueue instead.])
    else
       EMACS_CHECK_MODULES([GFILENOTIFY], [gio-2.0 >= 2.24])
       if test "$HAVE_GFILENOTIFY" = "yes"; then
	  AC_DEFINE(HAVE_GFILENOTIFY, 1, [Define to 1 if using GFile.])
	  NOTIFY_CFLAGS=$GFILENOTIFY_CFLAGS
	  NOTIFY_LIBS=$GFILENOTIFY_LIBS
	  NOTIFY_OBJ=gfilenotify.o
	  NOTIFY_SUMMARY="yes -lgio (gfile)"
       fi
    fi ;;
esac

case $with_file_notification,$NOTIFY_OBJ in
  yes,* | no,* | *,?*) ;;
  *) AC_MSG_ERROR([File notification '$with_file_notification' requested but requirements not found.]) ;;
esac

if test -n "$NOTIFY_OBJ"; then
   AC_DEFINE(USE_FILE_NOTIFY, 1, [Define to 1 if using file notifications.])
fi
AC_SUBST(NOTIFY_CFLAGS)
AC_SUBST(NOTIFY_LIBS)
AC_SUBST(NOTIFY_OBJ)

dnl Do not put whitespace before the #include statements below.
dnl Older compilers (eg sunos4 cc) choke on it.
HAVE_XAW3D=no
LUCID_LIBW=
if test x"${USE_X_TOOLKIT}" = xmaybe || test x"${USE_X_TOOLKIT}" = xLUCID; then
  if test "$with_xaw3d" != no; then
    AC_CACHE_VAL(emacs_cv_xaw3d,
    [AC_LINK_IFELSE([AC_LANG_PROGRAM([[
#include <X11/Intrinsic.h>
#include <X11/Xaw3d/Simple.h>]],
      [[]])],
      [AC_CHECK_LIB(Xaw3d, XawScrollbarSetThumb,
                    emacs_cv_xaw3d=yes, emacs_cv_xaw3d=no)],
      emacs_cv_xaw3d=no)])
  else
    emacs_cv_xaw3d=no
  fi
  if test $emacs_cv_xaw3d = yes; then
    AC_MSG_CHECKING(for xaw3d)
    AC_MSG_RESULT([yes; using Lucid toolkit])
    USE_X_TOOLKIT=LUCID
    HAVE_XAW3D=yes
    LUCID_LIBW=-lXaw3d
    AC_DEFINE(HAVE_XAW3D, 1,
              [Define to 1 if you have the Xaw3d library (-lXaw3d).])
  else
    AC_MSG_CHECKING(for xaw3d)
    AC_MSG_RESULT(no)
    AC_MSG_CHECKING(for libXaw)
    AC_CACHE_VAL(emacs_cv_xaw,
    [AC_LINK_IFELSE([AC_LANG_PROGRAM([[
#include <X11/Intrinsic.h>
#include <X11/Xaw/Simple.h>]],
      [[]])],
      emacs_cv_xaw=yes,
      emacs_cv_xaw=no)])
    if test $emacs_cv_xaw = yes; then
      AC_MSG_RESULT([yes; using Lucid toolkit])
      USE_X_TOOLKIT=LUCID
      LUCID_LIBW=-lXaw
    elif test x"${USE_X_TOOLKIT}" = xLUCID; then
      AC_MSG_ERROR([Lucid toolkit requires X11/Xaw include files])
    else
      AC_MSG_ERROR([No X toolkit could be found.
If you are sure you want Emacs compiled without an X toolkit, pass
  --with-x-toolkit=no
to configure.  Otherwise, install the development libraries for the toolkit
that you want to use (e.g. Gtk+) and re-run configure.])
    fi
  fi
fi

X_TOOLKIT_TYPE=$USE_X_TOOLKIT

LIBXTR6=
LIBXMU=
if test "${USE_X_TOOLKIT}" != "none"; then
  AC_MSG_CHECKING(X11 toolkit version)
  AC_CACHE_VAL(emacs_cv_x11_toolkit_version_6,
  [AC_LINK_IFELSE([AC_LANG_PROGRAM([[#include <X11/Intrinsic.h>]],
[[#if XtSpecificationRelease < 6
fail;
#endif
]])], emacs_cv_x11_toolkit_version_6=yes, emacs_cv_x11_toolkit_version_6=no)])
  HAVE_X11XTR6=$emacs_cv_x11_toolkit_version_6
  if test $emacs_cv_x11_toolkit_version_6 = yes; then
    AC_MSG_RESULT(6 or newer)
    AC_DEFINE(HAVE_X11XTR6, 1,
	      [Define to 1 if you have the X11R6 or newer version of Xt.])
    LIBXTR6="-lSM -lICE"
    case "$opsys" in
      ## Use libw.a along with X11R6 Xt.
      unixware) LIBXTR6="$LIBXTR6 -lw" ;;
    esac
  else
    AC_MSG_RESULT(before 6)
  fi

dnl If using toolkit, check whether libXmu.a exists.
dnl tranle@intellicorp.com says libXmu.a can need XtMalloc in libXt.a to link.
  OLDLIBS="$LIBS"
  if test x$HAVE_X11XTR6 = xyes; then
    OTHERLIBS='-lXt -lSM -lICE'
  else
    OTHERLIBS='-lXt'
  fi
  AC_SEARCH_LIBS([XmuConvertStandardSelection], [Xmu], [], [], [$OTHERLIBS])
  if test "X$LIBS" != "X$OLDLIBS"; then
    LIBXMU=$ac_cv_search_XmuConvertStandardSelection
  fi
  LIBS=$OLDLIBS
  dnl ac_cv_search_XmuConvertStandardSelection is also referenced below.
fi
AC_SUBST(LIBXTR6)
AC_SUBST(LIBXMU)

LIBXP=
if test "${USE_X_TOOLKIT}" = "MOTIF"; then
  # OpenMotif may be installed in such a way on some GNU/Linux systems.
  if test -d /usr/include/openmotif; then
    CPPFLAGS="-I/usr/include/openmotif $CPPFLAGS"
    emacs_cv_openmotif=yes
    case "$canonical" in
      x86_64-*-linux-gnu* | powerpc64-*-linux-gnu* | sparc64-*-linux-gnu*)
      test -d /usr/lib64/openmotif && LDFLAGS="-L/usr/lib64/openmotif $LDFLAGS"
      ;;
      *)
      test -d /usr/lib/openmotif && LDFLAGS="-L/usr/lib/openmotif $LDFLAGS"
    esac
  else
    emacs_cv_openmotif=no
  fi
  AC_CACHE_CHECK(for (Open)Motif version 2.1, emacs_cv_motif_version_2_1,
  [AC_COMPILE_IFELSE([AC_LANG_PROGRAM([[#include <Xm/Xm.h>]],
    [[#if XmVERSION > 2 || (XmVERSION == 2 && XmREVISION >= 1)
int x = 5;
#else
Motif version prior to 2.1.
#endif]])],
    emacs_cv_motif_version_2_1=yes, emacs_cv_motif_version_2_1=no)])
  if test $emacs_cv_motif_version_2_1 = yes; then
    AC_CHECK_LIB(Xp, XpCreateContext, LIBXP=-lXp)
    if test x$emacs_cv_openmotif = xyes; then
      REAL_CPPFLAGS="-I/usr/include/openmotif $REAL_CPPFLAGS"
    fi
  else
    AC_CACHE_CHECK(for LessTif where some systems put it, emacs_cv_lesstif,
    # We put this in CFLAGS temporarily to precede other -I options
    # that might be in CFLAGS temporarily.
    # We put this in CPPFLAGS where it precedes the other -I options.
    OLD_CPPFLAGS=$CPPFLAGS
    OLD_CFLAGS=$CFLAGS
    CPPFLAGS="-I/usr/X11R6/LessTif/Motif1.2/include $CPPFLAGS"
    CFLAGS="-I/usr/X11R6/LessTif/Motif1.2/include $CFLAGS"
    [AC_COMPILE_IFELSE([AC_LANG_PROGRAM([[#include </usr/X11R6/LessTif/Motif1.2/include/Xm/Xm.h>]],
      [[int x = 5;]])],
      emacs_cv_lesstif=yes, emacs_cv_lesstif=no)])
    if test $emacs_cv_lesstif = yes; then
      # Make sure this -I option remains in CPPFLAGS after it is set
      # back to REAL_CPPFLAGS.
      # There is no need to change REAL_CFLAGS, because REAL_CFLAGS does not
      # have those other -I options anyway.  Ultimately, having this
      # directory ultimately in CPPFLAGS will be enough.
      REAL_CPPFLAGS="-I/usr/X11R6/LessTif/Motif1.2/include $REAL_CPPFLAGS"
      LDFLAGS="-L/usr/X11R6/LessTif/Motif1.2/lib $LDFLAGS"
    else
      CFLAGS=$OLD_CFLAGS
      CPPFLAGS=$OLD_CPPFLAGS
    fi
  fi
  AC_CHECK_HEADER([Xm/BulletinB.h], [],
    [AC_MSG_ERROR([Motif toolkit requested but requirements not found.])])
fi

dnl Use toolkit scroll bars if configured for GTK or X toolkit and either
dnl using Motif or Xaw3d is available, and unless
dnl --with-toolkit-scroll-bars=no was specified.

AH_TEMPLATE(USE_TOOLKIT_SCROLL_BARS,
	    [Define to 1 if we should use toolkit scroll bars.])dnl
USE_TOOLKIT_SCROLL_BARS=no
if test "${with_toolkit_scroll_bars}" != "no"; then
  if test "${USE_X_TOOLKIT}" != "none"; then
    if test "${USE_X_TOOLKIT}" = "MOTIF"; then
      AC_DEFINE(USE_TOOLKIT_SCROLL_BARS)
      HAVE_XAW3D=no
      USE_TOOLKIT_SCROLL_BARS=yes
    elif test "${HAVE_XAW3D}" = "yes" || test "${USE_X_TOOLKIT}" = "LUCID"; then
      AC_DEFINE(USE_TOOLKIT_SCROLL_BARS)
      USE_TOOLKIT_SCROLL_BARS=yes
    fi
  elif test "${HAVE_GTK}" = "yes"; then
    AC_DEFINE(USE_TOOLKIT_SCROLL_BARS)
    USE_TOOLKIT_SCROLL_BARS=yes
  elif test "${HAVE_NS}" = "yes"; then
    AC_DEFINE(USE_TOOLKIT_SCROLL_BARS)
    USE_TOOLKIT_SCROLL_BARS=yes
  elif test "${HAVE_W32}" = "yes"; then
    AC_DEFINE(USE_TOOLKIT_SCROLL_BARS)
    USE_TOOLKIT_SCROLL_BARS=yes
  fi
fi

dnl See if XIM is available.
AC_COMPILE_IFELSE([AC_LANG_PROGRAM([[
	  #include <X11/Xlib.h>
	  #include <X11/Xresource.h>]],
	 [[XIMProc  callback;]])],
	 [HAVE_XIM=yes
	 AC_DEFINE(HAVE_XIM, 1, [Define to 1 if XIM is available])],
	 HAVE_XIM=no)

dnl Note this is non-standard.  --with-xim does not control whether
dnl XIM support is compiled in, it only affects the runtime default of
dnl use_xim in xterm.c.
if test "${with_xim}" != "no"; then
  AC_DEFINE(USE_XIM, 1,
	    [Define to 1 to default runtime use of XIM to on.])
fi


if test "${HAVE_XIM}" != "no"; then
  late_CFLAGS=$CFLAGS
  if test "$GCC" = yes; then
    CFLAGS="$CFLAGS --pedantic-errors"
  fi
  AC_COMPILE_IFELSE([AC_LANG_PROGRAM([[
#include <X11/Xlib.h>
#include <X11/Xresource.h>]],
[[Display *display;
XrmDatabase db;
char *res_name;
char *res_class;
XIMProc  callback;
XPointer *client_data;
#ifndef __GNUC__
/* If we're not using GCC, it's probably not XFree86, and this is
   probably right, but we can't use something like --pedantic-errors.  */
extern Bool XRegisterIMInstantiateCallback(Display*, XrmDatabase, char*,
                                           char*, XIMProc, XPointer*);
#endif
(void)XRegisterIMInstantiateCallback(display, db, res_name, res_class, callback,
   client_data);]])],
    [emacs_cv_arg6_star=yes])
  AH_TEMPLATE(XRegisterIMInstantiateCallback_arg6,
         [Define to the type of the 6th arg of XRegisterIMInstantiateCallback,
either XPointer or XPointer*.])dnl
  if test "$emacs_cv_arg6_star" = yes; then
    AC_DEFINE(XRegisterIMInstantiateCallback_arg6, [XPointer*])
  else
    AC_DEFINE(XRegisterIMInstantiateCallback_arg6, [XPointer])
  fi
  CFLAGS=$late_CFLAGS
fi

# Check for XRender
HAVE_XRENDER=no
if test "${HAVE_X11}" = "yes"; then
  AC_CHECK_LIB(Xrender, XRenderQueryExtension, HAVE_XRENDER=yes)
  if test $HAVE_XRENDER = yes; then
    XRENDER_LIBS="-lXrender"
    AC_SUBST(XRENDER_LIBS)
    AC_DEFINE([HAVE_XRENDER], 1, [Define to 1 if XRender is available.])
  fi
fi

HAVE_CAIRO=no
if test "${HAVE_X11}" = "yes"; then
  if test "${with_cairo}" != "no"; then
    CAIRO_REQUIRED=1.12.0
    CAIRO_MODULE="cairo >= $CAIRO_REQUIRED"
    EMACS_CHECK_MODULES(CAIRO, $CAIRO_MODULE)
    if test $HAVE_CAIRO = yes; then
      AC_DEFINE(USE_CAIRO, 1, [Define to 1 if using cairo.])
    else
      AC_MSG_ERROR([cairo requested but not found.])
    fi

    CFLAGS="$CFLAGS $CAIRO_CFLAGS"
    LIBS="$LIBS $CAIRO_LIBS"
    AC_SUBST(CAIRO_CFLAGS)
    AC_SUBST(CAIRO_LIBS)
  fi
fi

### Start of font-backend (under any platform) section.
# (nothing here yet -- this is a placeholder)
### End of font-backend (under any platform) section.

### Start of font-backend (under X11) section.
if test "${HAVE_X11}" = "yes"; then
  if test $HAVE_CAIRO = yes; then
    dnl Strict linkers fail with
    dnl ftfont.o: undefined reference to symbol 'FT_New_Face'
    dnl if -lfreetype is not specified.
    dnl The following is needed to set FREETYPE_LIBS.
    EMACS_CHECK_MODULES([FREETYPE], [freetype2])

    test "$HAVE_FREETYPE" = "no" && AC_MSG_ERROR(cairo requires libfreetype)

    EMACS_CHECK_MODULES([FONTCONFIG], [fontconfig >= 2.2.0])

    test "$HAVE_FONTCONFIG" = "no" && AC_MSG_ERROR(cairo requires libfontconfig)
  else
    ## Use -lXft if available, unless '--with-xft=no'.
    HAVE_XFT=maybe
    if test "x${with_x}" = "xno"; then
      with_xft="no";
    fi

    if test "$with_xft" != no; then
      EMACS_CHECK_MODULES([FONTCONFIG], [fontconfig >= 2.2.0])
      with_xft=$HAVE_FONTCONFIG
    fi

    if test "x${with_xft}" != "xno"; then

      EMACS_CHECK_MODULES([XFT], [xft >= 0.13.0], [], [HAVE_XFT=no])
      ## Because xterm.c uses XRenderQueryExtension when XFT is
      ## enabled, we also need to link to -lXrender.
      if test "$HAVE_XFT" != no && test "$HAVE_XRENDER" != no; then
	OLD_CPPFLAGS="$CPPFLAGS"
	OLD_CFLAGS="$CFLAGS"
	OLD_LIBS="$LIBS"
	CPPFLAGS="$CPPFLAGS $XFT_CFLAGS"
	CFLAGS="$CFLAGS $XFT_CFLAGS"
	LIBS="$XFT_LIBS $LIBS"
	AC_CHECK_HEADER(X11/Xft/Xft.h,
	  AC_CHECK_LIB(Xft, XftFontOpen, HAVE_XFT=yes, , $XFT_LIBS) , ,
          [[#include <X11/X.h>]])

	if test "${HAVE_XFT}" = "yes"; then
	  AC_DEFINE(HAVE_XFT, 1, [Define to 1 if you have the Xft library.])
	    AC_SUBST(XFT_LIBS)
	  C_SWITCH_X_SITE="$C_SWITCH_X_SITE $XFT_CFLAGS"
	fi                        # "${HAVE_XFT}" = "yes"
	CPPFLAGS=$OLD_CPPFLAGS
	CFLAGS=$OLD_CFLAGS
	LIBS=$OLD_LIBS
      else
      # Make sure XFT is disabled if we found XFT but not XRender
	HAVE_XFT=no
      fi                          # "$HAVE_XFT" != no
    fi                            # "x${with_xft}" != "xno"

    ## We used to allow building with FreeType and without Xft.
    ## However, the ftx font backend driver is not in good shape.
    if test "$HAVE_XFT" != "yes"; then
       dnl For the "Does Emacs use" message at the end.
       HAVE_XFT=no
       HAVE_FREETYPE=no
    else
       dnl Strict linkers fail with
       dnl ftfont.o: undefined reference to symbol 'FT_New_Face'
       dnl if -lfreetype is not specified.
       dnl The following is needed to set FREETYPE_LIBS.
       EMACS_CHECK_MODULES([FREETYPE], [freetype2])

       test "$HAVE_FREETYPE" = "no" && AC_MSG_ERROR(libxft requires libfreetype)
    fi
  fi				  # $HAVE_CAIRO != yes

  HAVE_LIBOTF=no
  if test "${HAVE_FREETYPE}" = "yes"; then
    AC_DEFINE(HAVE_FREETYPE, 1,
	      [Define to 1 if using the freetype and fontconfig libraries.])
    OLD_CFLAGS=$CFLAGS
    OLD_LIBS=$LIBS
    CFLAGS="$CFLAGS $FREETYPE_CFLAGS"
    LIBS="$FREETYPE_LIBS $LIBS"
    AC_CHECK_FUNCS(FT_Face_GetCharVariantIndex)
    CFLAGS=$OLD_CFLAGS
    LIBS=$OLD_LIBS
    if test "${with_libotf}" != "no"; then
      EMACS_CHECK_MODULES([LIBOTF], [libotf])
      if test "$HAVE_LIBOTF" = "yes"; then
	AC_DEFINE(HAVE_LIBOTF, 1, [Define to 1 if using libotf.])
	AC_CHECK_LIB(otf, OTF_get_variation_glyphs,
		     HAVE_OTF_GET_VARIATION_GLYPHS=yes,
		     HAVE_OTF_GET_VARIATION_GLYPHS=no)
	if test "${HAVE_OTF_GET_VARIATION_GLYPHS}" = "yes"; then
	  AC_DEFINE(HAVE_OTF_GET_VARIATION_GLYPHS, 1,
		    [Define to 1 if libotf has OTF_get_variation_glyphs.])
	fi
	if ! $PKG_CONFIG --atleast-version=0.9.16 libotf; then
	  AC_DEFINE(HAVE_OTF_KANNADA_BUG, 1,
[Define to 1 if libotf is affected by https://debbugs.gnu.org/28110.])
	fi
      fi
    fi
  dnl FIXME should there be an error if HAVE_FREETYPE != yes?
  dnl Does the new font backend require it, or can it work without it?
  fi

  HAVE_M17N_FLT=no
  if test "${HAVE_LIBOTF}" = yes; then
    if test "${with_m17n_flt}" != "no"; then
      EMACS_CHECK_MODULES([M17N_FLT], [m17n-flt])
      if test "$HAVE_M17N_FLT" = "yes"; then
	AC_DEFINE(HAVE_M17N_FLT, 1, [Define to 1 if using libm17n-flt.])
      fi
    fi
<<<<<<< HEAD
else

    if test $window_system = pgtk; then
      EMACS_CHECK_MODULES([FONTCONFIG], [fontconfig >= 2.2.0])
      EMACS_CHECK_MODULES([FREETYPE], [freetype2])
      if test "$HAVE_FONTCONFIG" != yes -o "$HAVE_FREETYPE" != yes; then
        AC_MSG_ERROR(fontconfig and freetype is required.)
      fi
      HAVE_LIBOTF=no
      AC_DEFINE(HAVE_FREETYPE, 1,
		[Define to 1 if using the freetype and fontconfig libraries.])
      if test "${with_libotf}" != "no"; then
	EMACS_CHECK_MODULES([LIBOTF], [libotf])
	if test "$HAVE_LIBOTF" = "yes"; then
	  AC_DEFINE(HAVE_LIBOTF, 1, [Define to 1 if using libotf.])
	  AC_CHECK_LIB(otf, OTF_get_variation_glyphs,
		       HAVE_OTF_GET_VARIATION_GLYPHS=yes,
		       HAVE_OTF_GET_VARIATION_GLYPHS=no)
	  if test "${HAVE_OTF_GET_VARIATION_GLYPHS}" = "yes"; then
	    AC_DEFINE(HAVE_OTF_GET_VARIATION_GLYPHS, 1,
		      [Define to 1 if libotf has OTF_get_variation_glyphs.])
	  fi
	fi
      fi
    else
      HAVE_XFT=no
      HAVE_FREETYPE=no
      HAVE_LIBOTF=no
      HAVE_M17N_FLT=no
    fi
fi



### End of font-backend (under X11) section.
=======
  fi
else # "${HAVE_X11}" != "yes"
  HAVE_XFT=no
  HAVE_FREETYPE=no
  HAVE_LIBOTF=no
  HAVE_M17N_FLT=no
fi   # "${HAVE_X11}" != "yes"

HAVE_HARFBUZZ=no
if test "${HAVE_X11}" = "yes" && test "${HAVE_FREETYPE}" = "yes" \
        || test "${HAVE_W32}" = "yes"; then
  if test "${with_harfbuzz}" != "no"; then
    ### On MS-Windows we use hb_font_get_nominal_glyph, which appeared
    ### in HarfBuzz version 1.2.3
    if test "${HAVE_W32}" = "yes"; then
      EMACS_CHECK_MODULES([HARFBUZZ], [harfbuzz >= 1.2.3])
    else
      EMACS_CHECK_MODULES([HARFBUZZ], [harfbuzz >= 0.9.42])
    fi
    if test "$HAVE_HARFBUZZ" = "yes"; then
      AC_DEFINE(HAVE_HARFBUZZ, 1, [Define to 1 if using HarfBuzz.])
      ### mingw32 and Cygwin-w32 don't use -lharfbuzz, since they load
      ### the library dynamically.
      if test "${HAVE_W32}" = "yes"; then
        HARFBUZZ_LIBS=
      fi
    fi
  fi
fi

### End of font-backend section.
>>>>>>> b7e26952

AC_SUBST(FREETYPE_CFLAGS)
AC_SUBST(FREETYPE_LIBS)
AC_SUBST(FONTCONFIG_CFLAGS)
AC_SUBST(FONTCONFIG_LIBS)
AC_SUBST(HARFBUZZ_CFLAGS)
AC_SUBST(HARFBUZZ_LIBS)
AC_SUBST(LIBOTF_CFLAGS)
AC_SUBST(LIBOTF_LIBS)
AC_SUBST(M17N_FLT_CFLAGS)
AC_SUBST(M17N_FLT_LIBS)

HAVE_CAIRO=no
if test "${HAVE_X11}" = "yes" -o "$window_system" = pgtk; then
  if test "${with_cairo}" != "no"; then
    CAIRO_REQUIRED=1.12.0
    CAIRO_MODULE="cairo >= $CAIRO_REQUIRED"
    EMACS_CHECK_MODULES(CAIRO, $CAIRO_MODULE)
    if test $HAVE_CAIRO = yes; then
      AC_DEFINE(USE_CAIRO, 1, [Define to 1 if using cairo.])
    else
      AC_MSG_ERROR([cairo requested but not found.])
    fi

    CFLAGS="$CFLAGS $CAIRO_CFLAGS"
    LIBS="$LIBS $CAIRO_LIBS"
    AC_SUBST(CAIRO_CFLAGS)
    AC_SUBST(CAIRO_LIBS)
  fi
fi

if test "${HAVE_X11}" = "yes"; then
  AC_CHECK_HEADER(X11/Xlib-xcb.h,
    AC_CHECK_LIB(xcb, xcb_translate_coordinates, HAVE_XCB=yes))
  if test "${HAVE_XCB}" = "yes"; then
    AC_CHECK_LIB(X11-xcb, XGetXCBConnection, HAVE_X11_XCB=yes)
    if test "${HAVE_X11_XCB}" = "yes"; then
      AC_DEFINE(USE_XCB, 1,
[Define to 1 if you have the XCB library and X11-XCB library for mixed
   X11/XCB programming.])
      XCB_LIBS="-lX11-xcb -lxcb"
      AC_SUBST(XCB_LIBS)
    fi
  fi
fi

### Use -lXpm if available, unless '--with-xpm=no'.
### mingw32 doesn't use -lXpm, since it loads the library dynamically.
### The Cygwin-w32 build uses <noX/xpm.h> instead of <X11/xpm.h>, so
### we need to set LDFLAGS accordingly.
HAVE_XPM=no
LIBXPM=
if test "${HAVE_W32}" = "yes" && test "${opsys}" = "cygwin"; then
  if test "${with_xpm}" != "no"; then
    SAVE_LDFLAGS="$LDFLAGS"
    LDFLAGS="$LDFLAGS -L/usr/lib/noX"
    AC_CHECK_HEADER(noX/xpm.h,
      [AC_CHECK_LIB(Xpm, XpmReadFileToImage, HAVE_XPM=yes)])
    if test "${HAVE_XPM}" = "yes"; then
      AC_CACHE_CHECK([for XpmReturnAllocPixels preprocessor define],
      [emacs_cv_cpp_xpm_return_alloc_pixels],
      [AC_EGREP_CPP(no_return_alloc_pixels,
      [#include "noX/xpm.h"
#ifndef XpmReturnAllocPixels
no_return_alloc_pixels
#endif
      ], emacs_cv_cpp_xpm_return_alloc_pixels=no,
      emacs_cv_cpp_xpm_return_alloc_pixels=yes)])

      if test "$emacs_cv_cpp_xpm_return_alloc_pixels" = "no"; then
        HAVE_XPM=no
        LDFLAGS="$SAVE_LDFLAGS"
      fi
    fi
  fi

  if test "${HAVE_XPM}" = "yes"; then
    AC_DEFINE(HAVE_XPM, 1, [Define to 1 if you have the Xpm library (-lXpm).])
    LIBXPM=-lXpm
  fi
fi

if test "${HAVE_X11}" = "yes"; then
  dnl Avoid Xpm on AIX unless requested, as it crashes; see Bug#17598.
  case $opsys,$with_xpm_set,$with_xpm in
    aix4-2,set,yes) ;;
    aix4-2,*) with_xpm=no;;
  esac

  if test "${with_xpm}" != "no"; then
    AC_CHECK_HEADER(X11/xpm.h,
      [AC_CHECK_LIB(Xpm, XpmReadFileToPixmap, HAVE_XPM=yes, , -lX11)])
    if test "${HAVE_XPM}" = "yes"; then
      AC_CACHE_CHECK([for XpmReturnAllocPixels preprocessor define],
      [emacs_cv_cpp_xpm_return_alloc_pixels],
      [AC_EGREP_CPP(no_return_alloc_pixels,
      [#include "X11/xpm.h"
#ifndef XpmReturnAllocPixels
no_return_alloc_pixels
#endif
      ], emacs_cv_cpp_xpm_return_alloc_pixels=no,
      emacs_cv_cpp_xpm_return_alloc_pixels=yes)])

      if test "$emacs_cv_cpp_xpm_return_alloc_pixels" = "no"; then
	HAVE_XPM=no
      fi
    fi
  fi

  if test "${HAVE_XPM}" = "yes"; then
    AC_DEFINE(HAVE_XPM, 1, [Define to 1 if you have the Xpm library (-lXpm).])
    LIBXPM=-lXpm
  elif test "$opsys,$LUCID_LIBW" = aix4-2,-lXaw; then
    dnl AIX -lXaw needs -lXpm linked too; see Bug#17598 Message#152.
    LIBXPM=-lXpm
  fi
fi

### FIXME: Perhaps regroup to minimize code duplication due to MinGW's
### slightly different requirements wrt image libraries (it doesn't
### use -lXpm because it loads the xpm shared library dynamically at
### run time).
if test "${opsys}" = "mingw32"; then
  if test "${with_xpm}" != "no"; then
    AC_CHECK_HEADER(X11/xpm.h, HAVE_XPM=yes, HAVE_XPM=no, [
#define FOR_MSW 1])
  fi

  if test "${HAVE_XPM}" = "yes"; then
    AC_DEFINE(HAVE_XPM, 1, [Define to 1 if you have the Xpm library (-lXpm).])
  fi
fi

AC_SUBST(LIBXPM)

### Use -ljpeg if available, unless '--with-jpeg=no'.
HAVE_JPEG=no
LIBJPEG=
if test "${NS_IMPL_COCOA}" = yes; then
  : # Cocoa provides its own jpeg support, so do nothing.
elif test "${with_jpeg}" != "no"; then
  AC_CACHE_CHECK([for jpeglib 6b or later],
    [emacs_cv_jpeglib],
    [OLD_LIBS=$LIBS
     for emacs_cv_jpeglib in yes -ljpeg no; do
       case $emacs_cv_jpeglib in
	 yes) ;;
         no) break;;
	 *) LIBS="$LIBS $emacs_cv_jpeglib";;
       esac
       AC_LINK_IFELSE(
	 [AC_LANG_PROGRAM(
	    [[#undef HAVE_STDLIB_H /* Avoid config.h/jpeglib.h collision.  */
	      #include <stdio.h> /* jpeglib.h needs FILE and size_t.  */
	      #include <jpeglib.h>
	      #include <jerror.h>
	      char verify[JPEG_LIB_VERSION < 62 ? -1 : 1];
	      struct jpeg_decompress_struct cinfo;
	    ]],
	    [[
	      jpeg_create_decompress (&cinfo);
	      WARNMS (&cinfo, JWRN_JPEG_EOF);
	      jpeg_destroy_decompress (&cinfo);
	    ]])],
	 [emacs_link_ok=yes],
	 [emacs_link_ok=no])
       LIBS=$OLD_LIBS
       test $emacs_link_ok = yes && break
     done])
  if test "$emacs_cv_jpeglib" != no; then
    HAVE_JPEG=yes
    AC_DEFINE([HAVE_JPEG], 1,
      [Define to 1 if you have the jpeg library (typically -ljpeg).])
    ### mingw32 doesn't use -ljpeg, since it loads the library
    ### dynamically when needed, and doesn't want a run-time
    ### dependency on the jpeglib DLL.
    test "$emacs_cv_jpeglib" != yes && test "${opsys}" != "mingw32" \
    && LIBJPEG=$emacs_cv_jpeglib
  fi
fi
AC_SUBST(LIBJPEG)

HAVE_LCMS2=no
LCMS2_CFLAGS=
LCMS2_LIBS=
if test "${with_lcms2}" != "no"; then
  EMACS_CHECK_MODULES([LCMS2], [lcms2])
fi
if test "${HAVE_LCMS2}" = "yes"; then
  AC_DEFINE([HAVE_LCMS2], 1, [Define to 1 if you have the lcms2 library (-llcms2).])
  ### mingw32 doesn't use -llcms2, since it loads the library dynamically.
  if test "${opsys}" = "mingw32"; then
     LCMS2_LIBS=
  fi
fi
AC_SUBST(LCMS2_CFLAGS)
AC_SUBST(LCMS2_LIBS)

HAVE_ZLIB=no
LIBZ=
if test "${with_zlib}" != "no"; then
  OLIBS=$LIBS
  AC_SEARCH_LIBS([inflateEnd], [z], [HAVE_ZLIB=yes])
  LIBS=$OLIBS
  case $ac_cv_search_inflateEnd in
    -*) LIBZ=$ac_cv_search_inflateEnd ;;
  esac
fi
if test "${HAVE_ZLIB}" = "yes"; then
  AC_DEFINE([HAVE_ZLIB], 1, [Define to 1 if you have the zlib library (-lz).])
  ### mingw32 doesn't use -lz, since it loads the library dynamically.
  if test "${opsys}" = "mingw32"; then
     LIBZ=
  fi
fi
AC_SUBST(LIBZ)

### Dynamic modules support
LIBMODULES=
HAVE_MODULES=no
MODULES_OBJ=
case $opsys in
  cygwin|mingw32) MODULES_SUFFIX=".dll" ;;
  *) MODULES_SUFFIX=".so" ;;
esac
if test "${with_modules}" != "no"; then
  case $opsys in
    gnu|gnu-linux)
      LIBMODULES="-ldl"
      HAVE_MODULES=yes
      ;;
    cygwin|mingw32|darwin)
      HAVE_MODULES=yes
      ;;
    *)
      # BSD systems have dlopen in libc.
      AC_CHECK_FUNC([dlopen], [HAVE_MODULES=yes])
      ;;
  esac

  if test "${HAVE_MODULES}" = no; then
    AC_MSG_ERROR([Dynamic modules are not supported on your system])
  else
    SAVE_LIBS=$LIBS
    LIBS="$LIBS $LIBMODULES"
    AC_CHECK_FUNCS([dladdr dlfunc])
    LIBS=$SAVE_LIBS
  fi
fi

if test "${HAVE_MODULES}" = yes; then
   MODULES_OBJ="dynlib.o emacs-module.o"
   AC_DEFINE(HAVE_MODULES, 1, [Define to 1 if dynamic modules are enabled])
   AC_DEFINE_UNQUOTED(MODULES_SUFFIX, "$MODULES_SUFFIX",
     [System extension for dynamic libraries])
fi
AC_SUBST(MODULES_OBJ)
AC_SUBST(LIBMODULES)
AC_SUBST(HAVE_MODULES)
AC_SUBST(MODULES_SUFFIX)

AC_CONFIG_FILES([src/emacs-module.h])
AC_SUBST_FILE([module_env_snippet_25])
AC_SUBST_FILE([module_env_snippet_26])
AC_SUBST_FILE([module_env_snippet_27])
module_env_snippet_25="$srcdir/src/module-env-25.h"
module_env_snippet_26="$srcdir/src/module-env-26.h"
module_env_snippet_27="$srcdir/src/module-env-27.h"
emacs_major_version="${PACKAGE_VERSION%%.*}"
AC_SUBST(emacs_major_version)

### Use -lpng if available, unless '--with-png=no'.
HAVE_PNG=no
LIBPNG=
PNG_CFLAGS=
if test "${NS_IMPL_COCOA}" = yes; then
  : # Cocoa provides its own png support, so do nothing.
elif test "${with_png}" != no; then
  # mingw32 loads the library dynamically.
  if test "$opsys" = mingw32; then
    AC_CHECK_HEADER([png.h], [HAVE_PNG=yes])
  elif test "${HAVE_X11}" = "yes" || test "$window_system" = "pgtk" || test "${HAVE_W32}" = "yes"; then
    EMACS_CHECK_MODULES([PNG], [libpng >= 1.0.0])
    if test $HAVE_PNG = yes; then
      LIBPNG=$PNG_LIBS
    else
      # Test old way in case pkg-config doesn't have it (older machines).
      AC_MSG_CHECKING([for libpng not configured by pkg-config])

      png_cflags=`(libpng-config --cflags) 2>&AS_MESSAGE_LOG_FD` &&
      png_ldflags=`(libpng-config --ldflags) 2>&AS_MESSAGE_LOG_FD` || {
	# libpng-config does not work; configure by hand.
	# Debian unstable as of July 2003 has multiple libpngs, and puts png.h
	# in /usr/include/libpng.
	if test -r /usr/include/libpng/png.h &&
	   test ! -r /usr/include/png.h; then
	  png_cflags=-I/usr/include/libpng
	else
	  png_cflags=
	fi
	png_ldflags='-lpng'
      }
      SAVE_CFLAGS=$CFLAGS
      SAVE_LIBS=$LIBS
      CFLAGS="$CFLAGS $png_cflags"
      LIBS="$png_ldflags -lz -lm $LIBS"
      AC_LINK_IFELSE(
	[AC_LANG_PROGRAM([[#include <png.h>]],
	   [[return !png_get_channels (0, 0);]])],
	[HAVE_PNG=yes
	 PNG_CFLAGS=`AS_ECHO(["$png_cflags"]) | sed -e "$edit_cflags"`
	 LIBPNG=$png_ldflags])
      CFLAGS=$SAVE_CFLAGS
      LIBS=$SAVE_LIBS
      AC_MSG_RESULT([$HAVE_PNG])
    fi

    # $LIBPNG requires explicit -lz in some cases.
    # We don't know what those cases are, exactly, so play it safe and
    # append -lz to any nonempty $LIBPNG, unless we're already using LIBZ.
    case " $LIBPNG ",$LIBZ in
      *' -lz '*, | *' ',?*) ;;
      *) LIBPNG="$LIBPNG -lz" ;;
    esac
  fi
fi
if test $HAVE_PNG = yes; then
  AC_DEFINE([HAVE_PNG], [1], [Define to 1 if you have the png library.])

  SAVE_CFLAGS=$CFLAGS
  CFLAGS="$CFLAGS $PNG_CFLAGS"
  AC_CHECK_DECL([png_longjmp],
    [],
    [AC_DEFINE([PNG_DEPSTRUCT], [],
       [Define to empty to suppress deprecation warnings when building
	with --enable-gcc-warnings and with libpng versions before 1.5,
	which lack png_longjmp.])],
    [[#include <png.h>
    ]])
  CFLAGS=$SAVE_CFLAGS
fi
AC_SUBST(LIBPNG)
AC_SUBST(PNG_CFLAGS)

### Use -ltiff if available, unless '--with-tiff=no'.
### mingw32 doesn't use -ltiff, since it loads the library dynamically.
HAVE_TIFF=no
LIBTIFF=
if test "${opsys}" = "mingw32"; then
  if test "${with_tiff}" != "no"; then
    AC_CHECK_HEADER(tiffio.h, HAVE_TIFF=yes, HAVE_TIFF=no)
  fi
  if test "${HAVE_TIFF}" = "yes"; then
    AC_DEFINE(HAVE_TIFF, 1, [Define to 1 if you have the tiff library (-ltiff).])
  fi
elif test "${HAVE_X11}" = "yes" || test "${window_system}" = "pgtk" || test "${HAVE_W32}" = "yes"; then
  if test "${with_tiff}" != "no"; then
    AC_CHECK_HEADER(tiffio.h,
      [tifflibs="-lz -lm"
      # At least one tiff package requires the jpeg library.
      if test "${HAVE_JPEG}" = yes; then tifflibs="-ljpeg $tifflibs"; fi
      AC_CHECK_LIB(tiff, TIFFGetVersion, HAVE_TIFF=yes, , $tifflibs)])
  fi

  if test "${HAVE_TIFF}" = "yes"; then
    AC_DEFINE(HAVE_TIFF, 1, [Define to 1 if you have the tiff library (-ltiff).])
    dnl FIXME -lz -lm, as per libpng?
    LIBTIFF=-ltiff
  fi
fi
AC_SUBST(LIBTIFF)

### Use -lgif or -lungif if available, unless '--with-gif=no'.
### mingw32 doesn't use -lgif/-lungif, since it loads the library dynamically.
HAVE_GIF=no
LIBGIF=
if test "${opsys}" = "mingw32"; then
  if test "${with_gif}" != "no"; then
    AC_CHECK_HEADER(gif_lib.h, HAVE_GIF=yes, HAVE_GIF=no)
  fi
  if test "${HAVE_GIF}" = "yes"; then
    AC_DEFINE(HAVE_GIF, 1, [Define to 1 if you have a gif (or ungif) library.])
  fi
elif test "${HAVE_X11}" = "yes" -o "${window_system}" = "pgtk" && test "${with_gif}" != "no" \
        || test "${HAVE_W32}" = "yes"; then
  AC_CHECK_HEADER(gif_lib.h,
# EGifPutExtensionLast only exists from version libungif-4.1.0b1.
# Earlier versions can crash Emacs, but version 5.0 removes EGifPutExtensionLast.
    [AC_CHECK_LIB(gif, GifMakeMapObject, HAVE_GIF=yes,
        [AC_CHECK_LIB(gif, EGifPutExtensionLast, HAVE_GIF=yes, HAVE_GIF=maybe)])])

  if test "$HAVE_GIF" = yes; then
    LIBGIF=-lgif
  elif test "$HAVE_GIF" = maybe; then
# If gif_lib.h but no libgif, try libungif.
    AC_CHECK_LIB(ungif, EGifPutExtensionLast, HAVE_GIF=yes, HAVE_GIF=no)
    test "$HAVE_GIF" = yes && LIBGIF=-lungif
  fi

  if test "${HAVE_GIF}" = "yes"; then
    AC_DEFINE(HAVE_GIF, 1, [Define to 1 if you have a gif (or ungif) library.])
  fi
fi
AC_SUBST(LIBGIF)

dnl Check for required libraries.
MISSING=
WITH_IFAVAILABLE=
if test "${HAVE_X11}" = "yes"; then
  case $with_xpm,$HAVE_XPM in
    no,* | ifavailable,* | *,yes) ;;
    *) MISSING="libXpm"
       WITH_IFAVAILABLE="--with-xpm=ifavailable";;
  esac
  case $with_jpeg,$HAVE_JPEG in
    no,* | ifavailable,* | *,yes) ;;
    *) MISSING="$MISSING libjpeg"
       WITH_IFAVAILABLE="$WITH_IFAVAILABLE --with-jpeg=ifavailable";;
  esac
  case $with_png,$HAVE_PNG in
    no,* | ifavailable,* | *,yes) ;;
    *) MISSING="$MISSING libpng"
       WITH_IFAVAILABLE="$WITH_IFAVAILABLE --with-png=ifavailable";;
  esac
  case $with_gif,$HAVE_GIF in
    no,* | ifavailable,* | *,yes) ;;
    *) MISSING="$MISSING libgif/libungif"
       WITH_IFAVAILABLE="$WITH_IFAVAILABLE --with-gif=ifavailable";;
  esac
  case $with_tiff,$HAVE_TIFF in
    no,* | ifavailable,* | *,yes) ;;
    *) MISSING="$MISSING libtiff"
       WITH_IFAVAILABLE="$WITH_IFAVAILABLE --with-tiff=ifavailable";;
  esac
fi
case $with_gnutls,$HAVE_GNUTLS in
  no,* | ifavailable,* | *,yes) ;;
  *) MISSING="$MISSING gnutls"
     WITH_IFAVAILABLE="$WITH_IFAVAILABLE --with-gnutls=ifavailable";;
esac
if test "X${MISSING}" != X; then
  AC_MSG_ERROR([The following required libraries were not found:
    $MISSING
Maybe some development libraries/packages are missing?
To build anyway, give:
    $WITH_IFAVAILABLE
as options to configure.])
fi

### Use -lgpm if available, unless '--with-gpm=no'.
HAVE_GPM=no
LIBGPM=
if test "${with_gpm}" != "no"; then
  AC_CHECK_HEADER(gpm.h,
    [AC_CHECK_LIB(gpm, Gpm_Open, HAVE_GPM=yes)])

  if test "${HAVE_GPM}" = "yes"; then
    AC_DEFINE(HAVE_GPM, 1, [Define to 1 if you have the gpm library (-lgpm).])
    LIBGPM=-lgpm
  fi
fi
AC_SUBST(LIBGPM)

dnl Check for malloc/malloc.h on darwin
AC_CHECK_HEADERS_ONCE(malloc/malloc.h)

GNUSTEP_CFLAGS=
### Use NeXTstep API to implement GUI.
if test "${HAVE_NS}" = "yes"; then
  AC_DEFINE(HAVE_NS, 1, [Define to 1 if you are using the NeXTstep API, either GNUstep or Cocoa on macOS.])
  if test "${NS_IMPL_COCOA}" = "yes"; then
    AC_DEFINE(NS_IMPL_COCOA, 1, [Define to 1 if you are using NS windowing under macOS.])
  fi
  if test "${NS_IMPL_GNUSTEP}" = "yes"; then
    AC_DEFINE(NS_IMPL_GNUSTEP, 1, [Define to 1 if you are using NS windowing under GNUstep.])
    if test $NS_GNUSTEP_CONFIG != yes; then
      # See also .m.o rule in src/Makefile.in.  */
      # FIXME: are all these flags really needed?  Document here why.  */
      GNUSTEP_CFLAGS="-D_REENTRANT -fPIC -fno-strict-aliasing -I${GNUSTEP_SYSTEM_HEADERS} ${GNUSTEP_LOCAL_HEADERS}"
      ## Extra CFLAGS applied to src/*.m files.
      GNU_OBJC_CFLAGS="$GNU_OBJC_CFLAGS -fgnu-runtime -Wno-import -fconstant-string-class=NSConstantString -DGNUSTEP_BASE_LIBRARY=1 -DGNU_GUI_LIBRARY=1 -DGNU_RUNTIME=1 -DGSWARN -DGSDIAGNOSE"
    fi
  fi
  OTHER_FILES=ns-app
fi

### Use session management (-lSM -lICE) if available
HAVE_X_SM=no
LIBXSM=
if test "${HAVE_X11}" = "yes"; then
  AC_CHECK_HEADER(X11/SM/SMlib.h,
    [AC_CHECK_LIB(SM, SmcOpenConnection, HAVE_X_SM=yes, , -lICE)])

  if test "${HAVE_X_SM}" = "yes"; then
    AC_DEFINE(HAVE_X_SM, 1, [Define to 1 if you have the SM library (-lSM).])
    LIBXSM="-lSM -lICE"
  fi
fi
AC_SUBST(LIBXSM)

### Use XRandr (-lXrandr) if available
HAVE_XRANDR=no
if test "${HAVE_X11}" = "yes"; then
  XRANDR_REQUIRED=1.2.2
  XRANDR_MODULES="xrandr >= $XRANDR_REQUIRED"
  EMACS_CHECK_MODULES([XRANDR], [$XRANDR_MODULES])
  if test $HAVE_XRANDR = no; then
    # Test old way in case pkg-config doesn't have it (older machines).
    # Include Xrender.h by hand to work around bug in older Xrandr.h
    # (e.g. RHEL5) and silence (harmless) configure warning (bug#18465).
    AC_CHECK_HEADER(X11/extensions/Xrandr.h,
      [AC_CHECK_LIB(Xrandr, XRRGetScreenResources, HAVE_XRANDR=yes)],
      [], [AC_INCLUDES_DEFAULT
#include <X11/extensions/Xrender.h>])
    if test $HAVE_XRANDR = yes; then
      XRANDR_LIBS=-lXrandr
    fi
  fi
  if test $HAVE_XRANDR = yes; then
    AC_DEFINE(HAVE_XRANDR, 1, [Define to 1 if you have the XRandr extension.])
  fi
fi
AC_SUBST(XRANDR_CFLAGS)
AC_SUBST(XRANDR_LIBS)

### Use Xinerama (-lXinerama) if available
HAVE_XINERAMA=no
if test "${HAVE_X11}" = "yes"; then
  XINERAMA_REQUIRED=1.0.2
  XINERAMA_MODULES="xinerama >= $XINERAMA_REQUIRED"
  EMACS_CHECK_MODULES([XINERAMA], [$XINERAMA_MODULES])
  if test $HAVE_XINERAMA = no; then
    # Test old way in case pkg-config doesn't have it (older machines).
    AC_CHECK_HEADER(X11/extensions/Xinerama.h,
      [AC_CHECK_LIB(Xinerama, XineramaQueryExtension, HAVE_XINERAMA=yes)])
    if test $HAVE_XINERAMA = yes; then
      XINERAMA_LIBS=-lXinerama
    fi
  fi
  if test $HAVE_XINERAMA = yes; then
    AC_DEFINE(HAVE_XINERAMA, 1, [Define to 1 if you have the Xinerama extension.])
  fi
fi
AC_SUBST(XINERAMA_CFLAGS)
AC_SUBST(XINERAMA_LIBS)

### Use Xfixes (-lXfixes) if available
HAVE_XFIXES=no
if test "${HAVE_X11}" = "yes"; then
  XFIXES_REQUIRED=4.0.0
  XFIXES_MODULES="xfixes >= $XFIXES_REQUIRED"
  EMACS_CHECK_MODULES([XFIXES], [$XFIXES_MODULES])
  if test $HAVE_XFIXES = no; then
    # Test old way in case pkg-config doesn't have it (older machines).
    AC_CHECK_HEADER(X11/extensions/Xfixes.h,
      [AC_CHECK_LIB(Xfixes, XFixesHideCursor, HAVE_XFIXES=yes)])
    if test $HAVE_XFIXES = yes; then
      XFIXES_LIBS=-lXfixes
    fi
  fi
  if test $HAVE_XFIXES = yes; then
    AC_DEFINE(HAVE_XFIXES, 1, [Define to 1 if you have the Xfixes extension.])
  fi
fi
AC_SUBST(XFIXES_CFLAGS)
AC_SUBST(XFIXES_LIBS)

### Use Xdbe (-lXdbe) if available
HAVE_XDBE=no
if test "${HAVE_X11}" = "yes"; then
  AC_CHECK_HEADER(X11/extensions/Xdbe.h,
    [AC_CHECK_LIB(Xext, XdbeAllocateBackBufferName, HAVE_XDBE=yes)],
    [],
    [#include <X11/Xlib.h>
    ])
  if test $HAVE_XDBE = yes; then
    XDBE_LIBS=-lXext
  fi
  if test $HAVE_XDBE = yes; then
    AC_DEFINE(HAVE_XDBE, 1, [Define to 1 if you have the Xdbe extension.])
  fi
fi
AC_SUBST(XDBE_CFLAGS)
AC_SUBST(XDBE_LIBS)

### Use libxml (-lxml2) if available
### mingw32 doesn't use -lxml2, since it loads the library dynamically.
HAVE_LIBXML2=no
if test "${with_xml2}" != "no"; then
  ### I'm not sure what the version number should be, so I just guessed.
  EMACS_CHECK_MODULES([LIBXML2], [libxml-2.0 > 2.6.17])
  # Built-in libxml2 on OS X 10.8 lacks libxml-2.0.pc.
  if test "${HAVE_LIBXML2}" != "yes" && test "$opsys" = "darwin"; then
    SAVE_CPPFLAGS="$CPPFLAGS"
    if test -z "$xcsdkdir" -a -n "$XCRUN" -a ! -d /usr/include; then
      dnl /usr/include is not found.  Try Xcode SDK dir if it is sane.
      xcsdkdir=`$XCRUN --show-sdk-path 2>/dev/null`
      case $xcsdkdir in
	*[[\\\"\#\$\&\'\`$am_lf\ \	]]*)
	xcsdkdir="" ;;
      esac
    fi
    CPPFLAGS="$CPPFLAGS -isystem${xcsdkdir}/usr/include/libxml2"
    AC_CHECK_HEADER(libxml/HTMLparser.h,
      [AC_CHECK_DECL(HTML_PARSE_RECOVER, HAVE_LIBXML2=yes, ,
		     [#include <libxml/HTMLparser.h>])])
    CPPFLAGS="$SAVE_CPPFLAGS"
    if test "${HAVE_LIBXML2}" = "yes"; then
      LIBXML2_CFLAGS="-isystem${xcsdkdir}/usr/include/libxml2"
      LIBXML2_LIBS="-lxml2"
    fi
  fi
  if test "${HAVE_LIBXML2}" = "yes"; then
    if test "${opsys}" != "mingw32"; then
      AC_CHECK_LIB(xml2, htmlReadMemory, HAVE_LIBXML2=yes, HAVE_LIBXML2=no,
        [$LIBXML2_LIBS])
    else
      LIBXML2_LIBS=""
    fi
    if test "${HAVE_LIBXML2}" = "yes"; then
      AC_DEFINE(HAVE_LIBXML2, 1, [Define to 1 if you have the libxml library (-lxml2).])
    else
      LIBXML2_LIBS=""
      LIBXML2_CFLAGS=""
    fi
  fi
fi
AC_SUBST(LIBXML2_LIBS)
AC_SUBST(LIBXML2_CFLAGS)

BLESSMAIL_TARGET=
LIBS_MAIL=
if test ! "$with_mailutils"; then
  # Check for mail-locking functions in a "mail" library.  Probably this should
  # have the same check as for liblockfile below.
  AC_CHECK_LIB([mail], [maillock], [have_mail=yes], [have_mail=no])
  if test $have_mail = yes; then
    LIBS_MAIL=-lmail
    AC_DEFINE([HAVE_LIBMAIL], [1],
      [Define to 1 if you have the 'mail' library (-lmail).])

    OLD_LIBS=$LIBS
    LIBS="$LIBS_MAIL $LIBS"
    AC_CHECK_FUNCS([touchlock])
    LIBS=$OLD_LIBS
  fi
  dnl Debian, at least:
  AC_CHECK_LIB([lockfile], [maillock], [have_lockfile=yes], [have_lockfile=no])
  if test $have_lockfile = yes; then
     LIBS_MAIL=-llockfile
     AC_DEFINE([HAVE_LIBLOCKFILE], [1],
       [Define to 1 if you have the 'lockfile' library (-llockfile).])
  else
    # If we have the shared liblockfile, assume we must use it for mail
    # locking (e.g. Debian).  If we couldn't link against liblockfile
    # (no liblockfile.a installed), ensure that we don't need to.
    dnl This works for files generally, not just executables.
    dnl Should we look elsewhere for it?  Maybe examine /etc/ld.so.conf?
    AC_CHECK_PROG([liblockfile], [liblockfile.so], [yes], [no],
		  [/usr/lib:/lib:/usr/local/lib:$LD_LIBRARY_PATH])
    if test "$ac_cv_prog_liblockfile" = yes; then
      AC_MSG_ERROR([Shared liblockfile found but can't link against it.
This probably means that movemail could lose mail.
There may be a 'development' package to install containing liblockfile.])
    fi
  fi
  AC_CHECK_HEADERS([maillock.h])

  ## Define MAIL_USE_FLOCK (or LOCKF) if the mailer uses flock (or lockf) to
  ## interlock access to the mail spool.  The alternative is a lock file named
  ## /usr/spool/mail/$USER.lock.
  mail_lock=no
  case $opsys in
    aix4-2) mail_lock="lockf" ;;

    gnu|freebsd|dragonfly|netbsd|openbsd|darwin) mail_lock="flock" ;;

    ## On GNU/Linux systems, both methods are used by various mail programs.
    ## I assume most people are using newer mailers that have heard of flock.
    ## Change this if you need to.
    ## Debian contains a patch which says: "On Debian/GNU/Linux systems,
    ## configure gets the right answers, and that means *NOT* using flock.
    ## Using flock is guaranteed to be the wrong thing. See Debian Policy
    ## for details." and then uses '#ifdef DEBIAN'.  Unfortunately the
    ## Debian maintainer hasn't provided a clean fix for Emacs.
    ## movemail.c will use 'maillock' when MAILDIR, HAVE_LIBMAIL and
    ## HAVE_MAILLOCK_H are defined, so the following appears to be the
    ## correct logic.  -- fx
    ## We must check for HAVE_LIBLOCKFILE too, as movemail does.
    ## liblockfile is a Free Software replacement for libmail, used on
    ## Debian systems and elsewhere. -rfr.
    gnu-*)
      mail_lock="flock"
      if test $have_mail = yes || test $have_lockfile = yes; then
	test $ac_cv_header_maillock_h = yes && mail_lock=no
      fi ;;

    mingw32)
      mail_lock="none-needed" ;;
  esac

  case $mail_lock in
    flock) AC_DEFINE([MAIL_USE_FLOCK], [1],
	     [Define if the mailer uses flock to interlock the mail spool.]);;

    lockf) AC_DEFINE([MAIL_USE_LOCKF], [1],
	     [Define if the mailer uses lockf to interlock the mail spool.]);;

    none-needed) ;;

    *) BLESSMAIL_TARGET="need-blessmail" ;;
  esac
fi
AC_SUBST([BLESSMAIL_TARGET])
AC_SUBST([LIBS_MAIL])

OLD_LIBS=$LIBS
LIBS="$LIB_PTHREAD $LIB_MATH $LIBS"
AC_CHECK_FUNCS(accept4 fchdir gethostname \
getrusage get_current_dir_name \
lrand48 random rint trunc \
select getpagesize setlocale newlocale \
getrlimit setrlimit shutdown \
pthread_sigmask strsignal setitimer timer_getoverrun \
sendto recvfrom getsockname getifaddrs freeifaddrs \
gai_strerror sync \
getpwent endpwent getgrent endgrent \
cfmakeraw cfsetspeed __executable_start log2 prctl)
LIBS=$OLD_LIBS

dnl No need to check for posix_memalign if aligned_alloc works.
AC_CHECK_FUNCS([aligned_alloc posix_memalign], [break])
AC_CHECK_DECLS([aligned_alloc], [], [], [[#include <stdlib.h>]])

# Dump loading
AC_CHECK_FUNCS([posix_madvise])

dnl Cannot use AC_CHECK_FUNCS
AC_CACHE_CHECK([for __builtin_frame_address],
  [emacs_cv_func___builtin_frame_address],
  [AC_LINK_IFELSE([AC_LANG_PROGRAM([], [__builtin_frame_address (0);])],
     [emacs_cv_func___builtin_frame_address=yes],
     [emacs_cv_func___builtin_frame_address=no])])
if test $emacs_cv_func___builtin_frame_address = yes; then
  AC_DEFINE([HAVE___BUILTIN_FRAME_ADDRESS], 1,
	    [Define to 1 if you have the '__builtin_frame_address' function.])
fi
AC_CACHE_CHECK([for __builtin_unwind_init],
	       emacs_cv_func___builtin_unwind_init,
[AC_LINK_IFELSE([AC_LANG_PROGRAM([], [__builtin_unwind_init ();])],
		emacs_cv_func___builtin_unwind_init=yes,
		emacs_cv_func___builtin_unwind_init=no)])
if test $emacs_cv_func___builtin_unwind_init = yes; then
  AC_DEFINE(HAVE___BUILTIN_UNWIND_INIT, 1,
	    [Define to 1 if you have the '__builtin_unwind_init' function.])
fi

AC_CHECK_HEADERS_ONCE(sys/un.h)

AC_FUNC_FSEEKO

# UNIX98 PTYs.
AC_CHECK_FUNCS(grantpt)

# PTY-related GNU extensions.
AC_CHECK_FUNCS(getpt posix_openpt)

dnl Run a test program that contains a call to tputs, a call that is
dnl never executed.  This tests whether a pre-'main' dynamic linker
dnl works with the library.  It's too much trouble to actually call
dnl tputs in the test program, due to portability hassles.  When
dnl cross-compiling, assume the test program will run if it links.
AC_DEFUN([tputs_link_source], [
  AC_LANG_SOURCE(
     [[extern void tputs (const char *, int, int (*)(int));
       int main (int argc, char **argv)
       {
	  if (argc == 10000)
	    tputs (argv[0], 0, 0);
	  return 0;
       }]])
])
# Check this now, so that we will NOT find the above functions in ncurses.
# That is because we have not set up to link ncurses in lib-src.
# It's better to believe a function is not available
# than to expect to find it in ncurses.
# Also we need tputs and friends to be able to build at all.
AC_CACHE_CHECK([for library containing tputs], [emacs_cv_tputs_lib],
[if test "${opsys}" = "mingw32"; then
  emacs_cv_tputs_lib='none required'
else
  # curses precedes termcap because of AIX (Bug#9736#35) and OpenIndiana.
  tputs_libraries='tinfo ncurses terminfo curses termcap tinfow ncursesw'
  for tputs_library in '' $tputs_libraries; do
    OLIBS=$LIBS
    if test -z "$tputs_library"; then
      emacs_cv_tputs_lib='none required'
    else
      emacs_cv_tputs_lib=-l$tputs_library
      LIBS="$emacs_cv_tputs_lib $LIBS"
    fi
    AC_RUN_IFELSE([tputs_link_source], [], [emacs_cv_tputs_lib=no],
      [AC_LINK_IFELSE([tputs_link_source], [], [emacs_cv_tputs_lib=no])])
    LIBS=$OLIBS
    if test "X$emacs_cv_tputs_lib" != Xno; then
      break
    fi
  done
fi])
AS_CASE(["$emacs_cv_tputs_lib"],
  [no], [AC_MSG_ERROR([The required function 'tputs' was not found in any library.
The following libraries were tried (in order):
  libtinfo, libncurses, libterminfo, libcurses, libtermcap
Please try installing whichever of these libraries is most appropriate
for your system, together with its header files.
For example, a libncurses-dev(el) or similar package.])],
  [-l*], [LIBS_TERMCAP=$emacs_cv_tputs_lib],
  [*], [LIBS_TERMCAP=])

## Use termcap instead of terminfo?
## Only true for: freebsd < 40000, ms-w32, msdos, netbsd < 599002500.
TERMINFO=yes
## FIXME?  In the cases below where we unconditionally set
## LIBS_TERMCAP="-lncurses", this overrides LIBS_TERMCAP = -ltinfo,
## if that was found above to have tputs.
## Should we use the gnu* logic everywhere?
case "$opsys" in
  ## darwin: Prevents crashes when running Emacs in Terminal.app under 10.2.
  ##  The ncurses library has been moved out of the System framework in
  ##  Mac OS X 10.2.  So if configure detects it, set the command-line
  ##  option to use it.
  darwin) LIBS_TERMCAP="-lncurses" ;;

  gnu*) test -z "$LIBS_TERMCAP" && LIBS_TERMCAP="-lncurses" ;;

  freebsd)
    AC_MSG_CHECKING([whether FreeBSD is new enough to use terminfo])
    AC_CACHE_VAL(emacs_cv_freebsd_terminfo,
    [AC_LINK_IFELSE([AC_LANG_PROGRAM([[#include <osreldate.h>]],
[[#if __FreeBSD_version < 400000
fail;
#endif
]])], emacs_cv_freebsd_terminfo=yes, emacs_cv_freebsd_terminfo=no)])

    AC_MSG_RESULT($emacs_cv_freebsd_terminfo)

    if test $emacs_cv_freebsd_terminfo = yes; then
      LIBS_TERMCAP="-lncurses"
    else
      TERMINFO=no
      LIBS_TERMCAP="-ltermcap"
    fi
    ;;

  mingw32)
    TERMINFO=no
    LIBS_TERMCAP=
    ;;

  netbsd)
    if test "x$LIBS_TERMCAP" != "x-lterminfo"; then
      TERMINFO=no
      LIBS_TERMCAP="-ltermcap"
    fi
    ;;

  openbsd | dragonfly) LIBS_TERMCAP="-lncurses" ;;

  ## hpux: Make sure we get select from libc rather than from libcurses
  ##  because libcurses on HPUX 10.10 has a broken version of select.
  ##  We used to use -lc -lcurses, but this may be cleaner.
  ## FIXME?  But TERMINFO = yes on hpux (it used to be explicitly
  # set that way, now it uses the default).  Isn't this a contradiction?
  hpux*) LIBS_TERMCAP="-ltermcap" ;;

esac

TERMCAP_OBJ=tparam.o
if test $TERMINFO = yes; then
  AC_DEFINE(TERMINFO, 1, [Define to 1 if you use terminfo instead of termcap.])
  TERMCAP_OBJ=terminfo.o
fi
if test "X$LIBS_TERMCAP" = "X-lncurses"; then
  AC_DEFINE(USE_NCURSES, 1, [Define to 1 if you use ncurses.])
fi
AC_SUBST(LIBS_TERMCAP)
AC_SUBST(TERMCAP_OBJ)

# GNU/Linux-specific timer functions.
AC_CACHE_CHECK([for timerfd interface], [emacs_cv_have_timerfd],
  [AC_COMPILE_IFELSE(
     [AC_LANG_PROGRAM([[#include <sys/timerfd.h>
		      ]],
		      [[timerfd_create (CLOCK_REALTIME,
					TFD_CLOEXEC | TFD_NONBLOCK);
			timerfd_settime (0, TFD_TIMER_ABSTIME, 0, 0);]])],
     [emacs_cv_have_timerfd=yes],
     [emacs_cv_have_timerfd=no])])
if test "$emacs_cv_have_timerfd" = yes; then
  AC_DEFINE([HAVE_TIMERFD], 1,
    [Define to 1 if timerfd functions are supported as in GNU/Linux.])
fi

# Alternate stack for signal handlers.
AC_CACHE_CHECK([whether signals can be handled on alternate stack],
	       [emacs_cv_alternate_stack],
  [AC_COMPILE_IFELSE(
     [AC_LANG_PROGRAM([[#include <signal.h>
		      ]],
		      [[stack_t ss;
			struct sigaction sa;
			ss.ss_sp = malloc (SIGSTKSZ);
			ss.ss_size = SIGSTKSZ;
			sa.sa_flags = SA_SIGINFO | SA_ONSTACK;
			sigaltstack (&ss, 0);
			sigaction (SIGSEGV, &sa, 0);]])],
     [emacs_cv_alternate_stack=yes],
     [emacs_cv_alternate_stack=no])])

# Do we need the Hesiod library to provide the support routines?
dnl FIXME?  Should we be skipping this on Darwin too?
LIBHESIOD=
LIBRESOLV=
if test "$with_hesiod" != no ; then
  # Don't set $LIBS here -- see comments above.  FIXME which comments?
  resolv=no
  AC_CHECK_FUNC(res_send, , [AC_CHECK_FUNC(__res_send, ,
     [AC_CHECK_LIB(resolv, res_send, resolv=yes,
		  [AC_CHECK_LIB(resolv, __res_send, resolv=yes)])])])
  if test "$resolv" = yes ; then
    RESOLVLIB=-lresolv
  else
    RESOLVLIB=
  fi
  hesiod=no
  AC_CHECK_FUNC(hes_getmailhost, , [AC_CHECK_LIB(hesiod, hes_getmailhost,
	hesiod=yes, :, $RESOLVLIB)])

  if test x"$hesiod" = xyes; then
    LIBHESIOD=-lhesiod
    LIBRESOLV=$RESOLVLIB
  fi
fi
AC_SUBST(LIBHESIOD)
AC_SUBST(LIBRESOLV)

# These tell us which Kerberos-related libraries to use.
COM_ERRLIB=
CRYPTOLIB=
KRB5LIB=
DESLIB=
KRB4LIB=

if test "${with_kerberos}" != no; then
  OLD_LIBS=$LIBS
  AC_CHECK_LIB(com_err, com_err, have_com_err=yes, have_com_err=no)
  if test $have_com_err = yes; then
    COM_ERRLIB=-lcom_err
    LIBS="$COM_ERRLIB $LIBS"
  fi
  AC_CHECK_LIB(crypto, mit_des_cbc_encrypt, have_crypto=yes, have_crypto=no)
  if test $have_crypto = yes; then
    CRYPTOLIB=-lcrypto
    LIBS="$CRYPTOLIB $LIBS"
  fi
  AC_CHECK_LIB(k5crypto, mit_des_cbc_encrypt, have_k5crypto=yes, have_k5crypto=no)
  if test $have_k5crypto = yes; then
    CRYPTOLIB=-lk5crypto
    LIBS="$CRYPTOLIB $LIBS"
  fi
  AC_CHECK_LIB(krb5, krb5_init_context, have_krb5=yes, have_krb5=no)
  if test $have_krb5=yes; then
    KRB5LIB=-lkrb5
    LIBS="$KRB5LIB $LIBS"
  fi
  dnl FIXME Simplify.  Does not match 22 logic, thanks to default_off?
  if test "${with_kerberos5}" = no; then
    AC_CHECK_LIB(des425, des_cbc_encrypt, have_des425=yes, have_des425=no )
    if test $have_des425 = yes; then
      DESLIB=-ldes425
      LIBS="$DESLIB $LIBS"
    else
      AC_CHECK_LIB(des, des_cbc_encrypt, have_des=yes, have_des=no)
      if test $have_des = yes; then
        DESLIB=-ldes
        LIBS="$DESLIB $LIBS"
      fi
    fi
    AC_CHECK_LIB(krb4, krb_get_cred, have_krb4=yes, have_krb4=no)
    if test $have_krb4 = yes; then
      KRB4LIB=-lkrb4
      LIBS="$KRB4LIB $LIBS"
    else
      AC_CHECK_LIB(krb, krb_get_cred, have_krb=yes, have_krb=no)
      if test $have_krb = yes; then
        KRB4LIB=-lkrb
        LIBS="$KRB4LIB $LIBS"
      fi
    fi
  fi

  if test "${with_kerberos5}" != no; then
    AC_CHECK_HEADERS(krb5.h,
      [AC_CHECK_MEMBERS([krb5_error.text, krb5_error.e_text],,,
		        [#include <krb5.h>])])
  else
    AC_CHECK_HEADERS(krb.h,,
		     [AC_CHECK_HEADERS(kerberosIV/krb.h,,
				       [AC_CHECK_HEADERS(kerberos/krb.h)])])
  fi
  AC_CHECK_HEADERS(com_err.h)
  LIBS=$OLD_LIBS
fi

AC_SUBST(COM_ERRLIB)
AC_SUBST(CRYPTOLIB)
AC_SUBST(KRB5LIB)
AC_SUBST(DESLIB)
AC_SUBST(KRB4LIB)

AC_ARG_WITH([libgmp],
  [AS_HELP_STRING([--without-libgmp],
		  [don't use the GNU Multiple Precision (GMP) library;
		   this is the default on systems lacking libgmp.])])
GMP_LIB=
GMP_OBJ=mini-gmp-emacs.o
HAVE_GMP=no
case $with_libgmp in
  no) ;;
  yes) HAVE_GMP=yes GMP_LIB=-lgmp;;
  *) AC_CHECK_HEADERS([gmp.h],
       [OLIBS=$LIBS
	AC_SEARCH_LIBS([__gmpz_roinit_n], [gmp])
	LIBS=$OLIBS
	case $ac_cv_search___gmpz_roinit_n in
	  'none needed') HAVE_GMP=yes;;
	  -*) HAVE_GMP=yes GMP_LIB=$ac_cv_search___gmpz_roinit_n;;
	esac]);;
esac
if test "$HAVE_GMP" = yes; then
  GMP_OBJ=
  AC_DEFINE([HAVE_GMP], 1, [Define to 1 if you have recent-enough GMP.])
fi
AC_SUBST([GMP_LIB])
AC_SUBST([GMP_OBJ])

AC_CHECK_HEADERS(valgrind/valgrind.h)

AC_CHECK_MEMBERS([struct unipair.unicode], [], [], [[#include <linux/kd.h>]])

AC_CHECK_FUNCS_ONCE([sbrk])

AC_FUNC_FORK

AC_CHECK_FUNCS(snprintf)

dnl Check for glib.  This differs from other library checks in that
dnl Emacs need not link to glib unless some other library is already
dnl linking to glib.  Although glib provides no facilities that Emacs
dnl needs for its own purposes, when glib is present Emacs needs to
dnl use primitives like g_main_context_query to avoid clashing with
dnl glib at a low level.
dnl
dnl Check this late, since it depends on $GTK_CFLAGS etc.
XGSELOBJ=
AC_CACHE_CHECK([whether GLib is linked in], [emacs_cv_links_glib],
[OLDCFLAGS="$CFLAGS"
OLDLIBS="$LIBS"
CFLAGS="$CFLAGS $GTK_CFLAGS $RSVG_CFLAGS $DBUS_CFLAGS $SETTINGS_CFLAGS"
LIBS="$LIBS $GTK_LIBS $RSVG_LIBS $DBUS_LIBS $SETTINGS_LIBS"
CFLAGS="$CFLAGS $NOTIFY_CFLAGS $CAIRO_CFLAGS"
LIBS="$LIBS $NOTIFY_LIBS $CAIRO_LIBS"
AC_LINK_IFELSE([AC_LANG_PROGRAM(
	[[#include <glib.h>
	]],
	[[g_print ("Hello world");]])],
     [emacs_cv_links_glib=yes],
     [emacs_cv_links_glib=no])
CFLAGS="$OLDCFLAGS"
LIBS="$OLDLIBS"])
if test "${emacs_cv_links_glib}" = "yes"; then
  AC_DEFINE(HAVE_GLIB, 1, [Define to 1 if GLib is linked in.])
  if test "$HAVE_NS" = no;then
    XGSELOBJ=xgselect.o
  fi
fi
AC_SUBST(XGSELOBJ)

dnl Adapted from Haible's version.
AC_CACHE_CHECK([for nl_langinfo and CODESET], [emacs_cv_langinfo_codeset],
  [AC_LINK_IFELSE([AC_LANG_PROGRAM([[#include <langinfo.h>]],
    [[char *cs = nl_langinfo(CODESET);]])],
    [emacs_cv_langinfo_codeset=yes],
    [emacs_cv_langinfo_codeset=no])
  ])
if test "$emacs_cv_langinfo_codeset" = yes; then
  AC_DEFINE([HAVE_LANGINFO_CODESET], 1,
    [Define if you have <langinfo.h> and nl_langinfo (CODESET).])

  AC_CACHE_CHECK([for nl_langinfo and _NL_PAPER_WIDTH],
    [emacs_cv_langinfo__nl_paper_width],
    [AC_LINK_IFELSE([AC_LANG_PROGRAM([[#include <langinfo.h>]],
      [[char *cs = nl_langinfo (_NL_PAPER_WIDTH);]])],
      [emacs_cv_langinfo__nl_paper_width=yes],
      [emacs_cv_langinfo__nl_paper_width=no])
    ])
  if test "$emacs_cv_langinfo__nl_paper_width" = yes; then
    AC_DEFINE([HAVE_LANGINFO__NL_PAPER_WIDTH], 1,
      [Define if you have <langinfo.h> and nl_langinfo (_NL_PAPER_WIDTH).])
  fi
fi

AC_TYPE_MBSTATE_T

dnl Fixme: AC_SYS_POSIX_TERMIOS should probably be used, but it's not clear
dnl how the tty code is related to POSIX and/or other versions of termios.
dnl The following looks like a useful start.
dnl
dnl AC_SYS_POSIX_TERMIOS
dnl if test $ac_cv_sys_posix_termios = yes; then
dnl    AC_DEFINE(HAVE_TERMIOS, 1, [Define to 1 if you have POSIX-style functions
dnl                                and macros for terminal control.])
dnl    AC_DEFINE(HAVE_TCATTR, 1, [Define to 1 if you have tcgetattr and tcsetattr.])
dnl fi

dnl Turned on June 1996 supposing nobody will mind it.
dnl MinGW emulates passwd database, so this feature doesn't make sense there.
if test "${opsys}" != "mingw32"; then
   AC_DEFINE(AMPERSAND_FULL_NAME, 1, [Define to use the convention that &
     in the full name stands for the login id.])
fi

dnl Everybody supports this, except MS.
dnl Seems like the kind of thing we should be testing for, though.
## Note: PTYs are broken on darwin <6.  Use at your own risk.
if test "${opsys}" != "mingw32"; then
  AC_DEFINE(HAVE_PTYS, 1, [Define if the system supports pty devices.])
fi

dnl Everybody supports this, except MS-DOS.
dnl Seems like the kind of thing we should be testing for, though.
AC_DEFINE(HAVE_SOCKETS, 1, [Define if the system supports
  4.2-compatible sockets.])

AH_TEMPLATE(INTERNAL_TERMINAL, [This is substituted when $TERM is "internal".])

AH_TEMPLATE(NULL_DEVICE, [Name of the file to open to get
  a null file, or a data sink.])
if test "${opsys}" = "mingw32"; then
  AC_DEFINE(NULL_DEVICE, ["NUL:"])
else
  AC_DEFINE(NULL_DEVICE, ["/dev/null"])
fi

if test "${opsys}" = "mingw32"; then
  SEPCHAR=';'
else
  SEPCHAR=':'
fi
AC_DEFINE_UNQUOTED(SEPCHAR, ['$SEPCHAR'], [Character that separates PATH elements.])
dnl This is for MinGW, and is used in test/Makefile.in.
dnl The MSYS Bash has heuristics for replacing ':' with ';' when it
dnl decides that a command-line argument to be passed to a MinGW program
dnl is a PATH-style list of directories.  But that heuristics plays it
dnl safe, and only does the replacement when it is _absolutely_ sure it
dnl sees a colon-separated list of file names; e.g. ":." is left alone,
dnl which breaks in-tree builds.  So we do this manually instead.
dnl Note that we cannot rely on PATH_SEPARATOR, as that one will always
dnl be computed as ':' in MSYS Bash.
AC_SUBST(SEPCHAR)

dnl Everybody supports this, except MS-DOS.
AC_DEFINE(subprocesses, 1, [Define to enable asynchronous subprocesses.])

AC_DEFINE(USER_FULL_NAME, [pw->pw_gecos], [How to get a user's full name.])


AC_DEFINE(DIRECTORY_SEP, ['/'],
  [Character that separates directories in a file name.])

if test "${opsys}" = "mingw32"; then
  AC_DEFINE(IS_DEVICE_SEP(_c_), [((_c_) == ':')],
    [Returns true if character is a device separator.])

  AC_DEFINE(IS_DIRECTORY_SEP(_c_), [((_c_) == '/' || (_c_) == '\\')],
    [Returns true if character is a directory separator.])

  AC_DEFINE(IS_ANY_SEP(_c_), [(IS_DIRECTORY_SEP (_c_) || IS_DEVICE_SEP(_c_))],
    [Returns true if character is any form of separator.])
else
  AC_DEFINE(IS_DEVICE_SEP(_c_), 0,
    [Returns true if character is a device separator.])

  AC_DEFINE(IS_DIRECTORY_SEP(_c_), [((_c_) == DIRECTORY_SEP)],
    [Returns true if character is a directory separator.])

  AC_DEFINE(IS_ANY_SEP(_c_), [(IS_DIRECTORY_SEP (_c_))],
    [Returns true if character is any form of separator.])
fi

if test "$USE_X_TOOLKIT" != "none"; then
  have_editres=yes
  case $opsys in
    hpux*)
      dnl Assar Westerlund <assar@sics.se> says this is necessary
      dnl for HP-UX 10.20, and that it works for HP-UX 0 as well.
      have_editres=no
    ;;
  esac
  if test "$have_editres" != no && test ! -z "$LIBXMU"; then
    OLDLIBS="$LIBS"
    dnl See libXmu.a check above.
    if test x$HAVE_X11XTR6 = xyes; then
      LIBS="-lXt -lSM -lICE $LIBXMU"
    else
      OTHERLIBS="-lXt -$LIBXMU"
    fi
    AC_TRY_LINK(
      [#include <X11/Intrinsic.h>
       #include <X11/Xmu/Editres.h>],
      [_XEditResCheckMessages (0, 0, 0, 0);],
      [AC_DEFINE([X_TOOLKIT_EDITRES], 1,
        [Define to 1 if we should use XEditRes.])])
    LIBS=$OLDLIBS
  fi
fi

case $opsys in
  sol2* | unixware )
    dnl Some SVr4s don't define NSIG in sys/signal.h for ANSI environments;
    dnl instead, there's a system variable _sys_nsig.  Unfortunately, we
    dnl need the constant to dimension an array.  So wire in the appropriate
    dnl value here.
    AC_DEFINE(NSIG_MINIMUM, 32, [Minimum value of NSIG.])
    ;;
esac

emacs_broken_SIGIO=no

case $opsys in
  dnl SIGIO exists, but the feature doesn't work in the way Emacs needs.
  hpux* | nacl | openbsd | sol2* | unixware )
    emacs_broken_SIGIO=yes
    ;;

  aix4-2)
    dnl On AIX Emacs uses the gmalloc.c malloc implementation.  But given
    dnl the way this system works, libc functions that return malloced
    dnl memory use the libc malloc implementation. Calling xfree or
    dnl xrealloc on the results of such functions results in a crash.
    dnl
    dnl One solution for this could be to define SYSTEM_MALLOC in configure,
    dnl but that does not currently work on this system.
    dnl
    dnl It is possible to completely override the malloc implementation on
    dnl AIX, but that involves putting the malloc functions in a shared
    dnl library and setting the MALLOCTYPE environment variable to point to
    dnl that shared library.
    dnl
    dnl Emacs currently calls xrealloc on the results of get_current_dir name,
    dnl to avoid a crash just use the Emacs implementation for that function.
    dnl
    dnl FIXME We could change the AC_CHECK_FUNCS call near the start
    dnl of this file, so that we do not check for get_current_dir_name
    dnl on AIX.  But that might be fragile if something else ends
    dnl up testing for get_current_dir_name as a dependency.
    AC_DEFINE(BROKEN_GET_CURRENT_DIR_NAME, 1, [Define if
      get_current_dir_name should not be used.])
    ;;

  freebsd)
    dnl Circumvent a bug in FreeBSD.  In the following sequence of
    dnl writes/reads on a PTY, read(2) returns bogus data:
    dnl
    dnl write(2)  1022 bytes
    dnl write(2)   954 bytes, get EAGAIN
    dnl read(2)   1024 bytes in process_read_output
    dnl read(2)     11 bytes in process_read_output
    dnl
    dnl That is, read(2) returns more bytes than have ever been written
    dnl successfully.  The 1033 bytes read are the 1022 bytes written
    dnl successfully after processing (for example with CRs added if the
    dnl terminal is set up that way which it is here).  The same bytes will
    dnl be seen again in a later read(2), without the CRs.
    AC_DEFINE(BROKEN_PTY_READ_AFTER_EAGAIN, 1, [Define on FreeBSD to
      work around an issue when reading from a PTY.])
    ;;
esac

case $opsys in
  gnu-* | sol2-10 )
    dnl FIXME Can't we test if this exists (eg /proc/$$)?
    AC_DEFINE(HAVE_PROCFS, 1, [Define if you have the /proc filesystem.])
  ;;
esac

case $opsys in
  darwin | dragonfly | freebsd | netbsd | openbsd )
    AC_DEFINE(DONT_REOPEN_PTY, 1, [Define if process.c does not need to
      close a pty to make it a controlling terminal (it is already a
      controlling terminal of the subprocess, because we did ioctl TIOCSCTTY).])
  ;;
esac

dnl FIXME Surely we can test for this rather than hard-code it.
case $opsys in
  netbsd | openbsd) sound_device="/dev/audio" ;;
  *) sound_device="/dev/dsp" ;;
esac

dnl Used in sound.c
AC_DEFINE_UNQUOTED(DEFAULT_SOUND_DEVICE, "$sound_device",
  [Name of the default sound device.])


dnl Emacs can read input using SIGIO and buffering characters itself,
dnl or using CBREAK mode and making C-g cause SIGINT.
dnl The choice is controlled by the variable interrupt_input.
dnl
dnl Define INTERRUPT_INPUT to make interrupt_input = 1 the default (use SIGIO)
dnl
dnl Emacs uses the presence of the USABLE_SIGIO macro
dnl to indicate whether or not signal-driven I/O is possible.  It uses
dnl INTERRUPT_INPUT to decide whether to use it by default.
dnl
dnl SIGIO can be used only on systems that implement it (4.2 and 4.3).
dnl CBREAK mode has two disadvantages
dnl 1) At least in 4.2, it is impossible to handle the Meta key properly.
dnl I hear that in system V this problem does not exist.
dnl 2) Control-G causes output to be discarded.
dnl I do not know whether this can be fixed in system V.
dnl
dnl Another method of doing input is planned but not implemented.
dnl It would have Emacs fork off a separate process
dnl to read the input and send it to the true Emacs process
dnl through a pipe.
case $opsys in
  darwin | gnu-linux | gnu-kfreebsd )
    AC_DEFINE(INTERRUPT_INPUT, 1, [Define to read input using SIGIO.])
  ;;
esac


dnl If the system's imake configuration file defines 'NeedWidePrototypes'
dnl as 'NO', we must define NARROWPROTO manually.  Such a define is
dnl generated in the Makefile generated by 'xmkmf'.  If we don't define
dnl NARROWPROTO, we will see the wrong function prototypes for X functions
dnl taking float or double parameters.
case $opsys in
  cygwin|gnu|gnu-linux|gnu-kfreebsd|freebsd|netbsd|openbsd)
    AC_DEFINE(NARROWPROTO, 1, [Define if system's imake configuration
      file defines 'NeedWidePrototypes' as 'NO'.])
  ;;
esac


dnl Used in process.c, this must be a loop, even if it only runs once.
AH_TEMPLATE(PTY_ITERATION, [How to iterate over PTYs.])
dnl Only used if !PTY_ITERATION.  Iterate from FIRST_PTY_LETTER to z,
dnl trying suffixes 0-16.
AH_TEMPLATE(FIRST_PTY_LETTER, [Letter to use in finding device name of
  first PTY, if PTYs are supported.])
AH_TEMPLATE(PTY_OPEN, [How to open a PTY, if non-standard.])
AH_TEMPLATE(PTY_NAME_SPRINTF, [How to get the device name of the control
  end of a PTY, if non-standard.])
AH_TEMPLATE(PTY_TTY_NAME_SPRINTF, [How to get device name of the tty
  end of a PTY, if non-standard.])

case $opsys in
  aix4-2 )
    AC_DEFINE(PTY_ITERATION, [int c; for (c = 0; !c ; c++)])
    dnl You allocate a pty by opening /dev/ptc to get the master side.
    dnl To get the name of the slave side, you just ttyname() the master side.
    AC_DEFINE(PTY_NAME_SPRINTF, [strcpy (pty_name, "/dev/ptc");])
    AC_DEFINE(PTY_TTY_NAME_SPRINTF, [strcpy (pty_name, ttyname (fd));])
    ;;

  cygwin )
    AC_DEFINE(PTY_ITERATION, [int i; for (i = 0; i < 1; i++)])
    dnl multi-line AC_DEFINEs are hard. :(
    AC_DEFINE(PTY_OPEN, [ do { int dummy; sigset_t blocked, procmask; sigemptyset (&blocked); sigaddset (&blocked, SIGCHLD); pthread_sigmask (SIG_BLOCK, &blocked, &procmask); if (-1 == openpty (&fd, &dummy, pty_name, 0, 0)) fd = -1; pthread_sigmask (SIG_SETMASK, &procmask, 0); if (fd >= 0) emacs_close (dummy); } while (false)])
    AC_DEFINE(PTY_NAME_SPRINTF, [])
    AC_DEFINE(PTY_TTY_NAME_SPRINTF, [])
    ;;

  gnu | openbsd | qnxnto )
    AC_DEFINE(FIRST_PTY_LETTER, ['p'])
    ;;

  gnu-linux | gnu-kfreebsd | dragonfly | freebsd | netbsd | darwin | nacl )
    dnl if HAVE_GRANTPT
    if test "x$ac_cv_func_grantpt" = xyes; then
      AC_DEFINE(UNIX98_PTYS, 1, [Define if the system has Unix98 PTYs.])
      AC_DEFINE(PTY_ITERATION, [int i; for (i = 0; i < 1; i++)])
      dnl Note that grantpt and unlockpt may fork.  We must block SIGCHLD
      dnl to prevent sigchld_handler from intercepting the child's death.
      AC_DEFINE(PTY_TTY_NAME_SPRINTF, [{ char *ptyname = 0; sigset_t blocked; sigemptyset (&blocked); sigaddset (&blocked, SIGCHLD); pthread_sigmask (SIG_BLOCK, &blocked, 0); if (grantpt (fd) != -1 && unlockpt (fd) != -1) ptyname = ptsname(fd); pthread_sigmask (SIG_UNBLOCK, &blocked, 0); if (!ptyname) { emacs_close (fd); return -1; } snprintf (pty_name, PTY_NAME_SIZE, "%s", ptyname); }])
      dnl if HAVE_POSIX_OPENPT
      if test "x$ac_cv_func_posix_openpt" = xyes; then
        AC_DEFINE(PTY_OPEN, [do { fd = posix_openpt (O_RDWR | O_CLOEXEC | O_NOCTTY); if (fd < 0 && errno == EINVAL) fd = posix_openpt (O_RDWR | O_NOCTTY); } while (false)])
        AC_DEFINE(PTY_NAME_SPRINTF, [])
      dnl if HAVE_GETPT
      elif test "x$ac_cv_func_getpt" = xyes; then
        AC_DEFINE(PTY_OPEN, [fd = getpt ()])
        AC_DEFINE(PTY_NAME_SPRINTF, [])
      else
        AC_DEFINE(PTY_NAME_SPRINTF, [strcpy (pty_name, "/dev/ptmx");])
      fi
    else
      AC_DEFINE(FIRST_PTY_LETTER, ['p'])
    fi
    ;;

  hpux*)
    AC_DEFINE(FIRST_PTY_LETTER, ['p'])
    AC_DEFINE(PTY_NAME_SPRINTF, [sprintf (pty_name, "/dev/ptym/pty%c%x", c, i);])
    AC_DEFINE(PTY_TTY_NAME_SPRINTF, [sprintf (pty_name, "/dev/pty/tty%c%x", c, i);])
    ;;

  sol2* )
    dnl On SysVr4, grantpt(3) forks a subprocess, so do not use
    dnl O_CLOEXEC when opening the pty, and keep the SIGCHLD handler
    dnl from intercepting that death.  If any child but grantpt's should die
    dnl within, it should be caught after sigrelse(2).
    AC_DEFINE(PTY_OPEN, [fd = open (pty_name, O_RDWR | O_NONBLOCK)])
    AC_DEFINE(PTY_TTY_NAME_SPRINTF, [{ char *ptsname (int), *ptyname; int grantpt_result; sigset_t blocked; sigemptyset (&blocked); sigaddset (&blocked, SIGCHLD); pthread_sigmask (SIG_BLOCK, &blocked, 0); grantpt_result = grantpt (fd); pthread_sigmask (SIG_UNBLOCK, &blocked, 0); if (grantpt_result == -1 || unlockpt (fd) == -1 || !(ptyname = ptsname (fd))) { emacs_close (fd); return -1; } snprintf (pty_name, PTY_NAME_SIZE, "%s", ptyname); }])
    ;;

  unixware )
    dnl Comments are as per sol2*.
    AC_DEFINE(PTY_OPEN, [fd = open (pty_name, O_RDWR | O_NONBLOCK)])
    AC_DEFINE(PTY_TTY_NAME_SPRINTF, [{ char *ptsname (int), *ptyname; int grantpt_result; sigset_t blocked; sigemptyset (&blocked); sigaddset (&blocked, SIGCHLD); pthread_sigmask (SIG_BLOCK, &blocked, 0); grantpt_result = grantpt (fd); pthread_sigmask (SIG_UNBLOCK, &blocked, 0); if (grantpt_result == -1) fatal("could not grant slave pty"); if (unlockpt(fd) == -1) fatal("could not unlock slave pty"); if (!(ptyname = ptsname(fd))) fatal ("could not enable slave pty"); snprintf (pty_name, PTY_NAME_SIZE, "%s", ptyname); }])
    ;;
esac


case $opsys in
  sol2* | unixware )
    dnl This change means that we don't loop through allocate_pty too
    dnl many times in the (rare) event of a failure.
    AC_DEFINE(FIRST_PTY_LETTER, ['z'])
    AC_DEFINE(PTY_NAME_SPRINTF, [strcpy (pty_name, "/dev/ptmx");])
    dnl Push various streams modules onto a PTY channel.  Used in process.c.
    AC_DEFINE(SETUP_SLAVE_PTY, [if (ioctl (forkin, I_PUSH, "ptem") == -1) fatal ("ioctl I_PUSH ptem"); if (ioctl (forkin, I_PUSH, "ldterm") == -1) fatal ("ioctl I_PUSH ldterm"); if (ioctl (forkin, I_PUSH, "ttcompat") == -1) fatal ("ioctl I_PUSH ttcompat");], [How to set up a slave PTY, if needed.])
    ;;
esac


AH_TEMPLATE(SIGNALS_VIA_CHARACTERS, [Make process_send_signal work by
"typing" a signal character on the pty.])

case $opsys in
  dnl Perry Smith <pedz@ddivt1.austin.ibm.com> says this is correct for AIX.
  aix4-2 | cygwin | gnu | dragonfly | freebsd | netbsd | openbsd | darwin )
    AC_DEFINE(SIGNALS_VIA_CHARACTERS, 1)
    ;;

  dnl 21 Jun 06: Eric Hanchrow <offby1@blarg.net> says this works.
  dnl FIXME Does gnu-kfreebsd have linux/version.h?  It seems unlikely...
  gnu-linux | gnu-kfreebsd )

    AC_CACHE_CHECK([for signals via characters], [emacs_cv_signals_via_chars],
    [AC_PREPROC_IFELSE([AC_LANG_PROGRAM([[
#include <linux/version.h>
#if LINUX_VERSION_CODE < 0x20400
# error "Linux version too old"
#endif
      ]], [[]])], emacs_cv_signals_via_chars=yes, emacs_cv_signals_via_chars=no)])

    test "$emacs_cv_signals_via_chars" = yes && AC_DEFINE(SIGNALS_VIA_CHARACTERS, 1)
    ;;
esac


AH_TEMPLATE(TAB3, [Undocumented.])

case $opsys in
  darwin) AC_DEFINE(TAB3, OXTABS) ;;

  gnu | dragonfly | freebsd | netbsd | openbsd )
    AC_DEFINE(TABDLY, OXTABS, [Undocumented.])
    AC_DEFINE(TAB3, OXTABS)
    ;;

  gnu-linux | gnu-kfreebsd )
    AC_PREPROC_IFELSE([AC_LANG_PROGRAM([[
#ifndef __ia64__
# error "not ia64"
#endif
      ]], [[]])], AC_DEFINE(GC_MARK_SECONDARY_STACK(),
        [do { extern void *__libc_ia64_register_backing_store_base; __builtin_ia64_flushrs (); mark_memory (__libc_ia64_register_backing_store_base, __builtin_ia64_bsp ());} while (false)],
        [Mark a secondary stack, like the register stack on the ia64.]), [])
    ;;

  hpux*)
    AC_DEFINE(RUN_TIME_REMAP, 1, [Define if emacs.c needs to call
      run_time_remap; for HPUX.])
    ;;
esac


dnl This won't be used automatically yet.  We also need to know, at least,
dnl that the stack is continuous.
AH_TEMPLATE(GC_SETJMP_WORKS, [Define if setjmp is known to save all
  registers relevant for conservative garbage collection in the jmp_buf.])


case $opsys in
  dnl Not all the architectures are tested, but there are Debian packages
  dnl for SCM and/or Guile on them, so the technique must work.  See also
  dnl comments in alloc.c concerning setjmp and gcc.
  dnl Fixme: it's probably safe to just use the GCC conditional below.
  gnu-linux | gnu-kfreebsd )
    AC_PREPROC_IFELSE([AC_LANG_PROGRAM([[
#if defined __i386__ || defined __sparc__ || defined __mc68000__ \
  || defined __alpha__ || defined __mips__ || defined __s390__ \
  || defined __arm__ || defined __powerpc__ || defined __amd64__ \
  || defined __ia64__ || defined __sh__
/* ok */
#else
# error "setjmp not known to work on this arch"
#endif
    ]], [[]])], AC_DEFINE(GC_SETJMP_WORKS, 1))
    ;;
esac


if test x$GCC = xyes; then
   dnl GC_SETJMP_WORKS is nearly always appropriate for GCC.
   AC_DEFINE(GC_SETJMP_WORKS, 1)
else
  case $opsys in
    aix* | dragonfly | freebsd | netbsd | openbsd | sol2* )
      AC_DEFINE(GC_SETJMP_WORKS, 1)
      ;;
  esac
fi                              dnl GCC?

dnl In a weird quirk, MS runtime uses _setjmp and longjmp.
AC_CACHE_CHECK([for _setjmp], [emacs_cv_func__setjmp],
  [AC_LINK_IFELSE(
     [AC_LANG_PROGRAM(
       [[#include <setjmp.h>
         #ifdef __MINGW32__
         # define _longjmp longjmp
         #endif
       ]],
       [[jmp_buf j;
	 if (! _setjmp (j))
	   _longjmp (j, 1);]])],
     [emacs_cv_func__setjmp=yes],
     [emacs_cv_func__setjmp=no])])
if test $emacs_cv_func__setjmp = yes; then
  AC_DEFINE([HAVE__SETJMP], 1, [Define to 1 if _setjmp and _longjmp work.])
fi

# We need to preserve signal mask to handle C stack overflows.
AC_CACHE_CHECK([for sigsetjmp], [emacs_cv_func_sigsetjmp],
  [AC_LINK_IFELSE(
     [AC_LANG_PROGRAM(
       [[#include <setjmp.h>
       ]],
       [[sigjmp_buf j;
         if (! sigsetjmp (j, 1))
	   siglongjmp (j, 1);]])],
     [emacs_cv_func_sigsetjmp=yes],
     [emacs_cv_func_sigsetjmp=no])])
if test $emacs_cv_func_sigsetjmp = yes; then
  AC_DEFINE([HAVE_SIGSETJMP], 1,
    [Define to 1 if sigsetjmp and siglongjmp work.])
fi

case $emacs_cv_func_sigsetjmp,$emacs_cv_alternate_stack,$opsys in
  yes,yes,* | *,*,mingw32)
    AC_DEFINE([HAVE_STACK_OVERFLOW_HANDLING], 1,
      [Define to 1 if C stack overflow can be handled in some cases.]);;
esac

case $opsys in
  sol2* | unixware )
    dnl TIOCGPGRP is broken in SysVr4, so we can't send signals to PTY
    dnl subprocesses the usual way.  But TIOCSIGNAL does work for PTYs,
    dnl and this is all we need.
    AC_DEFINE(TIOCSIGSEND, TIOCSIGNAL, [Some platforms redefine this.])
    ;;
esac


case $opsys in
  hpux* | sol2* )
    dnl Used in xfaces.c.
    AC_DEFINE(XOS_NEEDS_TIME_H, 1, [Compensate for a bug in Xos.h on
      some systems, where it requires time.h.])
    ;;
esac


dnl Define symbols to identify the version of Unix this is.
dnl Define all the symbols that apply correctly.
AH_TEMPLATE(DOS_NT, [Define if the system is MS DOS or MS Windows.])
AH_TEMPLATE(MSDOS, [Define if the system is MS DOS.])
AH_TEMPLATE(USG, [Define if the system is compatible with System III.])
AH_TEMPLATE(USG5_4, [Define if the system is compatible with System V Release 4.])

case $opsys in
  aix4-2)
    AC_DEFINE(USG, [])
    dnl This symbol should be defined on AIX Version 3  ???????
    AC_PREPROC_IFELSE([AC_LANG_PROGRAM([[
#ifndef _AIX
# error "_AIX not defined"
#endif
    ]], [[]])], [], AC_DEFINE(_AIX, [], [Define if the system is AIX.]))
    ;;

  cygwin)
    AC_DEFINE(CYGWIN, 1, [Define if the system is Cygwin.])
    ;;

  darwin)
    dnl Not __APPLE__, as this may not be defined on non-macOS Darwin.
    dnl Not DARWIN, because Panther and lower CoreFoundation.h use DARWIN to
    dnl distinguish macOS from pure Darwin.
    AC_DEFINE(DARWIN_OS, [], [Define if the system is Darwin.])
    ;;

  gnu-linux | gnu-kfreebsd )
    AC_DEFINE(USG, [])
    AC_DEFINE(GNU_LINUX, [], [Define if ths system is compatible with GNU/Linux.])
    ;;

  hpux*)
    AC_DEFINE(USG, [])
    AC_DEFINE(HPUX, [], [Define if the system is HPUX.])
    ;;

  mingw32)
    AC_DEFINE(DOS_NT, [])
    AC_DEFINE(WINDOWSNT, 1, [Define if compiling for native MS Windows.])
    if test "x$ac_enable_checking" != "x" ; then
      AC_DEFINE(EMACSDEBUG, 1, [Define to 1 to enable w32 debug facilities.])
    fi
    ;;

  sol2*)
    AC_DEFINE(USG, [])
    AC_DEFINE(USG5_4, [])
    AC_DEFINE(SOLARIS2, [], [Define if the system is Solaris.])
    ;;

  unixware)
    AC_DEFINE(USG, [])
    AC_DEFINE(USG5_4, [])
    ;;
esac

AC_CACHE_CHECK([for usable FIONREAD], [emacs_cv_usable_FIONREAD],
  [case $opsys in
     aix4-2 | nacl)
       dnl BUILD 9008 - FIONREAD problem still exists in X-Windows.
       emacs_cv_usable_FIONREAD=no
       ;;

     mingw32)
       emacs_cv_usable_FIONREAD=yes
       ;;

     *)
       AC_COMPILE_IFELSE(
	 [AC_LANG_PROGRAM([[#include <sys/types.h>
			    #include <sys/ioctl.h>
			    #ifdef USG5_4
			    # include <sys/filio.h>
			    #endif
			  ]],
			  [[int foo = ioctl (0, FIONREAD, &foo);]])],
	 [emacs_cv_usable_FIONREAD=yes],
	 [emacs_cv_usable_FIONREAD=no])
       ;;
   esac])
if test $emacs_cv_usable_FIONREAD = yes; then
  AC_DEFINE([USABLE_FIONREAD], [1], [Define to 1 if FIONREAD is usable.])

  if test $emacs_broken_SIGIO = no; then
    AC_CACHE_CHECK([for usable SIGIO], [emacs_cv_usable_SIGIO],
      [AC_COMPILE_IFELSE(
	 [AC_LANG_PROGRAM([[#include <fcntl.h>
			    #include <signal.h>
			  ]],
			  [[int foo = SIGIO | F_SETFL | FASYNC;]])],
	 [emacs_cv_usable_SIGIO=yes],
	 [emacs_cv_usable_SIGIO=no])],
      [emacs_cv_usable_SIGIO=yes],
      [emacs_cv_usable_SIGIO=no])
    if test $emacs_cv_usable_SIGIO = yes; then
      AC_DEFINE([USABLE_SIGIO], [1], [Define to 1 if SIGIO is usable.])
    fi
  fi
fi

case $opsys in
  hpux11)
    dnl It works to open the pty's tty in the parent (Emacs), then
    dnl close and reopen it in the child.
    AC_DEFINE(USG_SUBTTY_WORKS, 1, [Define for USG systems where it
      works to open a pty's tty in the parent process, then close and
      reopen it in the child.])
    ;;

  sol2-10)
    AC_DEFINE(_STRUCTURED_PROC, 1, [Needed for system_process_attributes
      on Solaris.])
    ;;
esac

# Set up the CFLAGS for real compilation, so we can substitute it.
CFLAGS="$REAL_CFLAGS"
CPPFLAGS="$REAL_CPPFLAGS"
LIBS="$REAL_LIBS"

## Hack to detect a buggy GCC version.
if test "$GCC" = yes && \
   $CC --version 2> /dev/null | grep 'gcc.* 4.5.0' >/dev/null; then
  case $CFLAGS in
    *-fno-optimize-sibling-calls*) ;;
    *-O@<:@23@:>@*)
      AC_MSG_ERROR([GCC 4.5.0 has problems compiling Emacs; see etc/PROBLEMS.]);;
  esac
fi

version=$PACKAGE_VERSION

copyright="Copyright (C) 2019 Free Software Foundation, Inc."
AC_DEFINE_UNQUOTED(COPYRIGHT, ["$copyright"],
  [Short copyright string for this version of Emacs.])
AC_SUBST(copyright)

### Specify what sort of things we'll be editing into Makefile and config.h.
### Use configuration here uncanonicalized to avoid exceeding size limits.
AC_SUBST(version)
AC_SUBST(configuration)
## Unused?
AC_SUBST(canonical)
AC_SUBST(srcdir)
AC_SUBST(prefix)
AC_SUBST(exec_prefix)
AC_SUBST(bindir)
AC_SUBST(datadir)
AC_SUBST(sharedstatedir)
AC_SUBST(libexecdir)
AC_SUBST(mandir)
AC_SUBST(infodir)
AC_SUBST(lispdir)
AC_SUBST(standardlisppath)
AC_SUBST(locallisppath)
AC_SUBST(lisppath)
AC_SUBST(x_default_search_path)
AC_SUBST(etcdir)
AC_SUBST(archlibdir)
AC_SUBST(etcdocdir)
AC_SUBST(bitmapdir)
AC_SUBST(gamedir)
AC_SUBST(gameuser)
AC_SUBST(gamegroup)
## FIXME? Nothing uses @LD_SWITCH_X_SITE@.
## src/Makefile.in did add LD_SWITCH_X_SITE (as a cpp define) to the
## end of LIBX_BASE, but nothing ever set it.
AC_SUBST(LD_SWITCH_X_SITE)
AC_SUBST(C_SWITCH_X_SITE)
AC_SUBST(GNUSTEP_CFLAGS)
AC_SUBST(CFLAGS)
## Used in lwlib/Makefile.in.
AC_SUBST(X_TOOLKIT_TYPE)
AC_SUBST(ns_appdir)
AC_SUBST(ns_appbindir)
AC_SUBST(ns_appresdir)
AC_SUBST(ns_appsrc)
AC_SUBST(GNU_OBJC_CFLAGS)
AC_SUBST(OTHER_FILES)

if test -n "${term_header}"; then
    AC_DEFINE_UNQUOTED(TERM_HEADER, "${term_header}",
        [Define to the header for the built-in window system.])
fi

AC_DEFINE_UNQUOTED(EMACS_CONFIGURATION,  "${canonical}",
		   [Define to the canonical Emacs configuration name.])
AC_DEFINE_UNQUOTED(EMACS_CONFIG_OPTIONS, "${emacs_config_options}",
		   [Define to the options passed to configure.])

XMENU_OBJ=
XOBJ=
FONT_OBJ=
if test "${HAVE_X_WINDOWS}" = "yes" ; then
  AC_DEFINE(HAVE_X_WINDOWS, 1,
	    [Define to 1 if you want to use the X window system.])
  XMENU_OBJ=xmenu.o
  XOBJ="xterm.o xfns.o xselect.o xrdb.o xsmfns.o xsettings.o"
  FONT_OBJ=xfont.o
  if test "$HAVE_CAIRO" = "yes"; then
    FONT_OBJ="$FONT_OBJ ftfont.o ftcrfont.o"
  elif test "$HAVE_XFT" = "yes"; then
    FONT_OBJ="$FONT_OBJ ftfont.o xftfont.o ftxfont.o"
  elif test "$HAVE_FREETYPE" = "yes"; then
    FONT_OBJ="$FONT_OBJ ftfont.o ftxfont.o"
  fi
fi
<<<<<<< HEAD
if test "${window_system}" = "pgtk"; then
   FONT_OBJ="ftfont.o ftcrfont.o"
fi
=======
if test "${HAVE_HARFBUZZ}" = "yes" ; then
  FONT_OBJ="$FONT_OBJ hbfont.o"
fi
AC_SUBST(FONT_OBJ)
>>>>>>> b7e26952
AC_SUBST(XMENU_OBJ)
AC_SUBST(XOBJ)
AC_SUBST(FONT_OBJ)

WIDGET_OBJ=
MOTIF_LIBW=
if test "${USE_X_TOOLKIT}" != "none" ; then
  WIDGET_OBJ=widget.o
  AC_DEFINE(USE_X_TOOLKIT, 1, [Define to 1 if using an X toolkit.])
  if test "${USE_X_TOOLKIT}" = "LUCID"; then
    AC_DEFINE(USE_LUCID, 1, [Define to 1 if using the Lucid X toolkit.])
  elif test "${USE_X_TOOLKIT}" = "MOTIF"; then
    AC_DEFINE(USE_MOTIF, 1, [Define to 1 if using the Motif X toolkit.])
    MOTIF_LIBW=-lXm
    case "$opsys" in
      gnu-linux)
        ## Paul Abrahams <abrahams at equinox.shaysnet.com> says this is needed.
        MOTIF_LIBW="$MOTIF_LIBW -lXpm"
        ;;

      unixware)
        ## Richard Anthony Ryan <ryanr at ellingtn.ftc.nrcs.usda.gov>
        ## says -lXimp is needed in UNIX_SV ... 4.2 1.1.2.
        MOTIF_LIBW="MOTIF_LIBW -lXimp"
        ;;

      aix4-2)
        ## olson@mcs.anl.gov says -li18n is needed by -lXm.
        MOTIF_LIBW="$MOTIF_LIBW -li18n"
        ;;
    esac
    MOTIF_LIBW="$MOTIF_LIBW $LIBXP"
  fi
fi
AC_SUBST(WIDGET_OBJ)

TOOLKIT_LIBW=
case "$USE_X_TOOLKIT" in
  MOTIF) TOOLKIT_LIBW="$MOTIF_LIBW" ;;
  LUCID) TOOLKIT_LIBW="$LUCID_LIBW" ;;
  none) test "x$HAVE_GTK" = "xyes" && TOOLKIT_LIBW="$GTK_LIBS" ;;
esac
if test "$HAVE_XWIDGETS" = "yes"; then
  TOOLKIT_LIBW="$TOOLKIT_LIBW -lXcomposite"
fi
AC_SUBST(TOOLKIT_LIBW)

if test "${opsys}" != "mingw32"; then
  if test "$USE_X_TOOLKIT" = "none"; then
    LIBXT_OTHER="\$(LIBXSM)"
  else
    LIBXT_OTHER="\$(LIBXMU) -lXt \$(LIBXTR6) -lXext"
  fi
fi
AC_SUBST(LIBXT_OTHER)

if test "${HAVE_X11}" = "yes" ; then
  AC_DEFINE(HAVE_X11, 1,
	    [Define to 1 if you want to use version 11 of X windows.])
  LIBX_OTHER="\$(LIBXT) \$(LIBX_EXTRA)"
else
  LIBX_OTHER=
fi
AC_SUBST(LIBX_OTHER)

HAVE_OLDXMENU=no
if test "$HAVE_GTK" = yes || test "$HAVE_X11" != yes; then
  LIBXMENU=
elif test "$USE_X_TOOLKIT" = none; then
  HAVE_OLDXMENU=yes
  LIBXMENU='$(oldXMenudir)/libXMenu11.a'
  AUTODEPEND_PARENTS="$AUTODEPEND_PARENTS oldXMenu"
else
  LIBXMENU='$(lwlibdir)/liblw.a'
  AUTODEPEND_PARENTS="$AUTODEPEND_PARENTS lwlib"
fi
AC_SUBST(LIBXMENU)

AC_CACHE_CHECK([for struct alignment],
  [emacs_cv_struct_alignment],
  [AC_COMPILE_IFELSE(
     [AC_LANG_PROGRAM([[#include <stddef.h>
			struct s { char c; } __attribute__ ((aligned (8)));
			struct t { char c; struct s s; };
			char verify[offsetof (struct t, s) == 8 ? 1 : -1];
		      ]])],
     [emacs_cv_struct_alignment=yes],
     [emacs_cv_struct_alignment=no])])
if test "$emacs_cv_struct_alignment" = yes; then
  AC_DEFINE([HAVE_STRUCT_ATTRIBUTE_ALIGNED], 1,
    [Define to 1 if 'struct __attribute__ ((aligned (N)))' aligns the
     structure to an N-byte boundary.])
fi

if test "${GNU_MALLOC}" = "yes" ; then
  AC_DEFINE(GNU_MALLOC, 1,
	    [Define to 1 if you want to use the GNU memory allocator.])
fi

RALLOC_OBJ=
if test "${REL_ALLOC}" = "yes" ; then
  AC_DEFINE(REL_ALLOC, 1,
	    [Define REL_ALLOC if you want to use the relocating allocator for
	     buffer space.])

  test "$system_malloc" != "yes" && RALLOC_OBJ=ralloc.o
fi
AC_SUBST(RALLOC_OBJ)

if test "$opsys" = "cygwin"; then
  CYGWIN_OBJ="cygw32.o"
  ## Cygwin differs because of its unexec().
  PRE_ALLOC_OBJ=
  POST_ALLOC_OBJ=lastfile.o
elif test "$opsys" = "mingw32"; then
  CYGWIN_OBJ=
  PRE_ALLOC_OBJ=
  POST_ALLOC_OBJ=lastfile.o
else
  CYGWIN_OBJ=
  PRE_ALLOC_OBJ=lastfile.o
  POST_ALLOC_OBJ=
fi
AC_SUBST(CYGWIN_OBJ)
AC_SUBST(PRE_ALLOC_OBJ)
AC_SUBST(POST_ALLOC_OBJ)

dnl Call this 'FORTIFY_SOUR' so that it sorts before the 'FORTIFY_SOURCE'
dnl verbatim defined above.  The tricky name is apropos, as this hack
dnl makes Fortify go sour!
AH_VERBATIM([FORTIFY_SOUR],
[/* Without the following workaround, Emacs runs slowly on OS X 10.8.
   The workaround disables some useful run-time checking, so it
   should be conditional to the platforms with the performance bug.
   Perhaps Apple will fix this some day; also see m4/extern-inline.m4.  */
#if defined __APPLE__ && defined __GNUC__
# ifndef _DONT_USE_CTYPE_INLINE_
#  define _DONT_USE_CTYPE_INLINE_
# endif
# ifndef _FORTIFY_SOURCE
#  define _FORTIFY_SOURCE 0
# endif
#endif
])

# If user asks to omit features, disable optional features that gnulib
# might otherwise enable.
if test "$with_features" = no && test "$enable_acl" != yes; then
  enable_acl=no
fi

# Configure gnulib.  Although this does not affect CFLAGS or LIBS permanently.
# it temporarily reverts them to their pre-pkg-config values,
# because gnulib needs to work with both src (which uses the
# pkg-config stuff) and lib-src (which does not).  For example, gnulib
# may need to determine whether LIB_CLOCK_GETTIME should contain -lrt,
# and it therefore needs to run in an environment where LIBS does not
# already contain -lrt merely because 'pkg-config --libs' printed '-lrt'
# for some package unrelated to lib-src.
SAVE_CFLAGS=$CFLAGS
SAVE_LIBS=$LIBS
CFLAGS=$pre_PKG_CONFIG_CFLAGS
LIBS="$LIB_PTHREAD $pre_PKG_CONFIG_LIBS"
gl_ASSERT_NO_GNULIB_POSIXCHECK
gl_ASSERT_NO_GNULIB_TESTS
gl_INIT
CFLAGS=$SAVE_CFLAGS
LIBS=$SAVE_LIBS

if test "${opsys}" = "mingw32"; then
  CPPFLAGS="$CPPFLAGS -DUSE_CRT_DLL=1 -I \${abs_top_srcdir}/nt/inc"
  # Remove unneeded switches from the value of CC that goes to Makefiles
  CC=`AS_ECHO(["$CC"]) | sed -e "s,$GCC_TEST_OPTIONS,,"`
fi

case "$opsys" in
  aix4-2) LD_SWITCH_SYSTEM_TEMACS="-Wl,-bnodelcsect" ;;

  cygwin) LD_SWITCH_SYSTEM_TEMACS="-Wl,-stack,0x00800000" ;;

  darwin)
   if test "$HAVE_NS" = "yes"; then
     libs_nsgui="-framework AppKit"
     if test "$NS_IMPL_COCOA" = "yes"; then
        libs_nsgui="$libs_nsgui -framework IOKit -framework Carbon"
     fi
   else
     libs_nsgui=
   fi
   LD_SWITCH_SYSTEM_TEMACS=$libs_nsgui
   ## The -headerpad option tells ld (see man page) to leave room at the
   ## end of the header for adding load commands.  Needed for dumping.
   ## 0x1000 is enough for roughly 52 load commands on the x86_64
   ## architecture (where they are 78 bytes each). The actual number of
   ## load commands added is not consistent but normally ranges from
   ## about 14 to about 34. Setting it high gets us plenty of slop and
   ## only costs about 1.5K of wasted binary space.
   headerpad_extra=1000
   if test "$with_unexec" = yes; then
     LD_SWITCH_SYSTEM_TEMACS="-fno-pie $LD_SWITCH_SYSTEM_TEMACS -Xlinker -headerpad -Xlinker $headerpad_extra"
   fi

   ## This is here because src/Makefile.in did some extra fiddling around
   ## with LD_SWITCH_SYSTEM.  It seems cleaner to put this in
   ## LD_SWITCH_SYSTEM_TEMACS instead,
   test "x$LD_SWITCH_SYSTEM" = "x" && test "x$GCC" != "xyes" && \
     LD_SWITCH_SYSTEM_TEMACS="-X $LD_SWITCH_SYSTEM_TEMACS"
   ;;

  ## LD_SWITCH_X_SITE_RPATH is a -rpath option saying where to
  ## find X at run-time.
  ## When handled by cpp, this was in LD_SWITCH_SYSTEM.  However, at the
  ## point where configure sourced the s/*.h file, LD_SWITCH_X_SITE_RPATH
  ## had not yet been defined and was expanded to null.  Hence LD_SWITCH_SYSTEM
  ## had different values in configure (in ac_link) and src/Makefile.in.
  ## It seems clearer therefore to put this piece in LD_SWITCH_SYSTEM_TEMACS.
  gnu*) LD_SWITCH_SYSTEM_TEMACS="\$(LD_SWITCH_X_SITE_RPATH)" ;;

  mingw32)
   ## Is it any better under MinGW64 to relocate emacs into higher addresses?
   case "$canonical" in
     x86_64-*-*) LD_SWITCH_SYSTEM_TEMACS="-Wl,-stack,0x00800000 -Wl,-heap,0x00100000 -Wl,-image-base,0x400000000 -Wl,-entry,__start -Wl,-Map,./temacs.map" ;;
     *) LD_SWITCH_SYSTEM_TEMACS="-Wl,-stack,0x00800000 -Wl,-heap,0x00100000 -Wl,-image-base,0x01000000 -Wl,-entry,__start -Wl,-Map,./temacs.map" ;;
   esac
   ;;

  *) LD_SWITCH_SYSTEM_TEMACS= ;;
esac

# -no-pie or -nopie fixes a temacs segfault on Gentoo, OpenBSD,
# Ubuntu, and other systems with "hardened" GCC configurations for
# some reason (Bug#18784).  We don't know why this works, but not
# segfaulting is better than segfaulting.  Use ac_c_werror_flag=yes
# when trying the option, otherwise clang keeps warning that it does
# not understand it, and pre-4.6 GCC has a similar problem
# (Bug#20338).  Prefer -no-pie to -nopie, as -no-pie is the
# spelling used by GCC 6.1.0 and later (Bug#24682).
AC_CACHE_CHECK(
  [for $CC option to disable position independent executables],
  [emacs_cv_prog_cc_no_pie],
  [if test $with_unexec = no; then
     emacs_cv_prog_cc_no_pie='not needed'
   else
     emacs_save_c_werror_flag=$ac_c_werror_flag
     emacs_save_LDFLAGS=$LDFLAGS
     ac_c_werror_flag=yes
     for emacs_cv_prog_cc_no_pie in -no-pie -nopie no; do
       test $emacs_cv_prog_cc_no_pie = no && break
       LDFLAGS="$emacs_save_LDFLAGS $emacs_cv_prog_cc_no_pie"
       AC_LINK_IFELSE([AC_LANG_PROGRAM([], [])], [break])
     done
     ac_c_werror_flag=$emacs_save_c_werror_flag
     LDFLAGS=$emacs_save_LDFLAGS
   fi])
case $emacs_cv_prog_cc_no_pie in
  -*)
    LD_SWITCH_SYSTEM_TEMACS="$LD_SWITCH_SYSTEM_TEMACS $emacs_cv_prog_cc_no_pie"
    ;;
esac

if test x$ac_enable_profiling != x ; then
  case $opsys in
    *freebsd | gnu-linux) ;;
    *) LD_SWITCH_SYSTEM_TEMACS="$LD_SWITCH_SYSTEM_TEMACS -pg" ;;
  esac
fi

LD_SWITCH_SYSTEM_TEMACS="$LDFLAGS_NOCOMBRELOC $LD_SWITCH_SYSTEM_TEMACS"

AC_SUBST(LD_SWITCH_SYSTEM_TEMACS)

## Common for all window systems
if test "$window_system" != "none"; then
  AC_DEFINE(HAVE_WINDOW_SYSTEM, 1, [Define if you have a window system.])
  AC_DEFINE(POLL_FOR_INPUT, 1, [Define if you poll periodically to detect C-g.])
  WINDOW_SYSTEM_OBJ="fontset.o fringe.o image.o"
fi

AC_SUBST(WINDOW_SYSTEM_OBJ)

AH_TOP([/* GNU Emacs site configuration template file.

Copyright (C) 1988, 1993-1994, 1999-2002, 2004-2019
  Free Software Foundation, Inc.

This file is part of GNU Emacs.

GNU Emacs is free software: you can redistribute it and/or modify
it under the terms of the GNU General Public License as published by
the Free Software Foundation, either version 3 of the License, or (at
your option) any later version.

GNU Emacs is distributed in the hope that it will be useful,
but WITHOUT ANY WARRANTY; without even the implied warranty of
MERCHANTABILITY or FITNESS FOR A PARTICULAR PURPOSE.  See the
GNU General Public License for more details.

You should have received a copy of the GNU General Public License
along with GNU Emacs.  If not, see <https://www.gnu.org/licenses/>.  */


/* No code in Emacs #includes config.h twice, but some bits of code
   intended to work with other packages as well (like gmalloc.c)
   think they can include it as many times as they like.  */
#ifndef EMACS_CONFIG_H
#define EMACS_CONFIG_H
])dnl

AH_BOTTOM([#include <conf_post.h>

#endif /* EMACS_CONFIG_H */

/*
Local Variables:
mode: c
End:
*/
])dnl

#### Report on what we decided to do.
#### Report GTK as a toolkit, even if it doesn't use Xt.
#### It makes printing result more understandable as using GTK sets
#### toolkit_scroll_bars to yes by default.
if test "${HAVE_GTK}" = "yes"; then
  USE_X_TOOLKIT="$USE_GTK_TOOLKIT"
fi

if test $USE_ACL -ne 0; then
  ACL_SUMMARY="yes $LIB_ACL"
else
  ACL_SUMMARY=no
fi

emacs_standard_dirs='Standard dirs'
AS_ECHO(["
Configured for '${canonical}'.

  Where should the build process find the source code?    ${srcdir}
  What compiler should emacs be built with?               ${CC} ${CFLAGS}
  Should Emacs use the GNU version of malloc?             ${GNU_MALLOC}${GNU_MALLOC_reason}
  Should Emacs use a relocating allocator for buffers?    ${REL_ALLOC}
  Should Emacs use mmap(2) for buffer allocation?         $use_mmap_for_buffers
  What window system should Emacs use?                    ${window_system}
  What toolkit should Emacs use?                          ${USE_X_TOOLKIT}
  Where do we find X Windows header files?                ${x_includes:-$emacs_standard_dirs}
  Where do we find X Windows libraries?                   ${x_libraries:-$emacs_standard_dirs}"])

optsep=
emacs_config_features=
for opt in XAW3D XPM JPEG TIFF GIF PNG RSVG CAIRO IMAGEMAGICK SOUND GPM DBUS \
  GCONF GSETTINGS GLIB NOTIFY ACL LIBSELINUX GNUTLS LIBXML2 FREETYPE HARFBUZZ M17N_FLT \
  LIBOTF XFT ZLIB TOOLKIT_SCROLL_BARS X_TOOLKIT OLDXMENU X11 XDBE XIM \
  NS MODULES THREADS XWIDGETS LIBSYSTEMD JSON PDUMPER UNEXEC LCMS2 GMP; do

    case $opt in
      PDUMPER) val=${with_pdumper} ;;
      UNEXEC) val=${with_unexec} ;;
      GLIB) val=${emacs_cv_links_glib} ;;
      NOTIFY|ACL) eval val=\${${opt}_SUMMARY} ;;
      TOOLKIT_SCROLL_BARS|X_TOOLKIT) eval val=\${USE_$opt} ;;
      THREADS) val=${threads_enabled} ;;
      *) eval val=\${HAVE_$opt} ;;
    esac
    case x$val in
      xno|xnone|x) continue ;;
    esac
    case $opt in
      X_TOOLKIT)
        case $val in
          GTK*|LUCID|MOTIF) opt=$val ;;
          *) continue ;;
        esac
      ;;
      NOTIFY)
        case $val in
          *lkqueue*) opt="$opt LIBKQUEUE" ;;
          *kqueue*) opt="$opt KQUEUE" ;;
          *inotify*) opt="$opt INOTIFY" ;;
          *gfile*) opt="$opt GFILENOTIFY" ;;
          *w32*) opt="$opt W32NOTIFY" ;;
        esac
      ;;
    esac
    AS_VAR_APPEND([emacs_config_features], ["$optsep$opt"])
    optsep=' '
done
AC_DEFINE_UNQUOTED(EMACS_CONFIG_FEATURES, "${emacs_config_features}",
  [Summary of some of the main features enabled by configure.])

AS_ECHO(["  Does Emacs use -lXaw3d?                                 ${HAVE_XAW3D}
  Does Emacs use -lXpm?                                   ${HAVE_XPM}
  Does Emacs use -ljpeg?                                  ${HAVE_JPEG}
  Does Emacs use -ltiff?                                  ${HAVE_TIFF}
  Does Emacs use a gif library?                           ${HAVE_GIF} $LIBGIF
  Does Emacs use a png library?                           ${HAVE_PNG} $LIBPNG
  Does Emacs use -lrsvg-2?                                ${HAVE_RSVG}
  Does Emacs use cairo?                                   ${HAVE_CAIRO}
  Does Emacs use -llcms2?                                 ${HAVE_LCMS2}
  Does Emacs use imagemagick?                             ${HAVE_IMAGEMAGICK}
  Does Emacs support sound?                               ${HAVE_SOUND}
  Does Emacs use -lgpm?                                   ${HAVE_GPM}
  Does Emacs use -ldbus?                                  ${HAVE_DBUS}
  Does Emacs use -lgconf?                                 ${HAVE_GCONF}
  Does Emacs use GSettings?                               ${HAVE_GSETTINGS}
  Does Emacs use a file notification library?             ${NOTIFY_SUMMARY}
  Does Emacs use access control lists?                    ${ACL_SUMMARY}
  Does Emacs use -lselinux?                               ${HAVE_LIBSELINUX}
  Does Emacs use -lgnutls?                                ${HAVE_GNUTLS}
  Does Emacs use -lxml2?                                  ${HAVE_LIBXML2}
  Does Emacs use -lfreetype?                              ${HAVE_FREETYPE}
  Does Emacs use HarfBuzz?                                ${HAVE_HARFBUZZ}
  Does Emacs use -lm17n-flt?                              ${HAVE_M17N_FLT}
  Does Emacs use -lotf?                                   ${HAVE_LIBOTF}
  Does Emacs use -lxft?                                   ${HAVE_XFT}
  Does Emacs use -lsystemd?                               ${HAVE_LIBSYSTEMD}
  Does Emacs use -ljansson?                               ${HAVE_JSON}
  Does Emacs use -lgmp?                                   ${HAVE_GMP}
  Does Emacs directly use zlib?                           ${HAVE_ZLIB}
  Does Emacs have dynamic modules support?                ${HAVE_MODULES}
  Does Emacs use toolkit scroll bars?                     ${USE_TOOLKIT_SCROLL_BARS}
  Does Emacs support Xwidgets (requires gtk3)?            ${HAVE_XWIDGETS}
  Does Emacs have threading support in lisp?              ${threads_enabled}
  Does Emacs support the portable dumper?                 ${with_pdumper}
  Does Emacs support legacy unexec dumping?               ${with_unexec}
  Which dumping strategy does Emacs use?                  ${with_dumping}
"])

if test -n "${EMACSDATA}"; then
   AS_ECHO(["  Environment variable EMACSDATA set to:                  $EMACSDATA"])
fi
if test -n "${EMACSDOC}"; then
   AS_ECHO(["  Environment variable EMACSDOC set to:                   $EMACSDOC"])
fi

echo

if test "$HAVE_NS" = "yes"; then
   echo
   AS_ECHO(["Run '${MAKE-make}' to build Emacs, then run 'src/emacs' to test it.
Run '${MAKE-make} install' in order to build an application bundle.
The application will go to nextstep/Emacs.app and can be run or moved
from there."])
   if test "$EN_NS_SELF_CONTAINED" = "yes"; then
      echo "The application will be fully self-contained."
    else
      AS_ECHO(["The lisp resources for the application will be installed under ${prefix}.
You may need to run \"${MAKE-make} install\" with sudo.  The application will fail
to run if these resources are not installed."])
   fi
   echo
fi

case $opsys,$emacs_uname_r in
  cygwin,1.5.*)
    AC_MSG_WARN([[building Emacs on Cygwin 1.5 is not supported.]])
           echo
	   ;;
esac

# Remove any trailing slashes in these variables.
case $prefix in
  */) prefix=`AS_DIRNAME(["$prefix."])`;;
esac
case $exec_prefix in
  */) exec_prefix=`AS_DIRNAME(["$exec_prefix."])`;;
esac

if test "$HAVE_NS" = "yes"; then
  if test "$NS_IMPL_GNUSTEP" = yes; then
    AC_CONFIG_FILES([nextstep/GNUstep/Emacs.base/Resources/Info-gnustep.plist:nextstep/templates/Info-gnustep.plist.in \
      nextstep/GNUstep/Emacs.base/Resources/Emacs.desktop:nextstep/templates/Emacs.desktop.in])
    ns_check_file=Resources/Info-gnustep.plist
  else
    AC_CONFIG_FILES([nextstep/Cocoa/Emacs.base/Contents/Info.plist:nextstep/templates/Info.plist.in \
      nextstep/Cocoa/Emacs.base/Contents/Resources/English.lproj/InfoPlist.strings:nextstep/templates/InfoPlist.strings.in])
    ns_check_file=Contents/Info.plist
  fi
  AC_SUBST(ns_check_file)
fi

AC_CONFIG_FILES([Makefile lib/gnulib.mk])

dnl config.status treats $srcdir specially, so I think this is ok...
AC_CONFIG_FILES([$srcdir/doc/man/emacs.1])

m4_define([subdir_makefiles],
  [lib/Makefile lib-src/Makefile oldXMenu/Makefile doc/emacs/Makefile doc/misc/Makefile doc/lispintro/Makefile doc/lispref/Makefile src/Makefile lwlib/Makefile lisp/Makefile leim/Makefile nextstep/Makefile nt/Makefile])
SUBDIR_MAKEFILES="subdir_makefiles"
AC_CONFIG_FILES(subdir_makefiles)

dnl The test/ directory is missing if './make-dist --no-tests' was used.
opt_makefile=test/Makefile
if test -f "$srcdir/$opt_makefile.in"; then
  SUBDIR_MAKEFILES="$SUBDIR_MAKEFILES $opt_makefile"
  dnl Again, it's best not to use a variable.  Though you can add
  dnl ", [], [opt_makefile='$opt_makefile']" and it should work.
  AC_CONFIG_FILES([test/Makefile])
fi


dnl The admin/ directory used to be excluded from tarfiles.
if test -d $srcdir/admin; then
  SUBDIR_MAKEFILES="$SUBDIR_MAKEFILES admin/charsets/Makefile admin/unidata/Makefile admin/grammars/Makefile"
  AC_CONFIG_FILES([admin/charsets/Makefile])
  AC_CONFIG_FILES([admin/unidata/Makefile])
  AC_CONFIG_FILES([admin/grammars/Makefile])
fi                              dnl -d admin


SUBDIR_MAKEFILES_IN=`echo " ${SUBDIR_MAKEFILES}" | sed -e 's| | $(srcdir)/|g' -e 's|Makefile|Makefile.in|g'`

AC_SUBST(SUBDIR_MAKEFILES_IN)

dnl You might wonder (I did) why epaths.h is generated by running make,
dnl rather than just letting configure generate it from epaths.in.
dnl One reason is that the various paths are not fully expanded (see above);
dnl e.g., gamedir='${localstatedir}/games/emacs'.
dnl Secondly, the GNU Coding standards require that one should be able
dnl to run 'make prefix=/some/where/else' and override the values set
dnl by configure.  This also explains the 'move-if-change' test and
dnl the use of force in the 'epaths-force' rule in Makefile.in.
AC_CONFIG_COMMANDS([src/epaths.h], [
if test "${opsys}" = "mingw32"; then
  ${MAKE-make} MAKEFILE_NAME=do-not-make-Makefile epaths-force-w32
else
  ${MAKE-make} MAKEFILE_NAME=do-not-make-Makefile epaths-force
fi || AC_MSG_ERROR(['src/epaths.h' could not be made.])
], [GCC="$GCC" CPPFLAGS="$CPPFLAGS" opsys="$opsys"])

dnl NB we have to cheat and use the ac_... version because abs_top_srcdir
dnl is not yet set, sigh.  Or we could use ../$srcdir/src/.gdbinit,
dnl or a symlink?
AC_CONFIG_COMMANDS([src/.gdbinit], [
if test ! -f src/.gdbinit && test -f "$srcdir/src/.gdbinit"; then
  AS_ECHO(["source $ac_abs_top_srcdir/src/.gdbinit"]) > src/.gdbinit
fi
])

dnl Perhaps this would be better named doc-emacs-emacsver.texi?
dnl See comments for etc-refcards-emacsver.tex.
dnl Since we get a doc/emacs directory generated anyway, for the Makefile,
dnl it is not quite the same.  But we are generating in $srcdir.
AC_CONFIG_COMMANDS([doc/emacs/emacsver.texi], [
${MAKE-make} -s --no-print-directory -C doc/emacs doc-emacsver || \
AC_MSG_ERROR(['doc/emacs/emacsver.texi' could not be made.])
])

dnl If we give this the more natural name, etc/refcards/emacsver.texi,
dnl then a directory etc/refcards is created in the build directory,
dnl which is probably harmless, but confusing (in out-of-tree builds).
dnl (If we were to generate etc/refcards/Makefile, this might change.)
dnl It is really $srcdir/etc/refcards/emacsver.tex that we generate.
AC_CONFIG_COMMANDS([etc-refcards-emacsver.tex], [
${MAKE-make} -s MAKEFILE_NAME=do-not-make-Makefile etc-emacsver || \
AC_MSG_ERROR(['etc/refcards/emacsver.tex' could not be made.])
])

if test $AUTO_DEPEND = yes; then
   for dir in $AUTODEPEND_PARENTS; do
     AS_MKDIR_P([$dir/deps])
   done
fi

AC_OUTPUT

if test ! "$with_mailutils"; then
  if test "$with_pop" = yes; then
    AC_MSG_WARN([This configuration installs a 'movemail' program
that retrieves POP3 email via only insecure channels.
To omit insecure POP3, you can use '$0 --without-pop'.])
  elif test "$with_pop" = no-by-default; then
    AC_MSG_WARN([This configuration installs a 'movemail' program
that does not retrieve POP3 email.  By default, Emacs 25 and earlier
installed a 'movemail' program that retrieved POP3 email via only
insecure channels, a practice that is no longer recommended but that
you can continue to support by using '$0 --with-pop'.])
  fi

  case $opsys in
    mingw32)
      # Don't suggest GNU Mailutils, as it hasn't been ported.
      ;;
    *)
      emacs_fix_movemail="use '$0 --with-mailutils'"
      case `(movemail --version) 2>/dev/null` in
	*Mailutils*) ;;
	*) emacs_fix_movemail="install GNU Mailutils
<https://mailutils.org> and $emacs_fix_movemail";;
      esac
      AC_MSG_NOTICE([You might want to $emacs_fix_movemail.]);;
  esac
fi

# Let plain 'make' work.
test "$MAKE" = make || test -f makefile || cat >makefile <<EOF
.POSIX:
MAKE = $MAKE
all:
	\$(MAKE) -f Makefile \$?
.DEFAULT:
	\$(MAKE) -f Makefile \$<
EOF<|MERGE_RESOLUTION|>--- conflicted
+++ resolved
@@ -3471,49 +3471,36 @@
 	AC_DEFINE(HAVE_M17N_FLT, 1, [Define to 1 if using libm17n-flt.])
       fi
     fi
-<<<<<<< HEAD
-else
-
-    if test $window_system = pgtk; then
-      EMACS_CHECK_MODULES([FONTCONFIG], [fontconfig >= 2.2.0])
-      EMACS_CHECK_MODULES([FREETYPE], [freetype2])
-      if test "$HAVE_FONTCONFIG" != yes -o "$HAVE_FREETYPE" != yes; then
-        AC_MSG_ERROR(fontconfig and freetype is required.)
-      fi
-      HAVE_LIBOTF=no
-      AC_DEFINE(HAVE_FREETYPE, 1,
-		[Define to 1 if using the freetype and fontconfig libraries.])
-      if test "${with_libotf}" != "no"; then
-	EMACS_CHECK_MODULES([LIBOTF], [libotf])
-	if test "$HAVE_LIBOTF" = "yes"; then
-	  AC_DEFINE(HAVE_LIBOTF, 1, [Define to 1 if using libotf.])
-	  AC_CHECK_LIB(otf, OTF_get_variation_glyphs,
-		       HAVE_OTF_GET_VARIATION_GLYPHS=yes,
-		       HAVE_OTF_GET_VARIATION_GLYPHS=no)
-	  if test "${HAVE_OTF_GET_VARIATION_GLYPHS}" = "yes"; then
-	    AC_DEFINE(HAVE_OTF_GET_VARIATION_GLYPHS, 1,
-		      [Define to 1 if libotf has OTF_get_variation_glyphs.])
-	  fi
+  fi
+else # "${HAVE_X11}" != "yes"
+  if test $window_system = pgtk; then
+    EMACS_CHECK_MODULES([FONTCONFIG], [fontconfig >= 2.2.0])
+    EMACS_CHECK_MODULES([FREETYPE], [freetype2])
+    if test "$HAVE_FONTCONFIG" != yes -o "$HAVE_FREETYPE" != yes; then
+      AC_MSG_ERROR(fontconfig and freetype is required.)
+    fi
+    HAVE_LIBOTF=no
+    AC_DEFINE(HAVE_FREETYPE, 1,
+	      [Define to 1 if using the freetype and fontconfig libraries.])
+    if test "${with_libotf}" != "no"; then
+      EMACS_CHECK_MODULES([LIBOTF], [libotf])
+      if test "$HAVE_LIBOTF" = "yes"; then
+	AC_DEFINE(HAVE_LIBOTF, 1, [Define to 1 if using libotf.])
+	AC_CHECK_LIB(otf, OTF_get_variation_glyphs,
+		     HAVE_OTF_GET_VARIATION_GLYPHS=yes,
+		     HAVE_OTF_GET_VARIATION_GLYPHS=no)
+	if test "${HAVE_OTF_GET_VARIATION_GLYPHS}" = "yes"; then
+	  AC_DEFINE(HAVE_OTF_GET_VARIATION_GLYPHS, 1,
+		    [Define to 1 if libotf has OTF_get_variation_glyphs.])
 	fi
       fi
-    else
-      HAVE_XFT=no
-      HAVE_FREETYPE=no
-      HAVE_LIBOTF=no
-      HAVE_M17N_FLT=no
-    fi
-fi
-
-
-
-### End of font-backend (under X11) section.
-=======
-  fi
-else # "${HAVE_X11}" != "yes"
-  HAVE_XFT=no
-  HAVE_FREETYPE=no
-  HAVE_LIBOTF=no
-  HAVE_M17N_FLT=no
+    fi
+  else
+    HAVE_XFT=no
+    HAVE_FREETYPE=no
+    HAVE_LIBOTF=no
+    HAVE_M17N_FLT=no
+  fi
 fi   # "${HAVE_X11}" != "yes"
 
 HAVE_HARFBUZZ=no
@@ -3539,7 +3526,6 @@
 fi
 
 ### End of font-backend section.
->>>>>>> b7e26952
 
 AC_SUBST(FREETYPE_CFLAGS)
 AC_SUBST(FREETYPE_LIBS)
@@ -5347,16 +5333,13 @@
     FONT_OBJ="$FONT_OBJ ftfont.o ftxfont.o"
   fi
 fi
-<<<<<<< HEAD
 if test "${window_system}" = "pgtk"; then
    FONT_OBJ="ftfont.o ftcrfont.o"
 fi
-=======
 if test "${HAVE_HARFBUZZ}" = "yes" ; then
   FONT_OBJ="$FONT_OBJ hbfont.o"
 fi
 AC_SUBST(FONT_OBJ)
->>>>>>> b7e26952
 AC_SUBST(XMENU_OBJ)
 AC_SUBST(XOBJ)
 AC_SUBST(FONT_OBJ)
