dnl  Autoconf script for GNU Emacs
dnl To rebuild the 'configure' script from this, execute the command
dnl	autoconf
dnl in the directory containing this script.
dnl If you changed any AC_DEFINES, also run autoheader.
dnl
dnl Copyright (C) 1994-1996, 1999-2019 Free Software Foundation, Inc.
dnl
dnl  This file is part of GNU Emacs.
dnl
dnl  GNU Emacs is free software: you can redistribute it and/or modify
dnl  it under the terms of the GNU General Public License as published by
dnl  the Free Software Foundation, either version 3 of the License, or
dnl  (at your option) any later version.
dnl
dnl  GNU Emacs is distributed in the hope that it will be useful,
dnl  but WITHOUT ANY WARRANTY; without even the implied warranty of
dnl  MERCHANTABILITY or FITNESS FOR A PARTICULAR PURPOSE.  See the
dnl  GNU General Public License for more details.
dnl
dnl  You should have received a copy of the GNU General Public License
dnl  along with GNU Emacs.  If not, see <https://www.gnu.org/licenses/>.

AC_PREREQ(2.65)
dnl Note this is parsed by (at least) make-dist and lisp/cedet/ede/emacs.el.
AC_INIT(GNU Emacs, 27.0.50, bug-gnu-emacs@gnu.org, , https://www.gnu.org/software/emacs/)

dnl Set emacs_config_options to the options of 'configure', quoted for the shell,
dnl and then quoted again for a C string.  Separate options with spaces.
dnl Add some environment variables, if they were passed via the environment
dnl rather than on the command-line.
emacs_config_options=
optsep=
dnl This is the documented way to record the args passed to configure,
dnl rather than $ac_configure_args.
for opt in "$@" CFLAGS CPPFLAGS LDFLAGS; do
  case $opt in
    -n | --no-create | --no-recursion)
      continue ;;
    CFLAGS | CPPFLAGS | LDFLAGS)
      eval 'test "${'$opt'+set}" = set' || continue
      case " $*" in
	*" $opt="*) continue ;;
      esac
      eval opt=$opt=\$$opt ;;
  esac

  emacs_shell_specials=$IFS\''"#$&()*;<>?@<:@\\`{|~'
  case $opt in
    *[["$emacs_shell_specials"]]*)
      case $opt in
	*\'*)
	  emacs_quote_apostrophes="s/'/'\\\\''/g"
	  opt=`AS_ECHO(["$opt"]) | sed "$emacs_quote_apostrophes"` ;;
      esac
      opt="'$opt'"
      case $opt in
	*[['"\\']]*)
	  emacs_quote_for_c='s/[["\\]]/\\&/g; $!s/$/\\n\\/'
	  opt=`AS_ECHO(["$opt"]) | sed "$emacs_quote_for_c"` ;;
      esac ;;
  esac
  AS_VAR_APPEND([emacs_config_options], ["$optsep$opt"])
  optsep=' '
done

AC_CONFIG_HEADERS(src/config.h:src/config.in)
AC_CONFIG_SRCDIR(src/lisp.h)
AC_CONFIG_AUX_DIR(build-aux)
AC_CONFIG_MACRO_DIR(m4)

xcsdkdir=
AC_CHECK_PROGS(XCRUN, [xcrun])
if test -n "$XCRUN"; then
  if test -z "$MAKE"; then
    dnl Call the variable MAKE_PROG, not MAKE, to avoid confusion with
    dnl the usual MAKE variable that 'make' itself uses.
    AC_CHECK_PROG([MAKE_PROG], [make], [yes])
    if test -z "$MAKE_PROG"; then
      MAKE="$XCRUN MAKE"
      export MAKE
      xcsdkdir=`$XCRUN --show-sdk-path 2>/dev/null`
    fi
  fi
fi

dnl Check for GNU Make and possibly set MAKE.
[emacs_check_gnu_make ()
{
  emacs_makeout=`($1 --version) 2>/dev/null` &&
  case $emacs_makeout in
    'GNU Make '3.8[1-9]* | 'GNU Make '3.9[0-9]* | \
    'GNU Make '3.[1-9][0-9][0-9]* | 'GNU Make '[4-9]* | 'GNU Make '[1-9][0-9]* )
       ac_path_MAKE_found=:;;
  esac
}]
AC_CACHE_CHECK([for GNU Make], [ac_cv_path_MAKE],
  [ac_path_MAKE_found=false
   if test -n "$MAKE"; then
     emacs_check_gnu_make "$MAKE"
     ac_cv_path_MAKE=$MAKE
   else
     emacs_tried_make=false
     emacs_tried_gmake=false
     emacs_tried_gnumake=false
     AC_PATH_PROGS_FEATURE_CHECK([MAKE], [make gmake gnumake],
       [[emacs_check_gnu_make "$ac_path_MAKE"
	 if $ac_path_MAKE_found; then
	   # Use the fully-qualified program name only if the basename
	   # would not resolve to it.
	   if eval \$emacs_tried_$ac_prog; then
	     ac_cv_path_MAKE=$ac_path_MAKE
	   else
	     ac_cv_path_MAKE=$ac_prog
	   fi
	 fi
	 eval emacs_tried_$ac_prog=:]])
   fi])
$ac_path_MAKE_found || {
AC_MSG_ERROR([[Building Emacs requires GNU Make, at least version 3.81.
If you have it installed under another name, configure with 'MAKE=...'.
For example, run '$0 MAKE=gnu-make'.]])
}
MAKE=$ac_cv_path_MAKE
export MAKE

dnl Canonicalize the configuration name.
AC_CANONICAL_HOST

case $host in
 *-mingw*)

  if test -z "$host_alias"; then

      # No --host argument was given to 'configure'; therefore $host
      # was set to a default value based on the build platform.  But
      # this default value may be wrong if we are building from a
      # 64-bit MSYS[2] pre-configured to build 32-bit MinGW programs.
      # Therefore, we'll try to get the right host platform from the
      # compiler's target.

      AC_MSG_CHECKING([the compiler's target])
      if test -z "$CC"; then
	  cc=gcc
      else
	  cc=$CC
      fi
      cc_target=`$cc -v 2>&1 | sed -n 's/Target: //p'`
      case "$cc_target" in
          *-*) host=$cc_target
	      ;;
          "") AC_MSG_ERROR([Impossible to obtain $cc compiler target.
Please explicitly provide --host.])
              ;;
	  *) AC_MSG_WARN([Compiler reported non-standard target.
Defaulting to $host.])
              ;;
      esac
      AC_MSG_RESULT([$host])
  fi

  . $srcdir/nt/mingw-cfg.site

  case $srcdir in
    /* | ?:*)
      # srcdir is an absolute path.  In this case, force the format
      # "/c/foo/bar", to simplify later conversions to native Windows
      # format ("c:/foo/bar").
      srcdir=`cd "${srcdir}" && pwd -W`
      # 'eval' pacifies strict POSIX non-MinGW shells (Bug#18612).
      # We downcase the drive letter to avoid warnings when
      # generating autoloads.
      eval 'srcdir=/`echo ${srcdir:0:1} | sed "y/ABCDEFGHIJKLMNOPQRSTUVWXYZ/abcdefghijklmnopqrstuvwxyz/"`"${srcdir:2}"'
      ;;
  esac;;
esac

canonical=$host
configuration=${host_alias-${build_alias-$host}}
emacs_uname_r=`uname -r`

dnl Support for --program-prefix, --program-suffix and
dnl --program-transform-name options
AC_ARG_PROGRAM

dnl It is important that variables on the RHS not be expanded here,
dnl hence the single quotes.  This is per the GNU coding standards, see
dnl (autoconf) Installation Directory Variables
dnl See also epaths.h below.
lispdir='${datadir}/emacs/${version}/lisp'
standardlisppath='${lispdir}'
locallisppath='${datadir}/emacs/${version}/site-lisp:'\
'${datadir}/emacs/site-lisp'
lisppath='${locallisppath}:${standardlisppath}'
etcdir='${datadir}/emacs/${version}/etc'
archlibdir='${libexecdir}/emacs/${version}/${configuration}'
etcdocdir='${datadir}/emacs/${version}/etc'
gamedir='${localstatedir}/games/emacs'

dnl Special option to disable the most of other options.
AC_ARG_WITH(all,
[AS_HELP_STRING([--without-all],
		[omit almost all features and build
		small executable with minimal dependencies])],
  [with_features=$withval],
  [with_features=yes])

dnl OPTION_DEFAULT_OFF(NAME, HELP-STRING)
dnl Create a new --with option that defaults to being disabled.
dnl NAME is the base name of the option.  The shell variable with_NAME
dnl   will be set to either the user's value (if the option is
dnl   specified; 'yes' for a plain --with-NAME) or to 'no' (if the
dnl   option is not specified).  Note that the shell variable name is
dnl   constructed as autoconf does, by replacing non-alphanumeric
dnl   characters with "_".
dnl HELP-STRING is the help text for the option.
AC_DEFUN([OPTION_DEFAULT_OFF], [dnl
  AC_ARG_WITH([$1],[AS_HELP_STRING([--with-$1],[$2])],[],[dnl
    m4_bpatsubst([with_$1], [[^0-9a-z]], [_])=no])dnl
])dnl

dnl OPTION_DEFAULT_ON(NAME, HELP-STRING)
dnl Create a new --with option that defaults to $with_features.
dnl NAME is the base name of the option.  The shell variable with_NAME
dnl   will be set either to 'no' (for a plain --without-NAME) or to
dnl   'yes' (if the option is not specified).  Note that the shell
dnl   variable name is constructed as autoconf does, by replacing
dnl   non-alphanumeric characters with "_".
dnl HELP-STRING is the help text for the option.
AC_DEFUN([OPTION_DEFAULT_ON], [dnl
  AC_ARG_WITH([$1],[AS_HELP_STRING([--without-$1],[$2])],[],[dnl
   m4_bpatsubst([with_$1], [[^0-9a-z]], [_])=$with_features])dnl
])dnl

# For retrieving mail, unencrypted network connections are the default
# only on native MS-Windows platforms.  (FIXME: These platforms should
# also be secure by default.)

AC_ARG_WITH([mailutils],
  [AS_HELP_STRING([--with-mailutils],
     [rely on GNU Mailutils, so that the --without-pop through --with-mailhost
      options are irrelevant; this is the default if GNU Mailutils is
      installed])],
  [],
  [with_mailutils=$with_features
   if test "$with_mailutils" = yes; then
     (movemail --version) >/dev/null 2>&1 || with_mailutils=no
   fi])
if test "$with_mailutils" = no; then
  with_mailutils=
fi
AC_SUBST([with_mailutils])

AC_ARG_WITH([pop],
  [AS_HELP_STRING([--with-pop],
     [Support POP mail retrieval if Emacs movemail is used (not recommended,
      as Emacs movemail POP is insecure).  This is the default only on
      native MS-Windows.])],
  [],
  [case $host in
     *-mingw*) with_pop=yes;;
     *) with_pop=no-by-default;;
   esac])
if test "$with_pop" = yes; then
   AC_DEFINE(MAIL_USE_POP)
fi
AH_TEMPLATE(MAIL_USE_POP, [Define to support POP mail retrieval.])dnl

OPTION_DEFAULT_OFF([kerberos],[support Kerberos-authenticated POP])
if test "$with_kerberos" != no; then
   AC_DEFINE(KERBEROS)
fi
AH_TEMPLATE(KERBEROS,
	    [Define to support Kerberos-authenticated POP mail retrieval.])dnl

OPTION_DEFAULT_OFF([kerberos5],[support Kerberos version 5 authenticated POP])
if test "${with_kerberos5}" != no; then
  if test "${with_kerberos}" = no; then
    with_kerberos=yes
    AC_DEFINE(KERBEROS)
  fi
  AC_DEFINE(KERBEROS5, 1, [Define to use Kerberos 5 instead of Kerberos 4.])
fi

OPTION_DEFAULT_OFF([hesiod],[support Hesiod to get the POP server host])
dnl FIXME hesiod support may not be present, so it seems like an error
dnl to define, or at least use, this unconditionally.
if test "$with_hesiod" != no; then
  AC_DEFINE(HESIOD, 1, [Define to support using a Hesiod database to find the POP server.])
fi

OPTION_DEFAULT_OFF([mail-unlink],[unlink, rather than empty, mail spool after reading])
if test "$with_mail_unlink" != no; then
   AC_DEFINE(MAIL_UNLINK_SPOOL, 1, [Define to unlink, rather than empty, mail spool after reading.])
fi

AC_ARG_WITH([mailhost],[AS_HELP_STRING([--with-mailhost=HOSTNAME],
    [string giving default POP mail host])],
    AC_DEFINE_UNQUOTED(MAILHOST, ["$withval"], [String giving fallback POP mail host.]))

AC_ARG_WITH([sound],[AS_HELP_STRING([--with-sound=VALUE],
  [compile with sound support (VALUE one of: yes, alsa, oss, bsd-ossaudio, no;
default yes).  Only for GNU/Linux, FreeBSD, NetBSD, MinGW, Cygwin.])],
  [ case "${withval}" in
      yes|no|alsa|oss|bsd-ossaudio) val=$withval ;;
      *) AC_MSG_ERROR(['--with-sound=$withval' is invalid;
this option's value should be 'yes', 'no', 'alsa', 'oss', or 'bsd-ossaudio'.])
      ;;
    esac
    with_sound=$val
  ],
  [with_sound=$with_features])

AC_ARG_WITH([pdumper],
  AS_HELP_STRING(
    [--with-pdumper=VALUE],
    [enable pdumper support unconditionally
      ('yes', 'no', or 'auto': default 'auto')]),
    [ case "${withval}" in
        yes|no|auto) val=$withval ;;
        *) AC_MSG_ERROR(
           ['--with-pdumper=$withval' is invalid;
this option's value should be 'yes' or 'no'.]) ;;
      esac
      with_pdumper=$val
    ],
    [with_pdumper=auto])

AC_ARG_WITH([unexec],
  AS_HELP_STRING(
    [--with-unexec=VALUE],
    [enable unexec support unconditionally
      ('yes', 'no', or 'auto': default 'auto')]),
    [ case "${withval}" in
        yes|no|auto) val=$withval ;;
        *) AC_MSG_ERROR(
           ['--with-unexec=$withval' is invalid;
this option's value should be 'yes' or 'no'.]) ;;
      esac
      with_unexec=$val
    ],
    [with_unexec=auto])

AC_ARG_WITH([dumping],[AS_HELP_STRING([--with-dumping=VALUE],
    [kind of dumping to use for initial Emacs build
(VALUE one of: pdumper, unexec, none; default pdumper)])],
    [ case "${withval}" in
        pdumper|unexec|none) val=$withval ;;
        *) AC_MSG_ERROR(['--with-dumping=$withval is invalid;
this option's value should be 'pdumper', 'unexec', or 'none'.])
        ;;
      esac
      with_dumping=$val
    ],
    [with_dumping=pdumper])

if test "$with_pdumper" = "auto"; then
  if test "$with_dumping" = "pdumper"; then
    with_pdumper=yes
  else
    with_pdumper=no
  fi
fi

if test "$with_unexec" = "auto"; then
  if test "$with_dumping" = "unexec"; then
    with_unexec=yes
  else
    with_unexec=no
  fi
fi

if test "$with_dumping" = "pdumper" && test "$with_pdumper" = "no"; then
  AC_MSG_ERROR(['--with-dumping=pdumper' requires pdumper support])
fi

if test "$with_dumping" = "unexec" && test "$with_unexec" = "no"; then
  AC_MSG_ERROR(['--with-dumping=unexec' requires unexec support])
fi

if test "$with_pdumper" = "yes"; then
  AC_DEFINE([HAVE_PDUMPER], 1, [Define to build with portable dumper support])
  HAVE_PDUMPER=yes
else
  HAVE_PDUMPER=no
fi
AC_SUBST([HAVE_PDUMPER])

DUMPING=$with_dumping
AC_SUBST(DUMPING)

dnl FIXME currently it is not the last.
dnl This should be the last --with option, because --with-x is
dnl added later on when we find the file name of X, and it's best to
dnl keep them together visually.
AC_ARG_WITH([x-toolkit],[AS_HELP_STRING([--with-x-toolkit=KIT],
 [use an X toolkit (KIT one of: yes or gtk, gtk2, gtk3, lucid or athena, motif, no)])],
[	  case "${withval}" in
	    y | ye | yes )	val=gtk ;;
	    n | no )		val=no  ;;
	    l | lu | luc | luci | lucid )	val=lucid ;;
	    a | at | ath | athe | athen | athena )	val=athena ;;
	    m | mo | mot | moti | motif )	val=motif ;;
	    g | gt | gtk  )	val=gtk ;;
	    gtk2  )	val=gtk2 ;;
	    gtk3  )	val=gtk3 ;;
	    * )
AC_MSG_ERROR(['--with-x-toolkit=$withval' is invalid;
this option's value should be 'yes', 'no', 'lucid', 'athena', 'motif', 'gtk',
'gtk2' or 'gtk3'.  'yes' and 'gtk' are synonyms.
'athena' and 'lucid' are synonyms.])
	    ;;
	  esac
	  with_x_toolkit=$val
])

OPTION_DEFAULT_OFF([wide-int], [prefer wide Emacs integers (typically 62-bit); allows buffer and string size up to 2GB on 32-bit hosts, at the cost of 10% to 30% slowdown of Lisp interpreter and larger memory footprint])
if test "$with_wide_int" = yes; then
  AC_DEFINE([WIDE_EMACS_INT], 1, [Use long long for EMACS_INT if available.])
fi

dnl _ON results in a '--without' option in the --help output, so
dnl the help text should refer to "don't compile", etc.
with_xpm_set=${with_xpm+set}
OPTION_DEFAULT_ON([xpm],[don't compile with XPM image support])
OPTION_DEFAULT_ON([jpeg],[don't compile with JPEG image support])
OPTION_DEFAULT_ON([tiff],[don't compile with TIFF image support])
OPTION_DEFAULT_ON([gif],[don't compile with GIF image support])
OPTION_DEFAULT_ON([png],[don't compile with PNG image support])
OPTION_DEFAULT_ON([rsvg],[don't compile with SVG image support])
OPTION_DEFAULT_ON([lcms2],[don't compile with Little CMS support])
OPTION_DEFAULT_ON([libsystemd],[don't compile with libsystemd support])
OPTION_DEFAULT_OFF([cairo],[compile with Cairo drawing])
OPTION_DEFAULT_ON([xml2],[don't compile with XML parsing support])
OPTION_DEFAULT_OFF([imagemagick],[compile with ImageMagick image support])
OPTION_DEFAULT_ON([json], [don't compile with native JSON support])

OPTION_DEFAULT_ON([xft],[don't use XFT for anti aliased fonts])
OPTION_DEFAULT_ON([harfbuzz],[don't use HarfBuzz for text shaping])
OPTION_DEFAULT_ON([libotf],[don't use libotf for OpenType font support])
OPTION_DEFAULT_ON([m17n-flt],[don't use m17n-flt for text shaping])

OPTION_DEFAULT_ON([toolkit-scroll-bars],[don't use Motif/Xaw3d/GTK toolkit scroll bars])
OPTION_DEFAULT_ON([xaw3d],[don't use Xaw3d])
OPTION_DEFAULT_ON([xim],[at runtime, default X11 XIM to off])
AC_ARG_WITH([ns],[AS_HELP_STRING([--with-ns],
[use Nextstep (macOS Cocoa or GNUstep) windowing system.
On by default on macOS.])],[],[with_ns=maybe])
OPTION_DEFAULT_OFF([w32], [use native MS Windows GUI in a Cygwin build])

OPTION_DEFAULT_ON([gpm],[don't use -lgpm for mouse support on a GNU/Linux console])
OPTION_DEFAULT_ON([dbus],[don't compile with D-Bus support])
AC_ARG_WITH([gconf],[AS_HELP_STRING([--with-gconf],
[compile with Gconf support (Gsettings replaces this)])],[],
[if test $with_features = yes; then
with_gconf=maybe
else
with_gconf=no
fi])
OPTION_DEFAULT_ON([gsettings],[don't compile with GSettings support])
OPTION_DEFAULT_ON([selinux],[don't compile with SELinux support])
OPTION_DEFAULT_ON([gnutls],[don't use -lgnutls for SSL/TLS support])
OPTION_DEFAULT_ON([zlib],[don't compile with zlib decompression support])
OPTION_DEFAULT_OFF([modules],[compile with dynamic modules support])
OPTION_DEFAULT_ON([threads],[don't compile with elisp threading support])

AC_ARG_WITH([file-notification],[AS_HELP_STRING([--with-file-notification=LIB],
 [use a file notification library (LIB one of: yes, inotify, kqueue, gfile, w32, no)])],
 [ case "${withval}" in
    y | ye | yes )	val=yes ;;
    n | no )		val=no  ;;
    i | in | ino | inot | inoti | inotif | inotify )	val=inotify ;;
    k | kq | kqu | kque | kqueu | kqueue )	val=kqueue ;;
    g | gf | gfi | gfil | gfile )	val=gfile ;;
    w | w3 | w32 )	val=w32 ;;
    * ) AC_MSG_ERROR(['--with-file-notification=$withval' is invalid;
this option's value should be 'yes', 'no', 'inotify', 'kqueue', 'gfile' or 'w32'.
'yes' is a synonym for 'w32' on MS-Windows, for 'no' on Nextstep,
otherwise for the first of 'inotify', 'kqueue' or 'gfile' that is usable.])
    ;;
   esac
   with_file_notification=$val
 ],
 [with_file_notification=$with_features])

OPTION_DEFAULT_OFF([xwidgets],
  [enable use of some gtk widgets in Emacs buffers (requires gtk3)])

## For the times when you want to build Emacs but don't have
## a suitable makeinfo, and can live without the manuals.
dnl https://lists.gnu.org/r/emacs-devel/2008-04/msg01844.html
OPTION_DEFAULT_ON([makeinfo],[don't require makeinfo for building manuals])

## Makefile.in needs the cache file name.
AC_SUBST(cache_file)

## This is an option because I do not know if all info/man support
## compressed files, nor how to test if they do so.
OPTION_DEFAULT_ON([compress-install],
  [don't compress some files (.el, .info, etc.) when installing.  Equivalent to:
make GZIP_PROG= install])

AC_ARG_WITH(gameuser,dnl
[AS_HELP_STRING([--with-gameuser=USER_OR_GROUP],
		[user for shared game score files.
		An argument prefixed by ':' specifies a group instead.])])
gameuser=
gamegroup=
case ${with_gameuser} in
  '' | no) ;;
  yes) gamegroup=games ;;
  :*) gamegroup=${with_gameuser#:} ;;
  *) gameuser=${with_gameuser} ;;
esac

AC_ARG_WITH([gnustep-conf],dnl
[AS_HELP_STRING([--with-gnustep-conf=FILENAME],
   [name of GNUstep configuration file to use on systems where the command
    'gnustep-config' does not work; default $GNUSTEP_CONFIG_FILE, or
    /etc/GNUstep/GNUstep.conf])])
test "X${with_gnustep_conf}" != X && test "${with_gnustep_conf}" != yes && \
  GNUSTEP_CONFIG_FILE="${with_gnustep_conf}"
test "X$GNUSTEP_CONFIG_FILE" = "X" && \
     GNUSTEP_CONFIG_FILE=/etc/GNUstep/GNUstep.conf

AC_ARG_ENABLE(ns-self-contained,
[AS_HELP_STRING([--disable-ns-self-contained],
                [disable self contained build under NeXTstep])],
   EN_NS_SELF_CONTAINED=$enableval,
   EN_NS_SELF_CONTAINED=yes)

locallisppathset=no
AC_ARG_ENABLE(locallisppath,
[AS_HELP_STRING([--enable-locallisppath=PATH],
                [directories Emacs should search for lisp files specific
		 to this site])],
if test "${enableval}" = "no"; then
  locallisppath=
elif test "${enableval}" != "yes"; then
  locallisppath=${enableval} locallisppathset=yes
fi)

AC_ARG_ENABLE(checking,
[AS_HELP_STRING([--enable-checking@<:@=LIST@:>@],
		[enable expensive checks.  With LIST,
		 enable only specific categories of checks.
		 Categories are: all,yes,no.
		 Flags are: stringbytes, stringoverrun, stringfreelist,
		 structs, glyphs])],
[ac_checking_flags="${enableval}"],[])
IFS="${IFS= 	}"; ac_save_IFS="$IFS"; IFS="$IFS,"
CHECK_STRUCTS=false
for check in $ac_checking_flags
do
	case $check in
	# these set all the flags to specific states
	yes)		ac_enable_checking=1 ;;
	no)		ac_enable_checking= ;
			CHECK_STRUCTS=false
			ac_gc_check_stringbytes= ;
	                ac_gc_check_string_overrun= ;
	                ac_gc_check_string_free_list= ;
			ac_glyphs_debug= ;;
	all)		ac_enable_checking=1 ;
			CHECK_STRUCTS=true
			ac_gc_check_stringbytes=1 ;
	                ac_gc_check_string_overrun=1 ;
	                ac_gc_check_string_free_list=1 ;
			ac_glyphs_debug=1 ;;
	# these enable particular checks
	stringbytes)	ac_gc_check_stringbytes=1 ;;
	stringoverrun)	ac_gc_check_string_overrun=1 ;;
	stringfreelist) ac_gc_check_string_free_list=1 ;;
	structs)	CHECK_STRUCTS=true ;;
	glyphs)		ac_glyphs_debug=1 ;;
	*)	AC_MSG_ERROR(unknown check category $check) ;;
	esac
done
IFS="$ac_save_IFS"

if test x$ac_enable_checking != x ; then
  AC_DEFINE(ENABLE_CHECKING, 1,
[Define to 1 if expensive run-time data type and consistency checks are enabled.])
fi
if $CHECK_STRUCTS; then
  AC_DEFINE([CHECK_STRUCTS], 1,
    [Define this to check whether someone updated the portable dumper
     code after changing the layout of a structure that it uses.
     If you change one of these structures, check that the pdumper.c
     code is still valid, and update the pertinent hash in pdumper.c
     by manually copying the hash from the newly-generated dmpstruct.h.])
fi
AC_SUBST([CHECK_STRUCTS])
if test x$ac_gc_check_stringbytes != x ; then
  AC_DEFINE(GC_CHECK_STRING_BYTES, 1,
[Define this temporarily to hunt a bug.  If defined, the size of
   strings is redundantly recorded in sdata structures so that it can
   be compared to the sizes recorded in Lisp strings.])
fi
if test x$ac_gc_check_string_overrun != x ; then
  AC_DEFINE(GC_CHECK_STRING_OVERRUN, 1,
[Define this to check for short string overrun.])
fi
if test x$ac_gc_check_string_free_list != x ; then
  AC_DEFINE(GC_CHECK_STRING_FREE_LIST, 1,
[Define this to check the string free list.])
fi
if test x$ac_glyphs_debug != x ; then
  AC_DEFINE(GLYPH_DEBUG, 1,
[Define this to enable glyphs debugging code.])
fi

dnl The name of this option is unfortunate.  It predates, and has no
dnl relation to, the "sampling-based elisp profiler" added in 24.3.
dnl Actually, it stops it working.
dnl https://lists.gnu.org/r/emacs-devel/2012-11/msg00393.html
AC_ARG_ENABLE(profiling,
[AS_HELP_STRING([--enable-profiling],
		[build emacs with low-level, gprof profiling support.
                Mainly useful for debugging Emacs itself.  May not work on
                all platforms.  Stops profiler.el working.])],
[ac_enable_profiling="${enableval}"],[])
if test x$ac_enable_profiling != x ; then
   PROFILING_CFLAGS="-DPROFILING=1 -pg"
else
   PROFILING_CFLAGS=
fi
AC_SUBST(PROFILING_CFLAGS)

AC_ARG_ENABLE(autodepend,
[AS_HELP_STRING([--enable-autodepend],
		[automatically generate dependencies to .h-files.
		 Requires gcc, enabled if found.])],
[ac_enable_autodepend="${enableval}"],[ac_enable_autodepend=yes])

AC_ARG_ENABLE(gtk-deprecation-warnings,
[AS_HELP_STRING([--enable-gtk-deprecation-warnings],
		[Show Gtk+/Gdk deprecation warnings for Gtk+ >= 3.0])],
[ac_enable_gtk_deprecation_warnings="${enableval}"],[])

BUILD_DETAILS=
AC_ARG_ENABLE([build-details],
  [AS_HELP_STRING([--disable-build-details],
		  [Make the build more deterministic by omitting host
		   names, time stamps, etc. from the output.])],
  [test "$enableval" = no && BUILD_DETAILS=--no-build-details])
AC_SUBST([BUILD_DETAILS])

dnl This used to use changequote, but, apart from 'changequote is evil'
dnl per the autoconf manual, we can speed up autoconf somewhat by quoting
dnl the great gob of text.  Thus it's not processed for possible expansion.
dnl Just make sure the brackets remain balanced.
dnl
dnl Since Emacs can't find matching pairs of quotes, boundaries are
dnl indicated by comments.
dnl quotation begins
[

### If you add support for a new configuration, add code to this
### switch statement to recognize your configuration name and select
### the appropriate opsys.

### As far as handling version numbers on operating systems is
### concerned, make sure things will fail in a fixable way.  If
### /etc/MACHINES doesn't say anything about version numbers, be
### prepared to handle anything reasonably.  If version numbers
### matter, be sure /etc/MACHINES says something about it.

opsys='' unported=no
case "${canonical}" in

  ## GNU/Linux and similar ports
  *-*-linux* )
    opsys=gnu-linux
  ;;

  ## FreeBSD ports
  *-*-freebsd* )
    opsys=freebsd
  ;;

  ## DragonFly ports
  *-*-dragonfly* )
    opsys=dragonfly
  ;;

  ## FreeBSD kernel + glibc based userland
  *-*-kfreebsd*gnu* )
    opsys=gnu-kfreebsd
  ;;

  ## NetBSD ports
  *-*-netbsd* )
    opsys=netbsd
  ;;

  ## OpenBSD ports
  *-*-openbsd* | *-*-mirbsd* )
    opsys=openbsd
  ;;

  ## Apple Darwin / macOS
  *-apple-darwin* )
    case "${canonical}" in
      *-apple-darwin[0-9].*) unported=yes ;;
      i[3456]86-* | x86_64-* )  ;;
      * )            unported=yes ;;
    esac
    opsys=darwin
    ## FIXME: Find a way to use Fink if available (Bug#11507).
  ;;

  ## Chromium Native Client
  *-nacl )
    opsys=nacl
  ;;

  ## Cygwin ports
  *-*-cygwin )
    opsys=cygwin
  ;;

  ## HP 9000 series 700 and 800, running HP/UX
  hppa*-hp-hpux10.2* )
    opsys=hpux10-20
  ;;
  hppa*-hp-hpux1[1-9]* )
    opsys=hpux11
    CFLAGS="-D_INCLUDE__STDC_A1_SOURCE $CFLAGS"
  ;;

  ## IBM machines
  rs6000-ibm-aix4.[23]* )
    opsys=aix4-2
  ;;
  powerpc-ibm-aix4.[23]*  )
    opsys=aix4-2
  ;;
  rs6000-ibm-aix[56]* )
    opsys=aix4-2
  ;;
  powerpc-ibm-aix[5-9]* | powerpc-ibm-aix[1-9][0-9]* )
    opsys=aix4-2
  ;;

  ## Suns
  *-sun-solaris* \
    | i[3456]86-*-solaris2* | i[3456]86-*-sunos5* \
    | x86_64-*-solaris2*    | x86_64-*-sunos5*)
    case "${canonical}" in
      i[3456]86-*-* )   ;;
      amd64-*-*|x86_64-*-*) ;;
      sparc* )		;;
      * )		unported=yes ;;
    esac
    case "${canonical}" in
      *-sunos5.[1-9][0-9]* | *-solaris2.[1-9][0-9]* )
		opsys=sol2-10
		emacs_check_sunpro_c=yes
		;;
      *-sunos5.[1-5]* | *-solaris2.[1-5]* ) unported=yes ;;
      ## Note that Emacs 23.1's NEWS said the following would be dropped.
      *-sunos5.6* | *-solaris2.6* )
		opsys=sol2-6
		RANLIB="ar -ts"
		;;
      ## 5.7 EOL Aug 2008, 5.8 EOL Mar 2012.
      *-sunos5.[7-9]* | *-solaris2.[7-9]* )
		opsys=sol2-6
		emacs_check_sunpro_c=yes
		;;
    esac
    ## Watch out for a compiler that we know will not work.
    case "${canonical}" in
     *-solaris* | *-sunos5* )
		if [ "x$CC" = x/usr/ucb/cc ]; then
		  ## /usr/ucb/cc doesn't work;
		  ## we should find some other compiler that does work.
		  unset CC
		fi
		;;
      *) ;;
    esac
  ;;

  ## QNX Neutrino
  *-nto-qnx* )
    opsys=qnxnto
    test -z "$CC" && CC=qcc
    CFLAGS="$CFLAGS -D__NO_EXT_QNX"
    if test "$with_unexec" = yes; then
      LDFLAGS="-N2MB $LDFLAGS"
    fi
  ;;

  ## Intel 386 machines where we don't care about the manufacturer.
  i[3456]86-*-* )
    case "${canonical}" in
      *-darwin* )               opsys=darwin ;;
      *-mingw* )
		opsys=mingw32
		# MinGW overrides and adds some system headers in nt/inc.
		GCC_TEST_OPTIONS="-I $srcdir/nt/inc"
		;;
      *-sysv4.2uw* )		opsys=unixware ;;
      *-sysv5uw* )		opsys=unixware ;;
      *-sysv5OpenUNIX* )	opsys=unixware ;;
      ## Otherwise, we'll fall through to the generic opsys code at the bottom.
    esac
  ;;

  # MinGW64
  x86_64-*-* )
    case "${canonical}" in
      *-mingw* )
		opsys=mingw32
		# MinGW overrides and adds some system headers in nt/inc.
		GCC_TEST_OPTIONS="-I $srcdir/nt/inc"
		;;
      ## Otherwise, we'll fall through to the generic opsys code at the bottom.
    esac
  ;;

  * )
    unported=yes
  ;;
esac

### If the code above didn't choose an operating system, just choose
### an operating system based on the configuration name.  You really
### only want to use this when you have no idea what the right
### operating system is; if you know what operating systems a machine
### runs, it's cleaner to make it explicit in the case statement
### above.
if test x"${opsys}" = x; then
  case "${canonical}" in
    *-gnu* )				opsys=gnu ;;
    * )
      unported=yes
    ;;
  esac
fi

]
dnl quotation ends

if test $unported = yes; then
  AC_MSG_ERROR([Emacs does not support '${canonical}' systems.
If you think it should, please send a report to ${PACKAGE_BUGREPORT}.
Check 'etc/MACHINES' for recognized configuration names.])
fi

#### Choose a compiler.

dnl Don't bother to test for C89.
AC_DEFUN([_AC_PROG_CC_C89], [$2])

dnl Sets GCC=yes if using gcc.
AC_PROG_CC([gcc cc cl clang "$XCRUN gcc" "$XCRUN clang"])
if test -n "$XCRUN"; then
  AC_CHECK_PROGS(AR, [ar "$XCRUN ar"])
  test -n "$AR" && export AR
fi

dnl Emacs needs C99 or later.
gl_PROG_CC_C99

AC_PROG_CC_C_O

if test x$GCC = xyes; then
  test "x$GCC_TEST_OPTIONS" != x && CC="$CC $GCC_TEST_OPTIONS"
fi

# Avoid gnulib's tests for -lcrypto, so that there's no static dependency on it.
AC_DEFUN([gl_CRYPTO_CHECK])
# Avoid gnulib's tests for HAVE_WORKING_O_NOATIME and HAVE_WORKING_O_NOFOLLOW,
# as we don't use them.
AC_DEFUN([gl_FCNTL_O_FLAGS])
# Avoid gnulib's test for pthread_sigmask.
funcs=
for func in $ac_func_list; do
  test $func = pthread_sigmask || AS_VAR_APPEND([funcs], [" $func"])
done
ac_func_list=$funcs
# Use the system putenv even if it lacks GNU features, as we don't need them,
# and the gnulib replacement runs afoul of a FreeBSD 10.1 bug; see Bug#19874.
AC_CHECK_FUNCS_ONCE([putenv])
AC_DEFUN([gl_FUNC_PUTENV],
  [test "$ac_cv_func_putenv" = yes || REPLACE_PUTENV=1])
# Emacs does not use the wchar or wctype-h modules.
AC_DEFUN([gt_TYPE_WINT_T],
  [GNULIB_OVERRIDES_WINT_T=0
   AC_SUBST([GNULIB_OVERRIDES_WINT_T])])

# Initialize gnulib right after choosing the compiler.
dnl Amongst other things, this sets AR and ARFLAGS.
gl_EARLY

if test "$ac_test_CFLAGS" != set; then
  # It's helpful to have C macros available to GDB, so prefer -g3 to -g
  # if -g3 works and the user does not specify CFLAGS.
  # This test must follow gl_EARLY; otherwise AC_LINK_IFELSE complains.
  case $CFLAGS in
    '-g')
      emacs_g3_CFLAGS='-g3';;
    '-g -O2')
      emacs_g3_CFLAGS='-g3 -O2';;
    *)
      emacs_g3_CFLAGS='';;
  esac
  if test -n "$emacs_g3_CFLAGS"; then
    emacs_save_CFLAGS=$CFLAGS
    CFLAGS=$emacs_g3_CFLAGS
    AC_CACHE_CHECK([whether $CC accepts $emacs_g3_CFLAGS],
      [emacs_cv_prog_cc_g3],
      [AC_LINK_IFELSE([AC_LANG_PROGRAM()],
	 [emacs_cv_prog_cc_g3=yes],
	 [emacs_cv_prog_cc_g3=no])])
    if test $emacs_cv_prog_cc_g3 != yes; then
      CFLAGS=$emacs_save_CFLAGS
    fi
    if test $opsys = mingw32; then
      CFLAGS="$CFLAGS -gdwarf-2"
    fi
  fi

  case $CFLAGS in
    *-O*) ;;
    *)
      # No optimization flag was inferred for this non-GCC compiler.
      # Try -O.  This is needed for xlc on AIX; see Bug#14258.
      emacs_save_CFLAGS=$CFLAGS
      test -z "$CFLAGS" || CFLAGS="$CFLAGS "
      CFLAGS=${CFLAGS}-O
      AC_CACHE_CHECK([whether $CC accepts -O],
        [emacs_cv_prog_cc_o],
	[AC_LINK_IFELSE([AC_LANG_PROGRAM()],
	   [emacs_cv_prog_cc_o=yes],
	   [emacs_cv_prog_cc_o=no])])
      if test $emacs_cv_prog_cc_o != yes; then
	CFLAGS=$emacs_save_CFLAGS
      fi ;;
  esac
fi

# gl_GCC_VERSION_IFELSE([major], [minor], [run-if-found], [run-if-not-found])
# ---------------------------------------------------------------------------
# If $CPP is gcc-MAJOR.MINOR or newer, then run RUN-IF-FOUND.
# Otherwise, run RUN-IF-NOT-FOUND.
AC_DEFUN([gl_GCC_VERSION_IFELSE],
  [AC_PREPROC_IFELSE(
    [AC_LANG_PROGRAM(
      [[
#if ($1) < __GNUC__ || (($1) == __GNUC__ && ($2) <= __GNUC_MINOR__)
/* ok */
#else
# error "your version of gcc is older than $1.$2"
#endif
      ]]),
    ], [$3], [$4])
  ]
)

AC_ARG_ENABLE([gcc-warnings],
  [AS_HELP_STRING([--enable-gcc-warnings@<:@=TYPE@:>@],
                  [control generation of GCC warnings.  The TYPE 'yes'
		   means to fail if any warnings are issued; 'warn-only'
		   means issue warnings without failing (default for
		   developer builds); 'no' means disable warnings
		   (default for non-developer builds).])],
  [case $enableval in
     yes|no|warn-only) ;;
     *)      AC_MSG_ERROR([bad value $enableval for gcc-warnings option]) ;;
   esac
   gl_gcc_warnings=$enableval],
  [# By default, use 'warn-only' if it looks like the invoker of 'configure'
   # is a developer as opposed to a builder.  This is most likely true
   # if GCC is recent enough and there is a .git directory or file;
   # however, if there is also a .tarball-version file it is probably
   # just a release imported into Git for patch management.
   gl_gcc_warnings=no
   if test -e "$srcdir"/.git && test ! -f "$srcdir"/.tarball-version; then
     gl_GCC_VERSION_IFELSE([5], [3], [gl_gcc_warnings=warn-only])
   fi])

AC_ARG_ENABLE([check-lisp-object-type],
  [AS_HELP_STRING([--enable-check-lisp-object-type],
     [Enable compile time checks for the Lisp_Object data type,
      which can catch some bugs during development.])])
if test "$enable_check_lisp_object_type" = yes; then
  AC_DEFINE([CHECK_LISP_OBJECT_TYPE], 1,
    [Define to enable compile-time checks for the Lisp_Object data type.])
fi

# clang is unduly picky about some things.
AC_CACHE_CHECK([whether the compiler is clang], [emacs_cv_clang],
  [AC_COMPILE_IFELSE(
     [AC_LANG_PROGRAM([[
	  #ifndef __clang__
	    error "not clang";
	  #endif
        ]])],
     [emacs_cv_clang=yes],
     [emacs_cv_clang=no])])

WERROR_CFLAGS=
# When compiling with GCC, prefer -isystem to -I when including system
# include files, to avoid generating useless diagnostics for the files.
AS_IF([test $gl_gcc_warnings = no],
 [
  isystem='-I'
  AS_IF([test "$emacs_cv_clang" = yes],
   [
     # Turn off some warnings if supported.
     gl_WARN_ADD([-Wno-switch])
     gl_WARN_ADD([-Wno-pointer-sign])
     gl_WARN_ADD([-Wno-string-plus-int])
     gl_WARN_ADD([-Wno-unknown-attributes])
   ])
 ],[
  isystem='-isystem '

  # This, $nw, is the list of warnings we disable.
  nw=

  case $with_x_toolkit in
    lucid | athena | motif)
       # Old toolkits mishandle 'const'.
       nw="$nw -Wwrite-strings"
       ;;
  esac
  AS_IF([test $gl_gcc_warnings = yes],
    [WERROR_CFLAGS=-Werror])

  nw="$nw -Wcast-align -Wcast-align=strict" # Emacs is tricky with pointers.
  nw="$nw -Wduplicated-branches"    # Too many false alarms
  nw="$nw -Wformat-overflow=2"      # False alarms due to GCC bug 80776
  nw="$nw -Wsystem-headers"         # Don't let system headers trigger warnings
  nw="$nw -Woverlength-strings"     # Not a problem these days
  nw="$nw -Wformat-nonliteral"      # we do this a lot
  nw="$nw -Wvla"                    # Emacs uses <vla.h>.
  nw="$nw -Wunused-const-variable=2" # lisp.h declares const objects.
  nw="$nw -Winline"                 # OK to ignore 'inline'
  nw="$nw -Wstrict-overflow"        # OK to optimize assuming that
                                    # signed overflow has undefined behavior
  nw="$nw -Wsync-nand"              # irrelevant here, and provokes ObjC warning
  nw="$nw -Wunsafe-loop-optimizations" # OK to suppress unsafe optimizations
  nw="$nw -Wbad-function-cast"      # These casts are no worse than others.
  nw="$nw -Wabi"                    # Not useful, perceived as noise

  # Emacs doesn't care about shadowing; see
  # <https://lists.gnu.org/r/emacs-diffs/2011-11/msg00265.html>.
  nw="$nw -Wshadow"

  # Emacs's use of alloca inhibits protecting the stack.
  nw="$nw -Wstack-protector"

  # Emacs's use of __attribute__ ((cold)) causes false alarms with this option.
  nw="$nw -Wsuggest-attribute=cold"

  # Emacs's use of partly-const functions such as Fgnutls_available_p
  # make this option problematic.
  nw="$nw -Wsuggest-attribute=const"

  # Emacs's use of partly-pure functions such as CHECK_TYPE make this
  # option problematic.
  nw="$nw -Wsuggest-attribute=pure"

  # This part is merely for shortening the command line,
  # since -Wall implies -Wswitch.
  nw="$nw -Wswitch"

  # This part is merely for shortening the command line,
  # since -Wno-FOO needs to be added below regardless.
  nw="$nw -Wmissing-field-initializers"
  nw="$nw -Woverride-init"
  nw="$nw -Wtype-limits"
  nw="$nw -Wunused-parameter"

  if test "$emacs_cv_clang" = yes; then
    nw="$nw -Wcast-align"
    nw="$nw -Wdouble-promotion"
    nw="$nw -Wmissing-braces"
  fi

  # These cause too much noise in the MinGW build
  if test $opsys = mingw32; then
    nw="$nw -Wpointer-sign"
    nw="$nw -Wsuggest-attribute=format"
  fi

  gl_MANYWARN_ALL_GCC([ws])
  gl_MANYWARN_COMPLEMENT([ws], [$ws], [$nw])
  for w in $ws; do
    gl_WARN_ADD([$w])
  done
  gl_WARN_ADD([-Wredundant-decls])     # Prefer this, as we don't use Bison.
  gl_WARN_ADD([-Wno-missing-field-initializers]) # We need this one
  gl_WARN_ADD([-Wno-override-init])    # More trouble than it is worth
  gl_WARN_ADD([-Wno-sign-compare])     # Too many warnings for now
  gl_WARN_ADD([-Wno-type-limits])      # Too many warnings for now
  gl_WARN_ADD([-Wno-unused-parameter]) # Too many warnings for now
  gl_WARN_ADD([-Wno-format-nonliteral])

  # clang is unduly picky about some things.
  if test "$emacs_cv_clang" = yes; then
    gl_WARN_ADD([-Wno-missing-braces])
    gl_WARN_ADD([-Wno-null-pointer-arithmetic])
  fi

  # This causes too much noise in the MinGW build
  if test $opsys = mingw32; then
    gl_WARN_ADD([-Wno-pointer-sign])
  fi

  AC_DEFINE([GCC_LINT], [1], [Define to 1 if --enable-gcc-warnings.])
  AC_DEFINE([GNULIB_PORTCHECK], [1], [enable some gnulib portability checks])
  AH_VERBATIM([GNULIB_PORTCHECK_FORTIFY_SOURCE],
  [/* Enable compile-time and run-time bounds-checking, and some warnings,
      without upsetting glibc 2.15+. */
   #if (defined GNULIB_PORTCHECK && !defined _FORTIFY_SOURCE \
        && defined __OPTIMIZE__ && __OPTIMIZE__)
   # define _FORTIFY_SOURCE 2
   #endif
  ])
 ])

# clang is picky about these regardless of whether
# --enable-gcc-warnings is specified.
if test "$emacs_cv_clang" = yes; then
  gl_WARN_ADD([-Wno-initializer-overrides])
  gl_WARN_ADD([-Wno-tautological-compare])
  gl_WARN_ADD([-Wno-tautological-constant-out-of-range-compare])
fi

# Use a slightly smaller set of warning options for lib/.
nw=
nw="$nw -Wunused-macros"
gl_MANYWARN_COMPLEMENT([GNULIB_WARN_CFLAGS], [$WARN_CFLAGS], [$nw])

AC_SUBST([WERROR_CFLAGS])
AC_SUBST([GNULIB_WARN_CFLAGS])

edit_cflags="
  s,///*,/,g
  s/^/ /
  s/ -I/ $isystem/g
  s/^ //
"

AC_ARG_ENABLE(link-time-optimization,
[AS_HELP_STRING([--enable-link-time-optimization],
                [build with link-time optimization
		 (experimental; see INSTALL)])],
if test "${enableval}" != "no"; then
   ac_lto_supported=no
   if test "$emacs_cv_clang" = yes; then
      AC_MSG_CHECKING([whether link-time optimization is supported by clang])
      GOLD_PLUGIN=`$CC -print-file-name=LLVMgold.so 2>/dev/null`
      if test -x "$GOLD_PLUGIN"; then
	 LTO="-flto"
      fi
   elif test x$GCC = xyes; then
      AC_MSG_CHECKING([whether link-time optimization is supported by gcc])
      CPUS=`getconf _NPROCESSORS_ONLN 2>/dev/null`
      if test x$CPUS != x; then
	 LTO="-flto=$CPUS"
      else
	 LTO="-flto"
      fi
   else
      AC_MSG_ERROR([Link-time optimization is not supported with your compiler.])
   fi
   if test -z "$LTO"; then
      ac_lto_supported=no
   else
      old_CFLAGS=$CFLAGS
      CFLAGS="$CFLAGS $LTO"
      AC_COMPILE_IFELSE([AC_LANG_PROGRAM([[]], [[]])],
         [ac_lto_supported=yes], [ac_lto_supported=no])
         CFLAGS="$old_CFLAGS"
   fi
   AC_MSG_RESULT([$ac_lto_supported])
   if test "$ac_lto_supported" = "yes"; then
      CFLAGS="$CFLAGS $LTO"
      if test "$emacs_cv_clang" = yes; then
	 AC_MSG_WARN([Please read INSTALL before using link-time optimization with clang])
	 # WARNING: 'ar --plugin ...' doesn't work without
	 # command, so plugin name is appended to ARFLAGS.
	 ARFLAGS="cru --plugin $GOLD_PLUGIN"
	 RANLIB="$RANLIB --plugin $GOLD_PLUGIN"
      else
        dnl The following is needed for GCC 4.9.0.  The GCC 4.9.0 release notes
        dnl suggest that instead of -ffat-lto-objects we should use gcc-ar and
        dnl gcc-ranlib in place of ar and ranlib, but gcc-ar makes /usr/bin/ar
        dnl dump core on Fedora 20, so play it safe for now.
        gl_COMPILER_OPTION_IF([-ffat-lto-objects],
          [CFLAGS="$CFLAGS -ffat-lto-objects"])
      fi
   fi
fi)


dnl Automake replacements.
AC_DEFUN([AM_CONDITIONAL],
  [$2 && $1=1 || $1=
   AC_SUBST([$1])])

dnl Prefer silent make output.  For verbose output, use
dnl 'configure --disable-silent-rules' or 'make V=1' .
dnl This code is adapted from Automake.
dnl Although it can be simplified now that GNU Make is assumed,
dnl the simplification hasn't been done yet.
AC_ARG_ENABLE([silent-rules],
  [AS_HELP_STRING(
     [--disable-silent-rules],
     [verbose build output (undo: "make V=0")])])
if test "$enable_silent_rules" = no; then
  AM_DEFAULT_VERBOSITY=1
else
  AM_DEFAULT_VERBOSITY=0
fi
AM_V='$(V)'
AM_DEFAULT_V='$(AM_DEFAULT_VERBOSITY)'
AC_SUBST([AM_V])
AC_SUBST([AM_DEFAULT_V])
AC_SUBST([AM_DEFAULT_VERBOSITY])

dnl Some other nice autoconf tests.
AC_PROG_INSTALL
dnl These are commented out, since gl_EARLY and/or Autoconf already does them.
dnl AC_PROG_MKDIR_P
dnl if test "x$RANLIB" = x; then
dnl   AC_PROG_RANLIB
dnl fi


dnl Sadly, AC_PROG_LN_S is too restrictive.  It also tests whether links
dnl can be made to directories.  This is not relevant for our usage, and
dnl excludes some cases that work fine for us.  Eg MS Windows or files
dnl hosted on AFS, both examples where simple links work, but links to
dnl directories fail.  We use a cut-down version instead.
dnl AC_PROG_LN_S

AC_CACHE_CHECK([command to symlink files in the same directory], [emacs_cv_ln_s_fileonly],
[rm -f conf$$ conf$$.file

emacs_cv_ln_s_fileonly='cp -p'

dnl On MinGW, ensure we will call the MSYS /bin/ln.exe, not some
dnl random program in the current directory.
if (echo >conf$$.file) 2>/dev/null; then
  if ln -s conf$$.file conf$$ 2>/dev/null; then
    if test "$opsys" = "mingw32"; then
      emacs_cv_ln_s_fileonly='/bin/ln -s'
    else
      emacs_cv_ln_s_fileonly='ln -s'
    fi
  elif ln conf$$.file conf$$ 2>/dev/null; then
    if test "$opsys" = "mingw32"; then
      emacs_cv_ln_s_fileonly=/bin/ln
    else
      emacs_cv_ln_s_fileonly=ln
    fi
  fi
fi

rm -f conf$$ conf$$.file])
LN_S_FILEONLY=$emacs_cv_ln_s_fileonly

AC_SUBST(LN_S_FILEONLY)


dnl AC_PROG_LN_S sets LN_S to 'cp -pR' for MinGW, on the premise that 'ln'
dnl doesn't support links to directories, as in "ln file dir".  But that
dnl use is non-portable, and OTOH MinGW wants to use hard links for Emacs
dnl executables at "make install" time.
dnl See https://lists.gnu.org/r/emacs-devel/2013-04/msg00475.html
dnl for more details.
if test "$opsys" = "mingw32"; then
  LN_S="/bin/ln"
fi

dnl On some Debian versions, "install-info" prints irritating messages
dnl "This is not dpkg install-info anymore, but GNU install-info"
dnl if called via an absolute file name.
dnl Use the entirely-identical-but-quieter ginstall-info instead if present.
dnl Sadly some people may have an old ginstall-info installed on
dnl non-Debian systems, so we can't use this.
dnl AC_PATH_PROGS(INSTALL_INFO, [ginstall-info install-info], :,
dnl   $PATH$PATH_SEPARATOR/usr/sbin$PATH_SEPARATOR/sbin)

AC_PATH_PROG(INSTALL_INFO, install-info, :,
  $PATH$PATH_SEPARATOR/usr/sbin$PATH_SEPARATOR/sbin)
dnl Don't use GZIP, which is used by gzip for additional parameters.
AC_PATH_PROG(GZIP_PROG, gzip)

test $with_compress_install != yes && test -n "$GZIP_PROG" && \
   GZIP_PROG=" # $GZIP_PROG # (disabled by configure --without-compress-install)"

if test "$with_dumping" = "unexec" && test "$opsys" = "nacl"; then
  AC_MSG_ERROR([nacl is not compatible with --with-dumping=unexec])
fi

AC_CACHE_CHECK([for 'find' args to delete a file],
  [emacs_cv_find_delete],
  [if touch conftest.tmp && find conftest.tmp -delete 2>/dev/null &&
      test ! -f conftest.tmp
   then emacs_cv_find_delete="-delete"
   else emacs_cv_find_delete="-exec rm -f {} ';'"
   fi])
FIND_DELETE=$emacs_cv_find_delete
AC_SUBST([FIND_DELETE])

PAXCTL_dumped=
PAXCTL_notdumped=
if test $with_unexec = yes && test $opsys = gnu-linux; then
  if test "${SETFATTR+set}" != set; then
    AC_CACHE_CHECK([for setfattr],
      [emacs_cv_prog_setfattr],
      [touch conftest.tmp
       if (setfattr -n user.pax.flags conftest.tmp) >/dev/null 2>&1; then
	 emacs_cv_prog_setfattr=yes
       else
	 emacs_cv_prog_setfattr=no
       fi])
    if test "$emacs_cv_prog_setfattr" = yes; then
      PAXCTL_notdumped='$(SETFATTR) -n user.pax.flags -v er'
      SETFATTR=setfattr
    else
      SETFATTR=
    fi
  fi
  case $opsys,$PAXCTL_notdumped,$emacs_uname_r in
    gnu-linux,,* | netbsd,,[0-7].*)
      AC_PATH_PROG([PAXCTL], [paxctl], [],
	[$PATH$PATH_SEPARATOR/sbin$PATH_SEPARATOR/usr/sbin])
      if test -n "$PAXCTL"; then
	if test "$opsys" = netbsd; then
	  PAXCTL_dumped='$(PAXCTL) +a'
	  PAXCTL_notdumped=$PAXCTL_dumped
	else
	  AC_MSG_CHECKING([whether binaries have a PT_PAX_FLAGS header])
	  AC_LINK_IFELSE([AC_LANG_PROGRAM([], [])],
	    [if $PAXCTL -v conftest$EXEEXT >/dev/null 2>&1; then
	       AC_MSG_RESULT([yes])
	     else
	       AC_MSG_RESULT([no])
	       PAXCTL=
	     fi])
	  if test -n "$PAXCTL"; then
	    PAXCTL_dumped='$(PAXCTL) -zex'
	    PAXCTL_notdumped='$(PAXCTL) -r'
	  fi
	fi
      fi;;
  esac
fi
AC_SUBST([PAXCTL_dumped])
AC_SUBST([PAXCTL_notdumped])
AC_SUBST([SETFATTR])

# Makeinfo on macOS is ancient, check whether there is a more recent
# version installed by Homebrew.
AC_CHECK_PROGS(BREW, [brew])
if test -n "$BREW"; then
  AC_PATH_PROG([MAKEINFO], [makeinfo], [],
    [`$BREW --prefix texinfo 2>/dev/null`/bin$PATH_SEPARATOR$PATH])
fi

## Require makeinfo >= 4.13 (last of the 4.x series) to build the manuals.
if test "${MAKEINFO:=makeinfo}" != "no"; then
  case `($MAKEINFO --version) 2>/dev/null` in
    *' (GNU texinfo) '4.1[[3-9]]* | \
    *' (GNU texinfo) '[[5-9]]* | \
    *' (GNU texinfo) '[[1-9][0-9]]* ) ;;
    *) MAKEINFO=no;;
  esac
fi

## Makeinfo is unusual.  For a released Emacs, the manuals are
## pre-built, and not deleted by the normal clean rules.  makeinfo is
## therefore in the category of "special tools" not normally required, which
## configure does not have to check for (eg autoconf itself).
## In a repository checkout on the other hand, the manuals are not included.
## So makeinfo is a requirement to build from the repository, and configure
## should test for it as it does for any other build requirement.
## We use the presence of $srcdir/info/emacs to distinguish a release,
## with pre-built manuals, from a repository checkout.
HAVE_MAKEINFO=yes

if test "$MAKEINFO" = "no"; then
  MAKEINFO=makeinfo
  if test "x${with_makeinfo}" = "xno"; then
    HAVE_MAKEINFO=no
  elif test ! -e "$srcdir/info/emacs" && test ! -e "$srcdir/info/emacs.info"; then
    AC_MSG_ERROR( [You do not seem to have makeinfo >= 4.13, and your
source tree does not seem to have pre-built manuals in the 'info' directory.
Either install a suitable version of makeinfo, or re-run configure
with the '--without-makeinfo' option to build without the manuals.] )
  fi
fi
AC_SUBST([MAKEINFO])
AC_SUBST(HAVE_MAKEINFO)

if test $opsys = mingw32; then
   DOCMISC_W32=efaq-w32
else
   DOCMISC_W32=
fi
AC_SUBST(DOCMISC_W32)

dnl Add our options to ac_link now, after it is set up.

if test x$GCC = xyes; then
  test "x$GCC_LINK_TEST_OPTIONS" != x && \
    ac_link="$ac_link $GCC_LINK_TEST_OPTIONS"
else
  test "x$NON_GCC_LINK_TEST_OPTIONS" != x && \
    ac_link="$ac_link $NON_GCC_LINK_TEST_OPTIONS"
fi

dnl On some platforms using GNU ld, linking temacs needs -znocombreloc.
dnl Although this has something to do with dumping, the details are unknown.
dnl If the flag is used but not needed,
dnl Emacs should still work (albeit a bit more slowly),
dnl so use the flag everywhere that it is supported.
dnl When testing whether the flag works, treat GCC specially
dnl since it just gives a non-fatal 'unrecognized option'
dnl if not built to support GNU ld.
if test "$GCC" = yes; then
  LDFLAGS_NOCOMBRELOC="-Wl,-znocombreloc"
else
  LDFLAGS_NOCOMBRELOC="-znocombreloc"
fi

AC_CACHE_CHECK([for -znocombreloc], [emacs_cv_znocombreloc],
  [if test $with_unexec = no; then
     emacs_cv_znocombreloc='not needed'
   else
     save_LDFLAGS=$LDFLAGS
     LDFLAGS="$LDFLAGS $LDFLAGS_NOCOMBRELOC"
     AC_LINK_IFELSE([AC_LANG_PROGRAM([], [])],
       [emacs_cv_znocombreloc=yes], [emacs_cv_znocombreloc=no])
     LDFLAGS=$save_LDFLAGS
   fi])

case $emacs_cv_znocombreloc in
  no*)
    LDFLAGS_NOCOMBRELOC= ;;
esac


AC_CACHE_CHECK([whether addresses are sanitized],
  [emacs_cv_sanitize_address],
  [AC_COMPILE_IFELSE(
     [AC_LANG_PROGRAM(
	[[#ifndef __has_feature
	  #define __has_feature(f) 0
	  #endif
	  #if defined __SANITIZE_ADDRESS__ || __has_feature (address_sanitizer)
	  #else
	   error "Addresses are not sanitized.";
	  #endif
	]])],
     [emacs_cv_sanitize_address=yes],
     [emacs_cv_sanitize_address=no])])

if test $with_unexec = yes; then
  AC_DEFINE([HAVE_UNEXEC], 1, [Define if Emacs supports unexec.])
  if test "$emacs_cv_sanitize_address" = yes; then
    AC_MSG_WARN([[Addresses are sanitized; suggest --without-unexec]])
  fi
fi


UNEXEC_OBJ=
test $with_unexec = yes &&
case "$opsys" in
  # MSDOS uses unexcoff.o
  aix4-2)
   UNEXEC_OBJ=unexaix.o
   ;;
  cygwin)
   UNEXEC_OBJ=unexcw.o
   ;;
  darwin)
   UNEXEC_OBJ=unexmacosx.o
   ;;
  hpux10-20 | hpux11)
   UNEXEC_OBJ=unexhp9k800.o
   ;;
  mingw32)
   UNEXEC_OBJ=unexw32.o
   ;;
  sol2-10)
   # Use the Solaris dldump() function, called from unexsol.c, to dump
   # emacs, instead of the generic ELF dump code found in unexelf.c.
   # The resulting binary has a complete symbol table, and is better
   # for debugging and other observability tools (debuggers, pstack, etc).
   #
   # It is likely that dldump() works with older Solaris too, but this has
   # not been tested, so for now this change is for Solaris 10 or newer.
   UNEXEC_OBJ=unexsol.o
   ;;
  *)
   UNEXEC_OBJ=unexelf.o
   ;;
esac

LD_SWITCH_SYSTEM=
test "$with_unexec" = no || case "$opsys" in
  freebsd|dragonfly)
   ## Let 'ld' find image libs and similar things in /usr/local/lib.
   ## The system compiler, GCC, has apparently been modified to not
   ## look there, contrary to what a stock GCC would do.
### It's not our place to do this.  See bug#10313#17.
###   LD_SWITCH_SYSTEM=-L/usr/local/lib
      :
   ;;

  gnu-linux)
   ## cpp test was "ifdef __mips__", but presumably this is equivalent...
   case $host_cpu in mips*) LD_SWITCH_SYSTEM="-G 0";; esac
   ;;

  netbsd)
### It's not our place to do this.  See bug#10313#17.
###   LD_SWITCH_SYSTEM="-Wl,-rpath,/usr/pkg/lib -L/usr/pkg/lib -Wl,-rpath,/usr/local/lib -L/usr/local/lib"
      :
   ;;

  openbsd)
   ## Han Boetes <han@boetes.org> says this is necessary,
   ## otherwise Emacs dumps core on elf systems.
   LD_SWITCH_SYSTEM="-Z"
   ;;
esac
AC_SUBST(LD_SWITCH_SYSTEM)

ac_link="$ac_link $LD_SWITCH_SYSTEM"

## This setting of LD_SWITCH_SYSTEM references LD_SWITCH_X_SITE_RPATH,
## which has not been defined yet.  When this was handled with cpp,
## it was expanded to null when configure sourced the s/*.h file.
## Thus LD_SWITCH_SYSTEM had different values in configure and the Makefiles.
## FIXME it would be cleaner to put this in LD_SWITCH_SYSTEM_TEMACS
## (or somesuch), but because it is supposed to go at the _front_
## of LD_SWITCH_SYSTEM, we cannot do that in exactly the same way.
## Compare with the gnu-linux case below, which added to the end
## of LD_SWITCH_SYSTEM, and so can instead go at the front of
## LD_SWITCH_SYSTEM_TEMACS.
case "$opsys" in
  netbsd|openbsd)
   LD_SWITCH_SYSTEM="\$(LD_SWITCH_X_SITE_RPATH) $LD_SWITCH_SYSTEM" ;;
esac

C_SWITCH_MACHINE=

test $with_unexec = yes &&
case $canonical in
 alpha*)
  AC_CHECK_DECL([__ELF__])
  if test "$ac_cv_have_decl___ELF__" = "yes"; then
    ## With ELF, make sure that all common symbols get allocated to in the
    ## data section.  Otherwise, the dump of temacs may miss variables in
    ## the shared library that have been initialized.  For example, with
    ## GNU libc, __malloc_initialized would normally be resolved to the
    ## shared library's .bss section, which is fatal.
    if test "x$GCC" = "xyes"; then
      C_SWITCH_MACHINE="-fno-common"
    else
      AC_MSG_ERROR([Non-GCC compilers are not supported.])
    fi
  else
      dnl This was the unexalpha.c case.  Removed in 24.1, 2010-07-24,
      dnl albeit under the mistaken assumption that said file
      dnl was no longer used.
      AC_MSG_ERROR([Non-ELF systems are not supported since Emacs 24.1.])
  fi
  ;;
esac
AC_SUBST(C_SWITCH_MACHINE)

AC_SUBST(UNEXEC_OBJ)

C_SWITCH_SYSTEM=
## Some programs in src produce warnings saying certain subprograms
## are too complex and need a MAXMEM value greater than 2000 for
## additional optimization.  --nils@exp-math.uni-essen.de
test "$opsys" = "aix4.2" && test "x$GCC" != "xyes" && \
  C_SWITCH_SYSTEM="-ma -qmaxmem=4000"
if test "$opsys" = "mingw32"; then
  case "$canonical" in
    x86_64-*-mingw*) C_SWITCH_SYSTEM="-mtune=generic" ;;
    *) C_SWITCH_SYSTEM="-mtune=pentium4" ;;
  esac
fi
## gnu-linux might need -D_BSD_SOURCE on old libc5 systems.
## It is redundant in glibc2, since we define _GNU_SOURCE.
AC_SUBST(C_SWITCH_SYSTEM)


LIBS_SYSTEM=
case "$opsys" in
  ## IBM's X11R5 uses -lIM and -liconv in AIX 3.2.2.
  aix4-2) LIBS_SYSTEM="-lrts -lIM -liconv" ;;

  freebsd|dragonfly) LIBS_SYSTEM="-lutil" ;;

  hpux*) LIBS_SYSTEM="-l:libdld.sl" ;;

  qnxnto) LIBS_SYSTEM="-lsocket" ;;

  sol2*) LIBS_SYSTEM="-lsocket -lnsl" ;;

  ## Motif needs -lgen.
  unixware) LIBS_SYSTEM="-lsocket -lnsl -lelf -lgen" ;;
esac

AC_SUBST(LIBS_SYSTEM)

### Make sure subsequent tests use flags consistent with the build flags.

if test x"${OVERRIDE_CPPFLAGS}" != x; then
  CPPFLAGS="${OVERRIDE_CPPFLAGS}"
else
  CPPFLAGS="$C_SWITCH_SYSTEM $C_SWITCH_MACHINE $CPPFLAGS"
fi

# Suppress obsolescent Autoconf test for size_t; Emacs assumes C99 or better.
AC_DEFUN([AC_TYPE_SIZE_T])
# Likewise for obsolescent test for uid_t, gid_t; Emacs assumes them.
AC_DEFUN([AC_TYPE_UID_T])

# sqrt and other floating-point functions such as fmod and frexp
# are found in -lm on many systems.
OLD_LIBS=$LIBS
AC_SEARCH_LIBS([sqrt], [m])
if test "X$LIBS" = "X$OLD_LIBS"; then
  LIB_MATH=
else
  LIB_MATH=$ac_cv_search_sqrt
fi
LIBS=$OLD_LIBS

dnl Current possibilities handled by sed (aix4-2 -> aix,
dnl gnu-linux -> gnu/linux, etc.):
dnl gnu, gnu/linux, gnu/kfreebsd, aix, cygwin, darwin, hpux.
dnl And special cases: berkeley-unix, usg-unix-v, ms-dos, windows-nt.
SYSTEM_TYPE=`echo $opsys | sed -e 's/[[0-9]].*//' -e 's|-|/|'`

case $opsys in
  cygwin )
    LIB_MATH=
    ;;
  darwin )
    ## Adding -lm confuses the dynamic linker, so omit it.
    LIB_MATH=
    ;;
  freebsd | dragonfly )
    SYSTEM_TYPE=berkeley-unix
    ;;
  gnu-linux | gnu-kfreebsd )
    ;;
  hpux10-20 | hpux11 )
    ;;
  mingw32 )
    LIB_MATH=
    SYSTEM_TYPE=windows-nt
    ;;
  netbsd | openbsd )
    SYSTEM_TYPE=berkeley-unix
    ;;

  sol2* | unixware )
    SYSTEM_TYPE=usg-unix-v
    ;;

esac

AC_SUBST(LIB_MATH)
AC_DEFINE_UNQUOTED(SYSTEM_TYPE, "$SYSTEM_TYPE",
  [The type of system you are compiling for; sets 'system-type'.])
AC_SUBST([SYSTEM_TYPE])


pre_PKG_CONFIG_CFLAGS=$CFLAGS
pre_PKG_CONFIG_LIBS=$LIBS

PKG_PROG_PKG_CONFIG(0.9.0)

dnl EMACS_CHECK_MODULES(GSTUFF, gtk+-2.0 >= 1.3 glib = 1.3.4)
dnl acts like PKG_CHECK_MODULES(GSTUFF, gtk+-2.0 >= 1.3 glib = 1.3.4,
dnl HAVE_GSTUFF=yes, HAVE_GSTUFF=no) -- see pkg-config man page --
dnl except that it postprocesses CFLAGS as needed for --enable-gcc-warnings.
dnl EMACS_CHECK_MODULES accepts optional 3rd and 4th arguments that
dnl can take the place of the default HAVE_GSTUFF=yes and HAVE_GSTUFF=no
dnl actions.
AC_DEFUN([EMACS_CHECK_MODULES],
  [PKG_CHECK_MODULES([$1], [$2],
     [$1_CFLAGS=`AS_ECHO(["$$1_CFLAGS"]) | sed -e "$edit_cflags"`
      m4_default([$3], [HAVE_$1=yes])],
     [m4_default([$4], [HAVE_$1=no])])])

HAVE_SOUND=no
if test "${with_sound}" != "no"; then
  # Sound support for GNU/Linux, the free BSDs, MinGW, and Cygwin.
  AC_CHECK_HEADERS([machine/soundcard.h sys/soundcard.h soundcard.h mmsystem.h],
    have_sound_header=yes, [], [
    #ifdef __MINGW32__
    #define WIN32_LEAN_AND_MEAN
    #include <windows.h>
    #endif
    ])
  test "${with_sound}" = "oss" && test "${have_sound_header}" != "yes" && \
    AC_MSG_ERROR([OSS sound support requested but not found.])

  if test "${with_sound}" = "bsd-ossaudio" || test "${with_sound}" = "yes"; then
    # Emulation library used on NetBSD.
    AC_CHECK_LIB(ossaudio, _oss_ioctl, LIBSOUND=-lossaudio, LIBSOUND=)
    test "${with_sound}" = "bsd-ossaudio" && test -z "$LIBSOUND" && \
      AC_MSG_ERROR([bsd-ossaudio sound support requested but not found.])
    dnl FIXME?  If we did find ossaudio, should we set with_sound=bsd-ossaudio?
    dnl Traditionally, we go on to check for alsa too.  Does that make sense?
  fi
  AC_SUBST(LIBSOUND)

  if test "${with_sound}" = "alsa" || test "${with_sound}" = "yes"; then
    ALSA_REQUIRED=1.0.0
    ALSA_MODULES="alsa >= $ALSA_REQUIRED"
    EMACS_CHECK_MODULES([ALSA], [$ALSA_MODULES])
    if test $HAVE_ALSA = yes; then
<<<<<<< HEAD
      SAVE_CFLAGS="$CFLAGS"
      SAVE_LIBS="$LIBS"
      CFLAGS="$ALSA_CFLAGS $CFLAGS"
      LIBS="$ALSA_LIBS $LIBS"
      AC_COMPILE_IFELSE([AC_LANG_PROGRAM([[#include <alsa/asoundlib.h>]], [[snd_lib_error_set_handler (0);]])],
                      emacs_alsa_subdir=yes,
	            emacs_alsa_subdir=no)
      if test "$emacs_alsa_subdir" != yes; then
        AC_COMPILE_IFELSE([AC_LANG_PROGRAM([[#include <asoundlib.h>]],
                       [[snd_lib_error_set_handler (0);]])],
                       emacs_alsa_normal=yes,
	             emacs_alsa_normal=no)
        if test "$emacs_alsa_normal" != yes; then
          AC_MSG_ERROR([pkg-config found alsa, but it does not compile.  See config.log for error messages.])
        fi
      else
        ALSA_CFLAGS="$ALSA_CFLAGS -DALSA_SUBDIR_INCLUDE"
      fi

      CFLAGS="$SAVE_CFLAGS"
      LIBS="$SAVE_LIBS"
=======
>>>>>>> 4d90fadf
      LIBSOUND="$LIBSOUND $ALSA_LIBS"
      CFLAGS_SOUND="$CFLAGS_SOUND $ALSA_CFLAGS"
      AC_DEFINE(HAVE_ALSA, 1, [Define to 1 if ALSA is available.])
    elif test "${with_sound}" = "alsa"; then
      AC_MSG_ERROR([ALSA sound support requested but not found.])
    fi
  fi                            dnl with_sound = alsa|yes

  dnl Define HAVE_SOUND if we have sound support.  We know it works and
  dnl compiles only on the specified platforms.  For others, it
  dnl probably doesn't make sense to try.
  dnl FIXME So surely we should bypass this whole section if not using
  dnl one of these platforms?
  if test x$have_sound_header = xyes || test $HAVE_ALSA = yes; then
     case "$opsys" in
       dnl defined __FreeBSD__ || defined __NetBSD__ || defined __linux__
       dnl Adjust the --with-sound help text if you change this.
       gnu-linux|freebsd|netbsd|mingw32|cygwin)
         AC_DEFINE(HAVE_SOUND, 1, [Define to 1 if you have sound support.])
         HAVE_SOUND=yes
         ;;
     esac
  fi

  AC_SUBST(CFLAGS_SOUND)
fi

dnl checks for header files
AC_CHECK_HEADERS_ONCE(
  linux/fs.h
  malloc.h
  sys/systeminfo.h
  sys/sysinfo.h
  coff.h pty.h
  sys/resource.h
  sys/utsname.h pwd.h utmp.h util.h sys/prctl.h)

AC_CACHE_CHECK([for ADDR_NO_RANDOMIZE],
  [emacs_cv_personality_addr_no_randomize],
  [AC_COMPILE_IFELSE(
     [AC_LANG_PROGRAM([[#include <sys/personality.h>]],
		      [[personality (personality (0xffffffff)
				     | ADDR_NO_RANDOMIZE)]])],
     [emacs_cv_personality_addr_no_randomize=yes],
     [emacs_cv_personality_addr_no_randomize=no])])
if test $emacs_cv_personality_addr_no_randomize = yes; then
  AC_DEFINE([HAVE_PERSONALITY_ADDR_NO_RANDOMIZE], [1],
            [Define to 1 if personality flag ADDR_NO_RANDOMIZE exists.])
fi

# Note that Solaris has sys/sysinfo.h which defines struct
# sysinfo as well.  To make sure that we're using GNU/Linux
# sysinfo, we explicitly set one of its fields.
if test "$ac_cv_header_sys_sysinfo_h" = yes; then
  AC_CACHE_CHECK([if Linux sysinfo may be used], [emacs_cv_linux_sysinfo],
  [AC_COMPILE_IFELSE([AC_LANG_PROGRAM([[#include <sys/sysinfo.h>]],
                                     [[struct sysinfo si;
                                       si.totalram = 0;
                                       sysinfo (&si)]])],
    emacs_cv_linux_sysinfo=yes, emacs_cv_linux_sysinfo=no)])

  if test $emacs_cv_linux_sysinfo = yes; then
    AC_DEFINE([HAVE_LINUX_SYSINFO], 1, [Define to 1 if you have Linux sysinfo function.])
    AC_COMPILE_IFELSE([AC_LANG_PROGRAM([[#include <sys/sysinfo.h>]],
                                       [[struct sysinfo si; return si.mem_unit]])],
      AC_DEFINE(LINUX_SYSINFO_UNIT, 1,
                [Define to 1 if Linux sysinfo sizes are in multiples of mem_unit bytes.]))
  fi
fi

dnl On Solaris 8 there's a compilation warning for term.h because
dnl it doesn't define 'bool'.
AC_CHECK_HEADERS(term.h, , , -)
AC_HEADER_TIME
AC_CHECK_DECLS([sys_siglist], [], [], [[#include <signal.h>
			              ]])
if test $ac_cv_have_decl_sys_siglist != yes; then
  # For Tru64, at least:
  AC_CHECK_DECLS([__sys_siglist], [], [], [[#include <signal.h>
			                  ]])
fi
AC_HEADER_SYS_WAIT

AC_CHECK_HEADERS_ONCE(sys/socket.h)
AC_CHECK_HEADERS(net/if.h, , , [AC_INCLUDES_DEFAULT
#if HAVE_SYS_SOCKET_H
#include <sys/socket.h>
#endif])
AC_CHECK_HEADERS(ifaddrs.h, , , [AC_INCLUDES_DEFAULT
#if HAVE_SYS_SOCKET_H
#include <sys/socket.h>
#endif])
AC_CHECK_HEADERS(net/if_dl.h, , , [AC_INCLUDES_DEFAULT
#if HAVE_SYS_SOCKET_H
#include <sys/socket.h>
#endif])

dnl checks for structure members
AC_CHECK_MEMBERS([struct ifreq.ifr_flags, struct ifreq.ifr_hwaddr,
		  struct ifreq.ifr_netmask, struct ifreq.ifr_broadaddr,
		  struct ifreq.ifr_addr,
		  struct ifreq.ifr_addr.sa_len], , ,
		 [AC_INCLUDES_DEFAULT
#if HAVE_SYS_SOCKET_H
#include <sys/socket.h>
#endif
#if HAVE_NET_IF_H
#include <net/if.h>
#endif])

dnl Check for endianness.
dnl AC_C_BIGENDIAN is done by gnulib.

dnl check for Make feature

AUTO_DEPEND=no
AUTODEPEND_PARENTS='lib src'
dnl check if we have GCC and autodepend is on.
if test "$GCC" = yes && test "$ac_enable_autodepend" = yes; then
   AC_CACHE_CHECK([whether gcc understands -MMD -MF], [emacs_cv_autodepend],
   [SAVE_CFLAGS="$CFLAGS"
   CFLAGS="$CFLAGS -MMD -MF deps.d -MP"
   AC_COMPILE_IFELSE([AC_LANG_PROGRAM([[]], [[]])],
     [emacs_cv_autodepend=yes], [emacs_cv_autodepend=no])
   CFLAGS="$SAVE_CFLAGS"
   test -f deps.d || emacs_cv_autodepend=no
   rm -rf deps.d])
   if test $emacs_cv_autodepend = yes; then
      AUTO_DEPEND=yes
   fi
fi
AC_SUBST(AUTO_DEPEND)

#### Choose a window system.

## We leave window_system equal to none if
## we end up building without one.  Any new window system should
## set window_system to an appropriate value and add objects to
## window-system-specific substs.

window_system=none
AC_PATH_X
if test "$no_x" != yes; then
  window_system=x11
else
  window_system=pgtk
fi

LD_SWITCH_X_SITE_RPATH=
if test "${x_libraries}" != NONE; then
  if test -n "${x_libraries}"; then
    LD_SWITCH_X_SITE=-L`AS_ECHO(["$x_libraries"]) | sed -e 's/:/ -L/g'`
    LD_SWITCH_X_SITE_RPATH=-Wl,-rpath,`
      AS_ECHO(["$x_libraries"]) | sed -e 's/:/ -Wl,-rpath,/g'
    `
  fi
  x_default_search_path=""
  x_search_path=${x_libraries}
  if test -z "${x_search_path}"; then
    x_search_path=/usr/lib
  fi
  for x_library in `AS_ECHO(["$x_search_path:"]) | \
		    sed -e "s/:/ /g" -e p -e "s:/lib[[^ /]]* :/share :g"`; do
    x_search_path="\
${x_library}/X11/%L/%T/%N%C%S:\
${x_library}/X11/%l/%T/%N%C%S:\
${x_library}/X11/%T/%N%C%S:\
${x_library}/X11/%L/%T/%N%S:\
${x_library}/X11/%l/%T/%N%S:\
${x_library}/X11/%T/%N%S"
    if test x"${x_default_search_path}" = x; then
      x_default_search_path=${x_search_path}
    else
      x_default_search_path="${x_search_path}:${x_default_search_path}"
    fi
  done
fi
AC_SUBST(LD_SWITCH_X_SITE_RPATH)

if test "${x_includes}" != NONE && test -n "${x_includes}"; then
  C_SWITCH_X_SITE=$isystem`AS_ECHO(["$x_includes"]) | sed -e "s/:/ $isystem/g"`
fi

if test x"${x_includes}" = x; then
  bitmapdir=/usr/include/X11/bitmaps
else
  # accumulate include directories that have X11 bitmap subdirectories
  bmd_acc=
  for bmd in `AS_ECHO(["$x_includes"]) | sed -e 's/:/ /g'`; do
    if test -d "${bmd}/X11/bitmaps"; then
      bmd_acc="${bmd_acc}:${bmd}/X11/bitmaps"
    fi
    if test -d "${bmd}/bitmaps"; then
      bmd_acc="${bmd_acc}:${bmd}/bitmaps"
    fi
  done
  bitmapdir=${bmd_acc#:}
fi

test "${with_ns}" = maybe && test "${opsys}" != darwin && with_ns=no
HAVE_NS=no
NS_GNUSTEP_CONFIG=no
NS_IMPL_COCOA=no
NS_IMPL_GNUSTEP=no
tmp_CPPFLAGS="$CPPFLAGS"
tmp_CFLAGS="$CFLAGS"
CPPFLAGS="$CPPFLAGS -x objective-c"
CFLAGS="$CFLAGS -x objective-c"
GNU_OBJC_CFLAGS=
LIBS_GNUSTEP=
if test "${with_ns}" != no; then
  # macfont.o requires macuvs.h which is absent after 'make extraclean',
  # so avoid NS_IMPL_COCOA if macuvs.h is absent.
  # Even a headless Emacs can build macuvs.h, so this should let you bootstrap.
  if test "${opsys}" = darwin && test -f "$srcdir/src/macuvs.h"; then
     NS_IMPL_COCOA=yes
     ns_appdir=`pwd`/nextstep/Emacs.app
     ns_appbindir=${ns_appdir}/Contents/MacOS
     ns_appresdir=${ns_appdir}/Contents/Resources
     ns_appsrc=Cocoa/Emacs.base
     ns_fontfile=macfont.o
  elif flags=$( (gnustep-config --objc-flags) 2>/dev/null); then
     NS_IMPL_GNUSTEP=yes
     NS_GNUSTEP_CONFIG=yes
     GNU_OBJC_CFLAGS=$flags
     LIBS_GNUSTEP=$(gnustep-config --gui-libs) || exit
  elif test -f $GNUSTEP_CONFIG_FILE; then
     NS_IMPL_GNUSTEP=yes
     dnl FIXME sourcing this several times in subshells seems inefficient.
     GNUSTEP_SYSTEM_HEADERS=$(
       . $GNUSTEP_CONFIG_FILE
       AS_ECHO(["$GNUSTEP_SYSTEM_HEADERS"])
     )
     GNUSTEP_SYSTEM_LIBRARIES=$(
       . $GNUSTEP_CONFIG_FILE
       AS_ECHO(["$GNUSTEP_SYSTEM_LIBRARIES"])
     )
     dnl I seemed to need these as well with GNUstep-startup 0.25.
     GNUSTEP_LOCAL_HEADERS=$(
       . $GNUSTEP_CONFIG_FILE
       AS_ECHO(["$GNUSTEP_LOCAL_HEADERS"])
     )
     GNUSTEP_LOCAL_LIBRARIES=$(
       . $GNUSTEP_CONFIG_FILE
       AS_ECHO(["$GNUSTEP_LOCAL_LIBRARIES"])
     )
     test "x${GNUSTEP_LOCAL_HEADERS}" != "x" && \
       GNUSTEP_LOCAL_HEADERS="-I${GNUSTEP_LOCAL_HEADERS}"
     test "x${GNUSTEP_LOCAL_LIBRARIES}" != "x" && \
       GNUSTEP_LOCAL_LIBRARIES="-L${GNUSTEP_LOCAL_LIBRARIES}"
     CPPFLAGS="$CPPFLAGS -I${GNUSTEP_SYSTEM_HEADERS} ${GNUSTEP_LOCAL_HEADERS}"
     CFLAGS="$CFLAGS -I${GNUSTEP_SYSTEM_HEADERS} ${GNUSTEP_LOCAL_HEADERS}"
     LDFLAGS="$LDFLAGS -L${GNUSTEP_SYSTEM_LIBRARIES} ${GNUSTEP_LOCAL_LIBRARIES}"
     LIBS_GNUSTEP="-lgnustep-gui -lgnustep-base -lobjc -lpthread"
     dnl GNUstep defines BASE_NATIVE_OBJC_EXCEPTIONS to 0 or 1.
     dnl If they had chosen to either define it or not, we could have
     dnl just used AC_CHECK_DECL here.
     AC_CACHE_CHECK(if GNUstep defines BASE_NATIVE_OBJC_EXCEPTIONS,
       emacs_cv_objc_exceptions,
AC_COMPILE_IFELSE([AC_LANG_PROGRAM([[#include <GNUstepBase/GSConfig.h>]],
[[#if defined BASE_NATIVE_OBJC_EXCEPTIONS && BASE_NATIVE_OBJC_EXCEPTIONS > 0
1;
#else
fail;
#endif]])], emacs_cv_objc_exceptions=yes, emacs_cv_objc_exceptions=no ) )
     if test $emacs_cv_objc_exceptions = yes; then
       dnl _NATIVE_OBJC_EXCEPTIONS is used by the GNUstep headers.
       AC_DEFINE(_NATIVE_OBJC_EXCEPTIONS, 1,
         [Define if GNUstep uses ObjC exceptions.])
       GNU_OBJC_CFLAGS="-fobjc-exceptions"
     fi
  fi
  if test $NS_IMPL_GNUSTEP = yes; then
     ns_appdir=`pwd`/nextstep/Emacs.app
     ns_appbindir=${ns_appdir}
     ns_appresdir=${ns_appdir}/Resources
     ns_appsrc=GNUstep/Emacs.base
     ns_fontfile=nsfont.o
  fi

  dnl This is only used while we test the NS headers, it gets reset below.
  CPPFLAGS="$CPPFLAGS $GNU_OBJC_CFLAGS"
  CFLAGS="$CFLAGS $GNU_OBJC_CFLAGS"

  AC_CHECK_HEADER([AppKit/AppKit.h], [HAVE_NS=yes],
		  [AC_MSG_ERROR([The include files (AppKit/AppKit.h etc) that
are required for a Nextstep build are missing or cannot be compiled.
Either fix this, or re-configure with the option '--without-ns'.])])

  macfont_file=""
  if test "${NS_IMPL_COCOA}" = "yes"; then
    AC_MSG_CHECKING([for Mac OS X 10.6 or newer])
    AC_COMPILE_IFELSE([AC_LANG_PROGRAM([#include <AppKit/AppKit.h>],
                                     [
#ifdef MAC_OS_X_VERSION_MAX_ALLOWED
#if MAC_OS_X_VERSION_MAX_ALLOWED >= 1060
 ; /* OK */
#else
 error "Mac OS X 10.6 or newer required";
#endif
#endif
		    ])],
		    ns_osx_have_106=yes,
		    ns_osx_have_106=no)
    AC_MSG_RESULT([$ns_osx_have_106])

    if test $ns_osx_have_106 = no; then
       AC_MSG_ERROR([Mac OS X 10.6 or newer is required]);
    fi
  fi
fi

AC_SUBST(LIBS_GNUSTEP)

INSTALL_ARCH_INDEP_EXTRA=install-etc
ns_self_contained=no
NS_OBJ=
NS_OBJC_OBJ=
if test "${HAVE_NS}" = yes; then
  if test "$with_toolkit_scroll_bars" = "no"; then
    AC_MSG_ERROR([Non-toolkit scroll bars are not implemented for Nextstep.])
  fi

  window_system=nextstep
  # set up packaging dirs
  if test "${EN_NS_SELF_CONTAINED}" = yes; then
     ns_self_contained=yes
     prefix=${ns_appresdir}
     exec_prefix=${ns_appbindir}
     dnl This one isn't really used, only archlibdir is.
     libexecdir="\${ns_appbindir}/libexec"
     archlibdir="\${ns_appbindir}/libexec"
     etcdocdir="\${ns_appresdir}/etc"
     etcdir="\${ns_appresdir}/etc"
     dnl FIXME maybe set datarootdir instead.
     dnl That would also get applications, icons, man.
     infodir="\${ns_appresdir}/info"
     mandir="\${ns_appresdir}/man"
     lispdir="\${ns_appresdir}/lisp"
     test "$locallisppathset" = no && locallisppath=""
     INSTALL_ARCH_INDEP_EXTRA=
  fi

  NS_OBJC_OBJ="nsterm.o nsfns.o nsmenu.o nsselect.o nsimage.o $ns_fontfile"
fi
CFLAGS="$tmp_CFLAGS"
CPPFLAGS="$tmp_CPPFLAGS"
AC_SUBST(INSTALL_ARCH_INDEP_EXTRA)
AC_SUBST(ns_self_contained)
AC_SUBST(NS_OBJ)
AC_SUBST(NS_OBJC_OBJ)

if test "${HAVE_NS}" = yes; then
  AC_CACHE_CHECK(
    [if the Objective C compiler supports instancetype],
    [emacs_cv_objc_instancetype],
    [AC_LANG_PUSH([Objective C])
     AC_COMPILE_IFELSE(
       [AC_LANG_SOURCE([[@interface Test
                          + (instancetype)test;
                          @end]])],
       emacs_cv_objc_instancetype=yes,
       emacs_cv_objc_instancetype=no)
     AC_LANG_POP([Objective C])])

  if test x$emacs_cv_objc_instancetype = xyes ; then
    AC_DEFINE(NATIVE_OBJC_INSTANCETYPE, 1,
              [Define if ObjC compiler supports instancetype natively.])
  fi
fi

HAVE_W32=no
W32_OBJ=
W32_LIBS=
EMACSRES=
CLIENTRES=
CLIENTW=
W32_RES_LINK=
EMACS_MANIFEST=
if test "${with_w32}" != no; then
  case "${opsys}" in
    cygwin)
      AC_CHECK_HEADER([windows.h], [HAVE_W32=yes],
             [AC_MSG_ERROR(['--with-w32' was specified, but windows.h
                   cannot be found.])])
    ;;
    mingw32)
    ## Using --with-w32 with MinGW is a no-op, but we allow it.
    ;;
    *)
      AC_MSG_ERROR([Using w32 with an autotools build is only supported for Cygwin and MinGW32.])
    ;;
  esac
fi

if test "${opsys}" = "mingw32"; then
  AC_CACHE_CHECK([whether Windows API headers are recent enough], [emacs_cv_w32api],
  [AC_COMPILE_IFELSE([AC_LANG_PROGRAM([[
     #include <windows.h>
     #include <usp10.h>]],
   [[PIMAGE_NT_HEADERS pHeader;
     PIMAGE_SECTION_HEADER pSection = IMAGE_FIRST_SECTION(pHeader)]])],
   [emacs_cv_w32api=yes], [emacs_cv_w32api=no])])
  if test "${emacs_cv_w32api}" = "no"; then
    AC_MSG_ERROR([the Windows API headers are too old to support this build.])
  fi
  HAVE_W32=${emacs_cv_w32api}
fi

FIRSTFILE_OBJ=
NTDIR=
LIBS_ECLIENT=
LIB_WSOCK32=
NTLIB=
CM_OBJ="cm.o"
XARGS_LIMIT=
if test "${HAVE_W32}" = "yes"; then
  AC_DEFINE(HAVE_NTGUI, 1, [Define to use native MS Windows GUI.])
  if test "$with_toolkit_scroll_bars" = "no"; then
    AC_MSG_ERROR([Non-toolkit scroll bars are not implemented for w32 build.])
  fi
  AC_CHECK_TOOL(WINDRES, [windres],
                [AC_MSG_ERROR([No resource compiler found.])])
  W32_OBJ="w32fns.o w32menu.o w32reg.o w32font.o w32term.o"
  W32_OBJ="$W32_OBJ w32xfns.o w32select.o w32uniscribe.o w32cygwinx.o"
  EMACSRES="emacs.res"
  case "$canonical" in
    x86_64-*-*) EMACS_MANIFEST="emacs-x64.manifest" ;;
    *) EMACS_MANIFEST="emacs-x86.manifest" ;;
  esac
  dnl Construct something of the form "24,4,0,0" with 4 components.
  comma_version=`echo "${PACKAGE_VERSION}.0.0" | sed -e 's/\./,/g' -e 's/^\([[^,]]*,[[^,]]*,[[^,]]*,[[^,]]*\).*/\1/'`

  comma_space_version=`echo "$comma_version" | sed 's/,/, /g'`
  AC_SUBST(comma_version)
  AC_SUBST(comma_space_version)
  AC_CONFIG_FILES([nt/emacs.rc nt/emacsclient.rc])
  if test "${opsys}" = "cygwin"; then
    W32_LIBS="$W32_LIBS -lkernel32 -luser32 -lusp10 -lgdi32"
    W32_LIBS="$W32_LIBS -lole32 -lcomdlg32 -lcomctl32 -lwinspool"
    # Tell the linker that emacs.res is an object (which we compile from
    # the rc file), not a linker script.
    W32_RES_LINK="-Wl,emacs.res"
  else
    W32_OBJ="$W32_OBJ w32.o w32console.o w32heap.o w32inevt.o w32proc.o"
    W32_LIBS="$W32_LIBS -lwinmm -lusp10 -lgdi32 -lcomdlg32"
    W32_LIBS="$W32_LIBS -lmpr -lwinspool -lole32 -lcomctl32"
    W32_RES_LINK="\$(EMACSRES)"
    CLIENTRES="emacsclient.res"
    CLIENTW="emacsclientw\$(EXEEXT)"
    FIRSTFILE_OBJ=firstfile.o
    NTDIR=nt
    CM_OBJ=
    LIBS_ECLIENT="-lcomctl32"
    LIB_WSOCK32="-lwsock32"
    NTLIB="ntlib.$ac_objext"
    XARGS_LIMIT="-s 10000"
  fi
fi

if test "${HAVE_W32}" = "no" && test "${opsys}" = "cygwin"; then
  W32_LIBS="-lkernel32"
  W32_OBJ="w32cygwinx.o"
fi

AC_SUBST(W32_OBJ)
AC_SUBST(W32_LIBS)
AC_SUBST(EMACSRES)
AC_SUBST(EMACS_MANIFEST)
AC_SUBST(CLIENTRES)
AC_SUBST(CLIENTW)
AC_SUBST(W32_RES_LINK)
AC_SUBST(FIRSTFILE_OBJ)
AC_SUBST(NTDIR)
AC_SUBST(CM_OBJ)
AC_SUBST(LIBS_ECLIENT)
AC_SUBST(LIB_WSOCK32)
AC_SUBST(NTLIB)
AC_SUBST(XARGS_LIMIT)

if test "${HAVE_W32}" = "yes"; then
  window_system=w32
  with_xft=no
fi

## $window_system is now set to the window system we will
## ultimately use.

term_header=
HAVE_X_WINDOWS=no
HAVE_X11=no
USE_X_TOOLKIT=none

case "${window_system}" in
  x11 )
    HAVE_X_WINDOWS=yes
    HAVE_X11=yes
    term_header=xterm.h
    case "${with_x_toolkit}" in
      athena | lucid ) USE_X_TOOLKIT=LUCID ;;
      motif ) USE_X_TOOLKIT=MOTIF ;;
      gtk ) with_gtk=yes
            term_header=gtkutil.h
dnl Don't set this for GTK.  A lot of tests below assumes Xt when
dnl USE_X_TOOLKIT is set.
            USE_X_TOOLKIT=none ;;
      gtk2 ) with_gtk2=yes
             term_header=gtkutil.h
             USE_X_TOOLKIT=none ;;
      gtk3 ) with_gtk3=yes
             term_header=gtkutil.h
             USE_X_TOOLKIT=none ;;
      no ) USE_X_TOOLKIT=none ;;
dnl If user did not say whether to use a toolkit, make this decision later:
dnl use the toolkit if we have gtk, or X11R5 or newer.
      * ) USE_X_TOOLKIT=maybe ;;
    esac
  ;;
  nextstep )
    term_header=nsterm.h
  ;;
  w32 )
    term_header=w32term.h
  ;;
  pgtk )
    term_header=pgtkterm.h
    with_gtk3=yes
    USE_X_TOOLKIT=none
  ;;
esac

if test "$window_system" = none && test "X$with_x" != "Xno"; then
   AC_CHECK_PROG(HAVE_XSERVER, X, true, false)
   if test "$HAVE_XSERVER" = true ||
      test -n "$DISPLAY" ||
      {
        for emacs_libX11 in /usr/lib/libX11.*; do break; done
        test "$emacs_libX11" != '/usr/lib/libX11.*'
      }
   then
        AC_MSG_ERROR([You seem to be running X, but no X development libraries
were found.  You should install the relevant development files for X
and for the toolkit you want, such as Gtk+ or Motif.  Also make
sure you have development files for image handling, i.e.
tiff, gif, jpeg, png and xpm.
If you are sure you want Emacs compiled without X window support, pass
  --without-x
to configure.])
   fi
fi

# Does the opsystem file prohibit the use of the GNU malloc?
# Assume not, until told otherwise.
GNU_MALLOC=yes

AC_CACHE_CHECK(
  [whether malloc is Doug Lea style],
  [emacs_cv_var_doug_lea_malloc],
  [emacs_cv_var_doug_lea_malloc=no
   dnl Hooks do not work with address sanitization.
   if test "$emacs_cv_sanitize_address" != yes; then
     AC_LINK_IFELSE(
       [AC_LANG_PROGRAM(
	  [[#include <malloc.h>
	    static void hook (void) {}]],
	  [[malloc_set_state (malloc_get_state ());
	    __after_morecore_hook = hook;
	    __malloc_initialize_hook = hook;]])],
       [emacs_cv_var_doug_lea_malloc=yes])
   fi])
doug_lea_malloc=$emacs_cv_var_doug_lea_malloc

hybrid_malloc=
system_malloc=yes

test $with_unexec = yes &&
case "$opsys" in
  ## darwin ld insists on the use of malloc routines in the System framework.
  darwin | mingw32 | nacl | sol2-10) ;;
  cygwin | qnxnto | freebsd)
	  hybrid_malloc=yes
          system_malloc= ;;
  *) test "$ac_cv_func_sbrk" = yes && system_malloc=$emacs_cv_sanitize_address;;
esac

if test "${system_malloc}" != yes && test "${doug_lea_malloc}" != yes \
   && test "${UNEXEC_OBJ}" = unexelf.o; then
  hybrid_malloc=yes
fi

GMALLOC_OBJ=
HYBRID_MALLOC=
if test "${system_malloc}" = "yes"; then
  AC_DEFINE([SYSTEM_MALLOC], 1,
    [Define to 1 to use the system memory allocator, even if it is not
     Doug Lea style.])
  GNU_MALLOC=no
  GNU_MALLOC_reason="
    (The GNU allocators don't work with this system configuration.)"
  VMLIMIT_OBJ=
elif test "$hybrid_malloc" = yes; then
  AC_DEFINE(HYBRID_MALLOC, 1,
    [Define to use gmalloc before dumping and the system malloc after.])
  HYBRID_MALLOC=1
  GNU_MALLOC=no
  GNU_MALLOC_reason=" (only before dumping)"
  GMALLOC_OBJ=gmalloc.o
  VMLIMIT_OBJ=
else
  test "$doug_lea_malloc" != "yes" && GMALLOC_OBJ=gmalloc.o
  VMLIMIT_OBJ=vm-limit.o

  AC_CHECK_HEADERS([sys/vlimit.h])
  AC_CACHE_CHECK([for data_start], [emacs_cv_data_start],
    [AC_LINK_IFELSE(
       [AC_LANG_PROGRAM(
	 [[extern char data_start[]; char ch;]],
	 [[return data_start < &ch;]])],
       [emacs_cv_data_start=yes],
       [emacs_cv_data_start=no])])
  if test $emacs_cv_data_start = yes; then
    AC_DEFINE([HAVE_DATA_START], 1,
      [Define to 1 if data_start is the address of the start
       of the main data segment.])
  fi
fi
AC_SUBST([HYBRID_MALLOC])
AC_SUBST(GMALLOC_OBJ)
AC_SUBST(VMLIMIT_OBJ)

if test "$doug_lea_malloc" = "yes" && test "$hybrid_malloc" != yes; then
  if test "$GNU_MALLOC" = yes ; then
    GNU_MALLOC_reason="
      (Using Doug Lea's new malloc from the GNU C Library.)"
  fi
  AC_DEFINE(DOUG_LEA_MALLOC, 1,
    [Define to 1 if the system memory allocator is Doug Lea style,
     with malloc hooks and malloc_set_state.])

  ## Use mmap directly for allocating larger buffers.
  ## FIXME this comes from src/s/{gnu,gnu-linux}.h:
  ## #ifdef DOUG_LEA_MALLOC; #undef REL_ALLOC; #endif
  ## Does the AC_FUNC_MMAP test below make this check unnecessary?
  case "$opsys" in
    mingw32|gnu*) REL_ALLOC=no ;;
  esac
fi

if test x"${REL_ALLOC}" = x; then
  REL_ALLOC=${GNU_MALLOC}
fi

use_mmap_for_buffers=no
case "$opsys" in
  mingw32) use_mmap_for_buffers=yes ;;
esac

AC_FUNC_MMAP
if test $use_mmap_for_buffers = yes; then
  AC_DEFINE(USE_MMAP_FOR_BUFFERS, 1, [Define to use mmap to allocate buffer text.])
  REL_ALLOC=no
fi

LIBS="$LIBS_SYSTEM $LIBS"

dnl FIXME replace main with a function we actually want from this library.
AC_CHECK_LIB(Xbsd, main, LD_SWITCH_X_SITE="$LD_SWITCH_X_SITE -lXbsd")

dnl Check for the POSIX thread library.
LIB_PTHREAD=
AC_CHECK_HEADERS_ONCE(pthread.h)
if test "$ac_cv_header_pthread_h" && test "$opsys" != "mingw32"; then
  AC_CACHE_CHECK([for pthread library],
    [emacs_cv_pthread_lib],
    [emacs_cv_pthread_lib=no
     OLD_LIBS=$LIBS
     for emacs_pthread_lib in 'none needed' -lpthread; do
       case $emacs_pthread_lib in
	 -*) LIBS="$OLD_LIBS $emacs_pthread_lib";;
       esac
       AC_LINK_IFELSE(
	 [AC_LANG_PROGRAM(
	    [[#include <pthread.h>
	      #include <signal.h>
	      sigset_t old_mask, new_mask;
	      void noop (void) {}]],
	    [[pthread_t th = pthread_self ();
	      int status = 0;
	      status += pthread_create (&th, 0, 0, 0);
	      status += pthread_sigmask (SIG_BLOCK, &new_mask, &old_mask);
	      status += pthread_kill (th, 0);
	      #if ! (defined SYSTEM_MALLOC || defined HYBRID_MALLOC \
		     || defined DOUG_LEA_MALLOC)
	      /* Test for pthread_atfork only if gmalloc uses it,
		 as older-style hosts like MirBSD 10 lack it.  */
	      status += pthread_atfork (noop, noop, noop);
	      #endif
	      return status;]])],
	 [emacs_cv_pthread_lib=$emacs_pthread_lib])
       LIBS=$OLD_LIBS
       if test "$emacs_cv_pthread_lib" != no; then
	 break
       fi
     done])
  if test "$emacs_cv_pthread_lib" != no; then
    AC_DEFINE([HAVE_PTHREAD], 1, [Define to 1 if you have POSIX threads.])
    case $emacs_cv_pthread_lib in
      -*) LIB_PTHREAD=$emacs_cv_pthread_lib;;
    esac
    ac_cv_func_pthread_sigmask=yes
    # Some systems optimize for single-threaded programs by default, and
    # need special flags to disable these optimizations. For example, the
    # definition of 'errno' in <errno.h>.
    case $opsys in
      hpux* | sol*)
	AC_DEFINE([_REENTRANT], 1,
	  [Define to 1 if your system requires this in multithreaded code.]);;
      aix4-2)
	AC_DEFINE([_THREAD_SAFE], 1,
	  [Define to 1 if your system requires this in multithreaded code.]);;
    esac
  fi
fi
AC_SUBST([LIB_PTHREAD])

AC_MSG_CHECKING([for thread support])
threads_enabled=no
if test "$with_threads" = yes; then
   if test "$emacs_cv_pthread_lib" != no; then
      AC_DEFINE(THREADS_ENABLED, 1,
                [Define to 1 if you want elisp thread support.])
      threads_enabled=yes
   elif test "${opsys}" = "mingw32"; then
      dnl MinGW can do native Windows threads even without pthreads
      AC_DEFINE(THREADS_ENABLED, 1,
                [Define to 1 if you want elisp thread support.])
      threads_enabled=yes
   fi
fi
AC_MSG_RESULT([$threads_enabled])

dnl Check for need for bigtoc support on IBM AIX

case ${host_os} in
aix*)
  AC_CACHE_CHECK([for -bbigtoc option], [gdb_cv_bigtoc], [
    case $GCC in
    yes) gdb_cv_bigtoc=-Wl,-bbigtoc ;;
    *) gdb_cv_bigtoc=-bbigtoc ;;
    esac

    LDFLAGS=$LDFLAGS\ $gdb_cv_bigtoc
    AC_LINK_IFELSE([AC_LANG_PROGRAM([[]], [[int i;]])], [], [gdb_cv_bigtoc=])
  ])
  ;;
esac

# Change CFLAGS, CPPFLAGS, and LIBS temporarily so that C_SWITCH_X_SITE
# is for the tests that follow.  We set them back later on.

REAL_CFLAGS="$CFLAGS"
REAL_CPPFLAGS="$CPPFLAGS"
REAL_LIBS="$LIBS"

if test "${HAVE_X11}" = "yes"; then
  DEFS="$C_SWITCH_X_SITE $DEFS"
  LDFLAGS="$LDFLAGS $LD_SWITCH_X_SITE"
  LIBS="-lX11 $LIBS"
  CFLAGS="$C_SWITCH_X_SITE $CFLAGS"
  CPPFLAGS="$C_SWITCH_X_SITE $CPPFLAGS"

  # On Solaris, arrange for LD_RUN_PATH to point to the X libraries for tests.
  # This is handled by LD_SWITCH_X_SITE_RPATH during the real build,
  # but it's more convenient here to set LD_RUN_PATH since this
  # also works on hosts that don't understand LD_SWITCH_X_SITE_RPATH.
  if test "${x_libraries}" != NONE && test -n "${x_libraries}"; then
    LD_RUN_PATH=$x_libraries${LD_RUN_PATH+:}$LD_RUN_PATH
    export LD_RUN_PATH
  fi

  if test "${opsys}" = "gnu-linux"; then
    AC_CACHE_CHECK([whether X on GNU/Linux needs -b to link], [emacs_cv_b_link],
    [AC_LINK_IFELSE([AC_LANG_PROGRAM([[]],
     [[XOpenDisplay ("foo");]])],
     [xgnu_linux_first_failure=no],
     [xgnu_linux_first_failure=yes])
    if test "${xgnu_linux_first_failure}" = "yes"; then
      OLD_CPPFLAGS="$CPPFLAGS"
      OLD_LIBS="$LIBS"
      CPPFLAGS="$CPPFLAGS -b i486-linuxaout"
      LIBS="$LIBS -b i486-linuxaout"
      AC_LINK_IFELSE([AC_LANG_PROGRAM([[]],
       [[XOpenDisplay ("foo");]])],
       [xgnu_linux_second_failure=no],
       [xgnu_linux_second_failure=yes])
      if test "${xgnu_linux_second_failure}" = "yes"; then
	# If we get the same failure with -b, there is no use adding -b.
	# So leave it out.  This plays safe.
        emacs_cv_b_link=no
      else
        emacs_cv_b_link=yes
      fi
      CPPFLAGS=$OLD_CPPFLAGS
      LIBS=$OLD_LIBS
    else
      emacs_cv_b_link=no
    fi])
    if test "x$emacs_cv_b_link" = xyes ; then
      LD_SWITCH_X_SITE="$LD_SWITCH_X_SITE -b i486-linuxaout"
      C_SWITCH_X_SITE="$C_SWITCH_X_SITE -b i486-linuxaout"
    fi
  fi

  # Reportedly, some broken Solaris systems have XKBlib.h but are missing
  # header files included from there.
  AC_CACHE_CHECK([for Xkb], [emacs_cv_xkb],
  [AC_LINK_IFELSE([AC_LANG_PROGRAM([[#include <X11/Xlib.h>
#include <X11/XKBlib.h>]],
	[[XkbDescPtr kb = XkbGetKeyboard (0, XkbAllComponentsMask, XkbUseCoreKbd);]])],
	emacs_cv_xkb=yes, emacs_cv_xkb=no)])
  if test $emacs_cv_xkb = yes; then
    AC_DEFINE(HAVE_XKB, 1, [Define to 1 if you have the Xkb extension.])
  fi

  AC_CHECK_FUNCS(XrmSetDatabase XScreenResourceString \
XScreenNumberOfScreen)
fi

if test "${window_system}" = "x11"; then
  AC_MSG_CHECKING(X11 version 6)
  AC_CACHE_VAL(emacs_cv_x11_version_6,
  [AC_LINK_IFELSE([AC_LANG_PROGRAM([[#include <X11/Xlib.h>]],
[[#if XlibSpecificationRelease < 6
fail;
#endif
]])], emacs_cv_x11_version_6=yes, emacs_cv_x11_version_6=no)])
  if test $emacs_cv_x11_version_6 = yes; then
    AC_MSG_RESULT(6 or newer)
    AC_DEFINE(HAVE_X11R6, 1,
	      [Define to 1 if you have the X11R6 or newer version of Xlib.])
    AC_DEFINE(HAVE_X_I18N, 1, [Define if you have usable i18n support.])
    ## inoue@ainet.or.jp says Solaris has a bug related to X11R6-style
    ## XIM support.
    case "$opsys" in
      sol2-*) : ;;
      *) AC_DEFINE(HAVE_X11R6_XIM, 1,
           [Define if you have usable X11R6-style XIM support.])
         ;;
    esac
  else
    AC_MSG_RESULT(before 6)
  fi
fi


### Use -lrsvg-2 if available, unless '--with-rsvg=no' is specified.
HAVE_RSVG=no
if test "${HAVE_X11}" = "yes" || test "${HAVE_NS}" = "yes" || test "${window_system}" = "pgtk" || test "${opsys}" = "mingw32"; then
  if test "${with_rsvg}" != "no"; then
    RSVG_REQUIRED=2.14.0
    RSVG_MODULE="librsvg-2.0 >= $RSVG_REQUIRED"

    EMACS_CHECK_MODULES([RSVG], [$RSVG_MODULE])
    AC_SUBST(RSVG_CFLAGS)
    AC_SUBST(RSVG_LIBS)

    if test $HAVE_RSVG = yes; then
      AC_DEFINE(HAVE_RSVG, 1, [Define to 1 if using librsvg.])
      CFLAGS="$CFLAGS $RSVG_CFLAGS"
      # Windows loads librsvg dynamically
      if test "${opsys}" = "mingw32"; then
	RSVG_LIBS=
      fi
    fi
  fi
fi

HAVE_IMAGEMAGICK=no
if test "${HAVE_X11}" = "yes" || test "${HAVE_NS}" = "yes" || test "${window_system}" = "pgtk" || test "${HAVE_W32}" = "yes"; then
  if test "${with_imagemagick}" != "no"; then
    if test -n "$BREW"; then
      # Homebrew doesn't link ImageMagick 6 by default, so make sure
      # pkgconfig can find it.
      export PKG_CONFIG_PATH="$PKG_CONFIG_PATH$PATH_SEPARATOR`$BREW --prefix imagemagick@6 2>/dev/null`/lib/pkgconfig"
    fi

    EMACS_CHECK_MODULES([IMAGEMAGICK], [MagickWand >= 7])
    if test $HAVE_IMAGEMAGICK = yes; then
       AC_DEFINE([HAVE_IMAGEMAGICK7], 1, [Define to 1 if using ImageMagick7.])
    else
       ## 6.3.5 is the earliest version known to work; see Bug#17339.
       ## 6.8.2 makes Emacs crash; see Bug#13867.
       EMACS_CHECK_MODULES([IMAGEMAGICK], [Wand >= 6.3.5 Wand != 6.8.2])
    fi

    if test $HAVE_IMAGEMAGICK != yes; then
      IMAGEMAGICK_MODULE="MagickWand-6.Q16HDRI >= 6.3.5 MagickWand-6.Q16HDRI != 6.8.2 MagickWand-6.Q16HDRI < 7 MagickCore-6.Q16HDRI >= 6.9.9 MagickCore-6.Q16HDRI < 7"
      EMACS_CHECK_MODULES([IMAGEMAGICK], [$IMAGEMAGICK_MODULE])
    fi

    if test $HAVE_IMAGEMAGICK = yes; then
      OLD_CFLAGS=$CFLAGS
      OLD_LIBS=$LIBS
      CFLAGS="$CFLAGS $IMAGEMAGICK_CFLAGS"
      LIBS="$IMAGEMAGICK_LIBS $LIBS"
      AC_CHECK_FUNCS([MagickRelinquishMemory MagickExportImagePixels \
		      MagickMergeImageLayers MagickAutoOrientImage])
      CFLAGS=$OLD_CFLAGS
      LIBS=$OLD_LIBS
      # Check that ImageMagick links.  It does not link on Fedora 25
      # with './configure CC=clang', as pkg-config outputs flags like
      # -lomp that work for GCC but not Clang.
      if test "$ac_cv_func_MagickRelinquishMemory" != yes; then
	HAVE_IMAGEMAGICK=no
      fi
    fi
    if test $HAVE_IMAGEMAGICK = yes; then
      AC_DEFINE([HAVE_IMAGEMAGICK], 1, [Define to 1 if using ImageMagick.])
    else
      IMAGEMAGICK_CFLAGS=
      IMAGEMAGICK_LIBS=
    fi
    AC_SUBST([IMAGEMAGICK_CFLAGS])
    AC_SUBST([IMAGEMAGICK_LIBS])
  fi
fi

AC_CHECK_LIB(anl, getaddrinfo_a, HAVE_GETADDRINFO_A=yes)
if test "${HAVE_GETADDRINFO_A}" = "yes"; then
  AC_DEFINE(HAVE_GETADDRINFO_A, 1,
[Define to 1 if you have getaddrinfo_a for asynchronous DNS resolution.])
  GETADDRINFO_A_LIBS="-lanl"
  AC_SUBST(GETADDRINFO_A_LIBS)
fi

HAVE_GTK=no
GTK_OBJ=
gtk_term_header=$term_header
check_gtk2=no
gtk3_pkg_errors=
if test "${opsys}" != "mingw32"; then
  if test "${with_gtk3}" = "yes" || test "${with_gtk}" = "yes" || test "$USE_X_TOOLKIT" = "maybe"; then
    GLIB_REQUIRED=2.37.5
    GTK_REQUIRED=3.10
    GTK_MODULES="gtk+-3.0 >= $GTK_REQUIRED glib-2.0 >= $GLIB_REQUIRED"

    dnl Checks for libraries.
    EMACS_CHECK_MODULES([GTK], [$GTK_MODULES],
      [pkg_check_gtk=yes], [pkg_check_gtk=no])
    if test "$pkg_check_gtk" = "no" && test "$with_gtk3" = "yes"; then
       AC_MSG_ERROR($GTK_PKG_ERRORS)
    fi
    if test "$pkg_check_gtk" = "yes"; then
       AC_DEFINE(HAVE_GTK3, 1, [Define to 1 if using GTK 3 or later.])
       GTK_OBJ=emacsgtkfixed.o
       gtk_term_header=gtkutil.h
       USE_GTK_TOOLKIT="GTK3"
       if test "x$ac_enable_gtk_deprecation_warnings" = x; then
	 AC_DEFINE([GDK_DISABLE_DEPRECATION_WARNINGS], [1],
	   [Define to 1 to disable GTK+/GDK deprecation warnings.])
	 AC_DEFINE([GLIB_DISABLE_DEPRECATION_WARNINGS], [1],
	   [Define to 1 to disable Glib deprecation warnings.])
       fi
       if test "$window_system" = pgtk; then
	  GLIB_GSETTINGS
       fi
    else
       check_gtk2=yes
       gtk3_pkg_errors="$GTK_PKG_ERRORS "
    fi
  fi

  if test "${with_gtk2}" = "yes" || test "$check_gtk2" = "yes"; then
    GLIB_REQUIRED=2.28
    GTK_REQUIRED=2.24
    GTK_MODULES="gtk+-2.0 >= $GTK_REQUIRED glib-2.0 >= $GLIB_REQUIRED"

    dnl Checks for libraries.
    EMACS_CHECK_MODULES([GTK], [$GTK_MODULES],
      [pkg_check_gtk=yes], [pkg_check_gtk=no])
    if test "$pkg_check_gtk" = "no" &&
       { test "$with_gtk" = yes || test "$with_gtk2" = "yes"; }
    then
      AC_MSG_ERROR($gtk3_pkg_errors$GTK_PKG_ERRORS)
    fi
    test "$pkg_check_gtk" = "yes" && USE_GTK_TOOLKIT="GTK2"
  fi
fi

OLD_CFLAGS=$CFLAGS
OLD_LIBS=$LIBS

if test x"$pkg_check_gtk" = xyes; then

  AC_SUBST(GTK_LIBS)
  CFLAGS="$CFLAGS $GTK_CFLAGS"
  LIBS="$GTK_LIBS $LIBS"
  dnl Try to compile a simple GTK program.
  AC_CACHE_CHECK([whether GTK compiles], [emacs_cv_gtk_compiles],
  [AC_LINK_IFELSE(
    [AC_LANG_PROGRAM(
       [[/* Check the Gtk and Glib APIs.  */
	 #include <gtk/gtk.h>
	 #include <glib-object.h>
	 static void
	 callback (GObject *go, GParamSpec *spec, gpointer user_data)
	 {}
       ]],
       [[
	 GtkSettings *gs = 0;
	 /* Use G_CALLBACK to make sure function pointers can be cast to void *;
	    strict C prohibits this.  Use gtk_main_iteration to test that the
	    libraries are there.  */
	 if (g_signal_handler_find (G_OBJECT (gs), G_SIGNAL_MATCH_FUNC,
				    0, 0, 0, G_CALLBACK (callback), 0))
	   gtk_main_iteration ();
       ]])],
    [emacs_cv_gtk_compiles=yes], [emacs_cv_gtk_compiles=no])])
  if test "${emacs_cv_gtk_compiles}" != "yes"; then
    GTK_OBJ=
    if test "$USE_X_TOOLKIT" != "maybe"; then
      AC_MSG_ERROR([Gtk+ wanted, but it does not compile, see config.log.  Maybe some x11-devel files missing?]);
    fi
  else
    C_SWITCH_X_SITE="$C_SWITCH_X_SITE $GTK_CFLAGS"
    HAVE_GTK=yes
    AC_DEFINE(USE_GTK, 1, [Define to 1 if using GTK.])
    GTK_OBJ="gtkutil.o $GTK_OBJ"
    term_header=$gtk_term_header
    USE_X_TOOLKIT=none
    AC_MSG_WARN([[Your version of Gtk+ will have problems with
       closing open displays.  This is no problem if you just use
       one display, but if you use more than one and close one of them
       Emacs may crash.
       See https://gitlab.gnome.org/GNOME/gtk/issues/221]])
  fi

fi
AC_SUBST(GTK_OBJ)


if test "${HAVE_GTK}" = "yes"; then

  dnl  GTK scrollbars resemble toolkit scrollbars a lot, so to avoid
  dnl  a lot if #ifdef:s, say we have toolkit scrollbars.
  if test "$with_toolkit_scroll_bars" != no; then
    with_toolkit_scroll_bars=yes
  fi

  term_header=gtkutil.h

  if test "${USE_GTK_TOOLKIT}" = GTK2; then

    dnl  Check if we have the old file selection dialog declared and
    dnl  in the link library.  In 2.x it may be in the library,
    dnl  but not declared if deprecated featured has been selected out.
    dnl  AC_CHECK_DECL checks for a macro, so check for GTK_TYPE_FILE_SELECTION.
    HAVE_GTK_FILE_SELECTION=no
    AC_CHECK_DECL(GTK_TYPE_FILE_SELECTION, HAVE_GTK_FILE_SELECTION=yes,
                     HAVE_GTK_FILE_SELECTION=no, [AC_INCLUDES_DEFAULT
#include <gtk/gtk.h>])
    if test "$HAVE_GTK_FILE_SELECTION" = yes; then
      AC_CHECK_FUNCS(gtk_file_selection_new)
    fi

    dnl This procedure causes a bug on certain Ubuntu GTK+2 builds
    AC_CHECK_FUNCS(gtk_window_set_has_resize_grip)
  fi
fi


dnl Enable xwidgets if GTK3 and WebKitGTK+ are available.
HAVE_XWIDGETS=no
XWIDGETS_OBJ=
if test "$with_xwidgets" != "no"; then
  test "$USE_GTK_TOOLKIT" = "GTK3" && test "$window_system" != "none" ||
    AC_MSG_ERROR([xwidgets requested but gtk3 not used.])

  WEBKIT_REQUIRED=2.12
  WEBKIT_MODULES="webkit2gtk-4.0 >= $WEBKIT_REQUIRED"
  EMACS_CHECK_MODULES([WEBKIT], [$WEBKIT_MODULES])
  HAVE_XWIDGETS=$HAVE_WEBKIT
  test $HAVE_XWIDGETS = yes ||
    AC_MSG_ERROR([xwidgets requested but WebKitGTK+ not found.])

  XWIDGETS_OBJ=xwidget.o
  AC_DEFINE([HAVE_XWIDGETS], 1, [Define to 1 if you have xwidgets support.])
fi
AC_SUBST(XWIDGETS_OBJ)

CFLAGS=$OLD_CFLAGS
LIBS=$OLD_LIBS

PGTK_OBJ=
PGTK_LIBS=
if test "$window_system" = "pgtk"; then
  PGTK_OBJ="pgtkconn.o pgtkfns.o pgtkterm.o pgtkselect.o pgtkmenu.o xsettings.o"
  PGTK_LIBS="$GTK_LIBS -ldl"
  AC_DEFINE([HAVE_PGTK], 1, [Define to 1 if you have pure Gtk+-3.])
fi
AC_SUBST(PGTK_OBJ)
AC_SUBST(PGTK_LIBS)

dnl D-Bus has been tested under GNU/Linux only.  Must be adapted for
dnl other platforms.
HAVE_DBUS=no
DBUS_OBJ=
if test "${with_dbus}" = "yes"; then
   EMACS_CHECK_MODULES([DBUS], [dbus-1 >= 1.0])
   if test "$HAVE_DBUS" = yes; then
     AC_DEFINE(HAVE_DBUS, 1, [Define to 1 if using D-Bus.])
     dnl dbus_watch_get_unix_fd has been introduced in D-Bus 1.1.1.
     dnl dbus_type_is_valid and dbus_validate_* have been introduced in
     dnl D-Bus 1.5.12.
     OLD_LIBS=$LIBS
     LIBS="$LIBS $DBUS_LIBS"
     AC_CHECK_FUNCS(dbus_watch_get_unix_fd \
		    dbus_type_is_valid \
		    dbus_validate_bus_name \
                    dbus_validate_path \
		    dbus_validate_interface \
		    dbus_validate_member)
     LIBS=$OLD_LIBS
     DBUS_OBJ=dbusbind.o
   fi
fi
AC_SUBST(DBUS_CFLAGS)
AC_SUBST(DBUS_LIBS)
AC_SUBST(DBUS_OBJ)

dnl GSettings has been tested under GNU/Linux only.
HAVE_GSETTINGS=no
if test "${HAVE_X11}" = "yes" -o "${window_system}" = "pgtk" && test "${with_gsettings}" = "yes"; then
   EMACS_CHECK_MODULES([GSETTINGS], [gio-2.0 >= 2.26])
   if test "$HAVE_GSETTINGS" = "yes"; then
      old_CFLAGS=$CFLAGS
      CFLAGS="$CFLAGS $GSETTINGS_CFLAGS"
      old_LIBS=$LIBS
      LIBS="$LIBS $GSETTINGS_LIBS"
      AC_CACHE_CHECK([whether GSettings is in gio], [emacs_cv_gsettings_in_gio],
      [AC_LINK_IFELSE(
         [AC_LANG_PROGRAM(
	     [[/* Check that gsettings really is present.  */
	     #include <glib-object.h>
	     #include <gio/gio.h>
	     ]],
	     [[
	       GSettings *settings;
	       GVariant *val = g_settings_get_value (settings, "");
	     ]])],
       [emacs_cv_gsettings_in_gio=yes], [emacs_cv_gsettings_in_gio=no])])

      if test "$emacs_cv_gsettings_in_gio" = "yes"; then
        AC_DEFINE(HAVE_GSETTINGS, 1, [Define to 1 if using GSettings.])
	SETTINGS_CFLAGS="$GSETTINGS_CFLAGS"
	SETTINGS_LIBS="$GSETTINGS_LIBS"
	test "$with_gconf" = "yes" || with_gconf=no
      fi
      CFLAGS=$old_CFLAGS
      LIBS=$old_LIBS
   fi
fi

dnl GConf has been tested under GNU/Linux only.
dnl The version is really arbitrary, it is about the same age as Gtk+ 2.6.
HAVE_GCONF=no
if test "${HAVE_X11}" = "yes" -o "${window_system}" = "pgtk" && test "${with_gconf}" != "no"; then
   EMACS_CHECK_MODULES([GCONF], [gconf-2.0 >= 2.13])
   if test "$HAVE_GCONF" = yes; then
      AC_DEFINE(HAVE_GCONF, 1, [Define to 1 if using GConf.])
      dnl Newer GConf doesn't link with g_objects, so this is not defined.
      SETTINGS_CFLAGS="$SETTINGS_CFLAGS $GCONF_CFLAGS"
      SETTINGS_LIBS="$SETTINGS_LIBS $GCONF_LIBS"
   fi
fi

if test "$HAVE_GSETTINGS" = "yes" || test "$HAVE_GCONF" = "yes"; then
    EMACS_CHECK_MODULES([GOBJECT], [gobject-2.0 >= 2.0])
    if test "$HAVE_GOBJECT" = "yes"; then
       SETTINGS_CFLAGS="$SETTINGS_CFLAGS $GOBJECT_CFLAGS"
       SETTINGS_LIBS="$SETTINGS_LIBS $GOBJECT_LIBS"
    fi
    SAVE_CFLAGS="$CFLAGS"
    SAVE_LIBS="$LIBS"
    CFLAGS="$SETTINGS_CFLAGS $CFLAGS"
    LIBS="$SETTINGS_LIBS $LIBS"
    CFLAGS="$SAVE_CFLAGS"
    LIBS="$SAVE_LIBS"
fi
AC_SUBST(SETTINGS_CFLAGS)
AC_SUBST(SETTINGS_LIBS)


dnl SELinux is available for GNU/Linux only.
HAVE_LIBSELINUX=no
LIBSELINUX_LIBS=
if test "${with_selinux}" = "yes"; then
   AC_CHECK_LIB([selinux], [lgetfilecon], HAVE_LIBSELINUX=yes, HAVE_LIBSELINUX=no)
   if test "$HAVE_LIBSELINUX" = yes; then
      AC_DEFINE(HAVE_LIBSELINUX, 1, [Define to 1 if using SELinux.])
      LIBSELINUX_LIBS=-lselinux
   fi
fi
AC_SUBST(LIBSELINUX_LIBS)

HAVE_GNUTLS=no
if test "${with_gnutls}" != "no" ; then
  EMACS_CHECK_MODULES([LIBGNUTLS], [gnutls >= 2.12.2],
    [HAVE_GNUTLS=yes], [HAVE_GNUTLS=no])
  if test "${HAVE_GNUTLS}" = "yes"; then
    AC_DEFINE(HAVE_GNUTLS, 1, [Define if using GnuTLS.])
  fi

  # Windows loads GnuTLS dynamically
  if test "${opsys}" = "mingw32"; then
    LIBGNUTLS_LIBS=
  fi
fi

AC_SUBST(LIBGNUTLS_LIBS)
AC_SUBST(LIBGNUTLS_CFLAGS)

HAVE_LIBSYSTEMD=no
if test "${with_libsystemd}" = "yes" ; then
  dnl This code has been tested with libsystemd 222 and later.
  dnl FIXME: Find the earliest version number for which Emacs should work,
  dnl and change '222' to that number.
  EMACS_CHECK_MODULES([LIBSYSTEMD], [libsystemd >= 222],
    [HAVE_LIBSYSTEMD=yes], [HAVE_LIBSYSTEMD=no])
  if test "${HAVE_LIBSYSTEMD}" = "yes"; then
    AC_DEFINE(HAVE_LIBSYSTEMD, 1, [Define if using libsystemd.])
  fi
fi

AC_SUBST(LIBSYSTEMD_LIBS)
AC_SUBST(LIBSYSTEMD_CFLAGS)

HAVE_JSON=no
JSON_OBJ=

if test "${with_json}" = yes; then
  EMACS_CHECK_MODULES([JSON], [jansson >= 2.7],
    [HAVE_JSON=yes], [HAVE_JSON=no])
  if test "${HAVE_JSON}" = yes; then
    AC_DEFINE(HAVE_JSON, 1, [Define if using Jansson.])
    JSON_OBJ=json.o
  fi

  # Windows loads libjansson dynamically
  if test "${opsys}" = "mingw32"; then
    JSON_LIBS=
  fi
fi

AC_SUBST(JSON_LIBS)
AC_SUBST(JSON_CFLAGS)
AC_SUBST(JSON_OBJ)

NOTIFY_OBJ=
NOTIFY_SUMMARY=no

dnl MS Windows native file monitor is available for mingw32 only.
case $with_file_notification,$opsys in
  w32,cygwin)
    AC_MSG_ERROR(['--with-file-notification=w32' was specified, but
    this is only supported on MS-Windows native and MinGW32 builds.
    Consider using gfile instead.])
    ;;
  w32,* | yes,mingw32)
    AC_CHECK_HEADER(windows.h)
    if test "$ac_cv_header_windows_h" = yes ; then
       AC_DEFINE(HAVE_W32NOTIFY, 1, [Define to 1 to use w32notify.])
       NOTIFY_OBJ=w32notify.o
       NOTIFY_SUMMARY="yes (w32)"
    fi ;;
esac

dnl inotify is available only on GNU/Linux.
case $with_file_notification,$NOTIFY_OBJ in
  inotify, | yes,)
    AC_CHECK_HEADER(sys/inotify.h)
    if test "$ac_cv_header_sys_inotify_h" = yes ; then
	AC_CHECK_FUNC(inotify_init1)
	if test "$ac_cv_func_inotify_init1" = yes; then
	  AC_DEFINE(HAVE_INOTIFY, 1, [Define to 1 to use inotify.])
	  NOTIFY_OBJ=inotify.o
	  NOTIFY_SUMMARY="yes -lglibc (inotify)"
       fi
    fi ;;
esac

dnl kqueue is available on BSD-like systems.
case $with_file_notification,$NOTIFY_OBJ in
  kqueue,* | yes,)
    EMACS_CHECK_MODULES([KQUEUE], [libkqueue])
    if test "$HAVE_KQUEUE" = "yes"; then
       AC_DEFINE(HAVE_KQUEUE, 1, [Define to 1 to use kqueue.])
       CPPFLAGS="$CPPFLAGS -I/usr/include/kqueue"
       NOTIFY_CFLAGS=$KQUEUE_CFLAGS
       NOTIFY_LIBS=$KQUEUE_LIBS
       NOTIFY_OBJ=kqueue.o
       NOTIFY_SUMMARY="yes -lkqueue"
    else
       AC_SEARCH_LIBS(kqueue, [])
       if test "$ac_cv_search_kqueue" != no; then
         AC_DEFINE(HAVE_KQUEUE, 1, [Define to 1 to use kqueue.])
	 NOTIFY_OBJ=kqueue.o
	 NOTIFY_SUMMARY="yes (kqueue)"
       fi
    fi ;;
esac

dnl g_file_monitor exists since glib 2.18.  G_FILE_MONITOR_EVENT_MOVED
dnl has been added in glib 2.24.  It has been tested under
dnl GNU/Linux only.
case $with_file_notification,$NOTIFY_OBJ in
  gfile,* | yes,)
    if test "${HAVE_NS}" = yes; then
       AC_MSG_ERROR(['--with-file-notification=gfile' is not supported in NextStep builds.
Consider kqueue instead.])
    else
       EMACS_CHECK_MODULES([GFILENOTIFY], [gio-2.0 >= 2.24])
       if test "$HAVE_GFILENOTIFY" = "yes"; then
	  AC_DEFINE(HAVE_GFILENOTIFY, 1, [Define to 1 if using GFile.])
	  NOTIFY_CFLAGS=$GFILENOTIFY_CFLAGS
	  NOTIFY_LIBS=$GFILENOTIFY_LIBS
	  NOTIFY_OBJ=gfilenotify.o
	  NOTIFY_SUMMARY="yes -lgio (gfile)"
       fi
    fi ;;
esac

case $with_file_notification,$NOTIFY_OBJ in
  yes,* | no,* | *,?*) ;;
  *) AC_MSG_ERROR([File notification '$with_file_notification' requested but requirements not found.]) ;;
esac

if test -n "$NOTIFY_OBJ"; then
   AC_DEFINE(USE_FILE_NOTIFY, 1, [Define to 1 if using file notifications.])
fi
AC_SUBST(NOTIFY_CFLAGS)
AC_SUBST(NOTIFY_LIBS)
AC_SUBST(NOTIFY_OBJ)

dnl Do not put whitespace before the #include statements below.
dnl Older compilers (eg sunos4 cc) choke on it.
HAVE_XAW3D=no
LUCID_LIBW=
if test x"${USE_X_TOOLKIT}" = xmaybe || test x"${USE_X_TOOLKIT}" = xLUCID; then
  if test "$with_xaw3d" != no; then
    AC_CACHE_VAL(emacs_cv_xaw3d,
    [AC_LINK_IFELSE([AC_LANG_PROGRAM([[
#include <X11/Intrinsic.h>
#include <X11/Xaw3d/Simple.h>]],
      [[]])],
      [AC_CHECK_LIB(Xaw3d, XawScrollbarSetThumb,
                    emacs_cv_xaw3d=yes, emacs_cv_xaw3d=no)],
      emacs_cv_xaw3d=no)])
  else
    emacs_cv_xaw3d=no
  fi
  if test $emacs_cv_xaw3d = yes; then
    AC_MSG_CHECKING(for xaw3d)
    AC_MSG_RESULT([yes; using Lucid toolkit])
    USE_X_TOOLKIT=LUCID
    HAVE_XAW3D=yes
    LUCID_LIBW=-lXaw3d
    AC_DEFINE(HAVE_XAW3D, 1,
              [Define to 1 if you have the Xaw3d library (-lXaw3d).])
  else
    AC_MSG_CHECKING(for xaw3d)
    AC_MSG_RESULT(no)
    AC_MSG_CHECKING(for libXaw)
    AC_CACHE_VAL(emacs_cv_xaw,
    [AC_LINK_IFELSE([AC_LANG_PROGRAM([[
#include <X11/Intrinsic.h>
#include <X11/Xaw/Simple.h>]],
      [[]])],
      emacs_cv_xaw=yes,
      emacs_cv_xaw=no)])
    if test $emacs_cv_xaw = yes; then
      AC_MSG_RESULT([yes; using Lucid toolkit])
      USE_X_TOOLKIT=LUCID
      LUCID_LIBW=-lXaw
    elif test x"${USE_X_TOOLKIT}" = xLUCID; then
      AC_MSG_ERROR([Lucid toolkit requires X11/Xaw include files])
    else
      AC_MSG_ERROR([No X toolkit could be found.
If you are sure you want Emacs compiled without an X toolkit, pass
  --with-x-toolkit=no
to configure.  Otherwise, install the development libraries for the toolkit
that you want to use (e.g. Gtk+) and re-run configure.])
    fi
  fi
fi

X_TOOLKIT_TYPE=$USE_X_TOOLKIT

LIBXTR6=
LIBXMU=
if test "${USE_X_TOOLKIT}" != "none"; then
  AC_MSG_CHECKING(X11 toolkit version)
  AC_CACHE_VAL(emacs_cv_x11_toolkit_version_6,
  [AC_LINK_IFELSE([AC_LANG_PROGRAM([[#include <X11/Intrinsic.h>]],
[[#if XtSpecificationRelease < 6
fail;
#endif
]])], emacs_cv_x11_toolkit_version_6=yes, emacs_cv_x11_toolkit_version_6=no)])
  HAVE_X11XTR6=$emacs_cv_x11_toolkit_version_6
  if test $emacs_cv_x11_toolkit_version_6 = yes; then
    AC_MSG_RESULT(6 or newer)
    AC_DEFINE(HAVE_X11XTR6, 1,
	      [Define to 1 if you have the X11R6 or newer version of Xt.])
    LIBXTR6="-lSM -lICE"
    case "$opsys" in
      ## Use libw.a along with X11R6 Xt.
      unixware) LIBXTR6="$LIBXTR6 -lw" ;;
    esac
  else
    AC_MSG_RESULT(before 6)
  fi

dnl If using toolkit, check whether libXmu.a exists.
dnl tranle@intellicorp.com says libXmu.a can need XtMalloc in libXt.a to link.
  OLDLIBS="$LIBS"
  if test x$HAVE_X11XTR6 = xyes; then
    OTHERLIBS='-lXt -lSM -lICE'
  else
    OTHERLIBS='-lXt'
  fi
  AC_SEARCH_LIBS([XmuConvertStandardSelection], [Xmu], [], [], [$OTHERLIBS])
  if test "X$LIBS" != "X$OLDLIBS"; then
    LIBXMU=$ac_cv_search_XmuConvertStandardSelection
  fi
  LIBS=$OLDLIBS
  dnl ac_cv_search_XmuConvertStandardSelection is also referenced below.
fi
AC_SUBST(LIBXTR6)
AC_SUBST(LIBXMU)

LIBXP=
if test "${USE_X_TOOLKIT}" = "MOTIF"; then
  # OpenMotif may be installed in such a way on some GNU/Linux systems.
  if test -d /usr/include/openmotif; then
    CPPFLAGS="-I/usr/include/openmotif $CPPFLAGS"
    emacs_cv_openmotif=yes
    case "$canonical" in
      x86_64-*-linux-gnu* | powerpc64-*-linux-gnu* | sparc64-*-linux-gnu*)
      test -d /usr/lib64/openmotif && LDFLAGS="-L/usr/lib64/openmotif $LDFLAGS"
      ;;
      *)
      test -d /usr/lib/openmotif && LDFLAGS="-L/usr/lib/openmotif $LDFLAGS"
    esac
  else
    emacs_cv_openmotif=no
  fi
  AC_CACHE_CHECK(for (Open)Motif version 2.1, emacs_cv_motif_version_2_1,
  [AC_COMPILE_IFELSE([AC_LANG_PROGRAM([[#include <Xm/Xm.h>]],
    [[#if XmVERSION > 2 || (XmVERSION == 2 && XmREVISION >= 1)
int x = 5;
#else
Motif version prior to 2.1.
#endif]])],
    emacs_cv_motif_version_2_1=yes, emacs_cv_motif_version_2_1=no)])
  if test $emacs_cv_motif_version_2_1 = yes; then
    AC_CHECK_LIB(Xp, XpCreateContext, LIBXP=-lXp)
    if test x$emacs_cv_openmotif = xyes; then
      REAL_CPPFLAGS="-I/usr/include/openmotif $REAL_CPPFLAGS"
    fi
  else
    AC_CACHE_CHECK(for LessTif where some systems put it, emacs_cv_lesstif,
    # We put this in CFLAGS temporarily to precede other -I options
    # that might be in CFLAGS temporarily.
    # We put this in CPPFLAGS where it precedes the other -I options.
    OLD_CPPFLAGS=$CPPFLAGS
    OLD_CFLAGS=$CFLAGS
    CPPFLAGS="-I/usr/X11R6/LessTif/Motif1.2/include $CPPFLAGS"
    CFLAGS="-I/usr/X11R6/LessTif/Motif1.2/include $CFLAGS"
    [AC_COMPILE_IFELSE([AC_LANG_PROGRAM([[#include </usr/X11R6/LessTif/Motif1.2/include/Xm/Xm.h>]],
      [[int x = 5;]])],
      emacs_cv_lesstif=yes, emacs_cv_lesstif=no)])
    if test $emacs_cv_lesstif = yes; then
      # Make sure this -I option remains in CPPFLAGS after it is set
      # back to REAL_CPPFLAGS.
      # There is no need to change REAL_CFLAGS, because REAL_CFLAGS does not
      # have those other -I options anyway.  Ultimately, having this
      # directory ultimately in CPPFLAGS will be enough.
      REAL_CPPFLAGS="-I/usr/X11R6/LessTif/Motif1.2/include $REAL_CPPFLAGS"
      LDFLAGS="-L/usr/X11R6/LessTif/Motif1.2/lib $LDFLAGS"
    else
      CFLAGS=$OLD_CFLAGS
      CPPFLAGS=$OLD_CPPFLAGS
    fi
  fi
  AC_CHECK_HEADER([Xm/BulletinB.h], [],
    [AC_MSG_ERROR([Motif toolkit requested but requirements not found.])])
fi

dnl Use toolkit scroll bars if configured for GTK or X toolkit and either
dnl using Motif or Xaw3d is available, and unless
dnl --with-toolkit-scroll-bars=no was specified.

AH_TEMPLATE(USE_TOOLKIT_SCROLL_BARS,
	    [Define to 1 if we should use toolkit scroll bars.])dnl
USE_TOOLKIT_SCROLL_BARS=no
if test "${with_toolkit_scroll_bars}" != "no"; then
  if test "${USE_X_TOOLKIT}" != "none"; then
    if test "${USE_X_TOOLKIT}" = "MOTIF"; then
      AC_DEFINE(USE_TOOLKIT_SCROLL_BARS)
      HAVE_XAW3D=no
      USE_TOOLKIT_SCROLL_BARS=yes
    elif test "${HAVE_XAW3D}" = "yes" || test "${USE_X_TOOLKIT}" = "LUCID"; then
      AC_DEFINE(USE_TOOLKIT_SCROLL_BARS)
      USE_TOOLKIT_SCROLL_BARS=yes
    fi
  elif test "${HAVE_GTK}" = "yes"; then
    AC_DEFINE(USE_TOOLKIT_SCROLL_BARS)
    USE_TOOLKIT_SCROLL_BARS=yes
  elif test "${HAVE_NS}" = "yes"; then
    AC_DEFINE(USE_TOOLKIT_SCROLL_BARS)
    USE_TOOLKIT_SCROLL_BARS=yes
  elif test "${HAVE_W32}" = "yes"; then
    AC_DEFINE(USE_TOOLKIT_SCROLL_BARS)
    USE_TOOLKIT_SCROLL_BARS=yes
  fi
fi

dnl See if XIM is available.
AC_COMPILE_IFELSE([AC_LANG_PROGRAM([[
	  #include <X11/Xlib.h>
	  #include <X11/Xresource.h>]],
	 [[XIMProc  callback;]])],
	 [HAVE_XIM=yes
	 AC_DEFINE(HAVE_XIM, 1, [Define to 1 if XIM is available])],
	 HAVE_XIM=no)

dnl Note this is non-standard.  --with-xim does not control whether
dnl XIM support is compiled in, it only affects the runtime default of
dnl use_xim in xterm.c.
if test "${with_xim}" != "no"; then
  AC_DEFINE(USE_XIM, 1,
	    [Define to 1 to default runtime use of XIM to on.])
fi


if test "${HAVE_XIM}" != "no"; then
  late_CFLAGS=$CFLAGS
  if test "$GCC" = yes; then
    CFLAGS="$CFLAGS --pedantic-errors"
  fi
  AC_COMPILE_IFELSE([AC_LANG_PROGRAM([[
#include <X11/Xlib.h>
#include <X11/Xresource.h>]],
[[Display *display;
XrmDatabase db;
char *res_name;
char *res_class;
XIMProc  callback;
XPointer *client_data;
#ifndef __GNUC__
/* If we're not using GCC, it's probably not XFree86, and this is
   probably right, but we can't use something like --pedantic-errors.  */
extern Bool XRegisterIMInstantiateCallback(Display*, XrmDatabase, char*,
                                           char*, XIMProc, XPointer*);
#endif
(void)XRegisterIMInstantiateCallback(display, db, res_name, res_class, callback,
   client_data);]])],
    [emacs_cv_arg6_star=yes])
  AH_TEMPLATE(XRegisterIMInstantiateCallback_arg6,
         [Define to the type of the 6th arg of XRegisterIMInstantiateCallback,
either XPointer or XPointer*.])dnl
  if test "$emacs_cv_arg6_star" = yes; then
    AC_DEFINE(XRegisterIMInstantiateCallback_arg6, [XPointer*])
  else
    AC_DEFINE(XRegisterIMInstantiateCallback_arg6, [XPointer])
  fi
  CFLAGS=$late_CFLAGS
fi

# Check for XRender
HAVE_XRENDER=no
if test "${HAVE_X11}" = "yes"; then
  AC_CHECK_HEADER([X11/extensions/Xrender.h],
    [AC_CHECK_LIB([Xrender], [XRenderQueryExtension], [HAVE_XRENDER=yes])])
  if test $HAVE_XRENDER = yes; then
    XRENDER_LIBS="-lXrender"
    AC_SUBST(XRENDER_LIBS)
    AC_DEFINE([HAVE_XRENDER], 1, [Define to 1 if XRender is available.])
  fi
fi

HAVE_CAIRO=no
if test "${HAVE_X11}" = "yes"; then
  if test "${with_cairo}" != "no"; then
    CAIRO_REQUIRED=1.8.0
    CAIRO_MODULE="cairo >= $CAIRO_REQUIRED"
    EMACS_CHECK_MODULES(CAIRO, $CAIRO_MODULE)
    if test $HAVE_CAIRO = yes; then
      AC_DEFINE(USE_CAIRO, 1, [Define to 1 if using cairo.])
    else
      AC_MSG_ERROR([cairo requested but not found.])
    fi

    CFLAGS="$CFLAGS $CAIRO_CFLAGS"
    LIBS="$LIBS $CAIRO_LIBS"
    AC_SUBST(CAIRO_CFLAGS)
    AC_SUBST(CAIRO_LIBS)
  fi
fi

### Start of font-backend (under any platform) section.
# (nothing here yet -- this is a placeholder)
### End of font-backend (under any platform) section.

### Start of font-backend (under X11) section.
if test "${HAVE_X11}" = "yes"; then
  if test $HAVE_CAIRO = yes; then
    dnl Strict linkers fail with
    dnl ftfont.o: undefined reference to symbol 'FT_New_Face'
    dnl if -lfreetype is not specified.
    dnl The following is needed to set FREETYPE_LIBS.
    EMACS_CHECK_MODULES([FREETYPE], [freetype2])

    test "$HAVE_FREETYPE" = "no" && AC_MSG_ERROR(cairo requires libfreetype)

    EMACS_CHECK_MODULES([FONTCONFIG], [fontconfig >= 2.2.0])

    test "$HAVE_FONTCONFIG" = "no" && AC_MSG_ERROR(cairo requires libfontconfig)
    dnl For the "Does Emacs use" message at the end.
    HAVE_XFT=no
  else
    ## Use -lXft if available, unless '--with-xft=no'.
    HAVE_XFT=maybe
    if test "x${with_x}" = "xno"; then
      with_xft="no";
    fi

    if test "$with_xft" != no; then
      EMACS_CHECK_MODULES([FONTCONFIG], [fontconfig >= 2.2.0])
      with_xft=$HAVE_FONTCONFIG
    fi

    if test "x${with_xft}" != "xno"; then

      EMACS_CHECK_MODULES([XFT], [xft >= 0.13.0], [], [HAVE_XFT=no])
      ## Because xterm.c uses XRenderQueryExtension when XFT is
      ## enabled, we also need to link to -lXrender.
      if test "$HAVE_XFT" != no && test "$HAVE_XRENDER" != no; then
	OLD_CPPFLAGS="$CPPFLAGS"
	OLD_CFLAGS="$CFLAGS"
	OLD_LIBS="$LIBS"
	CPPFLAGS="$CPPFLAGS $XFT_CFLAGS"
	CFLAGS="$CFLAGS $XFT_CFLAGS"
	LIBS="$XFT_LIBS $LIBS"
	AC_CHECK_HEADER(X11/Xft/Xft.h,
	  AC_CHECK_LIB(Xft, XftFontOpen, HAVE_XFT=yes, , $XFT_LIBS) , ,
          [[#include <X11/X.h>]])

	if test "${HAVE_XFT}" = "yes"; then
	  AC_DEFINE(HAVE_XFT, 1, [Define to 1 if you have the Xft library.])
	    AC_SUBST(XFT_LIBS)
	  C_SWITCH_X_SITE="$C_SWITCH_X_SITE $XFT_CFLAGS"
	fi                        # "${HAVE_XFT}" = "yes"
	CPPFLAGS=$OLD_CPPFLAGS
	CFLAGS=$OLD_CFLAGS
	LIBS=$OLD_LIBS
      else
      # Make sure XFT is disabled if we found XFT but not XRender
	HAVE_XFT=no
      fi                          # "$HAVE_XFT" != no
    fi                            # "x${with_xft}" != "xno"

    ## We used to allow building with FreeType and without Xft.
    ## However, the ftx font backend driver is not in good shape.
    if test "$HAVE_XFT" != "yes"; then
       dnl For the "Does Emacs use" message at the end.
       HAVE_XFT=no
       HAVE_FREETYPE=no
    else
       dnl Strict linkers fail with
       dnl ftfont.o: undefined reference to symbol 'FT_New_Face'
       dnl if -lfreetype is not specified.
       dnl The following is needed to set FREETYPE_LIBS.
       EMACS_CHECK_MODULES([FREETYPE], [freetype2])

       test "$HAVE_FREETYPE" = "no" && AC_MSG_ERROR(libxft requires libfreetype)
    fi
  fi				  # $HAVE_CAIRO != yes

  HAVE_LIBOTF=no
  if test "${HAVE_FREETYPE}" = "yes"; then
    AC_DEFINE(HAVE_FREETYPE, 1,
	      [Define to 1 if using the freetype and fontconfig libraries.])
    OLD_CFLAGS=$CFLAGS
    OLD_LIBS=$LIBS
    CFLAGS="$CFLAGS $FREETYPE_CFLAGS"
    LIBS="$FREETYPE_LIBS $LIBS"
    AC_CHECK_FUNCS(FT_Face_GetCharVariantIndex)
    CFLAGS=$OLD_CFLAGS
    LIBS=$OLD_LIBS
    if test "${with_libotf}" != "no"; then
      EMACS_CHECK_MODULES([LIBOTF], [libotf])
      if test "$HAVE_LIBOTF" = "yes"; then
	AC_DEFINE(HAVE_LIBOTF, 1, [Define to 1 if using libotf.])
	AC_CHECK_LIB(otf, OTF_get_variation_glyphs,
		     HAVE_OTF_GET_VARIATION_GLYPHS=yes,
		     HAVE_OTF_GET_VARIATION_GLYPHS=no)
	if test "${HAVE_OTF_GET_VARIATION_GLYPHS}" = "yes"; then
	  AC_DEFINE(HAVE_OTF_GET_VARIATION_GLYPHS, 1,
		    [Define to 1 if libotf has OTF_get_variation_glyphs.])
	fi
	if ! $PKG_CONFIG --atleast-version=0.9.16 libotf; then
	  AC_DEFINE(HAVE_OTF_KANNADA_BUG, 1,
[Define to 1 if libotf is affected by https://debbugs.gnu.org/28110.])
	fi
      fi
    fi
  dnl FIXME should there be an error if HAVE_FREETYPE != yes?
  dnl Does the new font backend require it, or can it work without it?
  fi

  HAVE_M17N_FLT=no
  if test "${HAVE_LIBOTF}" = yes; then
    if test "${with_m17n_flt}" != "no"; then
      EMACS_CHECK_MODULES([M17N_FLT], [m17n-flt])
      if test "$HAVE_M17N_FLT" = "yes"; then
	AC_DEFINE(HAVE_M17N_FLT, 1, [Define to 1 if using libm17n-flt.])
      fi
    fi
  fi
else # "${HAVE_X11}" != "yes"
  if test $window_system = pgtk; then
    EMACS_CHECK_MODULES([FONTCONFIG], [fontconfig >= 2.2.0])
    EMACS_CHECK_MODULES([FREETYPE], [freetype2])
    if test "$HAVE_FONTCONFIG" != yes -o "$HAVE_FREETYPE" != yes; then
      AC_MSG_ERROR(fontconfig and freetype is required.)
    fi
    HAVE_LIBOTF=no
    AC_DEFINE(HAVE_FREETYPE, 1,
	      [Define to 1 if using the freetype and fontconfig libraries.])
    if test "${with_libotf}" != "no"; then
      EMACS_CHECK_MODULES([LIBOTF], [libotf])
      if test "$HAVE_LIBOTF" = "yes"; then
	AC_DEFINE(HAVE_LIBOTF, 1, [Define to 1 if using libotf.])
	AC_CHECK_LIB(otf, OTF_get_variation_glyphs,
		     HAVE_OTF_GET_VARIATION_GLYPHS=yes,
		     HAVE_OTF_GET_VARIATION_GLYPHS=no)
	if test "${HAVE_OTF_GET_VARIATION_GLYPHS}" = "yes"; then
	  AC_DEFINE(HAVE_OTF_GET_VARIATION_GLYPHS, 1,
		    [Define to 1 if libotf has OTF_get_variation_glyphs.])
	fi
      fi
    fi
  else
    HAVE_XFT=no
    HAVE_FREETYPE=no
    HAVE_LIBOTF=no
    HAVE_M17N_FLT=no
  fi
fi   # "${HAVE_X11}" != "yes"

HAVE_HARFBUZZ=no
if test "${HAVE_X11}" = "yes" && test "${HAVE_FREETYPE}" = "yes" \
        || test "${HAVE_W32}" = "yes"; then
  if test "${with_harfbuzz}" != "no"; then
    ### On MS-Windows we use hb_font_get_nominal_glyph, which appeared
    ### in HarfBuzz version 1.2.3
    if test "${HAVE_W32}" = "yes"; then
      EMACS_CHECK_MODULES([HARFBUZZ], [harfbuzz >= 1.2.3])
    else
      EMACS_CHECK_MODULES([HARFBUZZ], [harfbuzz >= 0.9.42])
    fi
    if test "$HAVE_HARFBUZZ" = "yes"; then
      AC_DEFINE(HAVE_HARFBUZZ, 1, [Define to 1 if using HarfBuzz.])
      ### mingw32 and Cygwin-w32 don't use -lharfbuzz, since they load
      ### the library dynamically.
      if test "${HAVE_W32}" = "yes"; then
        HARFBUZZ_LIBS=
      fi
    fi
  fi
fi

### End of font-backend section.

AC_SUBST(FREETYPE_CFLAGS)
AC_SUBST(FREETYPE_LIBS)
AC_SUBST(FONTCONFIG_CFLAGS)
AC_SUBST(FONTCONFIG_LIBS)
AC_SUBST(HARFBUZZ_CFLAGS)
AC_SUBST(HARFBUZZ_LIBS)
AC_SUBST(LIBOTF_CFLAGS)
AC_SUBST(LIBOTF_LIBS)
AC_SUBST(M17N_FLT_CFLAGS)
AC_SUBST(M17N_FLT_LIBS)

HAVE_CAIRO=no
if test "${HAVE_X11}" = "yes" -o "$window_system" = pgtk; then
  if test "${with_cairo}" != "no"; then
    CAIRO_REQUIRED=1.12.0
    CAIRO_MODULE="cairo >= $CAIRO_REQUIRED"
    EMACS_CHECK_MODULES(CAIRO, $CAIRO_MODULE)
    if test $HAVE_CAIRO = yes; then
      AC_DEFINE(USE_CAIRO, 1, [Define to 1 if using cairo.])
    else
      AC_MSG_ERROR([cairo requested but not found.])
    fi

    CFLAGS="$CFLAGS $CAIRO_CFLAGS"
    LIBS="$LIBS $CAIRO_LIBS"
    AC_SUBST(CAIRO_CFLAGS)
    AC_SUBST(CAIRO_LIBS)
  fi
fi

if test "${HAVE_X11}" = "yes"; then
  AC_CHECK_HEADER(X11/Xlib-xcb.h,
    AC_CHECK_LIB(xcb, xcb_translate_coordinates, HAVE_XCB=yes))
  if test "${HAVE_XCB}" = "yes"; then
    AC_CHECK_LIB(X11-xcb, XGetXCBConnection, HAVE_X11_XCB=yes)
    if test "${HAVE_X11_XCB}" = "yes"; then
      AC_DEFINE(USE_XCB, 1,
[Define to 1 if you have the XCB library and X11-XCB library for mixed
   X11/XCB programming.])
      XCB_LIBS="-lX11-xcb -lxcb"
      AC_SUBST(XCB_LIBS)
    fi
  fi
fi

### Use -lXpm if available, unless '--with-xpm=no'.
### mingw32 doesn't use -lXpm, since it loads the library dynamically.
### The Cygwin-w32 build uses <noX/xpm.h> instead of <X11/xpm.h>, so
### we need to set LDFLAGS accordingly.
HAVE_XPM=no
LIBXPM=
if test "${HAVE_W32}" = "yes" && test "${opsys}" = "cygwin"; then
  if test "${with_xpm}" != "no"; then
    SAVE_LDFLAGS="$LDFLAGS"
    LDFLAGS="$LDFLAGS -L/usr/lib/noX"
    AC_CHECK_HEADER(noX/xpm.h,
      [AC_CHECK_LIB(Xpm, XpmReadFileToImage, HAVE_XPM=yes)])
    if test "${HAVE_XPM}" = "yes"; then
      AC_CACHE_CHECK([for XpmReturnAllocPixels preprocessor define],
      [emacs_cv_cpp_xpm_return_alloc_pixels],
      [AC_EGREP_CPP(no_return_alloc_pixels,
      [#include "noX/xpm.h"
#ifndef XpmReturnAllocPixels
no_return_alloc_pixels
#endif
      ], emacs_cv_cpp_xpm_return_alloc_pixels=no,
      emacs_cv_cpp_xpm_return_alloc_pixels=yes)])

      if test "$emacs_cv_cpp_xpm_return_alloc_pixels" = "no"; then
        HAVE_XPM=no
        LDFLAGS="$SAVE_LDFLAGS"
      fi
    fi
  fi

  if test "${HAVE_XPM}" = "yes"; then
    AC_DEFINE(HAVE_XPM, 1, [Define to 1 if you have the Xpm library (-lXpm).])
    LIBXPM=-lXpm
  fi
fi

if test "${HAVE_X11}" = "yes"; then
  dnl Avoid Xpm on AIX unless requested, as it crashes; see Bug#17598.
  case $opsys,$with_xpm_set,$with_xpm in
    aix4-2,set,yes) ;;
    aix4-2,*) with_xpm=no;;
  esac

  if test "${with_xpm}" != "no"; then
    AC_CHECK_HEADER(X11/xpm.h,
      [AC_CHECK_LIB(Xpm, XpmReadFileToPixmap, HAVE_XPM=yes, , -lX11)])
    if test "${HAVE_XPM}" = "yes"; then
      AC_CACHE_CHECK([for XpmReturnAllocPixels preprocessor define],
      [emacs_cv_cpp_xpm_return_alloc_pixels],
      [AC_EGREP_CPP(no_return_alloc_pixels,
      [#include "X11/xpm.h"
#ifndef XpmReturnAllocPixels
no_return_alloc_pixels
#endif
      ], emacs_cv_cpp_xpm_return_alloc_pixels=no,
      emacs_cv_cpp_xpm_return_alloc_pixels=yes)])

      if test "$emacs_cv_cpp_xpm_return_alloc_pixels" = "no"; then
	HAVE_XPM=no
      fi
    fi
  fi

  if test "${HAVE_XPM}" = "yes"; then
    AC_DEFINE(HAVE_XPM, 1, [Define to 1 if you have the Xpm library (-lXpm).])
    LIBXPM=-lXpm
  elif test "$opsys,$LUCID_LIBW" = aix4-2,-lXaw; then
    dnl AIX -lXaw needs -lXpm linked too; see Bug#17598 Message#152.
    LIBXPM=-lXpm
  fi
fi

### FIXME: Perhaps regroup to minimize code duplication due to MinGW's
### slightly different requirements wrt image libraries (it doesn't
### use -lXpm because it loads the xpm shared library dynamically at
### run time).
if test "${opsys}" = "mingw32"; then
  if test "${with_xpm}" != "no"; then
    AC_CHECK_HEADER(X11/xpm.h, HAVE_XPM=yes, HAVE_XPM=no, [
#define FOR_MSW 1])
  fi

  if test "${HAVE_XPM}" = "yes"; then
    AC_DEFINE(HAVE_XPM, 1, [Define to 1 if you have the Xpm library (-lXpm).])
  fi
fi

AC_SUBST(LIBXPM)

### Use -ljpeg if available, unless '--with-jpeg=no'.
HAVE_JPEG=no
LIBJPEG=
if test "${NS_IMPL_COCOA}" = yes; then
  : # Cocoa provides its own jpeg support, so do nothing.
elif test "${HAVE_X11}" = "yes" || test "${HAVE_W32}" = "yes"; then
  if test "${with_jpeg}" != "no"; then
    AC_CACHE_CHECK([for jpeglib 6b or later],
      [emacs_cv_jpeglib],
      [OLD_LIBS=$LIBS
       for emacs_cv_jpeglib in yes -ljpeg no; do
	 case $emacs_cv_jpeglib in
	   yes) ;;
	   no) break;;
	   *) LIBS="$LIBS $emacs_cv_jpeglib";;
	 esac
	 AC_LINK_IFELSE(
	   [AC_LANG_PROGRAM(
	      [[#undef HAVE_STDLIB_H /* Avoid config.h/jpeglib.h collision.  */
		#include <stdio.h> /* jpeglib.h needs FILE and size_t.  */
		#include <jpeglib.h>
		#include <jerror.h>
		char verify[JPEG_LIB_VERSION < 62 ? -1 : 1];
		struct jpeg_decompress_struct cinfo;
	      ]],
	      [[
		jpeg_create_decompress (&cinfo);
		WARNMS (&cinfo, JWRN_JPEG_EOF);
		jpeg_destroy_decompress (&cinfo);
	      ]])],
	   [emacs_link_ok=yes],
	   [emacs_link_ok=no])
	 LIBS=$OLD_LIBS
	 test $emacs_link_ok = yes && break
       done])
    if test "$emacs_cv_jpeglib" != no; then
      HAVE_JPEG=yes
      AC_DEFINE([HAVE_JPEG], 1,
	[Define to 1 if you have the jpeg library (typically -ljpeg).])
      ### mingw32 doesn't use -ljpeg, since it loads the library
      ### dynamically when needed, and doesn't want a run-time
      ### dependency on the jpeglib DLL.
      test "$emacs_cv_jpeglib" != yes && test "${opsys}" != "mingw32" \
      && LIBJPEG=$emacs_cv_jpeglib
    fi
  fi
fi
AC_SUBST(LIBJPEG)

HAVE_LCMS2=no
LCMS2_CFLAGS=
LCMS2_LIBS=
if test "${with_lcms2}" != "no"; then
  EMACS_CHECK_MODULES([LCMS2], [lcms2])
fi
if test "${HAVE_LCMS2}" = "yes"; then
  AC_DEFINE([HAVE_LCMS2], 1, [Define to 1 if you have the lcms2 library (-llcms2).])
  ### mingw32 doesn't use -llcms2, since it loads the library dynamically.
  if test "${opsys}" = "mingw32"; then
     LCMS2_LIBS=
  fi
fi
AC_SUBST(LCMS2_CFLAGS)
AC_SUBST(LCMS2_LIBS)

HAVE_ZLIB=no
LIBZ=
if test "${with_zlib}" != "no"; then
  OLIBS=$LIBS
  AC_SEARCH_LIBS([inflateEnd], [z], [HAVE_ZLIB=yes])
  LIBS=$OLIBS
  case $ac_cv_search_inflateEnd in
    -*) LIBZ=$ac_cv_search_inflateEnd ;;
  esac
fi
if test "${HAVE_ZLIB}" = "yes"; then
  AC_DEFINE([HAVE_ZLIB], 1, [Define to 1 if you have the zlib library (-lz).])
  ### mingw32 doesn't use -lz, since it loads the library dynamically.
  if test "${opsys}" = "mingw32"; then
     LIBZ=
  fi
fi
AC_SUBST(LIBZ)

### Dynamic modules support
LIBMODULES=
HAVE_MODULES=no
MODULES_OBJ=
case $opsys in
  cygwin|mingw32) MODULES_SUFFIX=".dll" ;;
  *) MODULES_SUFFIX=".so" ;;
esac
if test "${with_modules}" != "no"; then
  case $opsys in
    gnu|gnu-linux)
      LIBMODULES="-ldl"
      HAVE_MODULES=yes
      ;;
    cygwin|mingw32|darwin)
      HAVE_MODULES=yes
      ;;
    *)
      # BSD systems have dlopen in libc.
      AC_CHECK_FUNC([dlopen], [HAVE_MODULES=yes])
      ;;
  esac

  if test "${HAVE_MODULES}" = no; then
    AC_MSG_ERROR([Dynamic modules are not supported on your system])
  else
    SAVE_LIBS=$LIBS
    LIBS="$LIBS $LIBMODULES"
    AC_CHECK_FUNCS([dladdr dlfunc])
    LIBS=$SAVE_LIBS
  fi
fi

if test "${HAVE_MODULES}" = yes; then
   MODULES_OBJ="dynlib.o emacs-module.o"
   AC_DEFINE(HAVE_MODULES, 1, [Define to 1 if dynamic modules are enabled])
   AC_DEFINE_UNQUOTED(MODULES_SUFFIX, "$MODULES_SUFFIX",
     [System extension for dynamic libraries])
fi
AC_SUBST(MODULES_OBJ)
AC_SUBST(LIBMODULES)
AC_SUBST(HAVE_MODULES)
AC_SUBST(MODULES_SUFFIX)

AC_CONFIG_FILES([src/emacs-module.h])
AC_SUBST_FILE([module_env_snippet_25])
AC_SUBST_FILE([module_env_snippet_26])
AC_SUBST_FILE([module_env_snippet_27])
module_env_snippet_25="$srcdir/src/module-env-25.h"
module_env_snippet_26="$srcdir/src/module-env-26.h"
module_env_snippet_27="$srcdir/src/module-env-27.h"
emacs_major_version="${PACKAGE_VERSION%%.*}"
AC_SUBST(emacs_major_version)

### Use -lpng if available, unless '--with-png=no'.
HAVE_PNG=no
LIBPNG=
PNG_CFLAGS=
if test "${NS_IMPL_COCOA}" = yes; then
  : # Cocoa provides its own png support, so do nothing.
elif test "${with_png}" != no; then
  # mingw32 loads the library dynamically.
  if test "$opsys" = mingw32; then
    AC_CHECK_HEADER([png.h], [HAVE_PNG=yes])
  elif test "${HAVE_X11}" = "yes" || test "$window_system" = "pgtk" || test "${HAVE_W32}" = "yes"; then
    EMACS_CHECK_MODULES([PNG], [libpng >= 1.0.0])
    if test $HAVE_PNG = yes; then
      LIBPNG=$PNG_LIBS
    else
      # Test old way in case pkg-config doesn't have it (older machines).
      AC_MSG_CHECKING([for libpng not configured by pkg-config])

      png_cflags=`(libpng-config --cflags) 2>&AS_MESSAGE_LOG_FD` &&
      png_ldflags=`(libpng-config --ldflags) 2>&AS_MESSAGE_LOG_FD` || {
	# libpng-config does not work; configure by hand.
	# Debian unstable as of July 2003 has multiple libpngs, and puts png.h
	# in /usr/include/libpng.
	if test -r /usr/include/libpng/png.h &&
	   test ! -r /usr/include/png.h; then
	  png_cflags=-I/usr/include/libpng
	else
	  png_cflags=
	fi
	png_ldflags='-lpng'
      }
      SAVE_CFLAGS=$CFLAGS
      SAVE_LIBS=$LIBS
      CFLAGS="$CFLAGS $png_cflags"
      LIBS="$png_ldflags -lz -lm $LIBS"
      AC_LINK_IFELSE(
	[AC_LANG_PROGRAM([[#include <png.h>]],
	   [[return !png_get_channels (0, 0);]])],
	[HAVE_PNG=yes
	 PNG_CFLAGS=`AS_ECHO(["$png_cflags"]) | sed -e "$edit_cflags"`
	 LIBPNG=$png_ldflags])
      CFLAGS=$SAVE_CFLAGS
      LIBS=$SAVE_LIBS
      AC_MSG_RESULT([$HAVE_PNG])
    fi

    # $LIBPNG requires explicit -lz in some cases.
    # We don't know what those cases are, exactly, so play it safe and
    # append -lz to any nonempty $LIBPNG, unless we're already using LIBZ.
    case " $LIBPNG ",$LIBZ in
      *' -lz '*, | *' ',?*) ;;
      *) LIBPNG="$LIBPNG -lz" ;;
    esac
  fi
fi
if test $HAVE_PNG = yes; then
  AC_DEFINE([HAVE_PNG], [1], [Define to 1 if you have the png library.])

  SAVE_CFLAGS=$CFLAGS
  CFLAGS="$CFLAGS $PNG_CFLAGS"
  AC_CHECK_DECL([png_longjmp],
    [],
    [AC_DEFINE([PNG_DEPSTRUCT], [],
       [Define to empty to suppress deprecation warnings when building
	with --enable-gcc-warnings and with libpng versions before 1.5,
	which lack png_longjmp.])],
    [[#include <png.h>
    ]])
  CFLAGS=$SAVE_CFLAGS
fi
AC_SUBST(LIBPNG)
AC_SUBST(PNG_CFLAGS)

### Use -ltiff if available, unless '--with-tiff=no'.
### mingw32 doesn't use -ltiff, since it loads the library dynamically.
HAVE_TIFF=no
LIBTIFF=
if test "${opsys}" = "mingw32"; then
  if test "${with_tiff}" != "no"; then
    AC_CHECK_HEADER(tiffio.h, HAVE_TIFF=yes, HAVE_TIFF=no)
  fi
  if test "${HAVE_TIFF}" = "yes"; then
    AC_DEFINE(HAVE_TIFF, 1, [Define to 1 if you have the tiff library (-ltiff).])
  fi
elif test "${HAVE_X11}" = "yes" || test "${window_system}" = "pgtk" || test "${HAVE_W32}" = "yes"; then
  if test "${with_tiff}" != "no"; then
    AC_CHECK_HEADER(tiffio.h,
      [tifflibs="-lz -lm"
      # At least one tiff package requires the jpeg library.
      if test "${HAVE_JPEG}" = yes; then tifflibs="-ljpeg $tifflibs"; fi
      AC_CHECK_LIB(tiff, TIFFGetVersion, HAVE_TIFF=yes, , $tifflibs)])
  fi

  if test "${HAVE_TIFF}" = "yes"; then
    AC_DEFINE(HAVE_TIFF, 1, [Define to 1 if you have the tiff library (-ltiff).])
    dnl FIXME -lz -lm, as per libpng?
    LIBTIFF=-ltiff
  fi
fi
AC_SUBST(LIBTIFF)

### Use -lgif or -lungif if available, unless '--with-gif=no'.
### mingw32 doesn't use -lgif/-lungif, since it loads the library dynamically.
HAVE_GIF=no
LIBGIF=
if test "${opsys}" = "mingw32"; then
  if test "${with_gif}" != "no"; then
    AC_CHECK_HEADER(gif_lib.h, HAVE_GIF=yes, HAVE_GIF=no)
  fi
  if test "${HAVE_GIF}" = "yes"; then
    AC_DEFINE(HAVE_GIF, 1, [Define to 1 if you have a gif (or ungif) library.])
  fi
elif test "${HAVE_X11}" = "yes" -o "${window_system}" = "pgtk" && test "${with_gif}" != "no" \
        || test "${HAVE_W32}" = "yes"; then
  AC_CHECK_HEADER(gif_lib.h,
# EGifPutExtensionLast only exists from version libungif-4.1.0b1.
# Earlier versions can crash Emacs, but version 5.0 removes EGifPutExtensionLast.
    [AC_CHECK_LIB(gif, GifMakeMapObject, HAVE_GIF=yes,
        [AC_CHECK_LIB(gif, EGifPutExtensionLast, HAVE_GIF=yes, HAVE_GIF=maybe)])])

  if test "$HAVE_GIF" = yes; then
    LIBGIF=-lgif
  elif test "$HAVE_GIF" = maybe; then
# If gif_lib.h but no libgif, try libungif.
    AC_CHECK_LIB(ungif, EGifPutExtensionLast, HAVE_GIF=yes, HAVE_GIF=no)
    test "$HAVE_GIF" = yes && LIBGIF=-lungif
  fi

  if test "${HAVE_GIF}" = "yes"; then
    AC_DEFINE(HAVE_GIF, 1, [Define to 1 if you have a gif (or ungif) library.])
  fi
fi
AC_SUBST(LIBGIF)

dnl Check for required libraries.
MISSING=
WITH_IFAVAILABLE=
if test "${HAVE_X11}" = "yes"; then
  case $with_xpm,$HAVE_XPM in
    no,* | ifavailable,* | *,yes) ;;
    *) MISSING="libXpm"
       WITH_IFAVAILABLE="--with-xpm=ifavailable";;
  esac
  case $with_jpeg,$HAVE_JPEG in
    no,* | ifavailable,* | *,yes) ;;
    *) MISSING="$MISSING libjpeg"
       WITH_IFAVAILABLE="$WITH_IFAVAILABLE --with-jpeg=ifavailable";;
  esac
  case $with_png,$HAVE_PNG in
    no,* | ifavailable,* | *,yes) ;;
    *) MISSING="$MISSING libpng"
       WITH_IFAVAILABLE="$WITH_IFAVAILABLE --with-png=ifavailable";;
  esac
  case $with_gif,$HAVE_GIF in
    no,* | ifavailable,* | *,yes) ;;
    *) MISSING="$MISSING libgif/libungif"
       WITH_IFAVAILABLE="$WITH_IFAVAILABLE --with-gif=ifavailable";;
  esac
  case $with_tiff,$HAVE_TIFF in
    no,* | ifavailable,* | *,yes) ;;
    *) MISSING="$MISSING libtiff"
       WITH_IFAVAILABLE="$WITH_IFAVAILABLE --with-tiff=ifavailable";;
  esac
fi
case $with_gnutls,$HAVE_GNUTLS in
  no,* | ifavailable,* | *,yes) ;;
  *) MISSING="$MISSING gnutls"
     WITH_IFAVAILABLE="$WITH_IFAVAILABLE --with-gnutls=ifavailable";;
esac
if test "X${MISSING}" != X; then
  AC_MSG_ERROR([The following required libraries were not found:
    $MISSING
Maybe some development libraries/packages are missing?
To build anyway, give:
    $WITH_IFAVAILABLE
as options to configure.])
fi

### Use -lgpm if available, unless '--with-gpm=no'.
HAVE_GPM=no
LIBGPM=
if test "${with_gpm}" != "no"; then
  AC_CHECK_HEADER(gpm.h,
    [AC_CHECK_LIB(gpm, Gpm_Open, HAVE_GPM=yes)])

  if test "${HAVE_GPM}" = "yes"; then
    AC_DEFINE(HAVE_GPM, 1, [Define to 1 if you have the gpm library (-lgpm).])
    LIBGPM=-lgpm
  fi
fi
AC_SUBST(LIBGPM)

dnl Check for malloc/malloc.h on darwin
AC_CHECK_HEADERS_ONCE(malloc/malloc.h)

GNUSTEP_CFLAGS=
### Use NeXTstep API to implement GUI.
if test "${HAVE_NS}" = "yes"; then
  AC_DEFINE(HAVE_NS, 1, [Define to 1 if you are using the NeXTstep API, either GNUstep or Cocoa on macOS.])
  if test "${NS_IMPL_COCOA}" = "yes"; then
    AC_DEFINE(NS_IMPL_COCOA, 1, [Define to 1 if you are using NS windowing under macOS.])
  fi
  if test "${NS_IMPL_GNUSTEP}" = "yes"; then
    AC_DEFINE(NS_IMPL_GNUSTEP, 1, [Define to 1 if you are using NS windowing under GNUstep.])
    if test $NS_GNUSTEP_CONFIG != yes; then
      # See also .m.o rule in src/Makefile.in.  */
      # FIXME: are all these flags really needed?  Document here why.  */
      GNUSTEP_CFLAGS="-D_REENTRANT -fPIC -fno-strict-aliasing -I${GNUSTEP_SYSTEM_HEADERS} ${GNUSTEP_LOCAL_HEADERS}"
      ## Extra CFLAGS applied to src/*.m files.
      GNU_OBJC_CFLAGS="$GNU_OBJC_CFLAGS -fgnu-runtime -Wno-import -fconstant-string-class=NSConstantString -DGNUSTEP_BASE_LIBRARY=1 -DGNU_GUI_LIBRARY=1 -DGNU_RUNTIME=1 -DGSWARN -DGSDIAGNOSE"
    fi
  fi
  OTHER_FILES=ns-app
fi

### Use session management (-lSM -lICE) if available
HAVE_X_SM=no
LIBXSM=
if test "${HAVE_X11}" = "yes"; then
  AC_CHECK_HEADER(X11/SM/SMlib.h,
    [AC_CHECK_LIB(SM, SmcOpenConnection, HAVE_X_SM=yes, , -lICE)])

  if test "${HAVE_X_SM}" = "yes"; then
    AC_DEFINE(HAVE_X_SM, 1, [Define to 1 if you have the SM library (-lSM).])
    LIBXSM="-lSM -lICE"
  fi
fi
AC_SUBST(LIBXSM)

### Use XRandr (-lXrandr) if available
HAVE_XRANDR=no
if test "${HAVE_X11}" = "yes"; then
  XRANDR_REQUIRED=1.2.2
  XRANDR_MODULES="xrandr >= $XRANDR_REQUIRED"
  EMACS_CHECK_MODULES([XRANDR], [$XRANDR_MODULES])
  if test $HAVE_XRANDR = no; then
    # Test old way in case pkg-config doesn't have it (older machines).
    # Include Xrender.h by hand to work around bug in older Xrandr.h
    # (e.g. RHEL5) and silence (harmless) configure warning (bug#18465).
    AC_CHECK_HEADER(X11/extensions/Xrandr.h,
      [AC_CHECK_LIB(Xrandr, XRRGetScreenResources, HAVE_XRANDR=yes)],
      [], [AC_INCLUDES_DEFAULT
#include <X11/extensions/Xrender.h>])
    if test $HAVE_XRANDR = yes; then
      XRANDR_LIBS=-lXrandr
    fi
  fi
  if test $HAVE_XRANDR = yes; then
    AC_DEFINE(HAVE_XRANDR, 1, [Define to 1 if you have the XRandr extension.])
  fi
fi
AC_SUBST(XRANDR_CFLAGS)
AC_SUBST(XRANDR_LIBS)

### Use Xinerama (-lXinerama) if available
HAVE_XINERAMA=no
if test "${HAVE_X11}" = "yes"; then
  XINERAMA_REQUIRED=1.0.2
  XINERAMA_MODULES="xinerama >= $XINERAMA_REQUIRED"
  EMACS_CHECK_MODULES([XINERAMA], [$XINERAMA_MODULES])
  if test $HAVE_XINERAMA = no; then
    # Test old way in case pkg-config doesn't have it (older machines).
    AC_CHECK_HEADER(X11/extensions/Xinerama.h,
      [AC_CHECK_LIB(Xinerama, XineramaQueryExtension, HAVE_XINERAMA=yes)])
    if test $HAVE_XINERAMA = yes; then
      XINERAMA_LIBS=-lXinerama
    fi
  fi
  if test $HAVE_XINERAMA = yes; then
    AC_DEFINE(HAVE_XINERAMA, 1, [Define to 1 if you have the Xinerama extension.])
  fi
fi
AC_SUBST(XINERAMA_CFLAGS)
AC_SUBST(XINERAMA_LIBS)

### Use Xfixes (-lXfixes) if available
HAVE_XFIXES=no
if test "${HAVE_X11}" = "yes"; then
  XFIXES_REQUIRED=4.0.0
  XFIXES_MODULES="xfixes >= $XFIXES_REQUIRED"
  EMACS_CHECK_MODULES([XFIXES], [$XFIXES_MODULES])
  if test $HAVE_XFIXES = no; then
    # Test old way in case pkg-config doesn't have it (older machines).
    AC_CHECK_HEADER(X11/extensions/Xfixes.h,
      [AC_CHECK_LIB(Xfixes, XFixesHideCursor, HAVE_XFIXES=yes)])
    if test $HAVE_XFIXES = yes; then
      XFIXES_LIBS=-lXfixes
    fi
  fi
  if test $HAVE_XFIXES = yes; then
    AC_DEFINE(HAVE_XFIXES, 1, [Define to 1 if you have the Xfixes extension.])
  fi
fi
AC_SUBST(XFIXES_CFLAGS)
AC_SUBST(XFIXES_LIBS)

### Use Xdbe (-lXdbe) if available
HAVE_XDBE=no
if test "${HAVE_X11}" = "yes"; then
  AC_CHECK_HEADER(X11/extensions/Xdbe.h,
    [AC_CHECK_LIB(Xext, XdbeAllocateBackBufferName, HAVE_XDBE=yes)],
    [],
    [#include <X11/Xlib.h>
    ])
  if test $HAVE_XDBE = yes; then
    XDBE_LIBS=-lXext
  fi
  if test $HAVE_XDBE = yes; then
    AC_DEFINE(HAVE_XDBE, 1, [Define to 1 if you have the Xdbe extension.])
  fi
fi
AC_SUBST(XDBE_CFLAGS)
AC_SUBST(XDBE_LIBS)

### Use libxml (-lxml2) if available
### mingw32 doesn't use -lxml2, since it loads the library dynamically.
HAVE_LIBXML2=no
if test "${with_xml2}" != "no"; then
  ### I'm not sure what the version number should be, so I just guessed.
  EMACS_CHECK_MODULES([LIBXML2], [libxml-2.0 > 2.6.17])
  # Built-in libxml2 on OS X 10.8 lacks libxml-2.0.pc.
  if test "${HAVE_LIBXML2}" != "yes" && test "$opsys" = "darwin"; then
    SAVE_CPPFLAGS="$CPPFLAGS"
    if test -z "$xcsdkdir" -a -n "$XCRUN" -a ! -d /usr/include; then
      dnl /usr/include is not found.  Try Xcode SDK dir if it is sane.
      xcsdkdir=`$XCRUN --show-sdk-path 2>/dev/null`
      case $xcsdkdir in
	*[[\\\"\#\$\&\'\`$am_lf\ \	]]*)
	xcsdkdir="" ;;
      esac
    fi
    CPPFLAGS="$CPPFLAGS -isystem${xcsdkdir}/usr/include/libxml2"
    AC_CHECK_HEADER(libxml/HTMLparser.h,
      [AC_CHECK_DECL(HTML_PARSE_RECOVER, HAVE_LIBXML2=yes, ,
		     [#include <libxml/HTMLparser.h>])])
    CPPFLAGS="$SAVE_CPPFLAGS"
    if test "${HAVE_LIBXML2}" = "yes"; then
      LIBXML2_CFLAGS="-isystem${xcsdkdir}/usr/include/libxml2"
      LIBXML2_LIBS="-lxml2"
    fi
  fi
  if test "${HAVE_LIBXML2}" = "yes"; then
    if test "${opsys}" != "mingw32"; then
      AC_CHECK_LIB(xml2, htmlReadMemory, HAVE_LIBXML2=yes, HAVE_LIBXML2=no,
        [$LIBXML2_LIBS])
    else
      LIBXML2_LIBS=""
    fi
    if test "${HAVE_LIBXML2}" = "yes"; then
      AC_DEFINE(HAVE_LIBXML2, 1, [Define to 1 if you have the libxml library (-lxml2).])
    else
      LIBXML2_LIBS=""
      LIBXML2_CFLAGS=""
    fi
  fi
fi
AC_SUBST(LIBXML2_LIBS)
AC_SUBST(LIBXML2_CFLAGS)

BLESSMAIL_TARGET=
LIBS_MAIL=
if test ! "$with_mailutils"; then
  # Check for mail-locking functions in a "mail" library.  Probably this should
  # have the same check as for liblockfile below.
  AC_CHECK_LIB([mail], [maillock], [have_mail=yes], [have_mail=no])
  if test $have_mail = yes; then
    LIBS_MAIL=-lmail
    AC_DEFINE([HAVE_LIBMAIL], [1],
      [Define to 1 if you have the 'mail' library (-lmail).])

    OLD_LIBS=$LIBS
    LIBS="$LIBS_MAIL $LIBS"
    AC_CHECK_FUNCS([touchlock])
    LIBS=$OLD_LIBS
  fi
  dnl Debian, at least:
  AC_CHECK_LIB([lockfile], [maillock], [have_lockfile=yes], [have_lockfile=no])
  if test $have_lockfile = yes; then
     LIBS_MAIL=-llockfile
     AC_DEFINE([HAVE_LIBLOCKFILE], [1],
       [Define to 1 if you have the 'lockfile' library (-llockfile).])
  else
    # If we have the shared liblockfile, assume we must use it for mail
    # locking (e.g. Debian).  If we couldn't link against liblockfile
    # (no liblockfile.a installed), ensure that we don't need to.
    dnl This works for files generally, not just executables.
    dnl Should we look elsewhere for it?  Maybe examine /etc/ld.so.conf?
    AC_CHECK_PROG([liblockfile], [liblockfile.so], [yes], [no],
		  [/usr/lib:/lib:/usr/local/lib:$LD_LIBRARY_PATH])
    if test "$ac_cv_prog_liblockfile" = yes; then
      AC_MSG_ERROR([Shared liblockfile found but can't link against it.
This probably means that movemail could lose mail.
There may be a 'development' package to install containing liblockfile.])
    fi
  fi
  AC_CHECK_HEADERS([maillock.h])

  ## Define MAIL_USE_FLOCK (or LOCKF) if the mailer uses flock (or lockf) to
  ## interlock access to the mail spool.  The alternative is a lock file named
  ## /usr/spool/mail/$USER.lock.
  mail_lock=no
  case $opsys in
    aix4-2) mail_lock="lockf" ;;

    gnu|freebsd|dragonfly|netbsd|openbsd|darwin) mail_lock="flock" ;;

    ## On GNU/Linux systems, both methods are used by various mail programs.
    ## I assume most people are using newer mailers that have heard of flock.
    ## Change this if you need to.
    ## Debian contains a patch which says: "On Debian/GNU/Linux systems,
    ## configure gets the right answers, and that means *NOT* using flock.
    ## Using flock is guaranteed to be the wrong thing. See Debian Policy
    ## for details." and then uses '#ifdef DEBIAN'.  Unfortunately the
    ## Debian maintainer hasn't provided a clean fix for Emacs.
    ## movemail.c will use 'maillock' when MAILDIR, HAVE_LIBMAIL and
    ## HAVE_MAILLOCK_H are defined, so the following appears to be the
    ## correct logic.  -- fx
    ## We must check for HAVE_LIBLOCKFILE too, as movemail does.
    ## liblockfile is a Free Software replacement for libmail, used on
    ## Debian systems and elsewhere. -rfr.
    gnu-*)
      mail_lock="flock"
      if test $have_mail = yes || test $have_lockfile = yes; then
	test $ac_cv_header_maillock_h = yes && mail_lock=no
      fi ;;

    mingw32)
      mail_lock="none-needed" ;;
  esac

  case $mail_lock in
    flock) AC_DEFINE([MAIL_USE_FLOCK], [1],
	     [Define if the mailer uses flock to interlock the mail spool.]);;

    lockf) AC_DEFINE([MAIL_USE_LOCKF], [1],
	     [Define if the mailer uses lockf to interlock the mail spool.]);;

    none-needed) ;;

    *) BLESSMAIL_TARGET="need-blessmail" ;;
  esac
fi
AC_SUBST([BLESSMAIL_TARGET])
AC_SUBST([LIBS_MAIL])

OLD_LIBS=$LIBS
LIBS="$LIB_PTHREAD $LIB_MATH $LIBS"
AC_CHECK_FUNCS(accept4 fchdir gethostname \
getrusage get_current_dir_name \
lrand48 random rint trunc \
select getpagesize setlocale newlocale \
getrlimit setrlimit shutdown \
pthread_sigmask strsignal setitimer timer_getoverrun \
sendto recvfrom getsockname getifaddrs freeifaddrs \
gai_strerror sync \
getpwent endpwent getgrent endgrent \
cfmakeraw cfsetspeed __executable_start log2 prctl)
LIBS=$OLD_LIBS

dnl No need to check for posix_memalign if aligned_alloc works.
AC_CHECK_FUNCS([aligned_alloc posix_memalign], [break])
AC_CHECK_DECLS([aligned_alloc], [], [], [[#include <stdlib.h>]])

# Dump loading
AC_CHECK_FUNCS([posix_madvise])

dnl Cannot use AC_CHECK_FUNCS
AC_CACHE_CHECK([for __builtin_frame_address],
  [emacs_cv_func___builtin_frame_address],
  [AC_LINK_IFELSE([AC_LANG_PROGRAM([], [__builtin_frame_address (0);])],
     [emacs_cv_func___builtin_frame_address=yes],
     [emacs_cv_func___builtin_frame_address=no])])
if test $emacs_cv_func___builtin_frame_address = yes; then
  AC_DEFINE([HAVE___BUILTIN_FRAME_ADDRESS], 1,
	    [Define to 1 if you have the '__builtin_frame_address' function.])
fi
AC_CACHE_CHECK([for __builtin_unwind_init],
	       emacs_cv_func___builtin_unwind_init,
[AC_LINK_IFELSE([AC_LANG_PROGRAM([], [__builtin_unwind_init ();])],
		emacs_cv_func___builtin_unwind_init=yes,
		emacs_cv_func___builtin_unwind_init=no)])
if test $emacs_cv_func___builtin_unwind_init = yes; then
  AC_DEFINE(HAVE___BUILTIN_UNWIND_INIT, 1,
	    [Define to 1 if you have the '__builtin_unwind_init' function.])
fi

AC_CHECK_HEADERS_ONCE(sys/un.h)

AC_FUNC_FSEEKO

# UNIX98 PTYs.
AC_CHECK_FUNCS(grantpt)

# PTY-related GNU extensions.
AC_CHECK_FUNCS(getpt posix_openpt)

dnl Run a test program that contains a call to tputs, a call that is
dnl never executed.  This tests whether a pre-'main' dynamic linker
dnl works with the library.  It's too much trouble to actually call
dnl tputs in the test program, due to portability hassles.  When
dnl cross-compiling, assume the test program will run if it links.
AC_DEFUN([tputs_link_source], [
  AC_LANG_SOURCE(
     [[extern void tputs (const char *, int, int (*)(int));
       int main (int argc, char **argv)
       {
	  if (argc == 10000)
	    tputs (argv[0], 0, 0);
	  return 0;
       }]])
])
# Check this now, so that we will NOT find the above functions in ncurses.
# That is because we have not set up to link ncurses in lib-src.
# It's better to believe a function is not available
# than to expect to find it in ncurses.
# Also we need tputs and friends to be able to build at all.
AC_CACHE_CHECK([for library containing tputs], [emacs_cv_tputs_lib],
[if test "${opsys}" = "mingw32"; then
  emacs_cv_tputs_lib='none required'
else
  # curses precedes termcap because of AIX (Bug#9736#35) and OpenIndiana.
  tputs_libraries='tinfo ncurses terminfo curses termcap tinfow ncursesw'
  for tputs_library in '' $tputs_libraries; do
    OLIBS=$LIBS
    if test -z "$tputs_library"; then
      emacs_cv_tputs_lib='none required'
    else
      emacs_cv_tputs_lib=-l$tputs_library
      LIBS="$emacs_cv_tputs_lib $LIBS"
    fi
    AC_RUN_IFELSE([tputs_link_source], [], [emacs_cv_tputs_lib=no],
      [AC_LINK_IFELSE([tputs_link_source], [], [emacs_cv_tputs_lib=no])])
    LIBS=$OLIBS
    if test "X$emacs_cv_tputs_lib" != Xno; then
      break
    fi
  done
fi])
AS_CASE(["$emacs_cv_tputs_lib"],
  [no], [AC_MSG_ERROR([The required function 'tputs' was not found in any library.
The following libraries were tried (in order):
  libtinfo, libncurses, libterminfo, libcurses, libtermcap
Please try installing whichever of these libraries is most appropriate
for your system, together with its header files.
For example, a libncurses-dev(el) or similar package.])],
  [-l*], [LIBS_TERMCAP=$emacs_cv_tputs_lib],
  [*], [LIBS_TERMCAP=])

## Use termcap instead of terminfo?
## Only true for: freebsd < 40000, ms-w32, msdos, netbsd < 599002500.
TERMINFO=yes
## FIXME?  In the cases below where we unconditionally set
## LIBS_TERMCAP="-lncurses", this overrides LIBS_TERMCAP = -ltinfo,
## if that was found above to have tputs.
## Should we use the gnu* logic everywhere?
case "$opsys" in
  ## darwin: Prevents crashes when running Emacs in Terminal.app under 10.2.
  ##  The ncurses library has been moved out of the System framework in
  ##  Mac OS X 10.2.  So if configure detects it, set the command-line
  ##  option to use it.
  darwin) LIBS_TERMCAP="-lncurses" ;;

  gnu*) test -z "$LIBS_TERMCAP" && LIBS_TERMCAP="-lncurses" ;;

  freebsd)
    AC_MSG_CHECKING([whether FreeBSD is new enough to use terminfo])
    AC_CACHE_VAL(emacs_cv_freebsd_terminfo,
    [AC_LINK_IFELSE([AC_LANG_PROGRAM([[#include <osreldate.h>]],
[[#if __FreeBSD_version < 400000
fail;
#endif
]])], emacs_cv_freebsd_terminfo=yes, emacs_cv_freebsd_terminfo=no)])

    AC_MSG_RESULT($emacs_cv_freebsd_terminfo)

    if test $emacs_cv_freebsd_terminfo = yes; then
      LIBS_TERMCAP="-lncurses"
    else
      TERMINFO=no
      LIBS_TERMCAP="-ltermcap"
    fi
    ;;

  mingw32)
    TERMINFO=no
    LIBS_TERMCAP=
    ;;

  netbsd)
    if test "x$LIBS_TERMCAP" != "x-lterminfo"; then
      TERMINFO=no
      LIBS_TERMCAP="-ltermcap"
    fi
    ;;

  openbsd | dragonfly) LIBS_TERMCAP="-lncurses" ;;

  ## hpux: Make sure we get select from libc rather than from libcurses
  ##  because libcurses on HPUX 10.10 has a broken version of select.
  ##  We used to use -lc -lcurses, but this may be cleaner.
  ## FIXME?  But TERMINFO = yes on hpux (it used to be explicitly
  # set that way, now it uses the default).  Isn't this a contradiction?
  hpux*) LIBS_TERMCAP="-ltermcap" ;;

esac

TERMCAP_OBJ=tparam.o
if test $TERMINFO = yes; then
  AC_DEFINE(TERMINFO, 1, [Define to 1 if you use terminfo instead of termcap.])
  TERMCAP_OBJ=terminfo.o
fi
if test "X$LIBS_TERMCAP" = "X-lncurses"; then
  AC_DEFINE(USE_NCURSES, 1, [Define to 1 if you use ncurses.])
fi
AC_SUBST(LIBS_TERMCAP)
AC_SUBST(TERMCAP_OBJ)

# GNU/Linux-specific timer functions.
AC_CACHE_CHECK([for timerfd interface], [emacs_cv_have_timerfd],
  [AC_COMPILE_IFELSE(
     [AC_LANG_PROGRAM([[#include <sys/timerfd.h>
		      ]],
		      [[timerfd_create (CLOCK_REALTIME,
					TFD_CLOEXEC | TFD_NONBLOCK);
			timerfd_settime (0, TFD_TIMER_ABSTIME, 0, 0);]])],
     [emacs_cv_have_timerfd=yes],
     [emacs_cv_have_timerfd=no])])
if test "$emacs_cv_have_timerfd" = yes; then
  AC_DEFINE([HAVE_TIMERFD], 1,
    [Define to 1 if timerfd functions are supported as in GNU/Linux.])
fi

# Alternate stack for signal handlers.
AC_CACHE_CHECK([whether signals can be handled on alternate stack],
	       [emacs_cv_alternate_stack],
  [AC_COMPILE_IFELSE(
     [AC_LANG_PROGRAM([[#include <signal.h>
		      ]],
		      [[stack_t ss;
			struct sigaction sa;
			ss.ss_sp = malloc (SIGSTKSZ);
			ss.ss_size = SIGSTKSZ;
			sa.sa_flags = SA_SIGINFO | SA_ONSTACK;
			sigaltstack (&ss, 0);
			sigaction (SIGSEGV, &sa, 0);]])],
     [emacs_cv_alternate_stack=yes],
     [emacs_cv_alternate_stack=no])])

# Do we need the Hesiod library to provide the support routines?
dnl FIXME?  Should we be skipping this on Darwin too?
LIBHESIOD=
LIBRESOLV=
if test "$with_hesiod" != no ; then
  # Don't set $LIBS here -- see comments above.  FIXME which comments?
  resolv=no
  AC_CHECK_FUNC(res_send, , [AC_CHECK_FUNC(__res_send, ,
     [AC_CHECK_LIB(resolv, res_send, resolv=yes,
		  [AC_CHECK_LIB(resolv, __res_send, resolv=yes)])])])
  if test "$resolv" = yes ; then
    RESOLVLIB=-lresolv
  else
    RESOLVLIB=
  fi
  hesiod=no
  AC_CHECK_FUNC(hes_getmailhost, , [AC_CHECK_LIB(hesiod, hes_getmailhost,
	hesiod=yes, :, $RESOLVLIB)])

  if test x"$hesiod" = xyes; then
    LIBHESIOD=-lhesiod
    LIBRESOLV=$RESOLVLIB
  fi
fi
AC_SUBST(LIBHESIOD)
AC_SUBST(LIBRESOLV)

# These tell us which Kerberos-related libraries to use.
COM_ERRLIB=
CRYPTOLIB=
KRB5LIB=
DESLIB=
KRB4LIB=

if test "${with_kerberos}" != no; then
  OLD_LIBS=$LIBS
  AC_CHECK_LIB(com_err, com_err, have_com_err=yes, have_com_err=no)
  if test $have_com_err = yes; then
    COM_ERRLIB=-lcom_err
    LIBS="$COM_ERRLIB $LIBS"
  fi
  AC_CHECK_LIB(crypto, mit_des_cbc_encrypt, have_crypto=yes, have_crypto=no)
  if test $have_crypto = yes; then
    CRYPTOLIB=-lcrypto
    LIBS="$CRYPTOLIB $LIBS"
  fi
  AC_CHECK_LIB(k5crypto, mit_des_cbc_encrypt, have_k5crypto=yes, have_k5crypto=no)
  if test $have_k5crypto = yes; then
    CRYPTOLIB=-lk5crypto
    LIBS="$CRYPTOLIB $LIBS"
  fi
  AC_CHECK_LIB(krb5, krb5_init_context, have_krb5=yes, have_krb5=no)
  if test $have_krb5=yes; then
    KRB5LIB=-lkrb5
    LIBS="$KRB5LIB $LIBS"
  fi
  dnl FIXME Simplify.  Does not match 22 logic, thanks to default_off?
  if test "${with_kerberos5}" = no; then
    AC_CHECK_LIB(des425, des_cbc_encrypt, have_des425=yes, have_des425=no )
    if test $have_des425 = yes; then
      DESLIB=-ldes425
      LIBS="$DESLIB $LIBS"
    else
      AC_CHECK_LIB(des, des_cbc_encrypt, have_des=yes, have_des=no)
      if test $have_des = yes; then
        DESLIB=-ldes
        LIBS="$DESLIB $LIBS"
      fi
    fi
    AC_CHECK_LIB(krb4, krb_get_cred, have_krb4=yes, have_krb4=no)
    if test $have_krb4 = yes; then
      KRB4LIB=-lkrb4
      LIBS="$KRB4LIB $LIBS"
    else
      AC_CHECK_LIB(krb, krb_get_cred, have_krb=yes, have_krb=no)
      if test $have_krb = yes; then
        KRB4LIB=-lkrb
        LIBS="$KRB4LIB $LIBS"
      fi
    fi
  fi

  if test "${with_kerberos5}" != no; then
    AC_CHECK_HEADERS(krb5.h,
      [AC_CHECK_MEMBERS([krb5_error.text, krb5_error.e_text],,,
		        [#include <krb5.h>])])
  else
    AC_CHECK_HEADERS(krb.h,,
		     [AC_CHECK_HEADERS(kerberosIV/krb.h,,
				       [AC_CHECK_HEADERS(kerberos/krb.h)])])
  fi
  AC_CHECK_HEADERS(com_err.h)
  LIBS=$OLD_LIBS
fi

AC_SUBST(COM_ERRLIB)
AC_SUBST(CRYPTOLIB)
AC_SUBST(KRB5LIB)
AC_SUBST(DESLIB)
AC_SUBST(KRB4LIB)

AC_ARG_WITH([libgmp],
  [AS_HELP_STRING([--without-libgmp],
		  [don't use the GNU Multiple Precision (GMP) library;
		   this is the default on systems lacking libgmp.])])
GMP_LIB=
GMP_OBJ=mini-gmp-emacs.o
HAVE_GMP=no
case $with_libgmp in
  no) ;;
  yes) HAVE_GMP=yes GMP_LIB=-lgmp;;
  *) AC_CHECK_HEADERS([gmp.h],
       [OLIBS=$LIBS
	AC_SEARCH_LIBS([__gmpz_roinit_n], [gmp])
	LIBS=$OLIBS
	case $ac_cv_search___gmpz_roinit_n in
	  'none needed') HAVE_GMP=yes;;
	  -*) HAVE_GMP=yes GMP_LIB=$ac_cv_search___gmpz_roinit_n;;
	esac]);;
esac
if test "$HAVE_GMP" = yes; then
  GMP_OBJ=
  AC_DEFINE([HAVE_GMP], 1, [Define to 1 if you have recent-enough GMP.])
fi
AC_SUBST([GMP_LIB])
AC_SUBST([GMP_OBJ])

AC_CHECK_HEADERS(valgrind/valgrind.h)

AC_CHECK_MEMBERS([struct unipair.unicode], [], [], [[#include <linux/kd.h>]])

AC_CHECK_FUNCS_ONCE([sbrk])

AC_FUNC_FORK

AC_CHECK_FUNCS(snprintf)

dnl Check for glib.  This differs from other library checks in that
dnl Emacs need not link to glib unless some other library is already
dnl linking to glib.  Although glib provides no facilities that Emacs
dnl needs for its own purposes, when glib is present Emacs needs to
dnl use primitives like g_main_context_query to avoid clashing with
dnl glib at a low level.
dnl
dnl Check this late, since it depends on $GTK_CFLAGS etc.
XGSELOBJ=
AC_CACHE_CHECK([whether GLib is linked in], [emacs_cv_links_glib],
[OLDCFLAGS="$CFLAGS"
OLDLIBS="$LIBS"
CFLAGS="$CFLAGS $GTK_CFLAGS $RSVG_CFLAGS $DBUS_CFLAGS $SETTINGS_CFLAGS"
LIBS="$LIBS $GTK_LIBS $RSVG_LIBS $DBUS_LIBS $SETTINGS_LIBS"
CFLAGS="$CFLAGS $NOTIFY_CFLAGS $CAIRO_CFLAGS"
LIBS="$LIBS $NOTIFY_LIBS $CAIRO_LIBS"
AC_LINK_IFELSE([AC_LANG_PROGRAM(
	[[#include <glib.h>
	]],
	[[g_print ("Hello world");]])],
     [emacs_cv_links_glib=yes],
     [emacs_cv_links_glib=no])
CFLAGS="$OLDCFLAGS"
LIBS="$OLDLIBS"])
if test "${emacs_cv_links_glib}" = "yes"; then
  AC_DEFINE(HAVE_GLIB, 1, [Define to 1 if GLib is linked in.])
  if test "$HAVE_NS" = no;then
    XGSELOBJ=xgselect.o
  fi
fi
AC_SUBST(XGSELOBJ)

dnl Adapted from Haible's version.
AC_CACHE_CHECK([for nl_langinfo and CODESET], [emacs_cv_langinfo_codeset],
  [AC_LINK_IFELSE([AC_LANG_PROGRAM([[#include <langinfo.h>]],
    [[char *cs = nl_langinfo(CODESET);]])],
    [emacs_cv_langinfo_codeset=yes],
    [emacs_cv_langinfo_codeset=no])
  ])
if test "$emacs_cv_langinfo_codeset" = yes; then
  AC_DEFINE([HAVE_LANGINFO_CODESET], 1,
    [Define if you have <langinfo.h> and nl_langinfo (CODESET).])

  AC_CACHE_CHECK([for nl_langinfo and _NL_PAPER_WIDTH],
    [emacs_cv_langinfo__nl_paper_width],
    [AC_LINK_IFELSE([AC_LANG_PROGRAM([[#include <langinfo.h>]],
      [[char *cs = nl_langinfo (_NL_PAPER_WIDTH);]])],
      [emacs_cv_langinfo__nl_paper_width=yes],
      [emacs_cv_langinfo__nl_paper_width=no])
    ])
  if test "$emacs_cv_langinfo__nl_paper_width" = yes; then
    AC_DEFINE([HAVE_LANGINFO__NL_PAPER_WIDTH], 1,
      [Define if you have <langinfo.h> and nl_langinfo (_NL_PAPER_WIDTH).])
  fi
fi

AC_TYPE_MBSTATE_T

dnl Fixme: AC_SYS_POSIX_TERMIOS should probably be used, but it's not clear
dnl how the tty code is related to POSIX and/or other versions of termios.
dnl The following looks like a useful start.
dnl
dnl AC_SYS_POSIX_TERMIOS
dnl if test $ac_cv_sys_posix_termios = yes; then
dnl    AC_DEFINE(HAVE_TERMIOS, 1, [Define to 1 if you have POSIX-style functions
dnl                                and macros for terminal control.])
dnl    AC_DEFINE(HAVE_TCATTR, 1, [Define to 1 if you have tcgetattr and tcsetattr.])
dnl fi

dnl Turned on June 1996 supposing nobody will mind it.
dnl MinGW emulates passwd database, so this feature doesn't make sense there.
if test "${opsys}" != "mingw32"; then
   AC_DEFINE(AMPERSAND_FULL_NAME, 1, [Define to use the convention that &
     in the full name stands for the login id.])
fi

dnl Everybody supports this, except MS.
dnl Seems like the kind of thing we should be testing for, though.
## Note: PTYs are broken on darwin <6.  Use at your own risk.
if test "${opsys}" != "mingw32"; then
  AC_DEFINE(HAVE_PTYS, 1, [Define if the system supports pty devices.])
fi

dnl Everybody supports this, except MS-DOS.
dnl Seems like the kind of thing we should be testing for, though.
AC_DEFINE(HAVE_SOCKETS, 1, [Define if the system supports
  4.2-compatible sockets.])

AH_TEMPLATE(INTERNAL_TERMINAL, [This is substituted when $TERM is "internal".])

AH_TEMPLATE(NULL_DEVICE, [Name of the file to open to get
  a null file, or a data sink.])
if test "${opsys}" = "mingw32"; then
  AC_DEFINE(NULL_DEVICE, ["NUL:"])
else
  AC_DEFINE(NULL_DEVICE, ["/dev/null"])
fi

if test "${opsys}" = "mingw32"; then
  SEPCHAR=';'
else
  SEPCHAR=':'
fi
AC_DEFINE_UNQUOTED(SEPCHAR, ['$SEPCHAR'], [Character that separates PATH elements.])
dnl This is for MinGW, and is used in test/Makefile.in.
dnl The MSYS Bash has heuristics for replacing ':' with ';' when it
dnl decides that a command-line argument to be passed to a MinGW program
dnl is a PATH-style list of directories.  But that heuristics plays it
dnl safe, and only does the replacement when it is _absolutely_ sure it
dnl sees a colon-separated list of file names; e.g. ":." is left alone,
dnl which breaks in-tree builds.  So we do this manually instead.
dnl Note that we cannot rely on PATH_SEPARATOR, as that one will always
dnl be computed as ':' in MSYS Bash.
AC_SUBST(SEPCHAR)

dnl Everybody supports this, except MS-DOS.
AC_DEFINE(subprocesses, 1, [Define to enable asynchronous subprocesses.])

AC_DEFINE(USER_FULL_NAME, [pw->pw_gecos], [How to get a user's full name.])


AC_DEFINE(DIRECTORY_SEP, ['/'],
  [Character that separates directories in a file name.])

if test "${opsys}" = "mingw32"; then
  AC_DEFINE(IS_DEVICE_SEP(_c_), [((_c_) == ':')],
    [Returns true if character is a device separator.])

  AC_DEFINE(IS_DIRECTORY_SEP(_c_), [((_c_) == '/' || (_c_) == '\\')],
    [Returns true if character is a directory separator.])

  AC_DEFINE(IS_ANY_SEP(_c_), [(IS_DIRECTORY_SEP (_c_) || IS_DEVICE_SEP(_c_))],
    [Returns true if character is any form of separator.])
else
  AC_DEFINE(IS_DEVICE_SEP(_c_), 0,
    [Returns true if character is a device separator.])

  AC_DEFINE(IS_DIRECTORY_SEP(_c_), [((_c_) == DIRECTORY_SEP)],
    [Returns true if character is a directory separator.])

  AC_DEFINE(IS_ANY_SEP(_c_), [(IS_DIRECTORY_SEP (_c_))],
    [Returns true if character is any form of separator.])
fi

if test "$USE_X_TOOLKIT" != "none"; then
  have_editres=yes
  case $opsys in
    hpux*)
      dnl Assar Westerlund <assar@sics.se> says this is necessary
      dnl for HP-UX 10.20, and that it works for HP-UX 0 as well.
      have_editres=no
    ;;
  esac
  if test "$have_editres" != no && test ! -z "$LIBXMU"; then
    OLDLIBS="$LIBS"
    dnl See libXmu.a check above.
    if test x$HAVE_X11XTR6 = xyes; then
      LIBS="-lXt -lSM -lICE $LIBXMU"
    else
      OTHERLIBS="-lXt -$LIBXMU"
    fi
    AC_TRY_LINK(
      [#include <X11/Intrinsic.h>
       #include <X11/Xmu/Editres.h>],
      [_XEditResCheckMessages (0, 0, 0, 0);],
      [AC_DEFINE([X_TOOLKIT_EDITRES], 1,
        [Define to 1 if we should use XEditRes.])])
    LIBS=$OLDLIBS
  fi
fi

case $opsys in
  sol2* | unixware )
    dnl Some SVr4s don't define NSIG in sys/signal.h for ANSI environments;
    dnl instead, there's a system variable _sys_nsig.  Unfortunately, we
    dnl need the constant to dimension an array.  So wire in the appropriate
    dnl value here.
    AC_DEFINE(NSIG_MINIMUM, 32, [Minimum value of NSIG.])
    ;;
esac

emacs_broken_SIGIO=no

case $opsys in
  dnl SIGIO exists, but the feature doesn't work in the way Emacs needs.
  hpux* | nacl | openbsd | sol2* | unixware )
    emacs_broken_SIGIO=yes
    ;;

  aix4-2)
    dnl On AIX Emacs uses the gmalloc.c malloc implementation.  But given
    dnl the way this system works, libc functions that return malloced
    dnl memory use the libc malloc implementation. Calling xfree or
    dnl xrealloc on the results of such functions results in a crash.
    dnl
    dnl One solution for this could be to define SYSTEM_MALLOC in configure,
    dnl but that does not currently work on this system.
    dnl
    dnl It is possible to completely override the malloc implementation on
    dnl AIX, but that involves putting the malloc functions in a shared
    dnl library and setting the MALLOCTYPE environment variable to point to
    dnl that shared library.
    dnl
    dnl Emacs currently calls xrealloc on the results of get_current_dir name,
    dnl to avoid a crash just use the Emacs implementation for that function.
    dnl
    dnl FIXME We could change the AC_CHECK_FUNCS call near the start
    dnl of this file, so that we do not check for get_current_dir_name
    dnl on AIX.  But that might be fragile if something else ends
    dnl up testing for get_current_dir_name as a dependency.
    AC_DEFINE(BROKEN_GET_CURRENT_DIR_NAME, 1, [Define if
      get_current_dir_name should not be used.])
    ;;

  freebsd)
    dnl Circumvent a bug in FreeBSD.  In the following sequence of
    dnl writes/reads on a PTY, read(2) returns bogus data:
    dnl
    dnl write(2)  1022 bytes
    dnl write(2)   954 bytes, get EAGAIN
    dnl read(2)   1024 bytes in process_read_output
    dnl read(2)     11 bytes in process_read_output
    dnl
    dnl That is, read(2) returns more bytes than have ever been written
    dnl successfully.  The 1033 bytes read are the 1022 bytes written
    dnl successfully after processing (for example with CRs added if the
    dnl terminal is set up that way which it is here).  The same bytes will
    dnl be seen again in a later read(2), without the CRs.
    AC_DEFINE(BROKEN_PTY_READ_AFTER_EAGAIN, 1, [Define on FreeBSD to
      work around an issue when reading from a PTY.])
    ;;
esac

case $opsys in
  gnu-* | sol2-10 )
    dnl FIXME Can't we test if this exists (eg /proc/$$)?
    AC_DEFINE(HAVE_PROCFS, 1, [Define if you have the /proc filesystem.])
  ;;
esac

case $opsys in
  darwin | dragonfly | freebsd | netbsd | openbsd )
    AC_DEFINE(DONT_REOPEN_PTY, 1, [Define if process.c does not need to
      close a pty to make it a controlling terminal (it is already a
      controlling terminal of the subprocess, because we did ioctl TIOCSCTTY).])
  ;;
esac

dnl FIXME Surely we can test for this rather than hard-code it.
case $opsys in
  netbsd | openbsd) sound_device="/dev/audio" ;;
  *) sound_device="/dev/dsp" ;;
esac

dnl Used in sound.c
AC_DEFINE_UNQUOTED(DEFAULT_SOUND_DEVICE, "$sound_device",
  [Name of the default sound device.])


dnl Emacs can read input using SIGIO and buffering characters itself,
dnl or using CBREAK mode and making C-g cause SIGINT.
dnl The choice is controlled by the variable interrupt_input.
dnl
dnl Define INTERRUPT_INPUT to make interrupt_input = 1 the default (use SIGIO)
dnl
dnl Emacs uses the presence of the USABLE_SIGIO macro
dnl to indicate whether or not signal-driven I/O is possible.  It uses
dnl INTERRUPT_INPUT to decide whether to use it by default.
dnl
dnl SIGIO can be used only on systems that implement it (4.2 and 4.3).
dnl CBREAK mode has two disadvantages
dnl 1) At least in 4.2, it is impossible to handle the Meta key properly.
dnl I hear that in system V this problem does not exist.
dnl 2) Control-G causes output to be discarded.
dnl I do not know whether this can be fixed in system V.
dnl
dnl Another method of doing input is planned but not implemented.
dnl It would have Emacs fork off a separate process
dnl to read the input and send it to the true Emacs process
dnl through a pipe.
case $opsys in
  darwin | gnu-linux | gnu-kfreebsd )
    AC_DEFINE(INTERRUPT_INPUT, 1, [Define to read input using SIGIO.])
  ;;
esac


dnl If the system's imake configuration file defines 'NeedWidePrototypes'
dnl as 'NO', we must define NARROWPROTO manually.  Such a define is
dnl generated in the Makefile generated by 'xmkmf'.  If we don't define
dnl NARROWPROTO, we will see the wrong function prototypes for X functions
dnl taking float or double parameters.
case $opsys in
  cygwin|gnu|gnu-linux|gnu-kfreebsd|freebsd|netbsd|openbsd)
    AC_DEFINE(NARROWPROTO, 1, [Define if system's imake configuration
      file defines 'NeedWidePrototypes' as 'NO'.])
  ;;
esac


dnl Used in process.c, this must be a loop, even if it only runs once.
AH_TEMPLATE(PTY_ITERATION, [How to iterate over PTYs.])
dnl Only used if !PTY_ITERATION.  Iterate from FIRST_PTY_LETTER to z,
dnl trying suffixes 0-16.
AH_TEMPLATE(FIRST_PTY_LETTER, [Letter to use in finding device name of
  first PTY, if PTYs are supported.])
AH_TEMPLATE(PTY_OPEN, [How to open a PTY, if non-standard.])
AH_TEMPLATE(PTY_NAME_SPRINTF, [How to get the device name of the control
  end of a PTY, if non-standard.])
AH_TEMPLATE(PTY_TTY_NAME_SPRINTF, [How to get device name of the tty
  end of a PTY, if non-standard.])

case $opsys in
  aix4-2 )
    AC_DEFINE(PTY_ITERATION, [int c; for (c = 0; !c ; c++)])
    dnl You allocate a pty by opening /dev/ptc to get the master side.
    dnl To get the name of the slave side, you just ttyname() the master side.
    AC_DEFINE(PTY_NAME_SPRINTF, [strcpy (pty_name, "/dev/ptc");])
    AC_DEFINE(PTY_TTY_NAME_SPRINTF, [strcpy (pty_name, ttyname (fd));])
    ;;

  cygwin )
    AC_DEFINE(PTY_ITERATION, [int i; for (i = 0; i < 1; i++)])
    dnl multi-line AC_DEFINEs are hard. :(
    AC_DEFINE(PTY_OPEN, [ do { int dummy; sigset_t blocked, procmask; sigemptyset (&blocked); sigaddset (&blocked, SIGCHLD); pthread_sigmask (SIG_BLOCK, &blocked, &procmask); if (-1 == openpty (&fd, &dummy, pty_name, 0, 0)) fd = -1; pthread_sigmask (SIG_SETMASK, &procmask, 0); if (fd >= 0) emacs_close (dummy); } while (false)])
    AC_DEFINE(PTY_NAME_SPRINTF, [])
    AC_DEFINE(PTY_TTY_NAME_SPRINTF, [])
    ;;

  gnu | openbsd | qnxnto )
    AC_DEFINE(FIRST_PTY_LETTER, ['p'])
    ;;

  gnu-linux | gnu-kfreebsd | dragonfly | freebsd | netbsd | darwin | nacl )
    dnl if HAVE_GRANTPT
    if test "x$ac_cv_func_grantpt" = xyes; then
      AC_DEFINE(UNIX98_PTYS, 1, [Define if the system has Unix98 PTYs.])
      AC_DEFINE(PTY_ITERATION, [int i; for (i = 0; i < 1; i++)])
      dnl Note that grantpt and unlockpt may fork.  We must block SIGCHLD
      dnl to prevent sigchld_handler from intercepting the child's death.
      AC_DEFINE(PTY_TTY_NAME_SPRINTF, [{ char *ptyname = 0; sigset_t blocked; sigemptyset (&blocked); sigaddset (&blocked, SIGCHLD); pthread_sigmask (SIG_BLOCK, &blocked, 0); if (grantpt (fd) != -1 && unlockpt (fd) != -1) ptyname = ptsname(fd); pthread_sigmask (SIG_UNBLOCK, &blocked, 0); if (!ptyname) { emacs_close (fd); return -1; } snprintf (pty_name, PTY_NAME_SIZE, "%s", ptyname); }])
      dnl if HAVE_POSIX_OPENPT
      if test "x$ac_cv_func_posix_openpt" = xyes; then
        AC_DEFINE(PTY_OPEN, [do { fd = posix_openpt (O_RDWR | O_CLOEXEC | O_NOCTTY); if (fd < 0 && errno == EINVAL) fd = posix_openpt (O_RDWR | O_NOCTTY); } while (false)])
        AC_DEFINE(PTY_NAME_SPRINTF, [])
      dnl if HAVE_GETPT
      elif test "x$ac_cv_func_getpt" = xyes; then
        AC_DEFINE(PTY_OPEN, [fd = getpt ()])
        AC_DEFINE(PTY_NAME_SPRINTF, [])
      else
        AC_DEFINE(PTY_NAME_SPRINTF, [strcpy (pty_name, "/dev/ptmx");])
      fi
    else
      AC_DEFINE(FIRST_PTY_LETTER, ['p'])
    fi
    ;;

  hpux*)
    AC_DEFINE(FIRST_PTY_LETTER, ['p'])
    AC_DEFINE(PTY_NAME_SPRINTF, [sprintf (pty_name, "/dev/ptym/pty%c%x", c, i);])
    AC_DEFINE(PTY_TTY_NAME_SPRINTF, [sprintf (pty_name, "/dev/pty/tty%c%x", c, i);])
    ;;

  sol2* )
    dnl On SysVr4, grantpt(3) forks a subprocess, so do not use
    dnl O_CLOEXEC when opening the pty, and keep the SIGCHLD handler
    dnl from intercepting that death.  If any child but grantpt's should die
    dnl within, it should be caught after sigrelse(2).
    AC_DEFINE(PTY_OPEN, [fd = open (pty_name, O_RDWR | O_NONBLOCK)])
    AC_DEFINE(PTY_TTY_NAME_SPRINTF, [{ char *ptsname (int), *ptyname; int grantpt_result; sigset_t blocked; sigemptyset (&blocked); sigaddset (&blocked, SIGCHLD); pthread_sigmask (SIG_BLOCK, &blocked, 0); grantpt_result = grantpt (fd); pthread_sigmask (SIG_UNBLOCK, &blocked, 0); if (grantpt_result == -1 || unlockpt (fd) == -1 || !(ptyname = ptsname (fd))) { emacs_close (fd); return -1; } snprintf (pty_name, PTY_NAME_SIZE, "%s", ptyname); }])
    ;;

  unixware )
    dnl Comments are as per sol2*.
    AC_DEFINE(PTY_OPEN, [fd = open (pty_name, O_RDWR | O_NONBLOCK)])
    AC_DEFINE(PTY_TTY_NAME_SPRINTF, [{ char *ptsname (int), *ptyname; int grantpt_result; sigset_t blocked; sigemptyset (&blocked); sigaddset (&blocked, SIGCHLD); pthread_sigmask (SIG_BLOCK, &blocked, 0); grantpt_result = grantpt (fd); pthread_sigmask (SIG_UNBLOCK, &blocked, 0); if (grantpt_result == -1) fatal("could not grant slave pty"); if (unlockpt(fd) == -1) fatal("could not unlock slave pty"); if (!(ptyname = ptsname(fd))) fatal ("could not enable slave pty"); snprintf (pty_name, PTY_NAME_SIZE, "%s", ptyname); }])
    ;;
esac


case $opsys in
  sol2* | unixware )
    dnl This change means that we don't loop through allocate_pty too
    dnl many times in the (rare) event of a failure.
    AC_DEFINE(FIRST_PTY_LETTER, ['z'])
    AC_DEFINE(PTY_NAME_SPRINTF, [strcpy (pty_name, "/dev/ptmx");])
    dnl Push various streams modules onto a PTY channel.  Used in process.c.
    AC_DEFINE(SETUP_SLAVE_PTY, [if (ioctl (forkin, I_PUSH, "ptem") == -1) fatal ("ioctl I_PUSH ptem"); if (ioctl (forkin, I_PUSH, "ldterm") == -1) fatal ("ioctl I_PUSH ldterm"); if (ioctl (forkin, I_PUSH, "ttcompat") == -1) fatal ("ioctl I_PUSH ttcompat");], [How to set up a slave PTY, if needed.])
    ;;
esac


AH_TEMPLATE(SIGNALS_VIA_CHARACTERS, [Make process_send_signal work by
"typing" a signal character on the pty.])

case $opsys in
  dnl Perry Smith <pedz@ddivt1.austin.ibm.com> says this is correct for AIX.
  aix4-2 | cygwin | gnu | dragonfly | freebsd | netbsd | openbsd | darwin )
    AC_DEFINE(SIGNALS_VIA_CHARACTERS, 1)
    ;;

  dnl 21 Jun 06: Eric Hanchrow <offby1@blarg.net> says this works.
  dnl FIXME Does gnu-kfreebsd have linux/version.h?  It seems unlikely...
  gnu-linux | gnu-kfreebsd )

    AC_CACHE_CHECK([for signals via characters], [emacs_cv_signals_via_chars],
    [AC_PREPROC_IFELSE([AC_LANG_PROGRAM([[
#include <linux/version.h>
#if LINUX_VERSION_CODE < 0x20400
# error "Linux version too old"
#endif
      ]], [[]])], emacs_cv_signals_via_chars=yes, emacs_cv_signals_via_chars=no)])

    test "$emacs_cv_signals_via_chars" = yes && AC_DEFINE(SIGNALS_VIA_CHARACTERS, 1)
    ;;
esac


AH_TEMPLATE(TAB3, [Undocumented.])

case $opsys in
  darwin) AC_DEFINE(TAB3, OXTABS) ;;

  gnu | dragonfly | freebsd | netbsd | openbsd )
    AC_DEFINE(TABDLY, OXTABS, [Undocumented.])
    AC_DEFINE(TAB3, OXTABS)
    ;;

  gnu-linux | gnu-kfreebsd )
    AC_PREPROC_IFELSE([AC_LANG_PROGRAM([[
#ifndef __ia64__
# error "not ia64"
#endif
      ]], [[]])], AC_DEFINE(GC_MARK_SECONDARY_STACK(),
        [do { extern void *__libc_ia64_register_backing_store_base; __builtin_ia64_flushrs (); mark_memory (__libc_ia64_register_backing_store_base, __builtin_ia64_bsp ());} while (false)],
        [Mark a secondary stack, like the register stack on the ia64.]), [])
    ;;

  hpux*)
    AC_DEFINE(RUN_TIME_REMAP, 1, [Define if emacs.c needs to call
      run_time_remap; for HPUX.])
    ;;
esac


dnl This won't be used automatically yet.  We also need to know, at least,
dnl that the stack is continuous.
AH_TEMPLATE(GC_SETJMP_WORKS, [Define if setjmp is known to save all
  registers relevant for conservative garbage collection in the jmp_buf.])


case $opsys in
  dnl Not all the architectures are tested, but there are Debian packages
  dnl for SCM and/or Guile on them, so the technique must work.  See also
  dnl comments in alloc.c concerning setjmp and gcc.
  dnl Fixme: it's probably safe to just use the GCC conditional below.
  gnu-linux | gnu-kfreebsd )
    AC_PREPROC_IFELSE([AC_LANG_PROGRAM([[
#if defined __i386__ || defined __sparc__ || defined __mc68000__ \
  || defined __alpha__ || defined __mips__ || defined __s390__ \
  || defined __arm__ || defined __powerpc__ || defined __amd64__ \
  || defined __ia64__ || defined __sh__
/* ok */
#else
# error "setjmp not known to work on this arch"
#endif
    ]], [[]])], AC_DEFINE(GC_SETJMP_WORKS, 1))
    ;;
esac


if test x$GCC = xyes; then
   dnl GC_SETJMP_WORKS is nearly always appropriate for GCC.
   AC_DEFINE(GC_SETJMP_WORKS, 1)
else
  case $opsys in
    aix* | dragonfly | freebsd | netbsd | openbsd | sol2* )
      AC_DEFINE(GC_SETJMP_WORKS, 1)
      ;;
  esac
fi                              dnl GCC?

dnl In a weird quirk, MS runtime uses _setjmp and longjmp.
AC_CACHE_CHECK([for _setjmp], [emacs_cv_func__setjmp],
  [AC_LINK_IFELSE(
     [AC_LANG_PROGRAM(
       [[#include <setjmp.h>
         #ifdef __MINGW32__
         # define _longjmp longjmp
         #endif
       ]],
       [[jmp_buf j;
	 if (! _setjmp (j))
	   _longjmp (j, 1);]])],
     [emacs_cv_func__setjmp=yes],
     [emacs_cv_func__setjmp=no])])
if test $emacs_cv_func__setjmp = yes; then
  AC_DEFINE([HAVE__SETJMP], 1, [Define to 1 if _setjmp and _longjmp work.])
fi

# We need to preserve signal mask to handle C stack overflows.
AC_CACHE_CHECK([for sigsetjmp], [emacs_cv_func_sigsetjmp],
  [AC_LINK_IFELSE(
     [AC_LANG_PROGRAM(
       [[#include <setjmp.h>
       ]],
       [[sigjmp_buf j;
         if (! sigsetjmp (j, 1))
	   siglongjmp (j, 1);]])],
     [emacs_cv_func_sigsetjmp=yes],
     [emacs_cv_func_sigsetjmp=no])])
if test $emacs_cv_func_sigsetjmp = yes; then
  AC_DEFINE([HAVE_SIGSETJMP], 1,
    [Define to 1 if sigsetjmp and siglongjmp work.])
fi

case $emacs_cv_func_sigsetjmp,$emacs_cv_alternate_stack,$opsys in
  yes,yes,* | *,*,mingw32)
    AC_DEFINE([HAVE_STACK_OVERFLOW_HANDLING], 1,
      [Define to 1 if C stack overflow can be handled in some cases.]);;
esac

case $opsys in
  sol2* | unixware )
    dnl TIOCGPGRP is broken in SysVr4, so we can't send signals to PTY
    dnl subprocesses the usual way.  But TIOCSIGNAL does work for PTYs,
    dnl and this is all we need.
    AC_DEFINE(TIOCSIGSEND, TIOCSIGNAL, [Some platforms redefine this.])
    ;;
esac


case $opsys in
  hpux* | sol2* )
    dnl Used in xfaces.c.
    AC_DEFINE(XOS_NEEDS_TIME_H, 1, [Compensate for a bug in Xos.h on
      some systems, where it requires time.h.])
    ;;
esac


dnl Define symbols to identify the version of Unix this is.
dnl Define all the symbols that apply correctly.
AH_TEMPLATE(DOS_NT, [Define if the system is MS DOS or MS Windows.])
AH_TEMPLATE(MSDOS, [Define if the system is MS DOS.])
AH_TEMPLATE(USG, [Define if the system is compatible with System III.])
AH_TEMPLATE(USG5_4, [Define if the system is compatible with System V Release 4.])

case $opsys in
  aix4-2)
    AC_DEFINE(USG, [])
    dnl This symbol should be defined on AIX Version 3  ???????
    AC_PREPROC_IFELSE([AC_LANG_PROGRAM([[
#ifndef _AIX
# error "_AIX not defined"
#endif
    ]], [[]])], [], AC_DEFINE(_AIX, [], [Define if the system is AIX.]))
    ;;

  cygwin)
    AC_DEFINE(CYGWIN, 1, [Define if the system is Cygwin.])
    ;;

  darwin)
    dnl Not __APPLE__, as this may not be defined on non-macOS Darwin.
    dnl Not DARWIN, because Panther and lower CoreFoundation.h use DARWIN to
    dnl distinguish macOS from pure Darwin.
    AC_DEFINE(DARWIN_OS, [], [Define if the system is Darwin.])
    ;;

  gnu-linux | gnu-kfreebsd )
    AC_DEFINE(USG, [])
    AC_DEFINE(GNU_LINUX, [], [Define if ths system is compatible with GNU/Linux.])
    ;;

  hpux*)
    AC_DEFINE(USG, [])
    AC_DEFINE(HPUX, [], [Define if the system is HPUX.])
    ;;

  mingw32)
    AC_DEFINE(DOS_NT, [])
    AC_DEFINE(WINDOWSNT, 1, [Define if compiling for native MS Windows.])
    if test "x$ac_enable_checking" != "x" ; then
      AC_DEFINE(EMACSDEBUG, 1, [Define to 1 to enable w32 debug facilities.])
    fi
    ;;

  sol2*)
    AC_DEFINE(USG, [])
    AC_DEFINE(USG5_4, [])
    AC_DEFINE(SOLARIS2, [], [Define if the system is Solaris.])
    ;;

  unixware)
    AC_DEFINE(USG, [])
    AC_DEFINE(USG5_4, [])
    ;;
esac

AC_CACHE_CHECK([for usable FIONREAD], [emacs_cv_usable_FIONREAD],
  [case $opsys in
     aix4-2 | nacl)
       dnl BUILD 9008 - FIONREAD problem still exists in X-Windows.
       emacs_cv_usable_FIONREAD=no
       ;;

     mingw32)
       emacs_cv_usable_FIONREAD=yes
       ;;

     *)
       AC_COMPILE_IFELSE(
	 [AC_LANG_PROGRAM([[#include <sys/types.h>
			    #include <sys/ioctl.h>
			    #ifdef USG5_4
			    # include <sys/filio.h>
			    #endif
			  ]],
			  [[int foo = ioctl (0, FIONREAD, &foo);]])],
	 [emacs_cv_usable_FIONREAD=yes],
	 [emacs_cv_usable_FIONREAD=no])
       ;;
   esac])
if test $emacs_cv_usable_FIONREAD = yes; then
  AC_DEFINE([USABLE_FIONREAD], [1], [Define to 1 if FIONREAD is usable.])

  if test $emacs_broken_SIGIO = no; then
    AC_CACHE_CHECK([for usable SIGIO], [emacs_cv_usable_SIGIO],
      [AC_COMPILE_IFELSE(
	 [AC_LANG_PROGRAM([[#include <fcntl.h>
			    #include <signal.h>
			  ]],
			  [[int foo = SIGIO | F_SETFL | FASYNC;]])],
	 [emacs_cv_usable_SIGIO=yes],
	 [emacs_cv_usable_SIGIO=no])],
      [emacs_cv_usable_SIGIO=yes],
      [emacs_cv_usable_SIGIO=no])
    if test $emacs_cv_usable_SIGIO = yes; then
      AC_DEFINE([USABLE_SIGIO], [1], [Define to 1 if SIGIO is usable.])
    fi
  fi
fi

case $opsys in
  hpux11)
    dnl It works to open the pty's tty in the parent (Emacs), then
    dnl close and reopen it in the child.
    AC_DEFINE(USG_SUBTTY_WORKS, 1, [Define for USG systems where it
      works to open a pty's tty in the parent process, then close and
      reopen it in the child.])
    ;;

  sol2-10)
    AC_DEFINE(_STRUCTURED_PROC, 1, [Needed for system_process_attributes
      on Solaris.])
    ;;
esac

# Set up the CFLAGS for real compilation, so we can substitute it.
CFLAGS="$REAL_CFLAGS"
CPPFLAGS="$REAL_CPPFLAGS"
LIBS="$REAL_LIBS"

## Hack to detect a buggy GCC version.
if test "$GCC" = yes && \
   $CC --version 2> /dev/null | grep 'gcc.* 4.5.0' >/dev/null; then
  case $CFLAGS in
    *-fno-optimize-sibling-calls*) ;;
    *-O@<:@23@:>@*)
      AC_MSG_ERROR([GCC 4.5.0 has problems compiling Emacs; see etc/PROBLEMS.]);;
  esac
fi

version=$PACKAGE_VERSION

copyright="Copyright (C) 2019 Free Software Foundation, Inc."
AC_DEFINE_UNQUOTED(COPYRIGHT, ["$copyright"],
  [Short copyright string for this version of Emacs.])
AC_SUBST(copyright)

### Specify what sort of things we'll be editing into Makefile and config.h.
### Use configuration here uncanonicalized to avoid exceeding size limits.
AC_SUBST(version)
AC_SUBST(configuration)
## Unused?
AC_SUBST(canonical)
AC_SUBST(srcdir)
AC_SUBST(prefix)
AC_SUBST(exec_prefix)
AC_SUBST(bindir)
AC_SUBST(datadir)
AC_SUBST(gsettingsschemadir)
AC_SUBST(sharedstatedir)
AC_SUBST(libexecdir)
AC_SUBST(mandir)
AC_SUBST(infodir)
AC_SUBST(lispdir)
AC_SUBST(standardlisppath)
AC_SUBST(locallisppath)
AC_SUBST(lisppath)
AC_SUBST(x_default_search_path)
AC_SUBST(etcdir)
AC_SUBST(archlibdir)
AC_SUBST(etcdocdir)
AC_SUBST(bitmapdir)
AC_SUBST(gamedir)
AC_SUBST(gameuser)
AC_SUBST(gamegroup)
## FIXME? Nothing uses @LD_SWITCH_X_SITE@.
## src/Makefile.in did add LD_SWITCH_X_SITE (as a cpp define) to the
## end of LIBX_BASE, but nothing ever set it.
AC_SUBST(LD_SWITCH_X_SITE)
AC_SUBST(C_SWITCH_X_SITE)
AC_SUBST(GNUSTEP_CFLAGS)
AC_SUBST(CFLAGS)
## Used in lwlib/Makefile.in.
AC_SUBST(X_TOOLKIT_TYPE)
AC_SUBST(ns_appdir)
AC_SUBST(ns_appbindir)
AC_SUBST(ns_appresdir)
AC_SUBST(ns_appsrc)
AC_SUBST(GNU_OBJC_CFLAGS)
AC_SUBST(OTHER_FILES)

if test -n "${term_header}"; then
    AC_DEFINE_UNQUOTED(TERM_HEADER, "${term_header}",
        [Define to the header for the built-in window system.])
fi

AC_DEFINE_UNQUOTED(EMACS_CONFIGURATION,  "${canonical}",
		   [Define to the canonical Emacs configuration name.])
AC_DEFINE_UNQUOTED(EMACS_CONFIG_OPTIONS, "${emacs_config_options}",
		   [Define to the options passed to configure.])

XMENU_OBJ=
XOBJ=
FONT_OBJ=
if test "${HAVE_X_WINDOWS}" = "yes" ; then
  AC_DEFINE(HAVE_X_WINDOWS, 1,
	    [Define to 1 if you want to use the X window system.])
  XMENU_OBJ=xmenu.o
  XOBJ="xterm.o xfns.o xselect.o xrdb.o xsmfns.o xsettings.o"
  FONT_OBJ=xfont.o
  if test "$HAVE_CAIRO" = "yes"; then
    FONT_OBJ="$FONT_OBJ ftfont.o ftcrfont.o"
  elif test "$HAVE_XFT" = "yes"; then
    FONT_OBJ="$FONT_OBJ ftfont.o xftfont.o ftxfont.o"
  elif test "$HAVE_FREETYPE" = "yes"; then
    FONT_OBJ="$FONT_OBJ ftfont.o ftxfont.o"
  fi
fi
if test "${window_system}" = "pgtk"; then
   FONT_OBJ="ftfont.o ftcrfont.o"
fi
if test "${HAVE_HARFBUZZ}" = "yes" ; then
  FONT_OBJ="$FONT_OBJ hbfont.o"
fi
AC_SUBST(FONT_OBJ)
AC_SUBST(XMENU_OBJ)
AC_SUBST(XOBJ)
AC_SUBST(FONT_OBJ)

WIDGET_OBJ=
MOTIF_LIBW=
if test "${USE_X_TOOLKIT}" != "none" ; then
  WIDGET_OBJ=widget.o
  AC_DEFINE(USE_X_TOOLKIT, 1, [Define to 1 if using an X toolkit.])
  if test "${USE_X_TOOLKIT}" = "LUCID"; then
    AC_DEFINE(USE_LUCID, 1, [Define to 1 if using the Lucid X toolkit.])
  elif test "${USE_X_TOOLKIT}" = "MOTIF"; then
    AC_DEFINE(USE_MOTIF, 1, [Define to 1 if using the Motif X toolkit.])
    MOTIF_LIBW=-lXm
    case "$opsys" in
      gnu-linux)
        ## Paul Abrahams <abrahams at equinox.shaysnet.com> says this is needed.
        MOTIF_LIBW="$MOTIF_LIBW -lXpm"
        ;;

      unixware)
        ## Richard Anthony Ryan <ryanr at ellingtn.ftc.nrcs.usda.gov>
        ## says -lXimp is needed in UNIX_SV ... 4.2 1.1.2.
        MOTIF_LIBW="MOTIF_LIBW -lXimp"
        ;;

      aix4-2)
        ## olson@mcs.anl.gov says -li18n is needed by -lXm.
        MOTIF_LIBW="$MOTIF_LIBW -li18n"
        ;;
    esac
    MOTIF_LIBW="$MOTIF_LIBW $LIBXP"
  fi
fi
AC_SUBST(WIDGET_OBJ)

TOOLKIT_LIBW=
case "$USE_X_TOOLKIT" in
  MOTIF) TOOLKIT_LIBW="$MOTIF_LIBW" ;;
  LUCID) TOOLKIT_LIBW="$LUCID_LIBW" ;;
  none) test "x$HAVE_GTK" = "xyes" && TOOLKIT_LIBW="$GTK_LIBS" ;;
esac
if test "$HAVE_XWIDGETS" = "yes"; then
  TOOLKIT_LIBW="$TOOLKIT_LIBW -lXcomposite"
fi
AC_SUBST(TOOLKIT_LIBW)

if test "${opsys}" != "mingw32"; then
  if test "$USE_X_TOOLKIT" = "none"; then
    LIBXT_OTHER="\$(LIBXSM)"
  else
    LIBXT_OTHER="\$(LIBXMU) -lXt \$(LIBXTR6) -lXext"
  fi
fi
AC_SUBST(LIBXT_OTHER)

if test "${HAVE_X11}" = "yes" ; then
  AC_DEFINE(HAVE_X11, 1,
	    [Define to 1 if you want to use version 11 of X windows.])
  LIBX_OTHER="\$(LIBXT) \$(LIBX_EXTRA)"
else
  LIBX_OTHER=
fi
AC_SUBST(LIBX_OTHER)

HAVE_OLDXMENU=no
if test "$HAVE_GTK" = yes || test "$HAVE_X11" != yes; then
  LIBXMENU=
elif test "$USE_X_TOOLKIT" = none; then
  HAVE_OLDXMENU=yes
  LIBXMENU='$(oldXMenudir)/libXMenu11.a'
  AUTODEPEND_PARENTS="$AUTODEPEND_PARENTS oldXMenu"
else
  LIBXMENU='$(lwlibdir)/liblw.a'
  AUTODEPEND_PARENTS="$AUTODEPEND_PARENTS lwlib"
fi
AC_SUBST(LIBXMENU)

AC_CACHE_CHECK([for struct alignment],
  [emacs_cv_struct_alignment],
  [AC_COMPILE_IFELSE(
     [AC_LANG_PROGRAM([[#include <stddef.h>
			struct s { char c; } __attribute__ ((aligned (8)));
			struct t { char c; struct s s; };
			char verify[offsetof (struct t, s) == 8 ? 1 : -1];
		      ]])],
     [emacs_cv_struct_alignment=yes],
     [emacs_cv_struct_alignment=no])])
if test "$emacs_cv_struct_alignment" = yes; then
  AC_DEFINE([HAVE_STRUCT_ATTRIBUTE_ALIGNED], 1,
    [Define to 1 if 'struct __attribute__ ((aligned (N)))' aligns the
     structure to an N-byte boundary.])
fi

AC_C_TYPEOF

AC_CACHE_CHECK([for statement expressions],
  [emacs_cv_statement_expressions],
  [AC_COMPILE_IFELSE(
     [AC_LANG_PROGRAM([], [[return ({ int x = 5; x-x; });]])],
     [emacs_cv_statement_expressions=yes],
     [emacs_cv_statement_expressions=no])])
if test "$emacs_cv_statement_expressions" = yes; then
  AC_DEFINE([HAVE_STATEMENT_EXPRESSIONS], 1,
    [Define to 1 if statement expressions work.])
fi

if test "${GNU_MALLOC}" = "yes" ; then
  AC_DEFINE(GNU_MALLOC, 1,
	    [Define to 1 if you want to use the GNU memory allocator.])
fi

RALLOC_OBJ=
if test "${REL_ALLOC}" = "yes" ; then
  AC_DEFINE(REL_ALLOC, 1,
	    [Define REL_ALLOC if you want to use the relocating allocator for
	     buffer space.])

  test "$system_malloc" != "yes" && RALLOC_OBJ=ralloc.o
fi
AC_SUBST(RALLOC_OBJ)

if test "$opsys" = "cygwin"; then
  CYGWIN_OBJ="cygw32.o"
  ## Cygwin differs because of its unexec().
  PRE_ALLOC_OBJ=
  POST_ALLOC_OBJ=lastfile.o
elif test "$opsys" = "mingw32"; then
  CYGWIN_OBJ=
  PRE_ALLOC_OBJ=
  POST_ALLOC_OBJ=lastfile.o
else
  CYGWIN_OBJ=
  PRE_ALLOC_OBJ=lastfile.o
  POST_ALLOC_OBJ=
fi
AC_SUBST(CYGWIN_OBJ)
AC_SUBST(PRE_ALLOC_OBJ)
AC_SUBST(POST_ALLOC_OBJ)

dnl Call this 'FORTIFY_SOUR' so that it sorts before the 'FORTIFY_SOURCE'
dnl verbatim defined above.  The tricky name is apropos, as this hack
dnl makes Fortify go sour!
AH_VERBATIM([FORTIFY_SOUR],
[/* Without the following workaround, Emacs runs slowly on OS X 10.8.
   The workaround disables some useful run-time checking, so it
   should be conditional to the platforms with the performance bug.
   Perhaps Apple will fix this some day; also see m4/extern-inline.m4.  */
#if defined __APPLE__ && defined __GNUC__
# ifndef _DONT_USE_CTYPE_INLINE_
#  define _DONT_USE_CTYPE_INLINE_
# endif
# ifndef _FORTIFY_SOURCE
#  define _FORTIFY_SOURCE 0
# endif
#endif
])

# If user asks to omit features, disable optional features that gnulib
# might otherwise enable.
if test "$with_features" = no && test "$enable_acl" != yes; then
  enable_acl=no
fi

# Configure gnulib.  Although this does not affect CFLAGS or LIBS permanently.
# it temporarily reverts them to their pre-pkg-config values,
# because gnulib needs to work with both src (which uses the
# pkg-config stuff) and lib-src (which does not).  For example, gnulib
# may need to determine whether LIB_CLOCK_GETTIME should contain -lrt,
# and it therefore needs to run in an environment where LIBS does not
# already contain -lrt merely because 'pkg-config --libs' printed '-lrt'
# for some package unrelated to lib-src.
SAVE_CFLAGS=$CFLAGS
SAVE_LIBS=$LIBS
CFLAGS=$pre_PKG_CONFIG_CFLAGS
LIBS="$LIB_PTHREAD $pre_PKG_CONFIG_LIBS"
gl_ASSERT_NO_GNULIB_POSIXCHECK
gl_ASSERT_NO_GNULIB_TESTS
gl_INIT
CFLAGS=$SAVE_CFLAGS
LIBS=$SAVE_LIBS

if test "${opsys}" = "mingw32"; then
  CPPFLAGS="$CPPFLAGS -DUSE_CRT_DLL=1 -I \${abs_top_srcdir}/nt/inc"
  # Remove unneeded switches from the value of CC that goes to Makefiles
  CC=`AS_ECHO(["$CC"]) | sed -e "s,$GCC_TEST_OPTIONS,,"`
fi

case "$opsys" in
  aix4-2) LD_SWITCH_SYSTEM_TEMACS="-Wl,-bnodelcsect" ;;

  cygwin) LD_SWITCH_SYSTEM_TEMACS="-Wl,-stack,0x00800000" ;;

  darwin)
   if test "$HAVE_NS" = "yes"; then
     libs_nsgui="-framework AppKit"
     if test "$NS_IMPL_COCOA" = "yes"; then
        libs_nsgui="$libs_nsgui -framework IOKit -framework Carbon"
     fi
   else
     libs_nsgui=
   fi
   LD_SWITCH_SYSTEM_TEMACS=$libs_nsgui
   ## The -headerpad option tells ld (see man page) to leave room at the
   ## end of the header for adding load commands.  Needed for dumping.
   ## 0x1000 is enough for roughly 52 load commands on the x86_64
   ## architecture (where they are 78 bytes each). The actual number of
   ## load commands added is not consistent but normally ranges from
   ## about 14 to about 34. Setting it high gets us plenty of slop and
   ## only costs about 1.5K of wasted binary space.
   headerpad_extra=1000
   if test "$with_unexec" = yes; then
     LD_SWITCH_SYSTEM_TEMACS="-fno-pie $LD_SWITCH_SYSTEM_TEMACS -Xlinker -headerpad -Xlinker $headerpad_extra"
   fi

   ## This is here because src/Makefile.in did some extra fiddling around
   ## with LD_SWITCH_SYSTEM.  It seems cleaner to put this in
   ## LD_SWITCH_SYSTEM_TEMACS instead,
   test "x$LD_SWITCH_SYSTEM" = "x" && test "x$GCC" != "xyes" && \
     LD_SWITCH_SYSTEM_TEMACS="-X $LD_SWITCH_SYSTEM_TEMACS"
   ;;

  ## LD_SWITCH_X_SITE_RPATH is a -rpath option saying where to
  ## find X at run-time.
  ## When handled by cpp, this was in LD_SWITCH_SYSTEM.  However, at the
  ## point where configure sourced the s/*.h file, LD_SWITCH_X_SITE_RPATH
  ## had not yet been defined and was expanded to null.  Hence LD_SWITCH_SYSTEM
  ## had different values in configure (in ac_link) and src/Makefile.in.
  ## It seems clearer therefore to put this piece in LD_SWITCH_SYSTEM_TEMACS.
  gnu*) LD_SWITCH_SYSTEM_TEMACS="\$(LD_SWITCH_X_SITE_RPATH)" ;;

  mingw32)
   ## Is it any better under MinGW64 to relocate emacs into higher addresses?
   case "$canonical" in
     x86_64-*-*) LD_SWITCH_SYSTEM_TEMACS="-Wl,-stack,0x00800000 -Wl,-heap,0x00100000 -Wl,-image-base,0x400000000 -Wl,-entry,__start -Wl,-Map,./temacs.map" ;;
     *) LD_SWITCH_SYSTEM_TEMACS="-Wl,-stack,0x00800000 -Wl,-heap,0x00100000 -Wl,-image-base,0x01000000 -Wl,-entry,__start -Wl,-Map,./temacs.map" ;;
   esac
   ;;

  *) LD_SWITCH_SYSTEM_TEMACS= ;;
esac

# -no-pie or -nopie fixes a temacs segfault on Gentoo, OpenBSD,
# Ubuntu, and other systems with "hardened" GCC configurations for
# some reason (Bug#18784).  We don't know why this works, but not
# segfaulting is better than segfaulting.  Use ac_c_werror_flag=yes
# when trying the option, otherwise clang keeps warning that it does
# not understand it, and pre-4.6 GCC has a similar problem
# (Bug#20338).  Prefer -no-pie to -nopie, as -no-pie is the
# spelling used by GCC 6.1.0 and later (Bug#24682).
AC_CACHE_CHECK(
  [for $CC option to disable position independent executables],
  [emacs_cv_prog_cc_no_pie],
  [if test $with_unexec = no; then
     emacs_cv_prog_cc_no_pie='not needed'
   else
     emacs_save_c_werror_flag=$ac_c_werror_flag
     emacs_save_LDFLAGS=$LDFLAGS
     ac_c_werror_flag=yes
     for emacs_cv_prog_cc_no_pie in -no-pie -nopie no; do
       test $emacs_cv_prog_cc_no_pie = no && break
       LDFLAGS="$emacs_save_LDFLAGS $emacs_cv_prog_cc_no_pie"
       AC_LINK_IFELSE([AC_LANG_PROGRAM([], [])], [break])
     done
     ac_c_werror_flag=$emacs_save_c_werror_flag
     LDFLAGS=$emacs_save_LDFLAGS
   fi])
case $emacs_cv_prog_cc_no_pie in
  -*)
    LD_SWITCH_SYSTEM_TEMACS="$LD_SWITCH_SYSTEM_TEMACS $emacs_cv_prog_cc_no_pie"
    ;;
esac

if test x$ac_enable_profiling != x ; then
  case $opsys in
    *freebsd | gnu-linux) ;;
    *) LD_SWITCH_SYSTEM_TEMACS="$LD_SWITCH_SYSTEM_TEMACS -pg" ;;
  esac
fi

LD_SWITCH_SYSTEM_TEMACS="$LDFLAGS_NOCOMBRELOC $LD_SWITCH_SYSTEM_TEMACS"

AC_SUBST(LD_SWITCH_SYSTEM_TEMACS)

## Common for all window systems
if test "$window_system" != "none"; then
  AC_DEFINE(HAVE_WINDOW_SYSTEM, 1, [Define if you have a window system.])
  AC_DEFINE(POLL_FOR_INPUT, 1, [Define if you poll periodically to detect C-g.])
  WINDOW_SYSTEM_OBJ="fontset.o fringe.o image.o"
fi

AC_SUBST(WINDOW_SYSTEM_OBJ)

AH_TOP([/* GNU Emacs site configuration template file.

Copyright (C) 1988, 1993-1994, 1999-2002, 2004-2019
  Free Software Foundation, Inc.

This file is part of GNU Emacs.

GNU Emacs is free software: you can redistribute it and/or modify
it under the terms of the GNU General Public License as published by
the Free Software Foundation, either version 3 of the License, or (at
your option) any later version.

GNU Emacs is distributed in the hope that it will be useful,
but WITHOUT ANY WARRANTY; without even the implied warranty of
MERCHANTABILITY or FITNESS FOR A PARTICULAR PURPOSE.  See the
GNU General Public License for more details.

You should have received a copy of the GNU General Public License
along with GNU Emacs.  If not, see <https://www.gnu.org/licenses/>.  */


/* No code in Emacs #includes config.h twice, but some bits of code
   intended to work with other packages as well (like gmalloc.c)
   think they can include it as many times as they like.  */
#ifndef EMACS_CONFIG_H
#define EMACS_CONFIG_H
])dnl

AH_BOTTOM([#include <conf_post.h>

#endif /* EMACS_CONFIG_H */

/*
Local Variables:
mode: c
End:
*/
])dnl

#### Report on what we decided to do.
#### Report GTK as a toolkit, even if it doesn't use Xt.
#### It makes printing result more understandable as using GTK sets
#### toolkit_scroll_bars to yes by default.
if test "${HAVE_GTK}" = "yes"; then
  USE_X_TOOLKIT="$USE_GTK_TOOLKIT"
fi

if test $USE_ACL -ne 0; then
  ACL_SUMMARY="yes $LIB_ACL"
else
  ACL_SUMMARY=no
fi

emacs_standard_dirs='Standard dirs'
AS_ECHO(["
Configured for '${canonical}'.

  Where should the build process find the source code?    ${srcdir}
  What compiler should emacs be built with?               ${CC} ${CFLAGS}
  Should Emacs use the GNU version of malloc?             ${GNU_MALLOC}${GNU_MALLOC_reason}
  Should Emacs use a relocating allocator for buffers?    ${REL_ALLOC}
  Should Emacs use mmap(2) for buffer allocation?         $use_mmap_for_buffers
  What window system should Emacs use?                    ${window_system}
  What toolkit should Emacs use?                          ${USE_X_TOOLKIT}
  Where do we find X Windows header files?                ${x_includes:-$emacs_standard_dirs}
  Where do we find X Windows libraries?                   ${x_libraries:-$emacs_standard_dirs}"])

optsep=
emacs_config_features=
for opt in XAW3D XPM JPEG TIFF GIF PNG RSVG CAIRO IMAGEMAGICK SOUND GPM DBUS \
  GCONF GSETTINGS GLIB NOTIFY ACL LIBSELINUX GNUTLS LIBXML2 FREETYPE HARFBUZZ M17N_FLT \
  LIBOTF XFT ZLIB TOOLKIT_SCROLL_BARS X_TOOLKIT OLDXMENU X11 XDBE XIM \
  NS MODULES THREADS XWIDGETS LIBSYSTEMD JSON PDUMPER UNEXEC LCMS2 GMP; do

    case $opt in
      PDUMPER) val=${with_pdumper} ;;
      UNEXEC) val=${with_unexec} ;;
      GLIB) val=${emacs_cv_links_glib} ;;
      NOTIFY|ACL) eval val=\${${opt}_SUMMARY} ;;
      TOOLKIT_SCROLL_BARS|X_TOOLKIT) eval val=\${USE_$opt} ;;
      THREADS) val=${threads_enabled} ;;
      *) eval val=\${HAVE_$opt} ;;
    esac
    case x$val in
      xno|xnone|x) continue ;;
    esac
    case $opt in
      X_TOOLKIT)
        case $val in
          GTK*|LUCID|MOTIF) opt=$val ;;
          *) continue ;;
        esac
      ;;
      NOTIFY)
        case $val in
          *lkqueue*) opt="$opt LIBKQUEUE" ;;
          *kqueue*) opt="$opt KQUEUE" ;;
          *inotify*) opt="$opt INOTIFY" ;;
          *gfile*) opt="$opt GFILENOTIFY" ;;
          *w32*) opt="$opt W32NOTIFY" ;;
        esac
      ;;
    esac
    AS_VAR_APPEND([emacs_config_features], ["$optsep$opt"])
    optsep=' '
done
AC_DEFINE_UNQUOTED(EMACS_CONFIG_FEATURES, "${emacs_config_features}",
  [Summary of some of the main features enabled by configure.])

AS_ECHO(["  Does Emacs use -lXaw3d?                                 ${HAVE_XAW3D}
  Does Emacs use -lXpm?                                   ${HAVE_XPM}
  Does Emacs use -ljpeg?                                  ${HAVE_JPEG}
  Does Emacs use -ltiff?                                  ${HAVE_TIFF}
  Does Emacs use a gif library?                           ${HAVE_GIF} $LIBGIF
  Does Emacs use a png library?                           ${HAVE_PNG} $LIBPNG
  Does Emacs use -lrsvg-2?                                ${HAVE_RSVG}
  Does Emacs use cairo?                                   ${HAVE_CAIRO}
  Does Emacs use -llcms2?                                 ${HAVE_LCMS2}
  Does Emacs use imagemagick?                             ${HAVE_IMAGEMAGICK}
  Does Emacs support sound?                               ${HAVE_SOUND}
  Does Emacs use -lgpm?                                   ${HAVE_GPM}
  Does Emacs use -ldbus?                                  ${HAVE_DBUS}
  Does Emacs use -lgconf?                                 ${HAVE_GCONF}
  Does Emacs use GSettings?                               ${HAVE_GSETTINGS}
  Does Emacs use a file notification library?             ${NOTIFY_SUMMARY}
  Does Emacs use access control lists?                    ${ACL_SUMMARY}
  Does Emacs use -lselinux?                               ${HAVE_LIBSELINUX}
  Does Emacs use -lgnutls?                                ${HAVE_GNUTLS}
  Does Emacs use -lxml2?                                  ${HAVE_LIBXML2}
  Does Emacs use -lfreetype?                              ${HAVE_FREETYPE}
  Does Emacs use HarfBuzz?                                ${HAVE_HARFBUZZ}
  Does Emacs use -lm17n-flt?                              ${HAVE_M17N_FLT}
  Does Emacs use -lotf?                                   ${HAVE_LIBOTF}
  Does Emacs use -lxft?                                   ${HAVE_XFT}
  Does Emacs use -lsystemd?                               ${HAVE_LIBSYSTEMD}
  Does Emacs use -ljansson?                               ${HAVE_JSON}
  Does Emacs use -lgmp?                                   ${HAVE_GMP}
  Does Emacs directly use zlib?                           ${HAVE_ZLIB}
  Does Emacs have dynamic modules support?                ${HAVE_MODULES}
  Does Emacs use toolkit scroll bars?                     ${USE_TOOLKIT_SCROLL_BARS}
  Does Emacs support Xwidgets (requires gtk3)?            ${HAVE_XWIDGETS}
  Does Emacs have threading support in lisp?              ${threads_enabled}
  Does Emacs support the portable dumper?                 ${with_pdumper}
  Does Emacs support legacy unexec dumping?               ${with_unexec}
  Which dumping strategy does Emacs use?                  ${with_dumping}
"])

if test -n "${EMACSDATA}"; then
   AS_ECHO(["  Environment variable EMACSDATA set to:                  $EMACSDATA"])
fi
if test -n "${EMACSDOC}"; then
   AS_ECHO(["  Environment variable EMACSDOC set to:                   $EMACSDOC"])
fi

echo

if test "$HAVE_NS" = "yes"; then
   echo
   AS_ECHO(["Run '${MAKE-make}' to build Emacs, then run 'src/emacs' to test it.
Run '${MAKE-make} install' in order to build an application bundle.
The application will go to nextstep/Emacs.app and can be run or moved
from there."])
   if test "$EN_NS_SELF_CONTAINED" = "yes"; then
      echo "The application will be fully self-contained."
    else
      AS_ECHO(["The lisp resources for the application will be installed under ${prefix}.
You may need to run \"${MAKE-make} install\" with sudo.  The application will fail
to run if these resources are not installed."])
   fi
   echo
fi

case $opsys,$emacs_uname_r in
  cygwin,1.5.*)
    AC_MSG_WARN([[building Emacs on Cygwin 1.5 is not supported.]])
           echo
	   ;;
  cygwin,3.0.[[0-7]]'('*)
    AC_DEFINE([HAVE_CYGWIN_O_PATH_BUG], 1,
      [Define to 1 if opening a FIFO with O_PATH causes a hang.]);;
esac

# Remove any trailing slashes in these variables.
case $prefix in
  */) prefix=`AS_DIRNAME(["$prefix."])`;;
esac
case $exec_prefix in
  */) exec_prefix=`AS_DIRNAME(["$exec_prefix."])`;;
esac

if test "$HAVE_NS" = "yes"; then
  if test "$NS_IMPL_GNUSTEP" = yes; then
    AC_CONFIG_FILES([nextstep/GNUstep/Emacs.base/Resources/Info-gnustep.plist:nextstep/templates/Info-gnustep.plist.in \
      nextstep/GNUstep/Emacs.base/Resources/Emacs.desktop:nextstep/templates/Emacs.desktop.in])
    ns_check_file=Resources/Info-gnustep.plist
  else
    AC_CONFIG_FILES([nextstep/Cocoa/Emacs.base/Contents/Info.plist:nextstep/templates/Info.plist.in \
      nextstep/Cocoa/Emacs.base/Contents/Resources/English.lproj/InfoPlist.strings:nextstep/templates/InfoPlist.strings.in])
    ns_check_file=Contents/Info.plist
  fi
  AC_SUBST(ns_check_file)
fi

AC_CONFIG_FILES([Makefile lib/gnulib.mk])

dnl config.status treats $srcdir specially, so I think this is ok...
AC_CONFIG_FILES([$srcdir/doc/man/emacs.1])

m4_define([subdir_makefiles],
  [lib/Makefile lib-src/Makefile oldXMenu/Makefile doc/emacs/Makefile doc/misc/Makefile doc/lispintro/Makefile doc/lispref/Makefile src/Makefile lwlib/Makefile lisp/Makefile leim/Makefile nextstep/Makefile nt/Makefile])
SUBDIR_MAKEFILES="subdir_makefiles"
AC_CONFIG_FILES(subdir_makefiles)

dnl The test/ directory is missing if './make-dist --no-tests' was used.
opt_makefile=test/Makefile
if test -f "$srcdir/$opt_makefile.in"; then
  SUBDIR_MAKEFILES="$SUBDIR_MAKEFILES $opt_makefile"
  dnl Again, it's best not to use a variable.  Though you can add
  dnl ", [], [opt_makefile='$opt_makefile']" and it should work.
  AC_CONFIG_FILES([test/Makefile])
fi


dnl The admin/ directory used to be excluded from tarfiles.
if test -d $srcdir/admin; then
  SUBDIR_MAKEFILES="$SUBDIR_MAKEFILES admin/charsets/Makefile admin/unidata/Makefile admin/grammars/Makefile"
  AC_CONFIG_FILES([admin/charsets/Makefile])
  AC_CONFIG_FILES([admin/unidata/Makefile])
  AC_CONFIG_FILES([admin/grammars/Makefile])
fi                              dnl -d admin


SUBDIR_MAKEFILES_IN=`echo " ${SUBDIR_MAKEFILES}" | sed -e 's| | $(srcdir)/|g' -e 's|Makefile|Makefile.in|g'`

AC_SUBST(SUBDIR_MAKEFILES_IN)

dnl You might wonder (I did) why epaths.h is generated by running make,
dnl rather than just letting configure generate it from epaths.in.
dnl One reason is that the various paths are not fully expanded (see above);
dnl e.g., gamedir='${localstatedir}/games/emacs'.
dnl Secondly, the GNU Coding standards require that one should be able
dnl to run 'make prefix=/some/where/else' and override the values set
dnl by configure.  This also explains the 'move-if-change' test and
dnl the use of force in the 'epaths-force' rule in Makefile.in.
AC_CONFIG_COMMANDS([src/epaths.h], [
if test "${opsys}" = "mingw32"; then
  ${MAKE-make} MAKEFILE_NAME=do-not-make-Makefile epaths-force-w32
else
  ${MAKE-make} MAKEFILE_NAME=do-not-make-Makefile epaths-force
fi || AC_MSG_ERROR(['src/epaths.h' could not be made.])
], [GCC="$GCC" CPPFLAGS="$CPPFLAGS" opsys="$opsys"])

dnl NB we have to cheat and use the ac_... version because abs_top_srcdir
dnl is not yet set, sigh.  Or we could use ../$srcdir/src/.gdbinit,
dnl or a symlink?
AC_CONFIG_COMMANDS([src/.gdbinit], [
if test ! -f src/.gdbinit && test -f "$srcdir/src/.gdbinit"; then
  AS_ECHO(["source $ac_abs_top_srcdir/src/.gdbinit"]) > src/.gdbinit
fi
])

dnl Perhaps this would be better named doc-emacs-emacsver.texi?
dnl See comments for etc-refcards-emacsver.tex.
dnl Since we get a doc/emacs directory generated anyway, for the Makefile,
dnl it is not quite the same.  But we are generating in $srcdir.
AC_CONFIG_COMMANDS([doc/emacs/emacsver.texi], [
${MAKE-make} -s --no-print-directory -C doc/emacs doc-emacsver || \
AC_MSG_ERROR(['doc/emacs/emacsver.texi' could not be made.])
])

dnl If we give this the more natural name, etc/refcards/emacsver.texi,
dnl then a directory etc/refcards is created in the build directory,
dnl which is probably harmless, but confusing (in out-of-tree builds).
dnl (If we were to generate etc/refcards/Makefile, this might change.)
dnl It is really $srcdir/etc/refcards/emacsver.tex that we generate.
AC_CONFIG_COMMANDS([etc-refcards-emacsver.tex], [
${MAKE-make} -s MAKEFILE_NAME=do-not-make-Makefile etc-emacsver || \
AC_MSG_ERROR(['etc/refcards/emacsver.tex' could not be made.])
])

if test $AUTO_DEPEND = yes; then
   for dir in $AUTODEPEND_PARENTS; do
     AS_MKDIR_P([$dir/deps])
   done
fi

AC_OUTPUT

if test ! "$with_mailutils"; then
  if test "$with_pop" = yes; then
    AC_MSG_WARN([This configuration installs a 'movemail' program
that retrieves POP3 email via only insecure channels.
To omit insecure POP3, you can use '$0 --without-pop'.])
  elif test "$with_pop" = no-by-default; then
    AC_MSG_WARN([This configuration installs a 'movemail' program
that does not retrieve POP3 email.  By default, Emacs 25 and earlier
installed a 'movemail' program that retrieved POP3 email via only
insecure channels, a practice that is no longer recommended but that
you can continue to support by using '$0 --with-pop'.])
  fi

  case $opsys in
    mingw32)
      # Don't suggest GNU Mailutils, as it hasn't been ported.
      ;;
    *)
      emacs_fix_movemail="use '$0 --with-mailutils'"
      case `(movemail --version) 2>/dev/null` in
	*Mailutils*) ;;
	*) emacs_fix_movemail="install GNU Mailutils
<https://mailutils.org> and $emacs_fix_movemail";;
      esac
      AC_MSG_NOTICE([You might want to $emacs_fix_movemail.]);;
  esac
fi

# Let plain 'make' work.
test "$MAKE" = make || test -f makefile || cat >makefile <<EOF
.POSIX:
MAKE = $MAKE
all:
	\$(MAKE) -f Makefile \$?
.DEFAULT:
	\$(MAKE) -f Makefile \$<
EOF<|MERGE_RESOLUTION|>--- conflicted
+++ resolved
@@ -1731,30 +1731,6 @@
     ALSA_MODULES="alsa >= $ALSA_REQUIRED"
     EMACS_CHECK_MODULES([ALSA], [$ALSA_MODULES])
     if test $HAVE_ALSA = yes; then
-<<<<<<< HEAD
-      SAVE_CFLAGS="$CFLAGS"
-      SAVE_LIBS="$LIBS"
-      CFLAGS="$ALSA_CFLAGS $CFLAGS"
-      LIBS="$ALSA_LIBS $LIBS"
-      AC_COMPILE_IFELSE([AC_LANG_PROGRAM([[#include <alsa/asoundlib.h>]], [[snd_lib_error_set_handler (0);]])],
-                      emacs_alsa_subdir=yes,
-	            emacs_alsa_subdir=no)
-      if test "$emacs_alsa_subdir" != yes; then
-        AC_COMPILE_IFELSE([AC_LANG_PROGRAM([[#include <asoundlib.h>]],
-                       [[snd_lib_error_set_handler (0);]])],
-                       emacs_alsa_normal=yes,
-	             emacs_alsa_normal=no)
-        if test "$emacs_alsa_normal" != yes; then
-          AC_MSG_ERROR([pkg-config found alsa, but it does not compile.  See config.log for error messages.])
-        fi
-      else
-        ALSA_CFLAGS="$ALSA_CFLAGS -DALSA_SUBDIR_INCLUDE"
-      fi
-
-      CFLAGS="$SAVE_CFLAGS"
-      LIBS="$SAVE_LIBS"
-=======
->>>>>>> 4d90fadf
       LIBSOUND="$LIBSOUND $ALSA_LIBS"
       CFLAGS_SOUND="$CFLAGS_SOUND $ALSA_CFLAGS"
       AC_DEFINE(HAVE_ALSA, 1, [Define to 1 if ALSA is available.])
