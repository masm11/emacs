@c -*-texinfo-*-
@c This is part of the GNU Emacs Lisp Reference Manual.
@c Copyright (C) 1990--1995, 1998--1999, 2001--2020 Free Software
@c Foundation, Inc.
@c See the file elisp.texi for copying conditions.
@node Modes
@chapter Major and Minor Modes
@cindex mode

  A @dfn{mode} is a set of definitions that customize Emacs behavior
in useful ways.  There are two varieties of modes: @dfn{minor modes},
which provide features that users can turn on and off while editing;
and @dfn{major modes}, which are used for editing or interacting with
a particular kind of text.  Each buffer has exactly one @dfn{major
mode} at a time.

  This chapter describes how to write both major and minor modes, how to
indicate them in the mode line, and how they run hooks supplied by the
user.  For related topics such as keymaps and syntax tables, see
@ref{Keymaps}, and @ref{Syntax Tables}.

@menu
* Hooks::             How to use hooks; how to write code that provides hooks.
* Major Modes::       Defining major modes.
* Minor Modes::       Defining minor modes.
* Mode Line Format::  Customizing the text that appears in the mode line.
* Imenu::             Providing a menu of definitions made in a buffer.
* Font Lock Mode::    How modes can highlight text according to syntax.
* Auto-Indentation::  How to teach Emacs to indent for a major mode.
* Desktop Save Mode:: How modes can have buffer state saved between
                        Emacs sessions.
@end menu

@node Hooks
@section Hooks
@cindex hooks

  A @dfn{hook} is a variable where you can store a function or functions
to be called on a particular occasion by an existing program.  Emacs
provides hooks for the sake of customization.  Most often, hooks are set
up in the init file (@pxref{Init File}), but Lisp programs can set them also.
@xref{Standard Hooks}, for a list of some standard hook variables.

@cindex normal hook
  Most of the hooks in Emacs are @dfn{normal hooks}.  These variables
contain lists of functions to be called with no arguments.  By
convention, whenever the hook name ends in @samp{-hook}, that tells
you it is normal.  We try to make all hooks normal, as much as
possible, so that you can use them in a uniform way.

  Every major mode command is supposed to run a normal hook called the
@dfn{mode hook} as one of the last steps of initialization.  This makes
it easy for a user to customize the behavior of the mode, by overriding
the buffer-local variable assignments already made by the mode.  Most
minor mode functions also run a mode hook at the end.  But hooks are
used in other contexts too.  For example, the hook @code{suspend-hook}
runs just before Emacs suspends itself (@pxref{Suspending Emacs}).

  The recommended way to add a hook function to a hook is by calling
@code{add-hook} (@pxref{Setting Hooks}).  The hook functions may be any
of the valid kinds of functions that @code{funcall} accepts (@pxref{What
Is a Function}).  Most normal hook variables are initially void;
@code{add-hook} knows how to deal with this.  You can add hooks either
globally or buffer-locally with @code{add-hook}.

@cindex abnormal hook
  If the hook variable's name does not end with @samp{-hook}, that
indicates it is probably an @dfn{abnormal hook}.  That means the hook
functions are called with arguments, or their return values are used
in some way.  The hook's documentation says how the functions are
called.  You can use @code{add-hook} to add a function to an abnormal
hook, but you must write the function to follow the hook's calling
convention.  By convention, abnormal hook names end in @samp{-functions}.

@cindex single-function hook
If the variable's name ends in @samp{-function}, then its value is
just a single function, not a list of functions.  @code{add-hook} cannot be
used to modify such a @emph{single function hook}, and you have to use
@code{add-function} instead (@pxref{Advising Functions}).

@menu
* Running Hooks::    How to run a hook.
* Setting Hooks::    How to put functions on a hook, or remove them.
@end menu

@node Running Hooks
@subsection Running Hooks

  In this section, we document the @code{run-hooks} function, which is
used to run a normal hook.  We also document the functions for running
various kinds of abnormal hooks.

@defun run-hooks &rest hookvars
This function takes one or more normal hook variable names as
arguments, and runs each hook in turn.  Each argument should be a
symbol that is a normal hook variable.  These arguments are processed
in the order specified.

If a hook variable has a non-@code{nil} value, that value should be a
list of functions.  @code{run-hooks} calls all the functions, one by
one, with no arguments.

The hook variable's value can also be a single function---either a
lambda expression or a symbol with a function definition---which
@code{run-hooks} calls.  But this usage is obsolete.

If the hook variable is buffer-local, the buffer-local variable will
be used instead of the global variable.  However, if the buffer-local
variable contains the element @code{t}, the global hook variable will
be run as well.
@end defun

@defun run-hook-with-args hook &rest args
This function runs an abnormal hook by calling all the hook functions in
@var{hook}, passing each one the arguments @var{args}.
@end defun

@defun run-hook-with-args-until-failure hook &rest args
This function runs an abnormal hook by calling each hook function in
turn, stopping if one of them fails by returning @code{nil}.  Each
hook function is passed the arguments @var{args}.  If this function
stops because one of the hook functions fails, it returns @code{nil};
otherwise it returns a non-@code{nil} value.
@end defun

@defun run-hook-with-args-until-success hook &rest args
This function runs an abnormal hook by calling each hook function,
stopping if one of them succeeds by returning a non-@code{nil}
value.  Each hook function is passed the arguments @var{args}.  If this
function stops because one of the hook functions returns a
non-@code{nil} value, it returns that value; otherwise it returns
@code{nil}.
@end defun

@node Setting Hooks
@subsection Setting Hooks

<<<<<<< HEAD
  Here's an example that adds a funtion to a mode hook to turn
=======
  Here's an example that adds a function to a mode hook to turn
>>>>>>> 15814d0c
on Auto Fill mode when in Lisp Interaction mode:

@example
(add-hook 'lisp-interaction-mode-hook 'auto-fill-mode)
@end example

  The value of a hook variable should be a list of functions.  You can
manipulate that list using the normal Lisp facilities, but the modular
way is to use the functions @code{add-hook} and @code{remove-hook},
defined below.  They take care to handle some unusual situations and
avoid problems.

  It works to put a @code{lambda}-expression function on a hook, but
we recommend avoiding this because it can lead to confusion.  If you
add the same @code{lambda}-expression a second time but write it
slightly differently, you will get two equivalent but distinct
functions on the hook.  If you then remove one of them, the other will
still be on it.

@defun add-hook hook function &optional depth local
This function is the handy way to add function @var{function} to hook
variable @var{hook}.  You can use it for abnormal hooks as well as for
normal hooks.  @var{function} can be any Lisp function that can accept
the proper number of arguments for @var{hook}.  For example,

@example
(add-hook 'text-mode-hook 'my-text-hook-function)
@end example

@noindent
adds @code{my-text-hook-function} to the hook called @code{text-mode-hook}.

If @var{function} is already present in @var{hook} (comparing using
@code{equal}), then @code{add-hook} does not add it a second time.

If @var{function} has a non-@code{nil} property
@code{permanent-local-hook}, then @code{kill-all-local-variables} (or
changing major modes) won't delete it from the hook variable's local
value.

For a normal hook, hook functions should be designed so that the order
in which they are executed does not matter.  Any dependence on the order
is asking for trouble.  However, the order is predictable: normally,
@var{function} goes at the front of the hook list, so it is executed
first (barring another @code{add-hook} call).

In some cases, it is important to control the relative ordering of functions
on the hook.  The optional argument @var{depth} lets you indicate where the
function should be inserted in the list: it should then be a number
between -100 and 100 where the higher the value, the closer to the end of the
list the function should go.  The @var{depth} defaults to 0 and for backward
compatibility when @var{depth} is a non-nil symbol it is interpreted as a depth
of 90.  Furthermore, when @var{depth} is strictly greater than 0 the function
is added @emph{after} rather than before functions of the same depth.
One should never use a depth of 100 (or -100), because one can never be
sure that no other function will ever need to come before (or after) us.

@code{add-hook} can handle the cases where @var{hook} is void or its
value is a single function; it sets or changes the value to a list of
functions.

If @var{local} is non-@code{nil}, that says to add @var{function} to the
buffer-local hook list instead of to the global hook list.  This makes
the hook buffer-local and adds @code{t} to the buffer-local value.  The
latter acts as a flag to run the hook functions in the default value as
well as in the local value.
@end defun

@defun remove-hook hook function &optional local
This function removes @var{function} from the hook variable
@var{hook}.  It compares @var{function} with elements of @var{hook}
using @code{equal}, so it works for both symbols and lambda
expressions.

If @var{local} is non-@code{nil}, that says to remove @var{function}
from the buffer-local hook list instead of from the global hook list.
@end defun

@node Major Modes
@section Major Modes
@cindex major mode

@cindex major mode command
@cindex suspend major mode temporarily
  Major modes specialize Emacs for editing or interacting with
particular kinds of text.  Each buffer has exactly one major mode at a
time.  Every major mode is associated with a @dfn{major mode command},
whose name should end in @samp{-mode}.  This command takes care of
switching to that mode in the current buffer, by setting various
buffer-local variables such as a local keymap.  @xref{Major Mode
Conventions}.  Note that unlike minor modes there is no way to ``turn
off'' a major mode, instead the buffer must be switched to a different
one.  However, you can temporarily @dfn{suspend} a major mode and later
@dfn{restore} the suspended mode, see below.

  The least specialized major mode is called @dfn{Fundamental mode},
which has no mode-specific definitions or variable settings.

@deffn Command fundamental-mode
This is the major mode command for Fundamental mode.  Unlike other mode
commands, it does @emph{not} run any mode hooks (@pxref{Major Mode
Conventions}), since you are not supposed to customize this mode.
@end deffn

@defun major-mode-suspend
This function works like @code{fundamental-mode}, in that it kills all
buffer-local variables, but it also records the major mode in effect,
so that it could subsequently be restored.  This function and
@code{major-mode-restore} (described next) are useful when you need to
put a buffer under some specialized mode other than the one Emacs
chooses for it automatically (@pxref{Auto Major Mode}), but would also
like to be able to switch back to the original mode later.
@end defun

@defun major-mode-restore &optional avoided-modes
This function restores the major mode recorded by
@code{major-mode-suspend}.  If no major mode was recorded, this
function calls @code{normal-mode} (@pxref{Auto Major Mode,
normal-mode}), but tries to force it not to choose any modes in
@var{avoided-modes}, if that argument is non-@code{nil}.
@end defun

  The easiest way to write a major mode is to use the macro
@code{define-derived-mode}, which sets up the new mode as a variant of
an existing major mode.  @xref{Derived Modes}.  We recommend using
@code{define-derived-mode} even if the new mode is not an obvious
derivative of another mode, as it automatically enforces many coding
conventions for you.  @xref{Basic Major Modes}, for common modes to
derive from.

  The standard GNU Emacs Lisp directory tree contains the code for
several major modes, in files such as @file{text-mode.el},
@file{texinfo.el}, @file{lisp-mode.el}, and @file{rmail.el}.  You can
study these libraries to see how modes are written.

@defopt major-mode
The buffer-local value of this variable holds the symbol for the current
major mode.  Its default value holds the default major mode for new
buffers.  The standard default value is @code{fundamental-mode}.

If the default value is @code{nil}, then whenever Emacs creates a new
buffer via a command such as @kbd{C-x b} (@code{switch-to-buffer}), the
new buffer is put in the major mode of the previously current buffer.
As an exception, if the major mode of the previous buffer has a
@code{mode-class} symbol property with value @code{special}, the new
buffer is put in Fundamental mode (@pxref{Major Mode Conventions}).
@end defopt

@menu
* Major Mode Conventions::  Coding conventions for keymaps, etc.
* Auto Major Mode::         How Emacs chooses the major mode automatically.
* Mode Help::               Finding out how to use a mode.
* Derived Modes::           Defining a new major mode based on another major
                              mode.
* Basic Major Modes::       Modes that other modes are often derived from.
* Mode Hooks::              Hooks run at the end of major mode functions.
* Tabulated List Mode::     Parent mode for buffers containing tabulated data.
* Generic Modes::           Defining a simple major mode that supports
                              comment syntax and Font Lock mode.
* Example Major Modes::     Text mode and Lisp modes.
@end menu

@node Major Mode Conventions
@subsection Major Mode Conventions
@cindex major mode conventions
@cindex conventions for writing major modes

  The code for every major mode should follow various coding
conventions, including conventions for local keymap and syntax table
initialization, function and variable names, and hooks.

  If you use the @code{define-derived-mode} macro, it will take care of
many of these conventions automatically.  @xref{Derived Modes}.  Note
also that Fundamental mode is an exception to many of these conventions,
because it represents the default state of Emacs.

  The following list of conventions is only partial.  Each major mode
should aim for consistency in general with other Emacs major modes, as
this makes Emacs as a whole more coherent.  It is impossible to list
here all the possible points where this issue might come up; if the
Emacs developers point out an area where your major mode deviates from
the usual conventions, please make it compatible.

@itemize @bullet
@item
Define a major mode command whose name ends in @samp{-mode}.  When
called with no arguments, this command should switch to the new mode in
the current buffer by setting up the keymap, syntax table, and
buffer-local variables in an existing buffer.  It should not change the
buffer's contents.

@item
Write a documentation string for this command that describes the special
commands available in this mode.  @xref{Mode Help}.

The documentation string may include the special documentation
substrings, @samp{\[@var{command}]}, @samp{\@{@var{keymap}@}}, and
@samp{\<@var{keymap}>}, which allow the help display to adapt
automatically to the user's own key bindings.  @xref{Keys in
Documentation}.

@item
The major mode command should start by calling
@code{kill-all-local-variables}.  This runs the normal hook
@code{change-major-mode-hook}, then gets rid of the buffer-local
variables of the major mode previously in effect.  @xref{Creating
Buffer-Local}.

@item
The major mode command should set the variable @code{major-mode} to the
major mode command symbol.  This is how @code{describe-mode} discovers
which documentation to print.

@item
The major mode command should set the variable @code{mode-name} to the
``pretty'' name of the mode, usually a string (but see @ref{Mode Line
Data}, for other possible forms).  The name of the mode appears
in the mode line.

@item
Calling the major mode command twice in direct succession should not
fail and should do the same thing as calling the command only once.
In other words, the major mode command should be idempotent.

@item
@cindex functions in modes
Since all global names are in the same name space, all the global
variables, constants, and functions that are part of the mode should
have names that start with the major mode name (or with an abbreviation
of it if the name is long).  @xref{Coding Conventions}.

@item
In a major mode for editing some kind of structured text, such as a
programming language, indentation of text according to structure is
probably useful.  So the mode should set @code{indent-line-function}
to a suitable function, and probably customize other variables
for indentation.  @xref{Auto-Indentation}.

@item
@cindex keymaps in modes
The major mode should usually have its own keymap, which is used as the
local keymap in all buffers in that mode.  The major mode command should
call @code{use-local-map} to install this local map.  @xref{Active
Keymaps}, for more information.

This keymap should be stored permanently in a global variable named
@code{@var{modename}-mode-map}.  Normally the library that defines the
mode sets this variable.

@xref{Tips for Defining}, for advice about how to write the code to set
up the mode's keymap variable.

@item
The key sequences bound in a major mode keymap should usually start with
@kbd{C-c}, followed by a control character, a digit, or @kbd{@{},
@kbd{@}}, @kbd{<}, @kbd{>}, @kbd{:} or @kbd{;}.  The other punctuation
characters are reserved for minor modes, and ordinary letters are
reserved for users.

A major mode can also rebind the keys @kbd{M-n}, @kbd{M-p} and
@kbd{M-s}.  The bindings for @kbd{M-n} and @kbd{M-p} should normally
be some kind of moving forward and backward, but this does not
necessarily mean cursor motion.

It is legitimate for a major mode to rebind a standard key sequence if
it provides a command that does the same job in a way better
suited to the text this mode is used for.  For example, a major mode
for editing a programming language might redefine @kbd{C-M-a} to
move to the beginning of a function in a way that works better for
that language.  The recommended way of tailoring @kbd{C-M-a} to the
needs of a major mode is to set @code{beginning-of-defun-function}
(@pxref{List Motion}) to invoke the function specific to the mode.

It is also legitimate for a major mode to rebind a standard key
sequence whose standard meaning is rarely useful in that mode.  For
instance, minibuffer modes rebind @kbd{M-r}, whose standard meaning is
rarely of any use in the minibuffer.  Major modes such as Dired or
Rmail that do not allow self-insertion of text can reasonably redefine
letters and other printing characters as special commands.

@item
Major modes for editing text should not define @key{RET} to do
anything other than insert a newline.  However, it is ok for
specialized modes for text that users don't directly edit, such as
Dired and Info modes, to redefine @key{RET} to do something entirely
different.

@item
Major modes should not alter options that are primarily a matter of user
preference, such as whether Auto-Fill mode is enabled.  Leave this to
each user to decide.  However, a major mode should customize other
variables so that Auto-Fill mode will work usefully @emph{if} the user
decides to use it.

@item
@cindex syntax tables in modes
The mode may have its own syntax table or may share one with other
related modes.  If it has its own syntax table, it should store this in
a variable named @code{@var{modename}-mode-syntax-table}.  @xref{Syntax
Tables}.

@item
If the mode handles a language that has a syntax for comments, it should
set the variables that define the comment syntax.  @xref{Options for
Comments,, Options Controlling Comments, emacs, The GNU Emacs Manual}.

@item
@cindex abbrev tables in modes
The mode may have its own abbrev table or may share one with other
related modes.  If it has its own abbrev table, it should store this
in a variable named @code{@var{modename}-mode-abbrev-table}.  If the
major mode command defines any abbrevs itself, it should pass @code{t}
for the @var{system-flag} argument to @code{define-abbrev}.
@xref{Defining Abbrevs}.

@item
The mode should specify how to do highlighting for Font Lock mode, by
setting up a buffer-local value for the variable
@code{font-lock-defaults} (@pxref{Font Lock Mode}).

@item
Each face that the mode defines should, if possible, inherit from an
existing Emacs face.  @xref{Basic Faces}, and @ref{Faces for Font Lock}.

@item
The mode should specify how Imenu should find the definitions or
sections of a buffer, by setting up a buffer-local value for the
variable @code{imenu-generic-expression}, for the two variables
@code{imenu-prev-index-position-function} and
@code{imenu-extract-index-name-function}, or for the variable
@code{imenu-create-index-function} (@pxref{Imenu}).

@item
The mode can specify a local value for
@code{eldoc-documentation-function} to tell ElDoc mode how to handle
this mode.

@item
The mode can specify how to complete various keywords by adding one or
more buffer-local entries to the special hook
@code{completion-at-point-functions}.  @xref{Completion in Buffers}.

@item
@cindex buffer-local variables in modes
To make a buffer-local binding for an Emacs customization variable, use
@code{make-local-variable} in the major mode command, not
@code{make-variable-buffer-local}.  The latter function would make the
variable local to every buffer in which it is subsequently set, which
would affect buffers that do not use this mode.  It is undesirable for a
mode to have such global effects.  @xref{Buffer-Local Variables}.

With rare exceptions, the only reasonable way to use
@code{make-variable-buffer-local} in a Lisp package is for a variable
which is used only within that package.  Using it on a variable used by
other packages would interfere with them.

@item
@cindex mode hook
@cindex major mode hook
Each major mode should have a normal @dfn{mode hook} named
@code{@var{modename}-mode-hook}.  The very last thing the major mode command
should do is to call @code{run-mode-hooks}.  This runs the normal
hook @code{change-major-mode-after-body-hook}, the mode hook, the
function @code{hack-local-variables} (when the buffer is visiting a file),
and then the normal hook @code{after-change-major-mode-hook}.
@xref{Mode Hooks}.

@item
The major mode command may start by calling some other major mode
command (called the @dfn{parent mode}) and then alter some of its
settings.  A mode that does this is called a @dfn{derived mode}.  The
recommended way to define one is to use the @code{define-derived-mode}
macro, but this is not required.  Such a mode should call the parent
mode command inside a @code{delay-mode-hooks} form.  (Using
@code{define-derived-mode} does this automatically.)  @xref{Derived
Modes}, and @ref{Mode Hooks}.

@item
If something special should be done if the user switches a buffer from
this mode to any other major mode, this mode can set up a buffer-local
value for @code{change-major-mode-hook} (@pxref{Creating Buffer-Local}).

@item
If this mode is appropriate only for specially-prepared text produced by
the mode itself (rather than by the user typing at the keyboard or by an
external file), then the major mode command symbol should have a
property named @code{mode-class} with value @code{special}, put on as
follows:

@kindex mode-class @r{(property)}
@cindex @code{special} modes
@example
(put 'funny-mode 'mode-class 'special)
@end example

@noindent
This tells Emacs that new buffers created while the current buffer is in
Funny mode should not be put in Funny mode, even though the default
value of @code{major-mode} is @code{nil}.  By default, the value of
@code{nil} for @code{major-mode} means to use the current buffer's major
mode when creating new buffers (@pxref{Auto Major Mode}), but with such
@code{special} modes, Fundamental mode is used instead.  Modes such as
Dired, Rmail, and Buffer List use this feature.

The function @code{view-buffer} does not enable View mode in buffers
whose mode-class is special, because such modes usually provide their
own View-like bindings.

The @code{define-derived-mode} macro automatically marks the derived
mode as special if the parent mode is special.  Special mode is a
convenient parent for such modes to inherit from; @xref{Basic Major
Modes}.

@item
If you want to make the new mode the default for files with certain
recognizable names, add an element to @code{auto-mode-alist} to select
the mode for those file names (@pxref{Auto Major Mode}).  If you
define the mode command to autoload, you should add this element in
the same file that calls @code{autoload}.  If you use an autoload
cookie for the mode command, you can also use an autoload cookie for
the form that adds the element (@pxref{autoload cookie}).  If you do
not autoload the mode command, it is sufficient to add the element in
the file that contains the mode definition.

@item
@cindex mode loading
The top-level forms in the file defining the mode should be written so
that they may be evaluated more than once without adverse consequences.
For instance, use @code{defvar} or @code{defcustom} to set mode-related
variables, so that they are not reinitialized if they already have a
value (@pxref{Defining Variables}).

@end itemize

@node Auto Major Mode
@subsection How Emacs Chooses a Major Mode
@cindex major mode, automatic selection

  When Emacs visits a file, it automatically selects a major mode for
the buffer based on information in the file name or in the file itself.
It also processes local variables specified in the file text.

@deffn Command normal-mode &optional find-file
This function establishes the proper major mode and buffer-local
variable bindings for the current buffer.  It calls
@code{set-auto-mode} (see below).  As of Emacs 26.1, it no longer
runs @code{hack-local-variables}, this now being done in
@code{run-mode-hooks} at the initialization of major modes
(@pxref{Mode Hooks}).

If the @var{find-file} argument to @code{normal-mode} is non-@code{nil},
@code{normal-mode} assumes that the @code{find-file} function is calling
it.  In this case, it may process local variables in the @samp{-*-}
line or at the end of the file.  The variable
@code{enable-local-variables} controls whether to do so.  @xref{File
Variables, , Local Variables in Files, emacs, The GNU Emacs Manual},
for the syntax of the local variables section of a file.

If you run @code{normal-mode} interactively, the argument
@var{find-file} is normally @code{nil}.  In this case,
@code{normal-mode} unconditionally processes any file local variables.

The function calls @code{set-auto-mode} to choose and set a major
mode.  If this does not specify a mode, the buffer stays in the major
mode determined by the default value of @code{major-mode} (see below).

@cindex file mode specification error
@code{normal-mode} uses @code{condition-case} around the call to the
major mode command, so errors are caught and reported as a @samp{File
mode specification error}, followed by the original error message.
@end deffn

@defun set-auto-mode &optional keep-mode-if-same
@cindex visited file mode
  This function selects and sets the major mode that is appropriate
for the current buffer.  It bases its decision (in order of
precedence) on the @w{@samp{-*-}} line, on any @samp{mode:} local
variable near the end of a file, on the @w{@samp{#!}} line (using
@code{interpreter-mode-alist}), on the text at the beginning of the
buffer (using @code{magic-mode-alist}), and finally on the visited
file name (using @code{auto-mode-alist}).  @xref{Choosing Modes, , How
Major Modes are Chosen, emacs, The GNU Emacs Manual}.  If
@code{enable-local-variables} is @code{nil}, @code{set-auto-mode} does
not check the @w{@samp{-*-}} line, or near the end of the file, for
any mode tag.

@vindex inhibit-local-variables-regexps
There are some file types where it is not appropriate to scan the file
contents for a mode specifier.  For example, a tar archive may happen to
contain, near the end of the file, a member file that has a local
variables section specifying a mode for that particular file.  This
should not be applied to the containing tar file.  Similarly, a tiff
image file might just happen to contain a first line that seems to
match the @w{@samp{-*-}} pattern.  For these reasons, both these file
extensions are members of the list @code{inhibit-local-variables-regexps}.
Add patterns to this list to prevent Emacs searching them for local
variables of any kind (not just mode specifiers).

If @var{keep-mode-if-same} is non-@code{nil}, this function does not
call the mode command if the buffer is already in the proper major
mode.  For instance, @code{set-visited-file-name} sets this to
@code{t} to avoid killing buffer local variables that the user may
have set.
@end defun

@defun set-buffer-major-mode buffer
This function sets the major mode of @var{buffer} to the default value of
@code{major-mode}; if that is @code{nil}, it uses the
current buffer's major mode (if that is suitable).  As an exception,
if @var{buffer}'s name is @file{*scratch*}, it sets the mode to
@code{initial-major-mode}.

The low-level primitives for creating buffers do not use this function,
but medium-level commands such as @code{switch-to-buffer} and
@code{find-file-noselect} use it whenever they create buffers.
@end defun

@defopt initial-major-mode
@cindex @file{*scratch*}
The value of this variable determines the major mode of the initial
@file{*scratch*} buffer.  The value should be a symbol that is a major
mode command.  The default value is @code{lisp-interaction-mode}.
@end defopt

@defvar interpreter-mode-alist
This variable specifies major modes to use for scripts that specify a
command interpreter in a @samp{#!} line.  Its value is an alist with
elements of the form @code{(@var{regexp} . @var{mode})}; this says to
use mode @var{mode} if the file specifies an interpreter which matches
@code{\\`@var{regexp}\\'}.  For example, one of the default elements
is @code{("python[0-9.]*" . python-mode)}.
@end defvar

@defvar magic-mode-alist
This variable's value is an alist with elements of the form
@code{(@var{regexp} .  @var{function})}, where @var{regexp} is a
regular expression and @var{function} is a function or @code{nil}.
After visiting a file, @code{set-auto-mode} calls @var{function} if
the text at the beginning of the buffer matches @var{regexp} and
@var{function} is non-@code{nil}; if @var{function} is @code{nil},
@code{auto-mode-alist} gets to decide the mode.
@end defvar

@defvar magic-fallback-mode-alist
This works like @code{magic-mode-alist}, except that it is handled
only if @code{auto-mode-alist} does not specify a mode for this file.
@end defvar

@defvar auto-mode-alist
This variable contains an association list of file name patterns
(regular expressions) and corresponding major mode commands.  Usually,
the file name patterns test for suffixes, such as @samp{.el} and
@samp{.c}, but this need not be the case.  An ordinary element of the
alist looks like @code{(@var{regexp} .  @var{mode-function})}.

For example,

@smallexample
@group
(("\\`/tmp/fol/" . text-mode)
 ("\\.texinfo\\'" . texinfo-mode)
 ("\\.texi\\'" . texinfo-mode)
@end group
@group
 ("\\.el\\'" . emacs-lisp-mode)
 ("\\.c\\'" . c-mode)
 ("\\.h\\'" . c-mode)
 @dots{})
@end group
@end smallexample

When you visit a file whose expanded file name (@pxref{File Name
Expansion}), with version numbers and backup suffixes removed using
@code{file-name-sans-versions} (@pxref{File Name Components}), matches
a @var{regexp}, @code{set-auto-mode} calls the corresponding
@var{mode-function}.  This feature enables Emacs to select the proper
major mode for most files.

If an element of @code{auto-mode-alist} has the form @code{(@var{regexp}
@var{function} t)}, then after calling @var{function}, Emacs searches
@code{auto-mode-alist} again for a match against the portion of the file
name that did not match before.  This feature is useful for
uncompression packages: an entry of the form @code{("\\.gz\\'"
@var{function} t)} can uncompress the file and then put the uncompressed
file in the proper mode according to the name sans @samp{.gz}.

Here is an example of how to prepend several pattern pairs to
@code{auto-mode-alist}.  (You might use this sort of expression in your
init file.)

@smallexample
@group
(setq auto-mode-alist
  (append
   ;; @r{File name (within directory) starts with a dot.}
   '(("/\\.[^/]*\\'" . fundamental-mode)
     ;; @r{File name has no dot.}
     ("/[^\\./]*\\'" . fundamental-mode)
     ;; @r{File name ends in @samp{.C}.}
     ("\\.C\\'" . c++-mode))
   auto-mode-alist))
@end group
@end smallexample
@end defvar

@node Mode Help
@subsection Getting Help about a Major Mode
@cindex mode help
@cindex help for major mode
@cindex documentation for major mode

  The @code{describe-mode} function provides information about major
modes.  It is normally bound to @kbd{C-h m}.  It uses the value of the
variable @code{major-mode} (@pxref{Major Modes}), which is why every
major mode command needs to set that variable.

@deffn Command describe-mode &optional buffer
This command displays the documentation of the current buffer's major
mode and minor modes.  It uses the @code{documentation} function to
retrieve the documentation strings of the major and minor mode
commands (@pxref{Accessing Documentation}).

If called from Lisp with a non-@code{nil} @var{buffer} argument, this
function displays the documentation for that buffer's major and minor
modes, rather than those of the current buffer.
@end deffn

@node Derived Modes
@subsection Defining Derived Modes
@cindex derived mode

  The recommended way to define a new major mode is to derive it from an
existing one using @code{define-derived-mode}.  If there is no closely
related mode, you should inherit from either @code{text-mode},
@code{special-mode}, or @code{prog-mode}.  @xref{Basic Major Modes}.  If
none of these are suitable, you can inherit from @code{fundamental-mode}
(@pxref{Major Modes}).

@defmac define-derived-mode variant parent name docstring keyword-args@dots{} body@dots{}
This macro defines @var{variant} as a major mode command, using
@var{name} as the string form of the mode name.  @var{variant} and
@var{parent} should be unquoted symbols.

The new command @var{variant} is defined to call the function
@var{parent}, then override certain aspects of that parent mode:

@itemize @bullet
@item
The new mode has its own sparse keymap, named
@code{@var{variant}-map}.  @code{define-derived-mode}
makes the parent mode's keymap the parent of the new map, unless
@code{@var{variant}-map} is already set and already has a parent.

@item
The new mode has its own syntax table, kept in the variable
@code{@var{variant}-syntax-table}, unless you override this using the
@code{:syntax-table} keyword (see below).  @code{define-derived-mode}
makes the parent mode's syntax-table the parent of
@code{@var{variant}-syntax-table}, unless the latter is already set
and already has a parent different from the standard syntax table.

@item
The new mode has its own abbrev table, kept in the variable
@code{@var{variant}-abbrev-table}, unless you override this using the
@code{:abbrev-table} keyword (see below).

@item
The new mode has its own mode hook, @code{@var{variant}-hook}.  It
runs this hook, after running the hooks of its ancestor modes, with
@code{run-mode-hooks}, as the last thing it does, apart from running
any @code{:after-hook} form it may have.  @xref{Mode Hooks}.
@end itemize

In addition, you can specify how to override other aspects of
@var{parent} with @var{body}.  The command @var{variant}
evaluates the forms in @var{body} after setting up all its usual
overrides, just before running the mode hooks.

If @var{parent} has a non-@code{nil} @code{mode-class} symbol
property, then @code{define-derived-mode} sets the @code{mode-class}
property of @var{variant} to the same value.  This ensures, for
example, that if @var{parent} is a special mode, then @var{variant} is
also a special mode (@pxref{Major Mode Conventions}).

You can also specify @code{nil} for @var{parent}.  This gives the new
mode no parent.  Then @code{define-derived-mode} behaves as described
above, but, of course, omits all actions connected with @var{parent}.

The argument @var{docstring} specifies the documentation string for the
new mode.  @code{define-derived-mode} adds some general information
about the mode's hook, followed by the mode's keymap, at the end of this
documentation string.  If you omit @var{docstring},
@code{define-derived-mode} generates a documentation string.

The @var{keyword-args} are pairs of keywords and values.  The values,
except for @code{:after-hook}'s, are evaluated.  The following
keywords are currently supported:

@table @code
@item :syntax-table
You can use this to explicitly specify a syntax table for the new
mode.  If you specify a @code{nil} value, the new mode uses the same
syntax table as @var{parent}, or the standard syntax table if
@var{parent} is @code{nil}.  (Note that this does @emph{not} follow
the convention used for non-keyword arguments that a @code{nil} value
is equivalent with not specifying the argument.)

@item :abbrev-table
You can use this to explicitly specify an abbrev table for the new
mode.  If you specify a @code{nil} value, the new mode uses the same
abbrev table as @var{parent}, or @code{fundamental-mode-abbrev-table}
if @var{parent} is @code{nil}.  (Again, a @code{nil} value is
@emph{not} equivalent to not specifying this keyword.)

@item :group
If this is specified, the value should be the customization group for
this mode.  (Not all major modes have one.)  The command
@code{customize-mode} uses this.  @code{define-derived-mode} does
@emph{not} automatically define the specified customization group.

@item :after-hook
This optional keyword specifies a single Lisp form to evaluate as the
final act of the mode function, after the mode hooks have been run.
It should not be quoted.  Since the form might be evaluated after the
mode function has terminated, it should not access any element of the
mode function's local state.  An @code{:after-hook} form is useful for
setting up aspects of the mode which depend on the user's settings,
which in turn may have been changed in a mode hook.
@end table

Here is a hypothetical example:

@example
(defvar hypertext-mode-map
  (let ((map (make-sparse-keymap)))
    (define-key map [down-mouse-3] 'do-hyper-link)
    map))

(define-derived-mode hypertext-mode
  text-mode "Hypertext"
  "Major mode for hypertext."
  (setq-local case-fold-search nil))
@end example

Do not write an @code{interactive} spec in the definition;
@code{define-derived-mode} does that automatically.
@end defmac

@defun derived-mode-p &rest modes
This function returns non-@code{nil} if the current major mode is
derived from any of the major modes given by the symbols @var{modes}.
@end defun

@node Basic Major Modes
@subsection Basic Major Modes

  Apart from Fundamental mode, there are three major modes that other
major modes commonly derive from: Text mode, Prog mode, and Special
mode.  While Text mode is useful in its own right (e.g., for editing
files ending in @file{.txt}), Prog mode and Special mode exist mainly to
let other modes derive from them.

@vindex prog-mode-hook
  As far as possible, new major modes should be derived, either directly
or indirectly, from one of these three modes.  One reason is that this
allows users to customize a single mode hook
(e.g., @code{prog-mode-hook}) for an entire family of relevant modes
(e.g., all programming language modes).

@deffn Command text-mode
Text mode is a major mode for editing human languages.  It defines the
@samp{"} and @samp{\} characters as having punctuation syntax
(@pxref{Syntax Class Table}), and binds @kbd{M-@key{TAB}} to
@code{ispell-complete-word} (@pxref{Spelling,,, emacs, The GNU Emacs
Manual}).

An example of a major mode derived from Text mode is HTML mode.
@xref{HTML Mode,,SGML and HTML Modes, emacs, The GNU Emacs Manual}.
@end deffn

@deffn Command prog-mode
Prog mode is a basic major mode for buffers containing programming
language source code.  Most of the programming language major modes
built into Emacs are derived from it.

Prog mode binds @code{parse-sexp-ignore-comments} to @code{t}
(@pxref{Motion via Parsing}) and @code{bidi-paragraph-direction} to
@code{left-to-right} (@pxref{Bidirectional Display}).
@end deffn

@deffn Command special-mode
Special mode is a basic major mode for buffers containing text that is
produced specially by Emacs, rather than directly from a file.  Major
modes derived from Special mode are given a @code{mode-class} property
of @code{special} (@pxref{Major Mode Conventions}).

Special mode sets the buffer to read-only.  Its keymap defines several
common bindings, including @kbd{q} for @code{quit-window} and @kbd{g}
for @code{revert-buffer} (@pxref{Reverting}).

An example of a major mode derived from Special mode is Buffer Menu
mode, which is used by the @file{*Buffer List*} buffer.  @xref{List
Buffers,,Listing Existing Buffers, emacs, The GNU Emacs Manual}.
@end deffn

  In addition, modes for buffers of tabulated data can inherit from
Tabulated List mode, which is in turn derived from Special mode.
@xref{Tabulated List Mode}.

@node Mode Hooks
@subsection Mode Hooks

  Every major mode command should finish by running the mode-independent
normal hook @code{change-major-mode-after-body-hook}, its mode hook,
and the normal hook @code{after-change-major-mode-hook}.
It does this by calling @code{run-mode-hooks}.  If the major mode is a
derived mode, that is if it calls another major mode (the parent mode)
in its body, it should do this inside @code{delay-mode-hooks} so that
the parent won't run these hooks itself.  Instead, the derived mode's
call to @code{run-mode-hooks} runs the parent's mode hook too.
@xref{Major Mode Conventions}.

  Emacs versions before Emacs 22 did not have @code{delay-mode-hooks}.
Versions before 24 did not have @code{change-major-mode-after-body-hook}.
When user-implemented major modes do not use @code{run-mode-hooks} and
have not been updated to use these newer features, they won't entirely
follow these conventions: they may run the parent's mode hook too early,
or fail to run @code{after-change-major-mode-hook}.  If you encounter
such a major mode, please correct it to follow these conventions.

  When you define a major mode using @code{define-derived-mode}, it
automatically makes sure these conventions are followed.  If you
define a major mode ``by hand'', not using @code{define-derived-mode},
use the following functions to handle these conventions automatically.

@defun run-mode-hooks &rest hookvars
Major modes should run their mode hook using this function.  It is
similar to @code{run-hooks} (@pxref{Hooks}), but it also runs
@code{change-major-mode-after-body-hook}, @code{hack-local-variables}
(when the buffer is visiting a file) (@pxref{File Local Variables}),
and @code{after-change-major-mode-hook}.  The last thing it does is to
evaluate any @code{:after-hook} forms declared by parent modes
(@pxref{Derived Modes}).

When this function is called during the execution of a
@code{delay-mode-hooks} form, it does not run the hooks or
@code{hack-local-variables} or evaluate the forms immediately.
Instead, it arranges for the next call to @code{run-mode-hooks} to run
them.
@end defun

@defmac delay-mode-hooks body@dots{}
When one major mode command calls another, it should do so inside of
@code{delay-mode-hooks}.

This macro executes @var{body}, but tells all @code{run-mode-hooks}
calls during the execution of @var{body} to delay running their hooks.
The hooks will actually run during the next call to
@code{run-mode-hooks} after the end of the @code{delay-mode-hooks}
construct.
@end defmac

@defvar change-major-mode-after-body-hook
This is a normal hook run by @code{run-mode-hooks}.  It is run before
the mode hooks.
@end defvar

@defvar after-change-major-mode-hook
This is a normal hook run by @code{run-mode-hooks}.  It is run at the
very end of every properly-written major mode command.
@end defvar

@node Tabulated List Mode
@subsection Tabulated List mode
@cindex Tabulated List mode

  Tabulated List mode is a major mode for displaying tabulated data,
i.e., data consisting of @dfn{entries}, each entry occupying one row of
text with its contents divided into columns.  Tabulated List mode
provides facilities for pretty-printing rows and columns, and sorting
the rows according to the values in each column.  It is derived from
Special mode (@pxref{Basic Major Modes}).

  Tabulated List mode is intended to be used as a parent mode by a more
specialized major mode.  Examples include Process Menu mode
(@pxref{Process Information}) and Package Menu mode (@pxref{Package
Menu,,, emacs, The GNU Emacs Manual}).

@findex tabulated-list-mode
  Such a derived mode should use @code{define-derived-mode} in the usual
way, specifying @code{tabulated-list-mode} as the second argument
(@pxref{Derived Modes}).  The body of the @code{define-derived-mode}
form should specify the format of the tabulated data, by assigning
values to the variables documented below; optionally, it can then call
the function @code{tabulated-list-init-header}, which will populate a
header with the names of the columns.

  The derived mode should also define a @dfn{listing command}.  This,
not the mode command, is what the user calls (e.g., @kbd{M-x
list-processes}).  The listing command should create or switch to a
buffer, turn on the derived mode, specify the tabulated data, and
finally call @code{tabulated-list-print} to populate the buffer.

@defopt tabulated-list-gui-sort-indicator-asc
This variable specifies the character to be used on GUI frames as an
indication that the column is sorted in the ascending order.

Whenever you change the sort direction in Tabulated List buffers, this
indicator toggles between ascending (``asc'') and descending (``desc'').
@end defopt

@defopt tabulated-list-gui-sort-indicator-desc
Like @code{tabulated-list-gui-sort-indicator-asc}, but used when the
column is sorted in the descending order.
@end defopt

@defopt tabulated-list-tty-sort-indicator-asc
Like @code{tabulated-list-gui-sort-indicator-asc}, but used for
text-mode frames.
@end defopt

@defopt tabulated-list-tty-sort-indicator-desc
Like @code{tabulated-list-tty-sort-indicator-asc}, but used when the
column is sorted in the descending order.
@end defopt

@defvar tabulated-list-format
This buffer-local variable specifies the format of the Tabulated List
data.  Its value should be a vector.  Each element of the vector
represents a data column, and should be a list @code{(@var{name}
@var{width} @var{sort})}, where

@itemize
@item
@var{name} is the column's name (a string).

@item
@var{width} is the width to reserve for the column (an integer).  This
is meaningless for the last column, which runs to the end of each line.

@item
@var{sort} specifies how to sort entries by the column.  If @code{nil},
the column cannot be used for sorting.  If @code{t}, the column is
sorted by comparing string values.  Otherwise, this should be a
predicate function for @code{sort} (@pxref{Rearrangement}), which
accepts two arguments with the same form as the elements of
@code{tabulated-list-entries} (see below).
@end itemize
@end defvar

@defvar tabulated-list-entries
This buffer-local variable specifies the entries displayed in the
Tabulated List buffer.  Its value should be either a list, or a
function.

If the value is a list, each list element corresponds to one entry, and
should have the form @w{@code{(@var{id} @var{contents})}}, where

@itemize
@item
@var{id} is either @code{nil}, or a Lisp object that identifies the
entry.  If the latter, the cursor stays on the same entry when
re-sorting entries.  Comparison is done with @code{equal}.

@item
@var{contents} is a vector with the same number of elements as
@code{tabulated-list-format}.  Each vector element is either a string,
which is inserted into the buffer as-is, or a list @code{(@var{label}
. @var{properties})}, which means to insert a text button by calling
@code{insert-text-button} with @var{label} and @var{properties} as
arguments (@pxref{Making Buttons}).

There should be no newlines in any of these strings.
@end itemize

Otherwise, the value should be a function which returns a list of the
above form when called with no arguments.
@end defvar

@defvar tabulated-list-revert-hook
This normal hook is run prior to reverting a Tabulated List buffer.  A
derived mode can add a function to this hook to recompute
@code{tabulated-list-entries}.
@end defvar

@defvar tabulated-list-printer
The value of this variable is the function called to insert an entry at
point, including its terminating newline.  The function should accept
two arguments, @var{id} and @var{contents}, having the same meanings as
in @code{tabulated-list-entries}.  The default value is a function which
inserts an entry in a straightforward way; a mode which uses Tabulated
List mode in a more complex way can specify another function.
@end defvar

@defvar tabulated-list-sort-key
The value of this variable specifies the current sort key for the
Tabulated List buffer.  If it is @code{nil}, no sorting is done.
Otherwise, it should have the form @code{(@var{name} . @var{flip})},
where @var{name} is a string matching one of the column names in
@code{tabulated-list-format}, and @var{flip}, if non-@code{nil}, means
to invert the sort order.
@end defvar

@defun tabulated-list-init-header
This function computes and sets @code{header-line-format} for the
Tabulated List buffer (@pxref{Header Lines}), and assigns a keymap to
the header line to allow sorting entries by clicking on column headers.

Modes derived from Tabulated List mode should call this after setting
the above variables (in particular, only after setting
@code{tabulated-list-format}).
@end defun

@defun tabulated-list-print &optional remember-pos update
This function populates the current buffer with entries.  It should be
called by the listing command.  It erases the buffer, sorts the entries
specified by @code{tabulated-list-entries} according to
@code{tabulated-list-sort-key}, then calls the function specified by
@code{tabulated-list-printer} to insert each entry.

If the optional argument @var{remember-pos} is non-@code{nil}, this
function looks for the @var{id} element on the current line, if any, and
tries to move to that entry after all the entries are (re)inserted.

If the optional argument @var{update} is non-@code{nil}, this function
will only erase or add entries that have changed since the last print.
This is several times faster if most entries haven't changed since the
last time this function was called.  The only difference in outcome is
that tags placed via @code{tabulated-list-put-tag} will not be removed
from entries that haven't changed (normally all tags are removed).
@end defun

@defun tabulated-list-delete-entry
This function deletes the entry at point.

It returns a list @code{(@var{id} @var{cols})}, where @var{id} is the
ID of the deleted entry and @var{cols} is a vector of its column
descriptors.  It moves point to the beginning of the current line.  It
returns @code{nil} if there is no entry at point.

Note that this function only changes the buffer contents; it does not
alter @code{tabulated-list-entries}.
@end defun

@defun tabulated-list-get-id &optional pos
This @code{defsubst} returns the ID object from
@code{tabulated-list-entries} (if that is a list) or from the list
returned by @code{tabulated-list-entries} (if it is a function).  If
omitted or @code{nil}, @var{pos} defaults to point.
@end defun

@defun tabulated-list-get-entry &optional pos
This @code{defsubst} returns the entry object from
@code{tabulated-list-entries} (if that is a list) or from the list
returned by @code{tabulated-list-entries} (if it is a function).  This
will be a vector for the ID at @var{pos}.  If there is no entry at
@var{pos}, then the function returns @code{nil}.
@end defun

@vindex tabulated-list-use-header-line
@defun tabulated-list-header-overlay-p &optional POS
This @code{defsubst} returns non-nil if there is a fake header at
@var{pos}.  A fake header is used if
@code{tabulated-list-use-header-line} is @code{nil} to put the column
names at the beginning of the buffer.  If omitted or @code{nil},
@var{pos} defaults to @code{point-min}.
@end defun

@vindex tabulated-list-padding
@defun tabulated-list-put-tag tag &optional advance
This function puts @var{tag} in the padding area of the current line.
The padding area can be empty space at the beginning of the line, the
width of which is governed by @code{tabulated-list-padding}.
@var{tag} should be a string, with a length less than or equal to
@code{tabulated-list-padding}.  If @var{advance} is non-nil, this
function advances point by one line.
@end defun

@defun tabulated-list-clear-all-tags
This function clears all tags from the padding area in the current
buffer.
@end defun

@defun tabulated-list-set-col col desc &optional change-entry-data
This function changes the tabulated list entry at point, setting
@var{col} to @var{desc}.  @var{col} is the column number to change, or
the name of the column to change.  @var{desc} is the new column
descriptor, which is inserted via @code{tabulated-list-print-col}.

If @var{change-entry-data} is non-nil, this function modifies the
underlying data (usually the column descriptor in the list
@code{tabulated-list-entries}) by setting the column descriptor of the
vector to @code{desc}.
@end defun


@node Generic Modes
@subsection Generic Modes
@cindex generic mode

  @dfn{Generic modes} are simple major modes with basic support for
comment syntax and Font Lock mode.  To define a generic mode, use the
macro @code{define-generic-mode}.  See the file @file{generic-x.el}
for some examples of the use of @code{define-generic-mode}.

@defmac define-generic-mode mode comment-list keyword-list font-lock-list auto-mode-list function-list &optional docstring
This macro defines a generic mode command named @var{mode} (a symbol,
not quoted).  The optional argument @var{docstring} is the
documentation for the mode command.  If you do not supply it,
@code{define-generic-mode} generates one by default.

The argument @var{comment-list} is a list in which each element is
either a character, a string of one or two characters, or a cons cell.
A character or a string is set up in the mode's syntax table as a
comment starter.  If the entry is a cons cell, the @sc{car} is set
up as a comment starter and the @sc{cdr} as a comment ender.
(Use @code{nil} for the latter if you want comments to end at the end
of the line.)  Note that the syntax table mechanism has limitations
about what comment starters and enders are actually possible.
@xref{Syntax Tables}.

The argument @var{keyword-list} is a list of keywords to highlight
with @code{font-lock-keyword-face}.  Each keyword should be a string.
Meanwhile, @var{font-lock-list} is a list of additional expressions to
highlight.  Each element of this list should have the same form as an
element of @code{font-lock-keywords}.  @xref{Search-based
Fontification}.

The argument @var{auto-mode-list} is a list of regular expressions to
add to the variable @code{auto-mode-alist}.  They are added by the execution
of the @code{define-generic-mode} form, not by expanding the macro call.

Finally, @var{function-list} is a list of functions for the mode
command to call for additional setup.  It calls these functions just
before it runs the mode hook variable @code{@var{mode}-hook}.
@end defmac

@node Example Major Modes
@subsection Major Mode Examples

  Text mode is perhaps the simplest mode besides Fundamental mode.
Here are excerpts from  @file{text-mode.el} that illustrate many of
the conventions listed above:

@smallexample
@group
;; @r{Create the syntax table for this mode.}
(defvar text-mode-syntax-table
  (let ((st (make-syntax-table)))
    (modify-syntax-entry ?\" ".   " st)
    (modify-syntax-entry ?\\ ".   " st)
    ;; Add 'p' so M-c on 'hello' leads to 'Hello', not 'hello'.
    (modify-syntax-entry ?' "w p" st)
    @dots{}
    st)
  "Syntax table used while in `text-mode'.")
@end group

;; @r{Create the keymap for this mode.}
@group
(defvar text-mode-map
  (let ((map (make-sparse-keymap)))
    (define-key map "\e\t" 'ispell-complete-word)
    @dots{}
    map)
  "Keymap for `text-mode'.
Many other modes, such as `mail-mode', `outline-mode' and
`indented-text-mode', inherit all the commands defined in this map.")
@end group
@end smallexample

  Here is how the actual mode command is defined now:

@smallexample
@group
(define-derived-mode text-mode nil "Text"
  "Major mode for editing text written for humans to read.
In this mode, paragraphs are delimited only by blank or white lines.
You can thus get the full benefit of adaptive filling
 (see the variable `adaptive-fill-mode').
\\@{text-mode-map@}
Turning on Text mode runs the normal hook `text-mode-hook'."
@end group
@group
  (setq-local text-mode-variant t)
  (setq-local require-final-newline mode-require-final-newline))
@end group
@end smallexample

@cindex @file{lisp-mode.el}
  The three Lisp modes (Lisp mode, Emacs Lisp mode, and Lisp Interaction
mode) have more features than Text mode and the code is correspondingly
more complicated.  Here are excerpts from @file{lisp-mode.el} that
illustrate how these modes are written.

  Here is how the Lisp mode syntax and abbrev tables are defined:

@cindex syntax table example
@smallexample
@group
;; @r{Create mode-specific table variables.}
(define-abbrev-table 'lisp-mode-abbrev-table ()
  "Abbrev table for Lisp mode.")

(defvar lisp-mode-syntax-table
  (let ((table (make-syntax-table lisp--mode-syntax-table)))
    (modify-syntax-entry ?\[ "_   " table)
    (modify-syntax-entry ?\] "_   " table)
    (modify-syntax-entry ?# "' 14" table)
    (modify-syntax-entry ?| "\" 23bn" table)
    table)
  "Syntax table used in `lisp-mode'.")
@end group
@end smallexample

  The three modes for Lisp share much of their code.  For instance,
each calls the following function to set various variables:

@smallexample
@group
(defun lisp-mode-variables (&optional syntax keywords-case-insensitive elisp)
  (when syntax
    (set-syntax-table lisp-mode-syntax-table))
  @dots{}
@end group
@end smallexample

@noindent
Amongst other things, this function sets up the @code{comment-start}
variable to handle Lisp comments:

@smallexample
@group
  (setq-local comment-start ";")
  @dots{}
@end group
@end smallexample

  Each of the different Lisp modes has a slightly different keymap.  For
example, Lisp mode binds @kbd{C-c C-z} to @code{run-lisp}, but the other
Lisp modes do not.  However, all Lisp modes have some commands in
common.  The following code sets up the common commands:

@smallexample
@group
(defvar lisp-mode-shared-map
  (let ((map (make-sparse-keymap)))
    (set-keymap-parent map prog-mode-map)
    (define-key map "\e\C-q" 'indent-sexp)
    (define-key map "\177" 'backward-delete-char-untabify)
    map)
  "Keymap for commands shared by all sorts of Lisp modes.")
@end group
@end smallexample

@noindent
And here is the code to set up the keymap for Lisp mode:

@smallexample
@group
(defvar lisp-mode-map
  (let ((map (make-sparse-keymap))
        (menu-map (make-sparse-keymap "Lisp")))
    (set-keymap-parent map lisp-mode-shared-map)
    (define-key map "\e\C-x" 'lisp-eval-defun)
    (define-key map "\C-c\C-z" 'run-lisp)
    @dots{}
    map)
  "Keymap for ordinary Lisp mode.
All commands in `lisp-mode-shared-map' are inherited by this map.")
@end group
@end smallexample

@noindent
Finally, here is the major mode command for Lisp mode:

@smallexample
@group
(define-derived-mode lisp-mode prog-mode "Lisp"
  "Major mode for editing Lisp code for Lisps other than GNU Emacs Lisp.
Commands:
Delete converts tabs to spaces as it moves back.
Blank lines separate paragraphs.  Semicolons start comments.

\\@{lisp-mode-map@}
Note that `run-lisp' may be used either to start an inferior Lisp job
or to switch back to an existing one."
@end group
@group
  (lisp-mode-variables nil t)
  (setq-local find-tag-default-function 'lisp-find-tag-default)
  (setq-local comment-start-skip
              "\\(\\(^\\|[^\\\\\n]\\)\\(\\\\\\\\\\)*\\)\\(;+\\|#|\\) *")
  (setq imenu-case-fold-search t))
@end group
@end smallexample

@node Minor Modes
@section Minor Modes
@cindex minor mode

  A @dfn{minor mode} provides optional features that users may enable or
disable independently of the choice of major mode.  Minor modes can be
enabled individually or in combination.

  Most minor modes implement features that are independent of the major
mode, and can thus be used with most major modes.  For example, Auto
Fill mode works with any major mode that permits text insertion.  A few
minor modes, however, are specific to a particular major mode.  For
example, Diff Auto Refine mode is a minor mode that is intended to be
used only with Diff mode.

  Ideally, a minor mode should have its desired effect regardless of the
other minor modes in effect.  It should be possible to activate and
deactivate minor modes in any order.

@defvar minor-mode-list
The value of this variable is a list of all minor mode commands.
@end defvar

@menu
* Minor Mode Conventions::      Tips for writing a minor mode.
* Keymaps and Minor Modes::     How a minor mode can have its own keymap.
* Defining Minor Modes::        A convenient facility for defining minor modes.
@end menu

@node Minor Mode Conventions
@subsection Conventions for Writing Minor Modes
@cindex minor mode conventions
@cindex conventions for writing minor modes

  There are conventions for writing minor modes just as there are for
major modes (@pxref{Major Modes}).  These conventions are described below.  The easiest way to
follow them is to use the macro @code{define-minor-mode}.
@xref{Defining Minor Modes}.

@itemize @bullet
@item
@cindex mode variable
Define a variable whose name ends in @samp{-mode}.  We call this the
@dfn{mode variable}.  The minor mode command should set this variable.
The value will be @code{nil} if the mode is disabled, and non-@code{nil}
if the mode is enabled.  The variable should be buffer-local if the
minor mode is buffer-local.

This variable is used in conjunction with the @code{minor-mode-alist} to
display the minor mode name in the mode line.  It also determines
whether the minor mode keymap is active, via @code{minor-mode-map-alist}
(@pxref{Controlling Active Maps}).  Individual commands or hooks can
also check its value.

@item
Define a command, called the @dfn{mode command}, whose name is the same
as the mode variable.  Its job is to set the value of the mode variable,
plus anything else that needs to be done to actually enable or disable
the mode's features.

The mode command should accept one optional argument.  If called
interactively with no prefix argument, it should toggle the mode
(i.e., enable if it is disabled, and disable if it is enabled).  If
called interactively with a prefix argument, it should enable the mode
if the argument is positive and disable it otherwise.

If the mode command is called from Lisp (i.e., non-interactively), it
should enable the mode if the argument is omitted or @code{nil}; it
should toggle the mode if the argument is the symbol @code{toggle};
otherwise it should treat the argument in the same way as for an
interactive call with a numeric prefix argument, as described above.

The following example shows how to implement this behavior (it is
similar to the code generated by the @code{define-minor-mode} macro):

@example
(interactive (list (or current-prefix-arg 'toggle)))
(let ((enable
       (if (eq arg 'toggle)
           (not foo-mode) ; @r{this is the mode's mode variable}
         (> (prefix-numeric-value arg) 0))))
  (if enable
      @var{do-enable}
    @var{do-disable}))
@end example

The reason for this somewhat complex behavior is that it lets users
easily toggle the minor mode interactively, and also lets the minor mode
be easily enabled in a mode hook, like this:

@example
(add-hook 'text-mode-hook 'foo-mode)
@end example

@noindent
This behaves correctly whether or not @code{foo-mode} was already
enabled, since the @code{foo-mode} mode command unconditionally enables
the minor mode when it is called from Lisp with no argument.  Disabling
a minor mode in a mode hook is a little uglier:

@example
(add-hook 'text-mode-hook (lambda () (foo-mode -1)))
@end example

@noindent
However, this is not very commonly done.

  Enabling or disabling a minor mode twice in direct succession should
not fail and should do the same thing as enabling or disabling it only
once.  In other words, the minor mode command should be idempotent.

@item
Add an element to @code{minor-mode-alist} for each minor mode
(@pxref{Definition of minor-mode-alist}), if you want to indicate the
minor mode in the mode line.  This element should be a list of the
following form:

@smallexample
(@var{mode-variable} @var{string})
@end smallexample

Here @var{mode-variable} is the variable that controls enabling of the
minor mode, and @var{string} is a short string, starting with a space,
to represent the mode in the mode line.  These strings must be short so
that there is room for several of them at once.

When you add an element to @code{minor-mode-alist}, use @code{assq} to
check for an existing element, to avoid duplication.  For example:

@smallexample
@group
(unless (assq 'leif-mode minor-mode-alist)
  (push '(leif-mode " Leif") minor-mode-alist))
@end group
@end smallexample

@noindent
or like this, using @code{add-to-list} (@pxref{List Variables}):

@smallexample
@group
(add-to-list 'minor-mode-alist '(leif-mode " Leif"))
@end group
@end smallexample
@end itemize

  In addition, several major mode conventions (@pxref{Major Mode
Conventions}) apply to minor modes as well: those regarding the names
of global symbols, the use of a hook at the end of the initialization
function, and the use of keymaps and other tables.

  The minor mode should, if possible, support enabling and disabling via
Custom (@pxref{Customization}).  To do this, the mode variable should be
defined with @code{defcustom}, usually with @code{:type 'boolean}.  If
just setting the variable is not sufficient to enable the mode, you
should also specify a @code{:set} method which enables the mode by
invoking the mode command.  Note in the variable's documentation string
that setting the variable other than via Custom may not take effect.
Also, mark the definition with an autoload cookie (@pxref{autoload
cookie}), and specify a @code{:require} so that customizing the variable
will load the library that defines the mode.  For example:

@smallexample
@group
;;;###autoload
(defcustom msb-mode nil
  "Toggle msb-mode.
Setting this variable directly does not take effect;
use either \\[customize] or the function `msb-mode'."
  :set 'custom-set-minor-mode
  :initialize 'custom-initialize-default
  :version "20.4"
  :type    'boolean
  :group   'msb
  :require 'msb)
@end group
@end smallexample

@node Keymaps and Minor Modes
@subsection Keymaps and Minor Modes

  Each minor mode can have its own keymap, which is active when the mode
is enabled.  To set up a keymap for a minor mode, add an element to the
alist @code{minor-mode-map-alist}.  @xref{Definition of minor-mode-map-alist}.

@cindex @code{self-insert-command}, minor modes
  One use of minor mode keymaps is to modify the behavior of certain
self-inserting characters so that they do something else as well as
self-insert.  (Another way to customize @code{self-insert-command} is
through @code{post-self-insert-hook}, see @ref{Commands for
Insertion}.  Apart from this, the facilities for customizing
@code{self-insert-command} are limited to special cases, designed for
abbrevs and Auto Fill mode.  Do not try substituting your own
definition of @code{self-insert-command} for the standard one.  The
editor command loop handles this function specially.)

Minor modes may bind commands to key sequences consisting of @kbd{C-c}
followed by a punctuation character.  However, sequences consisting of
@kbd{C-c} followed by one of @kbd{@{@}<>:;}, or a control character or
digit, are reserved for major modes.  Also, @kbd{C-c @var{letter}} is
reserved for users.  @xref{Key Binding Conventions}.

@node Defining Minor Modes
@subsection Defining Minor Modes

  The macro @code{define-minor-mode} offers a convenient way of
implementing a mode in one self-contained definition.

@defmac define-minor-mode mode doc [init-value [lighter [keymap]]] keyword-args@dots{} body@dots{}
This macro defines a new minor mode whose name is @var{mode} (a
symbol).  It defines a command named @var{mode} to toggle the minor
mode, with @var{doc} as its documentation string.

The toggle command takes one optional (prefix) argument.
If called interactively with no argument it toggles the mode on or off.
A positive prefix argument enables the mode, any other prefix argument
disables it.  From Lisp, an argument of @code{toggle} toggles the mode,
whereas an omitted or @code{nil} argument enables the mode.
This makes it easy to enable the minor mode in a major mode hook, for example.
If @var{doc} is @code{nil}, the macro supplies a default documentation string
explaining the above.

By default, it also defines a variable named @var{mode}, which is set to
@code{t} or @code{nil} by enabling or disabling the mode.  The variable
is initialized to @var{init-value}.  Except in unusual circumstances
(see below), this value must be @code{nil}.

The string @var{lighter} says what to display in the mode line
when the mode is enabled; if it is @code{nil}, the mode is not displayed
in the mode line.

The optional argument @var{keymap} specifies the keymap for the minor
mode.  If non-@code{nil}, it should be a variable name (whose value is
a keymap), a keymap, or an alist of the form

@example
(@var{key-sequence} . @var{definition})
@end example

@noindent
where each @var{key-sequence} and @var{definition} are arguments
suitable for passing to @code{define-key} (@pxref{Changing Key
Bindings}).  If @var{keymap} is a keymap or an alist, this also
defines the variable @code{@var{mode}-map}.

The above three arguments @var{init-value}, @var{lighter}, and
@var{keymap} can be (partially) omitted when @var{keyword-args} are
used.  The @var{keyword-args} consist of keywords followed by
corresponding values.  A few keywords have special meanings:

@table @code
@item :group @var{group}
Custom group name to use in all generated @code{defcustom} forms.
Defaults to @var{mode} without the possible trailing @samp{-mode}.
@strong{Warning:} don't use this default group name unless you have
written a @code{defgroup} to define that group properly.  @xref{Group
Definitions}.

@item :global @var{global}
If non-@code{nil}, this specifies that the minor mode should be global
rather than buffer-local.  It defaults to @code{nil}.

One of the effects of making a minor mode global is that the
@var{mode} variable becomes a customization variable.  Toggling it
through the Customize interface turns the mode on and off, and its
value can be saved for future Emacs sessions (@pxref{Saving
Customizations,,, emacs, The GNU Emacs Manual}.  For the saved
variable to work, you should ensure that the @code{define-minor-mode}
form is evaluated each time Emacs starts; for packages that are not
part of Emacs, the easiest way to do this is to specify a
@code{:require} keyword.

@item :init-value @var{init-value}
This is equivalent to specifying @var{init-value} positionally.

@item :lighter @var{lighter}
This is equivalent to specifying @var{lighter} positionally.

@item :keymap @var{keymap}
This is equivalent to specifying @var{keymap} positionally.

@item :variable @var{place}
This replaces the default variable @var{mode}, used to store the state
of the mode.  If you specify this, the @var{mode} variable is not
defined, and any @var{init-value} argument is unused.  @var{place}
can be a different named variable (which you must define yourself), or
anything that can be used with the @code{setf} function
(@pxref{Generalized Variables}).
@var{place} can also be a cons @code{(@var{get} . @var{set})},
where @var{get} is an expression that returns the current state,
and @var{set} is a function of one argument (a state) that sets it.

@item :after-hook @var{after-hook}
This defines a single Lisp form which is evaluated after the mode hooks
have run.  It should not be quoted.
@end table

Any other keyword arguments are passed directly to the
@code{defcustom} generated for the variable @var{mode}.

The command named @var{mode} first performs the standard actions such as
setting the variable named @var{mode} and then executes the @var{body}
forms, if any.  It then runs the mode hook variable
@code{@var{mode}-hook} and finishes by evaluating any form in
@code{:after-hook}.
@end defmac

  The initial value must be @code{nil} except in cases where (1) the
mode is preloaded in Emacs, or (2) it is painless for loading to
enable the mode even though the user did not request it.  For
instance, if the mode has no effect unless something else is enabled,
and will always be loaded by that time, enabling it by default is
harmless.  But these are unusual circumstances.  Normally, the
initial value must be @code{nil}.

@findex easy-mmode-define-minor-mode
  The name @code{easy-mmode-define-minor-mode} is an alias
for this macro.

  Here is an example of using @code{define-minor-mode}:

@smallexample
(define-minor-mode hungry-mode
  "Toggle Hungry mode.
Interactively with no argument, this command toggles the mode.
A positive prefix argument enables the mode, any other prefix
argument disables it.  From Lisp, argument omitted or nil enables
the mode, `toggle' toggles the state.

When Hungry mode is enabled, the control delete key
gobbles all preceding whitespace except the last.
See the command \\[hungry-electric-delete]."
 ;; The initial value.
 nil
 ;; The indicator for the mode line.
 " Hungry"
 ;; The minor mode bindings.
 '(([C-backspace] . hungry-electric-delete)))
@end smallexample

@noindent
This defines a minor mode named ``Hungry mode'', a command named
@code{hungry-mode} to toggle it, a variable named @code{hungry-mode}
which indicates whether the mode is enabled, and a variable named
@code{hungry-mode-map} which holds the keymap that is active when the
mode is enabled.  It initializes the keymap with a key binding for
@kbd{C-@key{DEL}}.  There are no @var{body} forms---many minor modes
don't need any.

  Here's an equivalent way to write it:

@smallexample
(define-minor-mode hungry-mode
  "Toggle Hungry mode.
...rest of documentation as before..."
 ;; The initial value.
 :init-value nil
 ;; The indicator for the mode line.
 :lighter " Hungry"
 ;; The minor mode bindings.
 :keymap
 '(([C-backspace] . hungry-electric-delete)
   ([C-M-backspace]
    . (lambda ()
        (interactive)
        (hungry-electric-delete t)))))
@end smallexample

@defmac define-globalized-minor-mode global-mode mode turn-on keyword-args@dots{} body@dots{}
This defines a global toggle named @var{global-mode} whose meaning is
to enable or disable the buffer-local minor mode @var{mode} in all
buffers.  It also executes the @var{body} forms.  To turn on the minor
mode in a buffer, it uses the function @var{turn-on}; to turn off the
minor mode, it calls @var{mode} with @minus{}1 as argument.

Globally enabling the mode also affects buffers subsequently created
by visiting files, and buffers that use a major mode other than
Fundamental mode; but it does not detect the creation of a new buffer
in Fundamental mode.

This defines the customization option @var{global-mode} (@pxref{Customization}),
which can be toggled in the Customize interface to turn the minor mode on
and off.  As with @code{define-minor-mode}, you should ensure that the
@code{define-globalized-minor-mode} form is evaluated each time Emacs
starts, for example by providing a @code{:require} keyword.

Use @code{:group @var{group}} in @var{keyword-args} to specify the
custom group for the mode variable of the global minor mode.

Generally speaking, when you define a globalized minor mode, you should
also define a non-globalized version, so that people can use (or
disable) it in individual buffers.  This also allows them to disable a
globally enabled minor mode in a specific major mode, by using that
mode's hook.
@end defmac


@node Mode Line Format
@section Mode Line Format
@cindex mode line

  Each Emacs window (aside from minibuffer windows) typically has a mode
line at the bottom, which displays status information about the buffer
displayed in the window.  The mode line contains information about the
buffer, such as its name, associated file, depth of recursive editing,
and major and minor modes.  A window can also have a @dfn{header
line}, which is much like the mode line but appears at the top of the
window.

  This section describes how to control the contents of the mode line
and header line.  We include it in this chapter because much of the
information displayed in the mode line relates to the enabled major and
minor modes.

@menu
* Base: Mode Line Basics.       Basic ideas of mode line control.
* Data: Mode Line Data.         The data structure that controls the mode line.
* Top: Mode Line Top.           The top level variable, mode-line-format.
* Mode Line Variables::         Variables used in that data structure.
* %-Constructs::                Putting information into a mode line.
* Properties in Mode::          Using text properties in the mode line.
* Header Lines::                Like a mode line, but at the top.
* Emulating Mode Line::         Formatting text as the mode line would.
@end menu

@node Mode Line Basics
@subsection Mode Line Basics

  The contents of each mode line are specified by the buffer-local
variable @code{mode-line-format} (@pxref{Mode Line Top}).  This variable
holds a @dfn{mode line construct}: a template that controls what is
displayed on the buffer's mode line.  The value of
@code{header-line-format} specifies the buffer's header line in the same
way.  All windows for the same buffer use the same
@code{mode-line-format} and @code{header-line-format} unless a
@code{mode-line-format} or @code{header-line-format} parameter has been
specified for that window (@pxref{Window Parameters}).

  For efficiency, Emacs does not continuously recompute each window's
mode line and header line.  It does so when circumstances appear to call
for it---for instance, if you change the window configuration, switch
buffers, narrow or widen the buffer, scroll, or modify the buffer.  If
you alter any of the variables referenced by @code{mode-line-format} or
@code{header-line-format} (@pxref{Mode Line Variables}), or any other
data structures that affect how text is displayed (@pxref{Display}), you
should use the function @code{force-mode-line-update} to update the
display.

@defun force-mode-line-update &optional all
This function forces Emacs to update the current buffer's mode line and
header line, based on the latest values of all relevant variables,
during its next redisplay cycle.  If the optional argument @var{all} is
non-@code{nil}, it forces an update for all mode lines and header lines.

This function also forces an update of the menu bar and frame title.
@end defun

  The selected window's mode line is usually displayed in a different
color using the face @code{mode-line}.  Other windows' mode lines appear
in the face @code{mode-line-inactive} instead.  @xref{Faces}.

@node Mode Line Data
@subsection The Data Structure of the Mode Line
@cindex mode line construct

  The mode line contents are controlled by a data structure called a
@dfn{mode line construct}, made up of lists, strings, symbols, and
numbers kept in buffer-local variables.  Each data type has a specific
meaning for the mode line appearance, as described below.  The same data
structure is used for constructing frame titles (@pxref{Frame Titles})
and header lines (@pxref{Header Lines}).

  A mode line construct may be as simple as a fixed string of text,
but it usually specifies how to combine fixed strings with variables'
values to construct the text.  Many of these variables are themselves
defined to have mode line constructs as their values.

  Here are the meanings of various data types as mode line constructs:

@table @code
@cindex percent symbol in mode line
@item @var{string}
A string as a mode line construct appears verbatim except for
@dfn{@code{%}-constructs} in it.  These stand for substitution of
other data; see @ref{%-Constructs}.

If parts of the string have @code{face} properties, they control
display of the text just as they would text in the buffer.  Any
characters which have no @code{face} properties are displayed, by
default, in the face @code{mode-line} or @code{mode-line-inactive}
(@pxref{Standard Faces,,, emacs, The GNU Emacs Manual}).  The
@code{help-echo} and @code{keymap} properties in @var{string} have
special meanings.  @xref{Properties in Mode}.

@item @var{symbol}
A symbol as a mode line construct stands for its value.  The value of
@var{symbol} is used as a mode line construct, in place of @var{symbol}.
However, the symbols @code{t} and @code{nil} are ignored, as is any
symbol whose value is void.

There is one exception: if the value of @var{symbol} is a string, it is
displayed verbatim: the @code{%}-constructs are not recognized.

Unless @var{symbol} is marked as risky (i.e., it has a
non-@code{nil} @code{risky-local-variable} property), all text
properties specified in @var{symbol}'s value are ignored.  This includes
the text properties of strings in @var{symbol}'s value, as well as all
@code{:eval} and @code{:propertize} forms in it.  (The reason for this
is security: non-risky variables could be set automatically from file
variables without prompting the user.)

@item (@var{string} @var{rest}@dots{})
@itemx (@var{list} @var{rest}@dots{})
A list whose first element is a string or list means to process all the
elements recursively and concatenate the results.  This is the most
common form of mode line construct.

@item (:eval @var{form})
A list whose first element is the symbol @code{:eval} says to evaluate
@var{form}, and use the result as a string to display.  Make sure this
evaluation cannot load any files, as doing so could cause infinite
recursion.

@item (:propertize @var{elt} @var{props}@dots{})
A list whose first element is the symbol @code{:propertize} says to
process the mode line construct @var{elt} recursively, then add the
text properties specified by @var{props} to the result.  The argument
@var{props} should consist of zero or more pairs @var{text-property}
@var{value}.  If @var{elt} is or produces a string with text
properties, all the characters of that string should have the same
properties, or else some of them might be removed by
@code{:propertize}.

@item (@var{symbol} @var{then} @var{else})
A list whose first element is a symbol that is not a keyword specifies
a conditional.  Its meaning depends on the value of @var{symbol}.  If
@var{symbol} has a non-@code{nil} value, the second element,
@var{then}, is processed recursively as a mode line construct.
Otherwise, the third element, @var{else}, is processed recursively.
You may omit @var{else}; then the mode line construct displays nothing
if the value of @var{symbol} is @code{nil} or void.

@item (@var{width} @var{rest}@dots{})
A list whose first element is an integer specifies truncation or
padding of the results of @var{rest}.  The remaining elements
@var{rest} are processed recursively as mode line constructs and
concatenated together.  When @var{width} is positive, the result is
space filled on the right if its width is less than @var{width}.  When
@var{width} is negative, the result is truncated on the right to
@minus{}@var{width} columns if its width exceeds @minus{}@var{width}.

For example, the usual way to show what percentage of a buffer is above
the top of the window is to use a list like this: @code{(-3 "%p")}.
@end table

@node Mode Line Top
@subsection The Top Level of Mode Line Control

  The variable in overall control of the mode line is
@code{mode-line-format}.

@defopt mode-line-format
The value of this variable is a mode line construct that controls the
contents of the mode-line.  It is always buffer-local in all buffers.

If you set this variable to @code{nil} in a buffer, that buffer does not
have a mode line.  (A window that is just one line tall also does not
display a mode line.)
@end defopt

  The default value of @code{mode-line-format} is designed to use the
values of other variables such as @code{mode-line-position} and
@code{mode-line-modes} (which in turn incorporates the values of the
variables @code{mode-name} and @code{minor-mode-alist}).  Very few
modes need to alter @code{mode-line-format} itself.  For most
purposes, it is sufficient to alter some of the variables that
@code{mode-line-format} either directly or indirectly refers to.

  If you do alter @code{mode-line-format} itself, the new value should
use the same variables that appear in the default value (@pxref{Mode
Line Variables}), rather than duplicating their contents or displaying
the information in another fashion.  This way, customizations made by
the user or by Lisp programs (such as @code{display-time} and major
modes) via changes to those variables remain effective.

  Here is a hypothetical example of a @code{mode-line-format} that might
be useful for Shell mode (in reality, Shell mode does not set
@code{mode-line-format}):

@example
@group
(setq mode-line-format
  (list "-"
   'mode-line-mule-info
   'mode-line-modified
   'mode-line-frame-identification
   "%b--"
@end group
@group
   ;; @r{Note that this is evaluated while making the list.}
   ;; @r{It makes a mode line construct which is just a string.}
   (getenv "HOST")
@end group
   ":"
   'default-directory
   "   "
   'global-mode-string
   "   %[("
   '(:eval (format-time-string "%F"))
   'mode-line-process
   'minor-mode-alist
   "%n"
   ")%]--"
@group
   '(which-func-mode ("" which-func-format "--"))
   '(line-number-mode "L%l--")
   '(column-number-mode "C%c--")
   '(-3 "%p")))
@end group
@end example

@noindent
(The variables @code{line-number-mode}, @code{column-number-mode}
and @code{which-func-mode} enable particular minor modes; as usual,
these variable names are also the minor mode command names.)

@node Mode Line Variables
@subsection Variables Used in the Mode Line

  This section describes variables incorporated by the standard value of
@code{mode-line-format} into the text of the mode line.  There is
nothing inherently special about these variables; any other variables
could have the same effects on the mode line if the value of
@code{mode-line-format} is changed to use them.  However, various parts
of Emacs set these variables on the understanding that they will control
parts of the mode line; therefore, practically speaking, it is essential
for the mode line to use them.  Also see
@ref{Optional Mode Line,,, emacs, The GNU Emacs Manual}.

@defvar mode-line-mule-info
This variable holds the value of the mode line construct that displays
information about the language environment, buffer coding system, and
current input method.  @xref{Non-ASCII Characters}.
@end defvar

@defvar mode-line-modified
This variable holds the value of the mode line construct that displays
whether the current buffer is modified.  Its default value displays
@samp{**} if the buffer is modified, @samp{--} if the buffer is not
modified, @samp{%%} if the buffer is read only, and @samp{%*} if the
buffer is read only and modified.

Changing this variable does not force an update of the mode line.
@end defvar

@defvar mode-line-frame-identification
This variable identifies the current frame.  Its default value
displays @code{" "} if you are using a window system which can show
multiple frames, or @code{"-%F "} on an ordinary terminal which shows
only one frame at a time.
@end defvar

@defvar mode-line-buffer-identification
This variable identifies the buffer being displayed in the window.
Its default value displays the buffer name, padded with spaces to at
least 12 columns.
@end defvar

@defvar mode-line-position
This variable indicates the position in the buffer.  Its default value
displays the buffer percentage and, optionally, the buffer size, the
line number and the column number.
@end defvar

@defopt mode-line-percent-position
This option is used in @code{mode-line-position}.  Its value specifies
both the buffer percentage to display (one of @code{nil}, @code{"%o"},
@code{"%p"}, @code{"%P"} or @code{"%q"}, @pxref{%-Constructs}) and a
width to space-fill or truncate to.  You are recommended to set this
option with the @code{customize-variable} facility.
@end defopt

@defvar vc-mode
The variable @code{vc-mode}, buffer-local in each buffer, records
whether the buffer's visited file is maintained with version control,
and, if so, which kind.  Its value is a string that appears in the mode
line, or @code{nil} for no version control.
@end defvar

@defvar mode-line-modes
This variable displays the buffer's major and minor modes.  Its
default value also displays the recursive editing level, information
on the process status, and whether narrowing is in effect.
@end defvar

@defvar mode-line-remote
This variable is used to show whether @code{default-directory} for the
current buffer is remote.
@end defvar

@defvar mode-line-client
This variable is used to identify @code{emacsclient} frames.
@end defvar

  The following three variables are used in @code{mode-line-modes}:

@defvar mode-name
This buffer-local variable holds the ``pretty'' name of the current
buffer's major mode.  Each major mode should set this variable so that
the mode name will appear in the mode line.  The value does not have
to be a string, but can use any of the data types valid in a mode-line
construct (@pxref{Mode Line Data}).  To compute the string that will
identify the mode name in the mode line, use @code{format-mode-line}
(@pxref{Emulating Mode Line}).
@end defvar

@defvar mode-line-process
This buffer-local variable contains the mode line information on process
status in modes used for communicating with subprocesses.  It is
displayed immediately following the major mode name, with no intervening
space.  For example, its value in the @file{*shell*} buffer is
@code{(":%s")}, which allows the shell to display its status along
with the major mode as: @samp{(Shell:run)}.  Normally this variable
is @code{nil}.
@end defvar

@defvar mode-line-front-space
This variable is displayed at the front of the mode line.  By default,
this construct is displayed right at the beginning of the mode line,
except that if there is a memory-full message, it is displayed first.
@end defvar

@defvar mode-line-end-spaces
This variable is displayed at the end of the mode line.
@end defvar

@defvar mode-line-misc-info
Mode line construct for miscellaneous information.  By default, this
shows the information specified by @code{global-mode-string}.
@end defvar

@defvar minor-mode-alist
@anchor{Definition of minor-mode-alist}
This variable holds an association list whose elements specify how the
mode line should indicate that a minor mode is active.  Each element of
the @code{minor-mode-alist} should be a two-element list:

@example
(@var{minor-mode-variable} @var{mode-line-string})
@end example

More generally, @var{mode-line-string} can be any mode line construct.
It appears in the mode line when the value of @var{minor-mode-variable}
is non-@code{nil}, and not otherwise.  These strings should begin with
spaces so that they don't run together.  Conventionally, the
@var{minor-mode-variable} for a specific mode is set to a non-@code{nil}
value when that minor mode is activated.

@code{minor-mode-alist} itself is not buffer-local.  Each variable
mentioned in the alist should be buffer-local if its minor mode can be
enabled separately in each buffer.
@end defvar

@defvar global-mode-string
This variable holds a mode line construct that, by default, appears in
the mode line just after the @code{which-func-mode} minor mode if set,
else after @code{mode-line-modes}.  The command @code{display-time} sets
@code{global-mode-string} to refer to the variable
@code{display-time-string}, which holds a string containing the time and
load information.

The @samp{%M} construct substitutes the value of
@code{global-mode-string}, but that is obsolete, since the variable is
included in the mode line from @code{mode-line-format}.
@end defvar

Here is a simplified version of the default value of
@code{mode-line-format}.  The real default value also
specifies addition of text properties.

@example
@group
("-"
 mode-line-mule-info
 mode-line-modified
 mode-line-frame-identification
 mode-line-buffer-identification
@end group
 "   "
 mode-line-position
 (vc-mode vc-mode)
 "   "
@group
 mode-line-modes
 (which-func-mode ("" which-func-format "--"))
 (global-mode-string ("--" global-mode-string))
 "-%-")
@end group
@end example

@node %-Constructs
@subsection @code{%}-Constructs in the Mode Line

  Strings used as mode line constructs can use certain
@code{%}-constructs to substitute various kinds of data.  The
following is a list of the defined @code{%}-constructs, and what they
mean.

  In any construct except @samp{%%}, you can add a decimal integer
after the @samp{%} to specify a minimum field width.  If the width is
less, the field is padded to that width.  Purely numeric constructs
(@samp{c}, @samp{i}, @samp{I}, and @samp{l}) are padded by inserting
spaces to the left, and others are padded by inserting spaces to the
right.

@table @code
@item %b
The current buffer name, obtained with the @code{buffer-name} function.
@xref{Buffer Names}.

@item %c
The current column number of point, counting from zero starting at the
left margin of the window.

@item %C
The current column number of point, counting from one starting at the
left margin of the window.

@item %e
When Emacs is nearly out of memory for Lisp objects, a brief message
saying so.  Otherwise, this is empty.

@item %f
The visited file name, obtained with the @code{buffer-file-name}
function.  @xref{Buffer File Name}.

@item %F
The title (only on a window system) or the name of the selected frame.
@xref{Basic Parameters}.

@item %i
The size of the accessible part of the current buffer; basically
@code{(- (point-max) (point-min))}.

@item %I
Like @samp{%i}, but the size is printed in a more readable way by using
@samp{k} for 10^3, @samp{M} for 10^6, @samp{G} for 10^9, etc., to
abbreviate.

@item %l
The current line number of point, counting within the accessible portion
of the buffer.

@item %n
@samp{Narrow} when narrowing is in effect; nothing otherwise (see
@code{narrow-to-region} in @ref{Narrowing}).

@item %o
The degree of @dfn{travel} of the window through (the visible portion
of) the buffer, i.e. the size of the text above the top of the window
expressed as a percentage of all the text outside the window, or
@samp{Top}, @samp{Bottom} or @samp{All}.

@item %p
The percentage of the buffer text above the @strong{top} of window, or
@samp{Top}, @samp{Bottom} or @samp{All}.  Note that the default mode
line construct truncates this to three characters.

@item %P
The percentage of the buffer text that is above the @strong{bottom} of
the window (which includes the text visible in the window, as well as
the text above the top), plus @samp{Top} if the top of the buffer is
visible on screen; or @samp{Bottom} or @samp{All}.

@item %q
The percentages of text above both the @strong{top} and the
@strong{bottom} of the window, separated by @samp{-}, or @samp{All}.

@item %s
The status of the subprocess belonging to the current buffer, obtained with
@code{process-status}.  @xref{Process Information}.

@item %z
The mnemonics of keyboard, terminal, and buffer coding systems.

@item %Z
Like @samp{%z}, but including the end-of-line format.

@item %*
@samp{%} if the buffer is read only (see @code{buffer-read-only}); @*
@samp{*} if the buffer is modified (see @code{buffer-modified-p}); @*
@samp{-} otherwise.  @xref{Buffer Modification}.

@item %+
@samp{*} if the buffer is modified (see @code{buffer-modified-p}); @*
@samp{%} if the buffer is read only (see @code{buffer-read-only}); @*
@samp{-} otherwise.  This differs from @samp{%*} only for a modified
read-only buffer.  @xref{Buffer Modification}.

@item %&
@samp{*} if the buffer is modified, and @samp{-} otherwise.

@item %[
An indication of the depth of recursive editing levels (not counting
minibuffer levels): one @samp{[} for each editing level.
@xref{Recursive Editing}.

@item %]
One @samp{]} for each recursive editing level (not counting minibuffer
levels).

@item %-
Dashes sufficient to fill the remainder of the mode line.

@item %%
The character @samp{%}---this is how to include a literal @samp{%} in a
string in which @code{%}-constructs are allowed.
@end table

The following two @code{%}-constructs are still supported, but they are
obsolete, since you can get the same results with the variables
@code{mode-name} and @code{global-mode-string}.

@table @code
@item %m
The value of @code{mode-name}.

@item %M
The value of @code{global-mode-string}.
@end table

@node Properties in Mode
@subsection Properties in the Mode Line
@cindex text properties in the mode line

  Certain text properties are meaningful in the
mode line.  The @code{face} property affects the appearance of text; the
@code{help-echo} property associates help strings with the text, and
@code{keymap} can make the text mouse-sensitive.

  There are four ways to specify text properties for text in the mode
line:

@enumerate
@item
Put a string with a text property directly into the mode line data
structure.

@item
Put a text property on a mode line %-construct such as @samp{%12b}; then
the expansion of the %-construct will have that same text property.

@item
Use a @code{(:propertize @var{elt} @var{props}@dots{})} construct to
give @var{elt} a text property specified by @var{props}.

@item
Use a list containing @code{:eval @var{form}} in the mode line data
structure, and make @var{form} evaluate to a string that has a text
property.
@end enumerate

  You can use the @code{keymap} property to specify a keymap.  This
keymap only takes real effect for mouse clicks; binding character keys
and function keys to it has no effect, since it is impossible to move
point into the mode line.

  When the mode line refers to a variable which does not have a
non-@code{nil} @code{risky-local-variable} property, any text
properties given or specified within that variable's values are
ignored.  This is because such properties could otherwise specify
functions to be called, and those functions could come from file
local variables.

@node Header Lines
@subsection Window Header Lines
@cindex header line (of a window)
@cindex window header line

  A window can have a @dfn{header line} at the top, just as it can have
a mode line at the bottom.  The header line feature works just like the
mode line feature, except that it's controlled by
@code{header-line-format}:

@defvar header-line-format
This variable, local in every buffer, specifies how to display the
header line, for windows displaying the buffer.  The format of the value
is the same as for @code{mode-line-format} (@pxref{Mode Line Data}).
It is normally @code{nil}, so that ordinary buffers have no header line.
@end defvar

@defun window-header-line-height &optional window
This function returns the height in pixels of @var{window}'s header
line.  @var{window} must be a live window, and defaults to the
selected window.
@end defun

  A window that is just one line tall never displays a header line.  A
window that is two lines tall cannot display both a mode line and a
header line at once; if it has a mode line, then it does not display a
header line.

@node Emulating Mode Line
@subsection Emulating Mode Line Formatting

  You can use the function @code{format-mode-line} to compute the text
that would appear in a mode line or header line based on a certain
mode line construct.

@defun format-mode-line format &optional face window buffer
This function formats a line of text according to @var{format} as if it
were generating the mode line for @var{window}, but it also returns the
text as a string.  The argument @var{window} defaults to the selected
window.  If @var{buffer} is non-@code{nil}, all the information used is
taken from @var{buffer}; by default, it comes from @var{window}'s
buffer.

The value string normally has text properties that correspond to the
faces, keymaps, etc., that the mode line would have.  Any character for
which no @code{face} property is specified by @var{format} gets a
default value determined by @var{face}.  If @var{face} is @code{t}, that
stands for either @code{mode-line} if @var{window} is selected,
otherwise @code{mode-line-inactive}.  If @var{face} is @code{nil} or
omitted, that stands for the default face.  If @var{face} is an integer,
the value returned by this function will have no text properties.

You can also specify other valid faces as the value of @var{face}.
If specified, that face provides the @code{face} property for characters
whose face is not specified by @var{format}.

Note that using @code{mode-line}, @code{mode-line-inactive}, or
@code{header-line} as @var{face} will actually redisplay the mode line
or the header line, respectively, using the current definitions of the
corresponding face, in addition to returning the formatted string.
(Other faces do not cause redisplay.)

For example, @code{(format-mode-line header-line-format)} returns the
text that would appear in the selected window's header line (@code{""}
if it has no header line).  @code{(format-mode-line header-line-format
'header-line)} returns the same text, with each character
carrying the face that it will have in the header line itself, and also
redraws the header line.
@end defun

@node Imenu
@section Imenu

@cindex Imenu
  @dfn{Imenu} is a feature that lets users select a definition or
section in the buffer, from a menu which lists all of them, to go
directly to that location in the buffer.  Imenu works by constructing
a buffer index which lists the names and buffer positions of the
definitions, or other named portions of the buffer; then the user can
choose one of them and move point to it.  Major modes can add a menu
bar item to use Imenu using @code{imenu-add-to-menubar}.

@deffn Command imenu-add-to-menubar name
This function defines a local menu bar item named @var{name}
to run Imenu.
@end deffn

  The user-level commands for using Imenu are described in the Emacs
Manual (@pxref{Imenu,, Imenu, emacs, the Emacs Manual}).  This section
explains how to customize Imenu's method of finding definitions or
buffer portions for a particular major mode.

  The usual and simplest way is to set the variable
@code{imenu-generic-expression}:

@defvar imenu-generic-expression
This variable, if non-@code{nil}, is a list that specifies regular
expressions for finding definitions for Imenu.  Simple elements of
@code{imenu-generic-expression} look like this:

@example
(@var{menu-title} @var{regexp} @var{index})
@end example

Here, if @var{menu-title} is non-@code{nil}, it says that the matches
for this element should go in a submenu of the buffer index;
@var{menu-title} itself specifies the name for the submenu.  If
@var{menu-title} is @code{nil}, the matches for this element go directly
in the top level of the buffer index.

The second item in the list, @var{regexp}, is a regular expression
(@pxref{Regular Expressions}); anything in the buffer that it matches
is considered a definition, something to mention in the buffer index.
The third item, @var{index}, is a non-negative integer that indicates
which subexpression in @var{regexp} matches the definition's name.

An element can also look like this:

@example
(@var{menu-title} @var{regexp} @var{index} @var{function} @var{arguments}@dots{})
@end example

Each match for this element creates an index item, and when the index
item is selected by the user, it calls @var{function} with arguments
consisting of the item name, the buffer position, and @var{arguments}.

For Emacs Lisp mode, @code{imenu-generic-expression} could look like
this:

@c should probably use imenu-syntax-alist and \\sw rather than [-A-Za-z0-9+]
@example
@group
((nil "^\\s-*(def\\(un\\|subst\\|macro\\|advice\\)\
\\s-+\\([-A-Za-z0-9+]+\\)" 2)
@end group
@group
 ("*Vars*" "^\\s-*(def\\(var\\|const\\)\
\\s-+\\([-A-Za-z0-9+]+\\)" 2)
@end group
@group
 ("*Types*"
  "^\\s-*\
(def\\(type\\|struct\\|class\\|ine-condition\\)\
\\s-+\\([-A-Za-z0-9+]+\\)" 2))
@end group
@end example

Setting this variable makes it buffer-local in the current buffer.
@end defvar

@defvar imenu-case-fold-search
This variable controls whether matching against the regular
expressions in the value of @code{imenu-generic-expression} is
case-sensitive: @code{t}, the default, means matching should ignore
case.

Setting this variable makes it buffer-local in the current buffer.
@end defvar

@defvar imenu-syntax-alist
This variable is an alist of syntax table modifiers to use while
processing @code{imenu-generic-expression}, to override the syntax table
of the current buffer.  Each element should have this form:

@example
(@var{characters} . @var{syntax-description})
@end example

The @sc{car}, @var{characters}, can be either a character or a string.
The element says to give that character or characters the syntax
specified by @var{syntax-description}, which is passed to
@code{modify-syntax-entry} (@pxref{Syntax Table Functions}).

This feature is typically used to give word syntax to characters which
normally have symbol syntax, and thus to simplify
@code{imenu-generic-expression} and speed up matching.
For example, Fortran mode uses it this way:

@example
(setq imenu-syntax-alist '(("_$" . "w")))
@end example

The @code{imenu-generic-expression} regular expressions can then use
@samp{\\sw+} instead of @samp{\\(\\sw\\|\\s_\\)+}.  Note that this
technique may be inconvenient when the mode needs to limit the initial
character of a name to a smaller set of characters than are allowed in
the rest of a name.

Setting this variable makes it buffer-local in the current buffer.
@end defvar

  Another way to customize Imenu for a major mode is to set the
variables @code{imenu-prev-index-position-function} and
@code{imenu-extract-index-name-function}:

@defvar imenu-prev-index-position-function
If this variable is non-@code{nil}, its value should be a function that
finds the next definition to put in the buffer index, scanning
backward in the buffer from point.  It should return @code{nil} if it
doesn't find another definition before point.  Otherwise it should
leave point at the place it finds a definition and return any
non-@code{nil} value.

Setting this variable makes it buffer-local in the current buffer.
@end defvar

@defvar imenu-extract-index-name-function
If this variable is non-@code{nil}, its value should be a function to
return the name for a definition, assuming point is in that definition
as the @code{imenu-prev-index-position-function} function would leave
it.

Setting this variable makes it buffer-local in the current buffer.
@end defvar

  The last way to customize Imenu for a major mode is to set the
variable @code{imenu-create-index-function}:

@defvar imenu-create-index-function
This variable specifies the function to use for creating a buffer
index.  The function should take no arguments, and return an index
alist for the current buffer.  It is called within
@code{save-excursion}, so where it leaves point makes no difference.

The index alist can have three types of elements.  Simple elements
look like this:

@example
(@var{index-name} . @var{index-position})
@end example

Selecting a simple element has the effect of moving to position
@var{index-position} in the buffer.  Special elements look like this:

@example
(@var{index-name} @var{index-position} @var{function} @var{arguments}@dots{})
@end example

Selecting a special element performs:

@example
(funcall @var{function}
         @var{index-name} @var{index-position} @var{arguments}@dots{})
@end example

A nested sub-alist element looks like this:

@example
(@var{menu-title} . @var{sub-alist})
@end example

It creates the submenu @var{menu-title} specified by @var{sub-alist}.

The default value of @code{imenu-create-index-function} is
@code{imenu-default-create-index-function}.  This function calls the
value of @code{imenu-prev-index-position-function} and the value of
@code{imenu-extract-index-name-function} to produce the index alist.
However, if either of these two variables is @code{nil}, the default
function uses @code{imenu-generic-expression} instead.

Setting this variable makes it buffer-local in the current buffer.
@end defvar

@node Font Lock Mode
@section Font Lock Mode
@cindex Font Lock mode
@cindex syntax highlighting and coloring

  @dfn{Font Lock mode} is a buffer-local minor mode that automatically
attaches @code{face} properties to certain parts of the buffer based on
their syntactic role.  How it parses the buffer depends on the major
mode; most major modes define syntactic criteria for which faces to use
in which contexts.  This section explains how to customize Font Lock for
a particular major mode.

  Font Lock mode finds text to highlight in two ways: through
syntactic parsing based on the syntax table, and through searching
(usually for regular expressions).  Syntactic fontification happens
first; it finds comments and string constants and highlights them.
Search-based fontification happens second.

@menu
* Font Lock Basics::            Overview of customizing Font Lock.
* Search-based Fontification::  Fontification based on regexps.
* Customizing Keywords::        Customizing search-based fontification.
* Other Font Lock Variables::   Additional customization facilities.
* Levels of Font Lock::         Each mode can define alternative levels
                                  so that the user can select more or less.
* Precalculated Fontification::  How Lisp programs that produce the buffer
                                  contents can also specify how to fontify it.
* Faces for Font Lock::         Special faces specifically for Font Lock.
* Syntactic Font Lock::         Fontification based on syntax tables.
* Multiline Font Lock::         How to coerce Font Lock into properly
                                  highlighting multiline constructs.
@end menu

@node Font Lock Basics
@subsection Font Lock Basics

  The Font Lock functionality is based on several basic functions.
Each of these calls the function specified by the corresponding
variable.  This indirection allows major and minor modes to modify the
way fontification works in the buffers of that mode, and even use the
Font Lock mechanisms for features that have nothing to do with
fontification.  (This is why the description below says ``should''
when it describes what the functions do: the mode can customize the
values of the corresponding variables to do something entirely
different.)  The variables mentioned below are described in @ref{Other
Font Lock Variables}.

@ftable @code
@item font-lock-fontify-buffer
This function should fontify the current buffer's accessible portion,
by calling the function specified by
@code{font-lock-fontify-buffer-function}.

@item font-lock-unfontify-buffer
Used when turning Font Lock off to remove the fontification.  Calls
the function specified by @code{font-lock-unfontify-buffer-function}.

@item font-lock-fontify-region beg end &optional loudly
Should fontify the region between @var{beg} and @var{end}.  If
@var{loudly} is non-@code{nil}, should display status messages while
fontifying.  Calls the function specified by
@code{font-lock-fontify-region-function}.

@item font-lock-unfontify-region beg end
Should remove fontification from the region between @var{beg} and
@var{end}.  Calls the function specified by
@code{font-lock-unfontify-region-function}.

@item font-lock-flush &optional beg end
This function should mark the fontification of the region between
@var{beg} and @var{end} as outdated.  If not specified or @code{nil},
@var{beg} and @var{end} default to the beginning and end of the
buffer's accessible portion.  Calls the function specified by
@code{font-lock-flush-function}.

@item font-lock-ensure &optional beg end
This function should make sure the region between @var{beg} and
@var{end} has been fontified.  The optional arguments @var{beg} and
@var{end} default to the beginning and the end of the buffer's
accessible portion.  Calls the function specified by
@code{font-lock-ensure-function}.

@item font-lock-debug-fontify
This is a convenience command meant to be used when developing font
locking for a mode, and should not be called from Lisp code.  It
recomputes all the relevant variables and then calls
@code{font-lock-fontify-region} on the entire buffer.
@end ftable

  There are several variables that control how Font Lock mode highlights
text.  But major modes should not set any of these variables directly.
Instead, they should set @code{font-lock-defaults} as a buffer-local
variable.  The value assigned to this variable is used, if and when Font
Lock mode is enabled, to set all the other variables.

@defvar font-lock-defaults
This variable is set by modes to specify how to fontify text in that
mode.  It automatically becomes buffer-local when set.  If its value
is @code{nil}, Font Lock mode does no highlighting, and you can use
the @samp{Faces} menu (under @samp{Edit} and then @samp{Text
Properties} in the menu bar) to assign faces explicitly to text in the
buffer.

If non-@code{nil}, the value should look like this:

@example
(@var{keywords} [@var{keywords-only} [@var{case-fold}
 [@var{syntax-alist} @var{other-vars}@dots{}]]])
@end example

The first element, @var{keywords}, indirectly specifies the value of
@code{font-lock-keywords} which directs search-based fontification.
It can be a symbol, a variable or a function whose value is the list
to use for @code{font-lock-keywords}.  It can also be a list of
several such symbols, one for each possible level of fontification.
The first symbol specifies the @samp{mode default} level of
fontification, the next symbol level 1 fontification, the next level 2,
and so on.  The @samp{mode default} level is normally the same as level
1.  It is used when @code{font-lock-maximum-decoration} has a @code{nil}
value.  @xref{Levels of Font Lock}.

The second element, @var{keywords-only}, specifies the value of the
variable @code{font-lock-keywords-only}.  If this is omitted or
@code{nil}, syntactic fontification (of strings and comments) is also
performed.  If this is non-@code{nil}, syntactic fontification is not
performed.  @xref{Syntactic Font Lock}.

The third element, @var{case-fold}, specifies the value of
@code{font-lock-keywords-case-fold-search}.  If it is non-@code{nil},
Font Lock mode ignores case during search-based fontification.

If the fourth element, @var{syntax-alist}, is non-@code{nil}, it should
be a list of cons cells of the form @code{(@var{char-or-string}
. @var{string})}.  These are used to set up a syntax table for syntactic
fontification; the resulting syntax table is stored in
@code{font-lock-syntax-table}.  If @var{syntax-alist} is omitted or
@code{nil}, syntactic fontification uses the syntax table returned by
the @code{syntax-table} function.  @xref{Syntax Table Functions}.

All the remaining elements (if any) are collectively called
@var{other-vars}.  Each of these elements should have the form
@code{(@var{variable} . @var{value})}---which means, make
@var{variable} buffer-local and then set it to @var{value}.  You can
use these @var{other-vars} to set other variables that affect
fontification, aside from those you can control with the first five
elements.  @xref{Other Font Lock Variables}.
@end defvar

  If your mode fontifies text explicitly by adding
@code{font-lock-face} properties, it can specify @code{(nil t)} for
@code{font-lock-defaults} to turn off all automatic fontification.
However, this is not required; it is possible to fontify some things
using @code{font-lock-face} properties and set up automatic
fontification for other parts of the text.

@node Search-based Fontification
@subsection Search-based Fontification

  The variable which directly controls search-based fontification is
@code{font-lock-keywords}, which is typically specified via the
@var{keywords} element in @code{font-lock-defaults}.

@defvar font-lock-keywords
The value of this variable is a list of the keywords to highlight.  Lisp
programs should not set this variable directly.  Normally, the value is
automatically set by Font Lock mode, using the @var{keywords} element in
@code{font-lock-defaults}.  The value can also be altered using the
functions @code{font-lock-add-keywords} and
@code{font-lock-remove-keywords} (@pxref{Customizing Keywords}).
@end defvar

  Each element of @code{font-lock-keywords} specifies how to find
certain cases of text, and how to highlight those cases.  Font Lock mode
processes the elements of @code{font-lock-keywords} one by one, and for
each element, it finds and handles all matches.  Ordinarily, once
part of the text has been fontified already, this cannot be overridden
by a subsequent match in the same text; but you can specify different
behavior using the @var{override} element of a @var{subexp-highlighter}.

  Each element of @code{font-lock-keywords} should have one of these
forms:

@table @code
@item @var{regexp}
Highlight all matches for @var{regexp} using
@code{font-lock-keyword-face}.  For example,

@example
;; @r{Highlight occurrences of the word @samp{foo}}
;; @r{using @code{font-lock-keyword-face}.}
"\\<foo\\>"
@end example

Be careful when composing these regular expressions; a poorly written
pattern can dramatically slow things down!  The function
@code{regexp-opt} (@pxref{Regexp Functions}) is useful for calculating
optimal regular expressions to match several keywords.

@item @var{function}
Find text by calling @var{function}, and highlight the matches
it finds using @code{font-lock-keyword-face}.

When @var{function} is called, it receives one argument, the limit of
the search; it should begin searching at point, and not search beyond the
limit.  It should return non-@code{nil} if it succeeds, and set the
match data to describe the match that was found.  Returning @code{nil}
indicates failure of the search.

Fontification will call @var{function} repeatedly with the same limit,
and with point where the previous invocation left it, until
@var{function} fails.  On failure, @var{function} need not reset point
in any particular way.

@item (@var{matcher} . @var{subexp})
In this kind of element, @var{matcher} is either a regular
expression or a function, as described above.  The @sc{cdr},
@var{subexp}, specifies which subexpression of @var{matcher} should be
highlighted (instead of the entire text that @var{matcher} matched).

@example
;; @r{Highlight the @samp{bar} in each occurrence of @samp{fubar},}
;; @r{using @code{font-lock-keyword-face}.}
("fu\\(bar\\)" . 1)
@end example

If you use @code{regexp-opt} to produce the regular expression
@var{matcher}, you can use @code{regexp-opt-depth} (@pxref{Regexp
Functions}) to calculate the value for @var{subexp}.

@item (@var{matcher} . @var{facespec})
In this kind of element, @var{facespec} is an expression whose value
specifies the face to use for highlighting.  In the simplest case,
@var{facespec} is a Lisp variable (a symbol) whose value is a face
name.

@example
;; @r{Highlight occurrences of @samp{fubar},}
;; @r{using the face which is the value of @code{fubar-face}.}
("fubar" . fubar-face)
@end example

However, @var{facespec} can also evaluate to a list of this form:

@example
(face @var{face} @var{prop1} @var{val1} @var{prop2} @var{val2}@dots{})
@end example

@noindent
to specify the face @var{face} and various additional text properties
to put on the text that matches.  If you do this, be sure to add the
other text property names that you set in this way to the value of
@code{font-lock-extra-managed-props} so that the properties will also
be cleared out when they are no longer appropriate.  Alternatively,
you can set the variable @code{font-lock-unfontify-region-function} to
a function that clears these properties.  @xref{Other Font Lock
Variables}.

@item (@var{matcher} . @var{subexp-highlighter})
In this kind of element, @var{subexp-highlighter} is a list
which specifies how to highlight matches found by @var{matcher}.
It has the form:

@example
(@var{subexp} @var{facespec} [@var{override} [@var{laxmatch}]])
@end example

The @sc{car}, @var{subexp}, is an integer specifying which subexpression
of the match to fontify (0 means the entire matching text).  The second
subelement, @var{facespec}, is an expression whose value specifies the
face, as described above.

The last two values in @var{subexp-highlighter}, @var{override} and
@var{laxmatch}, are optional flags.  If @var{override} is @code{t},
this element can override existing fontification made by previous
elements of @code{font-lock-keywords}.  If it is @code{keep}, then
each character is fontified if it has not been fontified already by
some other element.  If it is @code{prepend}, the face specified by
@var{facespec} is added to the beginning of the @code{font-lock-face}
property.  If it is @code{append}, the face is added to the end of the
@code{font-lock-face} property.

If @var{laxmatch} is non-@code{nil}, it means there should be no error
if there is no subexpression numbered @var{subexp} in @var{matcher}.
Obviously, fontification of the subexpression numbered @var{subexp} will
not occur.  However, fontification of other subexpressions (and other
regexps) will continue.  If @var{laxmatch} is @code{nil}, and the
specified subexpression is missing, then an error is signaled which
terminates search-based fontification.

Here are some examples of elements of this kind, and what they do:

@smallexample
;; @r{Highlight occurrences of either @samp{foo} or @samp{bar}, using}
;; @r{@code{foo-bar-face}, even if they have already been highlighted.}
;; @r{@code{foo-bar-face} should be a variable whose value is a face.}
("foo\\|bar" 0 foo-bar-face t)

;; @r{Highlight the first subexpression within each occurrence}
;; @r{that the function @code{fubar-match} finds,}
;; @r{using the face which is the value of @code{fubar-face}.}
(fubar-match 1 fubar-face)
@end smallexample

@item (@var{matcher} . @var{anchored-highlighter})
In this kind of element, @var{anchored-highlighter} specifies how to
highlight text that follows a match found by @var{matcher}.  So a
match found by @var{matcher} acts as the anchor for further searches
specified by @var{anchored-highlighter}.  @var{anchored-highlighter}
is a list of the following form:

@example
(@var{anchored-matcher} @var{pre-form} @var{post-form}
                        @var{subexp-highlighters}@dots{})
@end example

Here, @var{anchored-matcher}, like @var{matcher}, is either a regular
expression or a function.  After a match of @var{matcher} is found,
point is at the end of the match.  Now, Font Lock evaluates the form
@var{pre-form}.  Then it searches for matches of
@var{anchored-matcher} and uses @var{subexp-highlighters} to highlight
these.  A @var{subexp-highlighter} is as described above.  Finally,
Font Lock evaluates @var{post-form}.

The forms @var{pre-form} and @var{post-form} can be used to initialize
before, and cleanup after, @var{anchored-matcher} is used.  Typically,
@var{pre-form} is used to move point to some position relative to the
match of @var{matcher}, before starting with @var{anchored-matcher}.
@var{post-form} might be used to move back, before resuming with
@var{matcher}.

After Font Lock evaluates @var{pre-form}, it does not search for
@var{anchored-matcher} beyond the end of the line.  However, if
@var{pre-form} returns a buffer position that is greater than the
position of point after @var{pre-form} is evaluated, then the position
returned by @var{pre-form} is used as the limit of the search instead.
It is generally a bad idea to return a position greater than the end
of the line; in other words, the @var{anchored-matcher} search should
not span lines.

For example,

@smallexample
;; @r{Highlight occurrences of the word @samp{item} following}
;; @r{an occurrence of the word @samp{anchor} (on the same line)}
;; @r{in the value of @code{item-face}.}
("\\<anchor\\>" "\\<item\\>" nil nil (0 item-face))
@end smallexample

Here, @var{pre-form} and @var{post-form} are @code{nil}.  Therefore
searching for @samp{item} starts at the end of the match of
@samp{anchor}, and searching for subsequent instances of @samp{anchor}
resumes from where searching for @samp{item} concluded.

@item (@var{matcher} @var{highlighters}@dots{})
This sort of element specifies several @var{highlighter} lists for a
single @var{matcher}.  A @var{highlighter} list can be of the type
@var{subexp-highlighter} or @var{anchored-highlighter} as described
above.

For example,

@smallexample
;; @r{Highlight occurrences of the word @samp{anchor} in the value}
;; @r{of @code{anchor-face}, and subsequent occurrences of the word}
;; @r{@samp{item} (on the same line) in the value of @code{item-face}.}
("\\<anchor\\>" (0 anchor-face)
                ("\\<item\\>" nil nil (0 item-face)))
@end smallexample

@item (eval . @var{form})
Here @var{form} is an expression to be evaluated the first time
this value of @code{font-lock-keywords} is used in a buffer.
Its value should have one of the forms described in this table.
@end table

@strong{Warning:} Do not design an element of @code{font-lock-keywords}
to match text which spans lines; this does not work reliably.
For details, @pxref{Multiline Font Lock}.

You can use @var{case-fold} in @code{font-lock-defaults} to specify
the value of @code{font-lock-keywords-case-fold-search} which says
whether search-based fontification should be case-insensitive.

@defvar font-lock-keywords-case-fold-search
Non-@code{nil} means that regular expression matching for the sake of
@code{font-lock-keywords} should be case-insensitive.
@end defvar

@node Customizing Keywords
@subsection Customizing Search-Based Fontification

  You can use @code{font-lock-add-keywords} to add additional
search-based fontification rules to a major mode, and
@code{font-lock-remove-keywords} to remove rules.

@defun font-lock-add-keywords mode keywords &optional how
This function adds highlighting @var{keywords}, for the current buffer
or for major mode @var{mode}.  The argument @var{keywords} should be a
list with the same format as the variable @code{font-lock-keywords}.

If @var{mode} is a symbol which is a major mode command name, such as
@code{c-mode}, the effect is that enabling Font Lock mode in
@var{mode} will add @var{keywords} to @code{font-lock-keywords}.
Calling with a non-@code{nil} value of @var{mode} is correct only in
your @file{~/.emacs} file.

If @var{mode} is @code{nil}, this function adds @var{keywords} to
@code{font-lock-keywords} in the current buffer.  This way of calling
@code{font-lock-add-keywords} is usually used in mode hook functions.

By default, @var{keywords} are added at the beginning of
@code{font-lock-keywords}.  If the optional argument @var{how} is
@code{set}, they are used to replace the value of
@code{font-lock-keywords}.  If @var{how} is any other non-@code{nil}
value, they are added at the end of @code{font-lock-keywords}.

Some modes provide specialized support you can use in additional
highlighting patterns.  See the variables
@code{c-font-lock-extra-types}, @code{c++-font-lock-extra-types},
and @code{java-font-lock-extra-types}, for example.

@strong{Warning:} Major mode commands must not call
@code{font-lock-add-keywords} under any circumstances, either directly
or indirectly, except through their mode hooks.  (Doing so would lead to
incorrect behavior for some minor modes.)  They should set up their
rules for search-based fontification by setting
@code{font-lock-keywords}.
@end defun

@defun font-lock-remove-keywords mode keywords
This function removes @var{keywords} from @code{font-lock-keywords}
for the current buffer or for major mode @var{mode}.  As in
@code{font-lock-add-keywords}, @var{mode} should be a major mode
command name or @code{nil}.  All the caveats and requirements for
@code{font-lock-add-keywords} apply here too.  The argument
@var{keywords} must exactly match the one used by the corresponding
@code{font-lock-add-keywords}.
@end defun

  For example, the following code adds two fontification patterns for C
mode: one to fontify the word @samp{FIXME}, even in comments, and
another to fontify the words @samp{and}, @samp{or} and @samp{not} as
keywords.

@smallexample
(font-lock-add-keywords 'c-mode
 '(("\\<\\(FIXME\\):" 1 font-lock-warning-face prepend)
   ("\\<\\(and\\|or\\|not\\)\\>" . font-lock-keyword-face)))
@end smallexample

@noindent
This example affects only C mode proper.  To add the same patterns to C
mode @emph{and} all modes derived from it, do this instead:

@smallexample
(add-hook 'c-mode-hook
 (lambda ()
  (font-lock-add-keywords nil
   '(("\\<\\(FIXME\\):" 1 font-lock-warning-face prepend)
     ("\\<\\(and\\|or\\|not\\)\\>" .
      font-lock-keyword-face)))))
@end smallexample

@node Other Font Lock Variables
@subsection Other Font Lock Variables

  This section describes additional variables that a major mode can
set by means of @var{other-vars} in @code{font-lock-defaults}
(@pxref{Font Lock Basics}).

@defvar font-lock-mark-block-function
If this variable is non-@code{nil}, it should be a function that is
called with no arguments, to choose an enclosing range of text for
refontification for the command @kbd{M-o M-o}
(@code{font-lock-fontify-block}).

The function should report its choice by placing the region around it.
A good choice is a range of text large enough to give proper results,
but not too large so that refontification becomes slow.  Typical values
are @code{mark-defun} for programming modes or @code{mark-paragraph} for
textual modes.
@end defvar

@defvar font-lock-extra-managed-props
This variable specifies additional properties (other than
@code{font-lock-face}) that are being managed by Font Lock mode.  It
is used by @code{font-lock-default-unfontify-region}, which normally
only manages the @code{font-lock-face} property.  If you want Font
Lock to manage other properties as well, you must specify them in a
@var{facespec} in @code{font-lock-keywords} as well as add them to
this list.  @xref{Search-based Fontification}.
@end defvar

@defvar font-lock-fontify-buffer-function
Function to use for fontifying the buffer.  The default value is
@code{font-lock-default-fontify-buffer}.
@end defvar

@defvar font-lock-unfontify-buffer-function
Function to use for unfontifying the buffer.  This is used when
turning off Font Lock mode.  The default value is
@code{font-lock-default-unfontify-buffer}.
@end defvar

@defvar font-lock-fontify-region-function
Function to use for fontifying a region.  It should take two
arguments, the beginning and end of the region, and an optional third
argument @var{verbose}.  If @var{verbose} is non-@code{nil}, the
function should print status messages.  The default value is
@code{font-lock-default-fontify-region}.
@end defvar

@defvar font-lock-unfontify-region-function
Function to use for unfontifying a region.  It should take two
arguments, the beginning and end of the region.  The default value is
@code{font-lock-default-unfontify-region}.
@end defvar

@defvar font-lock-flush-function
Function to use for declaring that a region's fontification is out of
date.  It takes two arguments, the beginning and end of the region.
The default value of this variable is
@code{font-lock-after-change-function}.
@end defvar

@defvar font-lock-ensure-function
Function to use for making sure a region of the current buffer has
been fontified.  It is called with two arguments, the beginning and
end of the region.  The default value of this variable is a function
that calls @code{font-lock-default-fontify-buffer} if the buffer is
not fontified; the effect is to make sure the entire accessible
portion of the buffer is fontified.
@end defvar

@defun jit-lock-register function &optional contextual
This function tells Font Lock mode to run the Lisp function
@var{function} any time it has to fontify or refontify part of the
current buffer.  It calls @var{function} before calling the default
fontification functions, and gives it two arguments, @var{start} and
@var{end}, which specify the region to be fontified or refontified.

The optional argument @var{contextual}, if non-@code{nil}, forces Font
Lock mode to always refontify a syntactically relevant part of the
buffer, and not just the modified lines.  This argument can usually be
omitted.
@end defun

@defun jit-lock-unregister function
If @var{function} was previously registered as a fontification
function using @code{jit-lock-register}, this function unregisters it.
@end defun

@node Levels of Font Lock
@subsection Levels of Font Lock

  Some major modes offer three different levels of fontification.  You
can define multiple levels by using a list of symbols for @var{keywords}
in @code{font-lock-defaults}.  Each symbol specifies one level of
fontification; it is up to the user to choose one of these levels,
normally by setting @code{font-lock-maximum-decoration} (@pxref{Font
Lock,,, emacs, the GNU Emacs Manual}).  The chosen level's symbol value
is used to initialize @code{font-lock-keywords}.

  Here are the conventions for how to define the levels of
fontification:

@itemize @bullet
@item
Level 1: highlight function declarations, file directives (such as include or
import directives), strings and comments.  The idea is speed, so only
the most important and top-level components are fontified.

@item
Level 2: in addition to level 1, highlight all language keywords,
including type names that act like keywords, as well as named constant
values.  The idea is that all keywords (either syntactic or semantic)
should be fontified appropriately.

@item
Level 3: in addition to level 2, highlight the symbols being defined in
function and variable declarations, and all builtin function names,
wherever they appear.
@end itemize

@node Precalculated Fontification
@subsection Precalculated Fontification

  Some major modes such as @code{list-buffers} and @code{occur}
construct the buffer text programmatically.  The easiest way for them
to support Font Lock mode is to specify the faces of text when they
insert the text in the buffer.

  The way to do this is to specify the faces in the text with the
special text property @code{font-lock-face} (@pxref{Special
Properties}).  When Font Lock mode is enabled, this property controls
the display, just like the @code{face} property.  When Font Lock mode
is disabled, @code{font-lock-face} has no effect on the display.

  It is ok for a mode to use @code{font-lock-face} for some text and
also use the normal Font Lock machinery.  But if the mode does not use
the normal Font Lock machinery, it should not set the variable
@code{font-lock-defaults}.  In this case the @code{face} property will
not be overriden, so using the @code{face} property could work too.
However, using @code{font-lock-face} is generally preferable as it
allows the user to control the fontification by toggling
@code{font-lock-mode}, and lets the code work regardless of whether
the mode uses Font Lock machinery or not.

@node Faces for Font Lock
@subsection Faces for Font Lock
@cindex faces for font lock
@cindex font lock faces

  Font Lock mode can highlight using any face, but Emacs defines several
faces specifically for Font Lock to use to highlight text.  These
@dfn{Font Lock faces} are listed below.  They can also be used by major
modes for syntactic highlighting outside of Font Lock mode (@pxref{Major
Mode Conventions}).

  Each of these symbols is both a face name, and a variable whose
default value is the symbol itself.  Thus, the default value of
@code{font-lock-comment-face} is @code{font-lock-comment-face}.

  The faces are listed with descriptions of their typical usage, and in
order of greater to lesser prominence.  If a mode's syntactic
categories do not fit well with the usage descriptions, the faces can be
assigned using the ordering as a guide.

@table @code
@item font-lock-warning-face
@vindex font-lock-warning-face
for a construct that is peculiar (e.g., an unescaped confusable quote
in an Emacs Lisp symbol like @samp{‘foo}), or that greatly changes the meaning of
other text, like @samp{;;;###autoload} in Emacs Lisp and @samp{#error}
in C.

@item font-lock-function-name-face
@vindex font-lock-function-name-face
for the name of a function being defined or declared.

@item font-lock-variable-name-face
@vindex font-lock-variable-name-face
for the name of a variable being defined or declared.

@item font-lock-keyword-face
@vindex font-lock-keyword-face
for a keyword with special syntactic significance, like @samp{for} and
@samp{if} in C.

@item font-lock-comment-face
@vindex font-lock-comment-face
for comments.

@item font-lock-comment-delimiter-face
@vindex font-lock-comment-delimiter-face
for comments delimiters, like @samp{/*} and @samp{*/} in C@.  On most
terminals, this inherits from @code{font-lock-comment-face}.

@item font-lock-type-face
@vindex font-lock-type-face
for the names of user-defined data types.

@item font-lock-constant-face
@vindex font-lock-constant-face
for the names of constants, like @samp{NULL} in C.

@item font-lock-builtin-face
@vindex font-lock-builtin-face
for the names of built-in functions.

@item font-lock-preprocessor-face
@vindex font-lock-preprocessor-face
for preprocessor commands.  This inherits, by default, from
@code{font-lock-builtin-face}.

@item font-lock-string-face
@vindex font-lock-string-face
for string constants.

@item font-lock-doc-face
@vindex font-lock-doc-face
for documentation strings in the code.  This inherits, by default, from
@code{font-lock-string-face}.

@item font-lock-negation-char-face
@vindex font-lock-negation-char-face
for easily-overlooked negation characters.
@end table

@node Syntactic Font Lock
@subsection Syntactic Font Lock
@cindex syntactic font lock

Syntactic fontification uses a syntax table (@pxref{Syntax Tables}) to
find and highlight syntactically relevant text.  If enabled, it runs
prior to search-based fontification.  The variable
@code{font-lock-syntactic-face-function}, documented below, determines
which syntactic constructs to highlight.  There are several variables
that affect syntactic fontification; you should set them by means of
@code{font-lock-defaults} (@pxref{Font Lock Basics}).

  Whenever Font Lock mode performs syntactic fontification on a stretch
of text, it first calls the function specified by
@code{syntax-propertize-function}.  Major modes can use this to apply
@code{syntax-table} text properties to override the buffer's syntax
table in special cases.  @xref{Syntax Properties}.

@defvar font-lock-keywords-only
If the value of this variable is non-@code{nil}, Font Lock does not do
syntactic fontification, only search-based fontification based on
@code{font-lock-keywords}.  It is normally set by Font Lock mode based
on the @var{keywords-only} element in @code{font-lock-defaults}.
@end defvar

@defvar font-lock-syntax-table
This variable holds the syntax table to use for fontification of
comments and strings.  It is normally set by Font Lock mode based on the
@var{syntax-alist} element in @code{font-lock-defaults}.  If this value
is @code{nil}, syntactic fontification uses the buffer's syntax table
(the value returned by the function @code{syntax-table}; @pxref{Syntax
Table Functions}).
@end defvar

@defvar font-lock-syntactic-face-function
If this variable is non-@code{nil}, it should be a function to determine
which face to use for a given syntactic element (a string or a comment).

The function is called with one argument, the parse state at point
returned by @code{parse-partial-sexp}, and should return a face.  The
default value returns @code{font-lock-comment-face} for comments and
@code{font-lock-string-face} for strings (@pxref{Faces for Font
Lock}).

This variable is normally set through the ``other'' elements in
@code{font-lock-defaults}:

@lisp
(setq-local font-lock-defaults
            `(,python-font-lock-keywords
              nil nil nil nil
              (font-lock-syntactic-face-function
               . python-font-lock-syntactic-face-function)))
@end lisp
@end defvar

@node Multiline Font Lock
@subsection Multiline Font Lock Constructs
@cindex multiline font lock

  Normally, elements of @code{font-lock-keywords} should not match
across multiple lines; that doesn't work reliably, because Font Lock
usually scans just part of the buffer, and it can miss a multi-line
construct that crosses the line boundary where the scan starts.  (The
scan normally starts at the beginning of a line.)

  Making elements that match multiline constructs work properly has
two aspects: correct @emph{identification} and correct
@emph{rehighlighting}.  The first means that Font Lock finds all
multiline constructs.  The second means that Font Lock will correctly
rehighlight all the relevant text when a multiline construct is
changed---for example, if some of the text that was previously part of
a multiline construct ceases to be part of it.  The two aspects are
closely related, and often getting one of them to work will appear to
make the other also work.  However, for reliable results you must
attend explicitly to both aspects.

  There are three ways to ensure correct identification of multiline
constructs:

@itemize
@item
Add a function to @code{font-lock-extend-region-functions} that does
the @emph{identification} and extends the scan so that the scanned
text never starts or ends in the middle of a multiline construct.
@item
Use the @code{font-lock-fontify-region-function} hook similarly to
extend the scan so that the scanned text never starts or ends in the
middle of a multiline construct.
@item
Somehow identify the multiline construct right when it gets inserted
into the buffer (or at any point after that but before font-lock
tries to highlight it), and mark it with a @code{font-lock-multiline}
which will instruct font-lock not to start or end the scan in the
middle of the construct.
@end itemize

  There are three ways to do rehighlighting of multiline constructs:

@itemize
@item
Place a @code{font-lock-multiline} property on the construct.  This
will rehighlight the whole construct if any part of it is changed.  In
some cases you can do this automatically by setting the
@code{font-lock-multiline} variable, which see.
@item
Make sure @code{jit-lock-contextually} is set and rely on it doing its
job.  This will only rehighlight the part of the construct that
follows the actual change, and will do it after a short delay.
This only works if the highlighting of the various parts of your
multiline construct never depends on text in subsequent lines.
Since @code{jit-lock-contextually} is activated by default, this can
be an attractive solution.
@item
Place a @code{jit-lock-defer-multiline} property on the construct.
This works only if @code{jit-lock-contextually} is used, and with the
same delay before rehighlighting, but like @code{font-lock-multiline},
it also handles the case where highlighting depends on
subsequent lines.
@end itemize

@menu
* Font Lock Multiline::         Marking multiline chunks with a text property.
* Region to Refontify::         Controlling which region gets refontified
                                  after a buffer change.
@end menu

@node Font Lock Multiline
@subsubsection Font Lock Multiline

  One way to ensure reliable rehighlighting of multiline Font Lock
constructs is to put on them the text property @code{font-lock-multiline}.
It should be present and non-@code{nil} for text that is part of a
multiline construct.

  When Font Lock is about to highlight a range of text, it first
extends the boundaries of the range as necessary so that they do not
fall within text marked with the @code{font-lock-multiline} property.
Then it removes any @code{font-lock-multiline} properties from the
range, and highlights it.  The highlighting specification (mostly
@code{font-lock-keywords}) must reinstall this property each time,
whenever it is appropriate.

  @strong{Warning:} don't use the @code{font-lock-multiline} property
on large ranges of text, because that will make rehighlighting slow.

@defvar font-lock-multiline
If the @code{font-lock-multiline} variable is set to @code{t}, Font
Lock will try to add the @code{font-lock-multiline} property
automatically on multiline constructs.  This is not a universal
solution, however, since it slows down Font Lock somewhat.  It can
miss some multiline constructs, or make the property larger or smaller
than necessary.

For elements whose @var{matcher} is a function, the function should
ensure that submatch 0 covers the whole relevant multiline construct,
even if only a small subpart will be highlighted.  It is often just as
easy to add the @code{font-lock-multiline} property by hand.
@end defvar

  The @code{font-lock-multiline} property is meant to ensure proper
refontification; it does not automatically identify new multiline
constructs.  Identifying them requires that Font Lock mode operate on
large enough chunks at a time.  This will happen by accident on many
cases, which may give the impression that multiline constructs magically
work.  If you set the @code{font-lock-multiline} variable
non-@code{nil}, this impression will be even stronger, since the
highlighting of those constructs which are found will be properly
updated from then on.  But that does not work reliably.

  To find multiline constructs reliably, you must either manually place
the @code{font-lock-multiline} property on the text before Font Lock
mode looks at it, or use @code{font-lock-fontify-region-function}.

@node Region to Refontify
@subsubsection Region to Fontify after a Buffer Change

  When a buffer is changed, the region that Font Lock refontifies is
by default the smallest sequence of whole lines that spans the change.
While this works well most of the time, sometimes it doesn't---for
example, when a change alters the syntactic meaning of text on an
earlier line.

  You can enlarge (or even reduce) the region to refontify by setting
the following variable:

@defvar font-lock-extend-after-change-region-function
This buffer-local variable is either @code{nil} or a function for Font
Lock mode to call to determine the region to scan and fontify.

The function is given three parameters, the standard @var{beg},
@var{end}, and @var{old-len} from @code{after-change-functions}
(@pxref{Change Hooks}).  It should return either a cons of the
beginning and end buffer positions (in that order) of the region to
fontify, or @code{nil} (which means choose the region in the standard
way).  This function needs to preserve point, the match-data, and the
current restriction.  The region it returns may start or end in the
middle of a line.

Since this function is called after every buffer change, it should be
reasonably fast.
@end defvar

@node Auto-Indentation
@section Automatic Indentation of code

For programming languages, an important feature of a major mode is to
provide automatic indentation.  There are two parts: one is to decide what
is the right indentation of a line, and the other is to decide when to
reindent a line.  By default, Emacs reindents a line whenever you
type a character in @code{electric-indent-chars}, which by default only
includes Newline.  Major modes can add chars to @code{electric-indent-chars}
according to the syntax of the language.

Deciding what is the right indentation is controlled in Emacs by
@code{indent-line-function} (@pxref{Mode-Specific Indent}).  For some modes,
the @emph{right} indentation cannot be known reliably, typically because
indentation is significant so several indentations are valid but with different
meanings.  In that case, the mode should set @code{electric-indent-inhibit} to
make sure the line is not constantly re-indented against the user's wishes.

Writing a good indentation function can be difficult and to a large extent it
is still a black art.  Many major mode authors will start by writing a simple
indentation function that works for simple cases, for example by comparing with
the indentation of the previous text line.  For most programming languages that
are not really line-based, this tends to scale very poorly: improving
such a function to let it handle more diverse situations tends to become more
and more difficult, resulting in the end with a large, complex, unmaintainable
indentation function which nobody dares to touch.

A good indentation function will usually need to actually parse the
text, according to the syntax of the language.  Luckily, it is not
necessary to parse the text in as much detail as would be needed
for a compiler, but on the other hand, the parser embedded in the
indentation code will want to be somewhat friendly to syntactically
incorrect code.

Good maintainable indentation functions usually fall into two categories:
either parsing forward from some safe starting point until the
position of interest, or parsing backward from the position of interest.
Neither of the two is a clearly better choice than the other: parsing
backward is often more difficult than parsing forward because
programming languages are designed to be parsed forward, but for the
purpose of indentation it has the advantage of not needing to
guess a safe starting point, and it generally enjoys the property
that only a minimum of text will be analyzed to decide the indentation
of a line, so indentation will tend to be less affected by syntax errors in
some earlier unrelated piece of code.  Parsing forward on the other hand
is usually easier and has the advantage of making it possible to
reindent efficiently a whole region at a time, with a single parse.

Rather than write your own indentation function from scratch, it is
often preferable to try and reuse some existing ones or to rely
on a generic indentation engine.  There are sadly few such
engines.  The CC-mode indentation code (used with C, C++, Java, Awk
and a few other such modes) has been made more generic over the years,
so if your language seems somewhat similar to one of those languages,
you might try to use that engine.  @c FIXME: documentation?
Another one is SMIE which takes an approach in the spirit
of Lisp sexps and adapts it to non-Lisp languages.

@menu
* SMIE::                        A simple minded indentation engine.
@end menu

@node SMIE
@subsection Simple Minded Indentation Engine
@cindex SMIE

SMIE is a package that provides a generic navigation and indentation
engine.  Based on a very simple parser using an operator precedence
grammar, it lets major modes extend the sexp-based navigation of Lisp
to non-Lisp languages as well as provide a simple to use but reliable
auto-indentation.

Operator precedence grammar is a very primitive technology for parsing
compared to some of the more common techniques used in compilers.
It has the following characteristics: its parsing power is very limited,
and it is largely unable to detect syntax errors, but it has the
advantage of being algorithmically efficient and able to parse forward
just as well as backward.  In practice that means that SMIE can use it
for indentation based on backward parsing, that it can provide both
@code{forward-sexp} and @code{backward-sexp} functionality, and that it
will naturally work on syntactically incorrect code without any extra
effort.  The downside is that it also means that most programming
languages cannot be parsed correctly using SMIE, at least not without
resorting to some special tricks (@pxref{SMIE Tricks}).

@menu
* SMIE setup::                  SMIE setup and features.
* Operator Precedence Grammars::  A very simple parsing technique.
* SMIE Grammar::                Defining the grammar of a language.
* SMIE Lexer::                  Defining tokens.
* SMIE Tricks::                 Working around the parser's limitations.
* SMIE Indentation::            Specifying indentation rules.
* SMIE Indentation Helpers::    Helper functions for indentation rules.
* SMIE Indentation Example::    Sample indentation rules.
* SMIE Customization::          Customizing indentation.
@end menu

@node SMIE setup
@subsubsection SMIE Setup and Features

SMIE is meant to be a one-stop shop for structural navigation and
various other features which rely on the syntactic structure of code, in
particular automatic indentation.  The main entry point is
@code{smie-setup} which is a function typically called while setting
up a major mode.

@defun smie-setup grammar rules-function &rest keywords
Setup SMIE navigation and indentation.
@var{grammar} is a grammar table generated by @code{smie-prec2->grammar}.
@var{rules-function} is a set of indentation rules for use on
@code{smie-rules-function}.
@var{keywords} are additional arguments, which can include the following
keywords:
@itemize
@item
@code{:forward-token} @var{fun}: Specify the forward lexer to use.
@item
@code{:backward-token} @var{fun}: Specify the backward lexer to use.
@end itemize
@end defun

Calling this function is sufficient to make commands such as
@code{forward-sexp}, @code{backward-sexp}, and @code{transpose-sexps} be
able to properly handle structural elements other than just the paired
parentheses already handled by syntax tables.  For example, if the
provided grammar is precise enough, @code{transpose-sexps} can correctly
transpose the two arguments of a @code{+} operator, taking into account
the precedence rules of the language.

Calling @code{smie-setup} is also sufficient to make @key{TAB}
indentation work in the expected way, extends
@code{blink-matching-paren} to apply to elements like
@code{begin...end}, and provides some commands that you can bind in
the major mode keymap.

@deffn Command smie-close-block
This command closes the most recently opened (and not yet closed) block.
@end deffn

@deffn Command smie-down-list &optional arg
This command is like @code{down-list} but it also pays attention to
nesting of tokens other than parentheses, such as @code{begin...end}.
@end deffn

@node Operator Precedence Grammars
@subsubsection Operator Precedence Grammars

SMIE's precedence grammars simply give to each token a pair of
precedences: the left-precedence and the right-precedence.  We say
@code{T1 < T2} if the right-precedence of token @code{T1} is less than
the left-precedence of token @code{T2}.  A good way to read this
@code{<} is as a kind of parenthesis: if we find @code{... T1 something
T2 ...}  then that should be parsed as @code{... T1 (something T2 ...}
rather than as @code{... T1 something) T2 ...}.  The latter
interpretation would be the case if we had @code{T1 > T2}.  If we have
@code{T1 = T2}, it means that token T2 follows token T1 in the same
syntactic construction, so typically we have @code{"begin" = "end"}.
Such pairs of precedences are sufficient to express left-associativity
or right-associativity of infix operators, nesting of tokens like
parentheses and many other cases.

@c Let's leave this undocumented to leave it more open for change!
@c @defvar smie-grammar
@c The value of this variable is an alist specifying the left and right
@c precedence of each token.  It is meant to be initialized by using one of
@c the functions below.
@c @end defvar

@defun smie-prec2->grammar table
This function takes a @emph{prec2} grammar @var{table} and returns an
alist suitable for use in @code{smie-setup}.  The @emph{prec2}
@var{table} is itself meant to be built by one of the functions below.
@end defun

@defun smie-merge-prec2s &rest tables
This function takes several @emph{prec2} @var{tables} and merges them
into a new @emph{prec2} table.
@end defun

@defun smie-precs->prec2 precs
This function builds a @emph{prec2} table from a table of precedences
@var{precs}.  @var{precs} should be a list, sorted by precedence (for
example @code{"+"} will come before @code{"*"}), of elements of the form
@code{(@var{assoc} @var{op} ...)}, where each @var{op} is a token that
acts as an operator; @var{assoc} is their associativity, which can be
either @code{left}, @code{right}, @code{assoc}, or @code{nonassoc}.
All operators in a given element share the same precedence level
and associativity.
@end defun

@defun smie-bnf->prec2 bnf &rest resolvers
This function lets you specify the grammar using a BNF notation.
It accepts a @var{bnf} description of the grammar along with a set of
conflict resolution rules @var{resolvers}, and
returns a @emph{prec2} table.

@var{bnf} is a list of nonterminal definitions of the form
@code{(@var{nonterm} @var{rhs1} @var{rhs2} ...)} where each @var{rhs}
is a (non-empty) list of terminals (aka tokens) or non-terminals.

Not all grammars are accepted:
@itemize
@item
An @var{rhs} cannot be an empty list (an empty list is never needed,
since SMIE allows all non-terminals to match the empty string anyway).
@item
An @var{rhs} cannot have 2 consecutive non-terminals: each pair of
non-terminals needs to be separated by a terminal (aka token).
This is a fundamental limitation of operator precedence grammars.
@end itemize

Additionally, conflicts can occur:
@itemize
@item
The returned @emph{prec2} table holds constraints between pairs of tokens, and
for any given pair only one constraint can be present: T1 < T2,
T1 = T2, or T1 > T2.
@item
A token can be an @code{opener} (something similar to an open-paren),
a @code{closer} (like a close-paren), or @code{neither} of the two
(e.g., an infix operator, or an inner token like @code{"else"}).
@end itemize

Precedence conflicts can be resolved via @var{resolvers}, which
is a list of @emph{precs} tables (see @code{smie-precs->prec2}): for
each precedence conflict, if those @code{precs} tables
specify a particular constraint, then the conflict is resolved by using
this constraint instead, else a conflict is reported and one of the
conflicting constraints is picked arbitrarily and the others are
simply ignored.
@end defun

@node SMIE Grammar
@subsubsection Defining the Grammar of a Language
@cindex SMIE grammar
@cindex grammar, SMIE

The usual way to define the SMIE grammar of a language is by
defining a new global variable that holds the precedence table by
giving a set of BNF rules.
For example, the grammar definition for a small Pascal-like language
could look like:
@example
@group
(require 'smie)
(defvar sample-smie-grammar
  (smie-prec2->grammar
   (smie-bnf->prec2
@end group
@group
    '((id)
      (inst ("begin" insts "end")
            ("if" exp "then" inst "else" inst)
            (id ":=" exp)
            (exp))
      (insts (insts ";" insts) (inst))
      (exp (exp "+" exp)
           (exp "*" exp)
           ("(" exps ")"))
      (exps (exps "," exps) (exp)))
@end group
@group
    '((assoc ";"))
    '((assoc ","))
    '((assoc "+") (assoc "*")))))
@end group
@end example

@noindent
A few things to note:

@itemize
@item
The above grammar does not explicitly mention the syntax of function
calls: SMIE will automatically allow any sequence of sexps, such as
identifiers, balanced parentheses, or @code{begin ... end} blocks
to appear anywhere anyway.
@item
The grammar category @code{id} has no right hand side: this does not
mean that it can match only the empty string, since as mentioned any
sequence of sexps can appear anywhere anyway.
@item
Because non terminals cannot appear consecutively in the BNF grammar, it
is difficult to correctly handle tokens that act as terminators, so the
above grammar treats @code{";"} as a statement @emph{separator} instead,
which SMIE can handle very well.
@item
Separators used in sequences (such as @code{","} and @code{";"} above)
are best defined with BNF rules such as @code{(foo (foo "separator" foo) ...)}
which generate precedence conflicts which are then resolved by giving
them an explicit @code{(assoc "separator")}.
@item
The @code{("(" exps ")")} rule was not needed to pair up parens, since
SMIE will pair up any characters that are marked as having paren syntax
in the syntax table.  What this rule does instead (together with the
definition of @code{exps}) is to make it clear that @code{","} should
not appear outside of parentheses.
@item
Rather than have a single @emph{precs} table to resolve conflicts, it is
preferable to have several tables, so as to let the BNF part of the
grammar specify relative precedences where possible.
@item
Unless there is a very good reason to prefer @code{left} or
@code{right}, it is usually preferable to mark operators as associative,
using @code{assoc}.  For that reason @code{"+"} and @code{"*"} are
defined above as @code{assoc}, although the language defines them
formally as left associative.
@end itemize

@node SMIE Lexer
@subsubsection Defining Tokens
@cindex SMIE lexer
@cindex defining tokens, SMIE

SMIE comes with a predefined lexical analyzer which uses syntax tables
in the following way: any sequence of characters that have word or
symbol syntax is considered a token, and so is any sequence of
characters that have punctuation syntax.  This default lexer is
often a good starting point but is rarely actually correct for any given
language.  For example, it will consider @code{"2,+3"} to be composed
of 3 tokens: @code{"2"}, @code{",+"}, and @code{"3"}.

To describe the lexing rules of your language to SMIE, you need
2 functions, one to fetch the next token, and another to fetch the
previous token.  Those functions will usually first skip whitespace and
comments and then look at the next chunk of text to see if it
is a special token.  If so it should skip the token and
return a description of this token.  Usually this is simply the string
extracted from the buffer, but it can be anything you want.
For example:
@example
@group
(defvar sample-keywords-regexp
  (regexp-opt '("+" "*" "," ";" ">" ">=" "<" "<=" ":=" "=")))
@end group
@group
(defun sample-smie-forward-token ()
  (forward-comment (point-max))
  (cond
   ((looking-at sample-keywords-regexp)
    (goto-char (match-end 0))
    (match-string-no-properties 0))
   (t (buffer-substring-no-properties
       (point)
       (progn (skip-syntax-forward "w_")
              (point))))))
@end group
@group
(defun sample-smie-backward-token ()
  (forward-comment (- (point)))
  (cond
   ((looking-back sample-keywords-regexp (- (point) 2) t)
    (goto-char (match-beginning 0))
    (match-string-no-properties 0))
   (t (buffer-substring-no-properties
       (point)
       (progn (skip-syntax-backward "w_")
              (point))))))
@end group
@end example

Notice how those lexers return the empty string when in front of
parentheses.  This is because SMIE automatically takes care of the
parentheses defined in the syntax table.  More specifically if the lexer
returns @code{nil} or an empty string, SMIE tries to handle the corresponding
text as a sexp according to syntax tables.

@node SMIE Tricks
@subsubsection Living With a Weak Parser

The parsing technique used by SMIE does not allow tokens to behave
differently in different contexts.  For most programming languages, this
manifests itself by precedence conflicts when converting the
BNF grammar.

Sometimes, those conflicts can be worked around by expressing the
grammar slightly differently.  For example, for Modula-2 it might seem
natural to have a BNF grammar that looks like this:

@example
  ...
  (inst ("IF" exp "THEN" insts "ELSE" insts "END")
        ("CASE" exp "OF" cases "END")
        ...)
  (cases (cases "|" cases)
         (caselabel ":" insts)
         ("ELSE" insts))
  ...
@end example

But this will create conflicts for @code{"ELSE"}: on the one hand, the
IF rule implies (among many other things) that @code{"ELSE" = "END"};
but on the other hand, since @code{"ELSE"} appears within @code{cases},
which appears left of @code{"END"}, we also have @code{"ELSE" > "END"}.
We can solve the conflict either by using:
@example
  ...
  (inst ("IF" exp "THEN" insts "ELSE" insts "END")
        ("CASE" exp "OF" cases "END")
        ("CASE" exp "OF" cases "ELSE" insts "END")
        ...)
  (cases (cases "|" cases) (caselabel ":" insts))
  ...
@end example
or
@example
  ...
  (inst ("IF" exp "THEN" else "END")
        ("CASE" exp "OF" cases "END")
        ...)
  (else (insts "ELSE" insts))
  (cases (cases "|" cases) (caselabel ":" insts) (else))
  ...
@end example

Reworking the grammar to try and solve conflicts has its downsides, tho,
because SMIE assumes that the grammar reflects the logical structure of
the code, so it is preferable to keep the BNF closer to the intended
abstract syntax tree.

Other times, after careful consideration you may conclude that those
conflicts are not serious and simply resolve them via the
@var{resolvers} argument of @code{smie-bnf->prec2}.  Usually this is
because the grammar is simply ambiguous: the conflict does not affect
the set of programs described by the grammar, but only the way those
programs are parsed.  This is typically the case for separators and
associative infix operators, where you want to add a resolver like
@code{'((assoc "|"))}.  Another case where this can happen is for the
classic @emph{dangling else} problem, where you will use @code{'((assoc
"else" "then"))}.  It can also happen for cases where the conflict is
real and cannot really be resolved, but it is unlikely to pose a problem
in practice.

Finally, in many cases some conflicts will remain despite all efforts to
restructure the grammar.  Do not despair: while the parser cannot be
made more clever, you can make the lexer as smart as you want.  So, the
solution is then to look at the tokens involved in the conflict and to
split one of those tokens into 2 (or more) different tokens.  E.g., if
the grammar needs to distinguish between two incompatible uses of the
token @code{"begin"}, make the lexer return different tokens (say
@code{"begin-fun"} and @code{"begin-plain"}) depending on which kind of
@code{"begin"} it finds.  This pushes the work of distinguishing the
different cases to the lexer, which will thus have to look at the
surrounding text to find ad-hoc clues.

@node SMIE Indentation
@subsubsection Specifying Indentation Rules
@cindex indentation rules, SMIE

Based on the provided grammar, SMIE will be able to provide automatic
indentation without any extra effort.  But in practice, this default
indentation style will probably not be good enough.  You will want to
tweak it in many different cases.

SMIE indentation is based on the idea that indentation rules should be
as local as possible.  To this end, it relies on the idea of
@emph{virtual} indentation, which is the indentation that a particular
program point would have if it were at the beginning of a line.
Of course, if that program point is indeed at the beginning of a line,
its virtual indentation is its current indentation.  But if not, then
SMIE uses the indentation algorithm to compute the virtual indentation
of that point.  Now in practice, the virtual indentation of a program
point does not have to be identical to the indentation it would have if
we inserted a newline before it.  To see how this works, the SMIE rule
for indentation after a @code{@{} in C does not care whether the
@code{@{} is standing on a line of its own or is at the end of the
preceding line.  Instead, these different cases are handled in the
indentation rule that decides how to indent before a @code{@{}.

Another important concept is the notion of @emph{parent}: The
@emph{parent} of a token, is the head token of the nearest enclosing
syntactic construct.  For example, the parent of an @code{else} is the
@code{if} to which it belongs, and the parent of an @code{if}, in turn,
is the lead token of the surrounding construct.  The command
@code{backward-sexp} jumps from a token to its parent, but there are
some caveats: for @emph{openers} (tokens which start a construct, like
@code{if}), you need to start with point before the token, while for
others you need to start with point after the token.
@code{backward-sexp} stops with point before the parent token if that is
the @emph{opener} of the token of interest, and otherwise it stops with
point after the parent token.

SMIE indentation rules are specified using a function that takes two
arguments @var{method} and @var{arg} where the meaning of @var{arg} and the
expected return value depend on @var{method}.

@var{method} can be:
@itemize
@item
@code{:after}, in which case @var{arg} is a token and the function
should return the @var{offset} to use for indentation after @var{arg}.
@item
@code{:before}, in which case @var{arg} is a token and the function
should return the @var{offset} to use to indent @var{arg} itself.
@item
@code{:elem}, in which case the function should return either the offset
to use to indent function arguments (if @var{arg} is the symbol
@code{arg}) or the basic indentation step (if @var{arg} is the symbol
@code{basic}).
@item
@code{:list-intro}, in which case @var{arg} is a token and the function
should return non-@code{nil} if the token is followed by a list of
expressions (not separated by any token) rather than an expression.
@end itemize

When @var{arg} is a token, the function is called with point just before
that token.  A return value of @code{nil} always means to fallback on the
default behavior, so the function should return @code{nil} for arguments it
does not expect.

@var{offset} can be:
@itemize
@item
@code{nil}: use the default indentation rule.
@item
@code{(column . @var{column})}: indent to column @var{column}.
@item
@var{number}: offset by @var{number}, relative to a base token which is
the current token for @code{:after} and its parent for @code{:before}.
@end itemize

@node SMIE Indentation Helpers
@subsubsection Helper Functions for Indentation Rules

SMIE provides various functions designed specifically for use in the
indentation rules function (several of those functions break if used in
another context).  These functions all start with the prefix
@code{smie-rule-}.

@defun smie-rule-bolp
Return non-@code{nil} if the current token is the first on the line.
@end defun

@defun smie-rule-hanging-p
Return non-@code{nil} if the current token is @emph{hanging}.
A token is @emph{hanging} if it is the last token on the line
and if it is preceded by other tokens: a lone token on a line is not
hanging.
@end defun

@defun smie-rule-next-p &rest tokens
Return non-@code{nil} if the next token is among @var{tokens}.
@end defun

@defun smie-rule-prev-p &rest tokens
Return non-@code{nil} if the previous token is among @var{tokens}.
@end defun

@defun smie-rule-parent-p &rest parents
Return non-@code{nil} if the current token's parent is among @var{parents}.
@end defun

@defun smie-rule-sibling-p
Return non-@code{nil} if the current token's parent is actually a
sibling.  This is the case for example when the parent of a @code{","}
is just the previous @code{","}.
@end defun

@defun smie-rule-parent &optional offset
Return the proper offset to align the current token with the parent.
If non-@code{nil}, @var{offset} should be an integer giving an
additional offset to apply.
@end defun

@defun smie-rule-separator method
Indent current token as a @emph{separator}.

By @emph{separator}, we mean here a token whose sole purpose is to
separate various elements within some enclosing syntactic construct, and
which does not have any semantic significance in itself (i.e., it would
typically not exist as a node in an abstract syntax tree).

Such a token is expected to have an associative syntax and be closely
tied to its syntactic parent.  Typical examples are @code{","} in lists
of arguments (enclosed inside parentheses), or @code{";"} in sequences
of instructions (enclosed in a @code{@{...@}} or @code{begin...end}
block).

@var{method} should be the method name that was passed to
@code{smie-rules-function}.
@end defun

@node SMIE Indentation Example
@subsubsection Sample Indentation Rules

Here is an example of an indentation function:

@example
(defun sample-smie-rules (kind token)
  (pcase (cons kind token)
    (`(:elem . basic) sample-indent-basic)
    (`(,_ . ",") (smie-rule-separator kind))
    (`(:after . ":=") sample-indent-basic)
    (`(:before . ,(or `"begin" `"(" `"@{")))
     (if (smie-rule-hanging-p) (smie-rule-parent)))
    (`(:before . "if")
     (and (not (smie-rule-bolp)) (smie-rule-prev-p "else")
          (smie-rule-parent)))))
@end example

@noindent
A few things to note:

@itemize
@item
The first case indicates the basic indentation increment to use.
If @code{sample-indent-basic} is @code{nil}, then SMIE uses the global
setting @code{smie-indent-basic}.  The major mode could have set
@code{smie-indent-basic} buffer-locally instead, but that
is discouraged.

@item
The rule for the token @code{","} make SMIE try to be more clever when
the comma separator is placed at the beginning of lines.  It tries to
outdent the separator so as to align the code after the comma; for
example:

@example
x = longfunctionname (
        arg1
      , arg2
    );
@end example

@item
The rule for indentation after @code{":="} exists because otherwise
SMIE would treat @code{":="} as an infix operator and would align the
right argument with the left one.

@item
The rule for indentation before @code{"begin"} is an example of the use
of virtual indentation:  This rule is used only when @code{"begin"} is
hanging, which can happen only when @code{"begin"} is not at the
beginning of a line.  So this is not used when indenting
@code{"begin"} itself but only when indenting something relative to this
@code{"begin"}.  Concretely, this rule changes the indentation from:

@example
    if x > 0 then begin
            dosomething(x);
        end
@end example
to
@example
    if x > 0 then begin
        dosomething(x);
    end
@end example

@item
The rule for indentation before @code{"if"} is similar to the one for
@code{"begin"}, but where the purpose is to treat @code{"else if"}
as a single unit, so as to align a sequence of tests rather than indent
each test further to the right.  This function does this only in the
case where the @code{"if"} is not placed on a separate line, hence the
@code{smie-rule-bolp} test.

If we know that the @code{"else"} is always aligned with its @code{"if"}
and is always at the beginning of a line, we can use a more efficient
rule:
@example
((equal token "if")
 (and (not (smie-rule-bolp))
      (smie-rule-prev-p "else")
      (save-excursion
        (sample-smie-backward-token)
        (cons 'column (current-column)))))
@end example

The advantage of this formulation is that it reuses the indentation of
the previous @code{"else"}, rather than going all the way back to the
first @code{"if"} of the sequence.
@end itemize

@c In some sense this belongs more in the Emacs manual.
@node SMIE Customization
@subsubsection Customizing Indentation

If you are using a mode whose indentation is provided by SMIE, you can
customize the indentation to suit your preferences.  You can do this
on a per-mode basis (using the option @code{smie-config}), or a
per-file basis (using the function @code{smie-config-local} in a
file-local variable specification).

@defopt smie-config
This option lets you customize indentation on a per-mode basis.
It is an alist with elements of the form @code{(@var{mode} . @var{rules})}.
For the precise form of rules, see the variable's documentation; but
you may find it easier to use the command @code{smie-config-guess}.
@end defopt

@deffn Command smie-config-guess
This command tries to work out appropriate settings to produce
your preferred style of indentation.  Simply call the command while
visiting a file that is indented with your style.
@end deffn

@deffn Command smie-config-save
Call this command after using @code{smie-config-guess}, to save your
settings for future sessions.
@end deffn

@deffn Command smie-config-show-indent &optional move
This command displays the rules that are used to indent the current
line.
@end deffn

@deffn Command smie-config-set-indent
This command adds a local rule to adjust the indentation of the current line.
@end deffn

@defun smie-config-local rules
This function adds @var{rules} as indentation rules for the current buffer.
These add to any mode-specific rules defined by the @code{smie-config} option.
To specify custom indentation rules for a specific file, add an entry
to the file's local variables of the form:
@code{eval: (smie-config-local '(@var{rules}))}.
@end defun


@node Desktop Save Mode
@section Desktop Save Mode
@cindex desktop save mode

@dfn{Desktop Save Mode} is a feature to save the state of Emacs from
one session to another.  The user-level commands for using Desktop
Save Mode are described in the GNU Emacs Manual (@pxref{Saving Emacs
Sessions,,, emacs, the GNU Emacs Manual}).  Modes whose buffers visit
a file, don't have to do anything to use this feature.

For buffers not visiting a file to have their state saved, the major
mode must bind the buffer local variable @code{desktop-save-buffer} to
a non-@code{nil} value.

@defvar desktop-save-buffer
If this buffer-local variable is non-@code{nil}, the buffer will have
its state saved in the desktop file at desktop save.  If the value is
a function, it is called at desktop save with argument
@var{desktop-dirname}, and its value is saved in the desktop file along
with the state of the buffer for which it was called.  When file names
are returned as part of the auxiliary information, they should be
formatted using the call

@example
(desktop-file-name @var{file-name} @var{desktop-dirname})
@end example

@end defvar

For buffers not visiting a file to be restored, the major mode must
define a function to do the job, and that function must be listed in
the alist @code{desktop-buffer-mode-handlers}.

@defvar desktop-buffer-mode-handlers
Alist with elements

@example
(@var{major-mode} . @var{restore-buffer-function})
@end example

The function @var{restore-buffer-function} will be called with
argument list

@example
(@var{buffer-file-name} @var{buffer-name} @var{desktop-buffer-misc})
@end example

and it should return the restored buffer.
Here @var{desktop-buffer-misc} is the value returned by the function
optionally bound to @code{desktop-save-buffer}.
@end defvar<|MERGE_RESOLUTION|>--- conflicted
+++ resolved
@@ -135,11 +135,7 @@
 @node Setting Hooks
 @subsection Setting Hooks
 
-<<<<<<< HEAD
-  Here's an example that adds a funtion to a mode hook to turn
-=======
   Here's an example that adds a function to a mode hook to turn
->>>>>>> 15814d0c
 on Auto Fill mode when in Lisp Interaction mode:
 
 @example
