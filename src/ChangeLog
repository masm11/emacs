--- conflicted
+++ resolved
@@ -1,5 +1,4 @@
-<<<<<<< HEAD
-2011-05-28  Paul Eggert  <eggert@cs.ucla.edu>
+2011-05-30  Paul Eggert  <eggert@cs.ucla.edu>
 
 	Use 'inline', not 'INLINE'.
 	* alloc.c, fontset.c (INLINE): Remove.
@@ -8,7 +7,7 @@
 	* xdisp.c, xfaces.c, xterm.c: Replace all uses of INLINE with inline.
 	* gmalloc.c (register_heapinfo): Use inline unconditionally.
 	* lisp.h (LISP_MAKE_RVALUE): Use inline, not __inline__.
-=======
+
 2011-05-29  Chong Yidong  <cyd@stupidchicken.com>
 
 	* image.c: Various fixes to ImageMagick code comments.
@@ -34,7 +33,6 @@
 	* frame.c (delete_frame): Call x_clipboard_manager_save_frame.
 
 	* xterm.h: Update prototype.
->>>>>>> ca3cf0a5
 
 2011-05-28  William Xu  <william.xwl@gmail.com>
 
