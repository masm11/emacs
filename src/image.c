/* Functions for image support on window system.

Copyright (C) 1989, 1992-2019 Free Software Foundation, Inc.

This file is part of GNU Emacs.

GNU Emacs is free software: you can redistribute it and/or modify
it under the terms of the GNU General Public License as published by
the Free Software Foundation, either version 3 of the License, or (at
your option) any later version.

GNU Emacs is distributed in the hope that it will be useful,
but WITHOUT ANY WARRANTY; without even the implied warranty of
MERCHANTABILITY or FITNESS FOR A PARTICULAR PURPOSE.  See the
GNU General Public License for more details.

You should have received a copy of the GNU General Public License
along with GNU Emacs.  If not, see <https://www.gnu.org/licenses/>.  */

#include <config.h>

#include <fcntl.h>
#include <unistd.h>

/* Include this before including <setjmp.h> to work around bugs with
   older libpng; see Bug#17429.  */
#if defined HAVE_PNG && !defined HAVE_NS
# include <png.h>
#endif

#include <setjmp.h>

#include <stdint.h>
#include <c-ctype.h>
#include <flexmember.h>

#include "lisp.h"
#include "frame.h"
#include "process.h"
#include "window.h"
#include "buffer.h"
#include "dispextern.h"
#include "blockinput.h"
#include "sysstdio.h"
#include "systime.h"
#include <epaths.h>
#include "coding.h"
#include "termhooks.h"
#include "font.h"
#include "pdumper.h"

#ifdef HAVE_SYS_STAT_H
#include <sys/stat.h>
#endif /* HAVE_SYS_STAT_H */

#ifdef HAVE_SYS_TYPES_H
#include <sys/types.h>
#endif /* HAVE_SYS_TYPES_H */

#ifdef HAVE_WINDOW_SYSTEM
#include TERM_HEADER
#endif /* HAVE_WINDOW_SYSTEM */

#ifdef HAVE_PGTK
#include <pgtkimage.h>
#endif

/* Work around GCC bug 54561.  */
#if GNUC_PREREQ (4, 3, 0)
# pragma GCC diagnostic ignored "-Wclobbered"
#endif

#ifdef HAVE_X_WINDOWS
typedef struct x_bitmap_record Bitmap_Record;
#ifndef USE_CAIRO
#define GET_PIXEL(ximg, x, y) XGetPixel (ximg, x, y)
#define PUT_PIXEL XPutPixel
#define NO_PIXMAP None

#define PIX_MASK_RETAIN	0
#define PIX_MASK_DRAW	1
#endif	/* !USE_CAIRO */
#endif /* HAVE_X_WINDOWS */

#ifdef USE_CAIRO
#define GET_PIXEL image_pix_context_get_pixel
#define PUT_PIXEL image_pix_container_put_pixel
#define NO_PIXMAP 0

#define PIX_MASK_RETAIN	0
#define PIX_MASK_DRAW	255

#define RGB_TO_ULONG(r, g, b) (((r) << 16) | ((g) << 8) | (b))
#define ARGB_TO_ULONG(a, r, g, b) (((a) << 24) | ((r) << 16) | ((g) << 8) | (b))
#define RED_FROM_ULONG(color)	(((color) >> 16) & 0xff)
#define GREEN_FROM_ULONG(color)	(((color) >> 8) & 0xff)
#define BLUE_FROM_ULONG(color)	((color) & 0xff)
#define RED16_FROM_ULONG(color)		(RED_FROM_ULONG (color) * 0x101)
#define GREEN16_FROM_ULONG(color)	(GREEN_FROM_ULONG (color) * 0x101)
#define BLUE16_FROM_ULONG(color)	(BLUE_FROM_ULONG (color) * 0x101)

static unsigned long image_alloc_image_color (struct frame *, struct image *,
					      Lisp_Object, unsigned long);
#endif	/* USE_CAIRO */

#ifdef HAVE_NTGUI

/* We need (or want) w32.h only when we're _not_ compiling for Cygwin.  */
#ifdef WINDOWSNT
# include "w32common.h"
# include "w32.h"
#endif

typedef struct w32_bitmap_record Bitmap_Record;
#define GET_PIXEL(ximg, x, y) GetPixel (ximg, x, y)
#define PUT_PIXEL XPutPixel
#define NO_PIXMAP 0

#define PIX_MASK_RETAIN	0
#define PIX_MASK_DRAW	1

#endif /* HAVE_NTGUI */

#ifdef HAVE_NS
typedef struct ns_bitmap_record Bitmap_Record;

#define GET_PIXEL(ximg, x, y) XGetPixel (ximg, x, y)
#define PUT_PIXEL XPutPixel
#define NO_PIXMAP 0

#define PIX_MASK_RETAIN	0

#endif /* HAVE_NS */

#ifdef HAVE_PGTK
typedef struct pgtk_bitmap_record Bitmap_Record;

#define GET_PIXEL(ximg, x, y) XGetPixel (ximg, x, y)
#define NO_PIXMAP 0

#define PIX_MASK_RETAIN	0
#define PIX_MASK_DRAW	1

#define x_defined_color(f, name, color_def, alloc) \
  pgtk_defined_color (f, name, color_def, alloc, 0)
#endif /* HAVE_PGTK */

#if (defined HAVE_X_WINDOWS \
     && ! (defined HAVE_NTGUI || defined USE_CAIRO || defined HAVE_NS || defined HAVE_PGTK))
/* W32_TODO : Color tables on W32.  */
# define COLOR_TABLE_SUPPORT 1
#endif

static void image_disable_image (struct frame *, struct image *);
static void image_edge_detection (struct frame *, struct image *, Lisp_Object,
                                  Lisp_Object);

static void init_color_table (void);
static unsigned long lookup_rgb_color (struct frame *f, int r, int g, int b);
#ifdef COLOR_TABLE_SUPPORT
static void free_color_table (void);
static unsigned long *colors_in_color_table (int *n);
#endif

#ifdef USE_CAIRO

static Emacs_Pix_Container
image_create_pix_container (struct frame *f, unsigned int width,
			    unsigned int height, unsigned int depth)
{
  Emacs_Pix_Container pimg;

  pimg = xmalloc (sizeof (*pimg));
  pimg->width = width;
  pimg->height = height;
  pimg->bits_per_pixel = depth == 1 ? 8 : 32;
  pimg->bytes_per_line = cairo_format_stride_for_width ((depth == 1
							 ? CAIRO_FORMAT_A8
							 : CAIRO_FORMAT_RGB24),
							width);
  pimg->data = xmalloc (pimg->bytes_per_line * height);

  return pimg;
}

static void
image_pix_container_put_pixel (Emacs_Pix_Container image,
			       int x, int y, unsigned long pixel)
{
  if (image->bits_per_pixel == 32)
    ((uint32_t *)(image->data + y * image->bytes_per_line))[x] = pixel;
  else
    ((uint8_t *)(image->data + y * image->bytes_per_line))[x] = pixel;
}

static unsigned long
image_pix_context_get_pixel (Emacs_Pix_Context image, int x, int y)
{
  if (image->bits_per_pixel == 32)
    return ((uint32_t *)(image->data + y * image->bytes_per_line))[x];
  else
    return ((uint8_t *)(image->data + y * image->bytes_per_line))[x];
}

static Emacs_Pix_Container
image_pix_container_create_from_bitmap_data (struct frame *f,
					     char *data, unsigned int width,
					     unsigned int height,
					     unsigned long fg,
					     unsigned long bg)
{
  Emacs_Pix_Container pimg = image_create_pix_container (f, width, height, 0);
  int bytes_per_line = (width + (CHAR_BIT - 1)) / CHAR_BIT;

  for (int y = 0; y < height; y++)
    {
      for (int x = 0; x < width; x++)
	PUT_PIXEL (pimg, x, y,
		   (data[x / CHAR_BIT] >> (x % CHAR_BIT)) & 1 ? fg : bg);
      data += bytes_per_line;
    }

  return pimg;
}

static cairo_surface_t *
cr_create_surface_from_pix_containers (Emacs_Pix_Container pimg,
				       Emacs_Pix_Container mask)
{
  cairo_surface_t *surface;

  if (mask)
    {
      int x, y;

      for (y = 0; y < pimg->height; y++)
	for (x = 0; x < pimg->width; x++)
	  {
	    unsigned long color, alpha;
	    int r, g, b;

	    color = GET_PIXEL (pimg, x, y);
	    alpha = GET_PIXEL (mask, x, y);
	    r = (RED_FROM_ULONG (color) * alpha + 0x7f) / 0xff;
	    g = (GREEN_FROM_ULONG (color) * alpha + 0x7f) / 0xff;
	    b = (BLUE_FROM_ULONG (color) * alpha + 0x7f) / 0xff;
	    PUT_PIXEL (pimg, x, y, ARGB_TO_ULONG (alpha, r, g, b));
	  }
      xfree (mask->data);
      mask->data = NULL;
    }
  surface = cairo_image_surface_create_for_data ((unsigned char *) pimg->data,
						 (mask ? CAIRO_FORMAT_ARGB32
						  : CAIRO_FORMAT_RGB24),
						 pimg->width, pimg->height,
						 pimg->bytes_per_line);
  static const cairo_user_data_key_t key;
  cairo_surface_set_user_data (surface, &key, pimg->data, xfree);
  pimg->data = NULL;

  return surface;
}

static void
cr_put_image_to_cr_data (struct image *img)
{
  cairo_pattern_t *pattern = NULL;
  cairo_surface_t *surface = cr_create_surface_from_pix_containers (img->pixmap,
								    img->mask);
  if (surface)
    {
      pattern = cairo_pattern_create_for_surface (surface);
      if (img->cr_data)
	{
	  cairo_matrix_t matrix;
	  cairo_pattern_get_matrix (img->cr_data, &matrix);
	  cairo_pattern_set_matrix (pattern, &matrix);
	  cairo_pattern_destroy (img->cr_data);
	}
      cairo_surface_destroy (surface);
    }

  img->cr_data = pattern;
}

#endif	/* USE_CAIRO */

#ifdef HAVE_NS
/* Use with images created by ns_image_for_XPM.  */
static unsigned long
XGetPixel (Emacs_Pix_Container image, int x, int y)
{
  return ns_get_pixel (image, x, y);
}

/* Use with images created by ns_image_for_XPM; alpha set to 1;
   pixel is assumed to be in RGB form.  */
static void
XPutPixel (Emacs_Pix_Container image, int x, int y, unsigned long pixel)
{
  ns_put_pixel (image, x, y, pixel);
}
#endif /* HAVE_NS */

<<<<<<< HEAD
#ifdef HAVE_PGTK
/* Use with pgtk_image.  */
static unsigned long
XGetPixel (XImagePtr ximage, int x, int y)
{
  return pgtk_image_get_pixel (ximage, x, y);
}

/* Use with pgtk_image.  */
static void
XPutPixel (XImagePtr ximage, int x, int y, unsigned long pixel)
{
  pgtk_image_put_pixel (ximage, x, y, pixel);
}
#endif /* HAVE_PGTK */

=======
/* Code to deal with bitmaps.  Bitmaps are referenced by their bitmap
   id, which is just an int that this section returns.  Bitmaps are
   reference counted so they can be shared among frames.

   Bitmap indices are guaranteed to be > 0, so a negative number can
   be used to indicate no bitmap.

   If you use image_create_bitmap_from_data, then you must keep track
   of the bitmaps yourself.  That is, creating a bitmap from the same
   data more than once will not be caught.  */
>>>>>>> b7e26952

/* Functions to access the contents of a bitmap, given an id.  */

#ifdef HAVE_X_WINDOWS
static int
x_bitmap_height (struct frame *f, ptrdiff_t id)
{
  return FRAME_DISPLAY_INFO (f)->bitmaps[id - 1].height;
}

static int
x_bitmap_width (struct frame *f, ptrdiff_t id)
{
  return FRAME_DISPLAY_INFO (f)->bitmaps[id - 1].width;
}

#ifdef USE_CAIRO
cairo_pattern_t *
x_bitmap_stipple (struct frame *f, Pixmap pixmap)
{
  Display_Info *dpyinfo = FRAME_DISPLAY_INFO (f);

  for (ptrdiff_t i = 0; i < dpyinfo->bitmaps_last; i++)
    {
      struct x_bitmap_record *bm = dpyinfo->bitmaps + i;

      if (bm->refcount && bm->pixmap == pixmap && bm->depth == 1)
	{
	  if (bm->stipple == NULL)
	    {
	      cairo_surface_t *surface
		= cairo_xlib_surface_create_for_bitmap (FRAME_X_DISPLAY (f),
							pixmap,
							FRAME_X_SCREEN (f),
							bm->width, bm->height);
	      cairo_pattern_t *pattern
		= cairo_pattern_create_for_surface (surface);
	      cairo_surface_destroy (surface);
	      cairo_pattern_set_extend (pattern, CAIRO_EXTEND_REPEAT);
	      bm->stipple = pattern;
	    }

	  return bm->stipple;
	}
    }

  return NULL;
}

#endif	/* USE_CAIRO */
#endif

#if defined (HAVE_X_WINDOWS) || defined (HAVE_NTGUI)
ptrdiff_t
image_bitmap_pixmap (struct frame *f, ptrdiff_t id)
{
  /* HAVE_NTGUI needs the explicit cast here.  */
  return (ptrdiff_t) FRAME_DISPLAY_INFO (f)->bitmaps[id - 1].pixmap;
}
#endif

#ifdef HAVE_X_WINDOWS
int
x_bitmap_mask (struct frame *f, ptrdiff_t id)
{
  return FRAME_DISPLAY_INFO (f)->bitmaps[id - 1].mask;
}
#endif

/* Allocate a new bitmap record.  Returns index of new record.  */

static ptrdiff_t
image_allocate_bitmap_record (struct frame *f)
{
  Display_Info *dpyinfo = FRAME_DISPLAY_INFO (f);
  ptrdiff_t i;

  if (dpyinfo->bitmaps_last < dpyinfo->bitmaps_size)
    return ++dpyinfo->bitmaps_last;

  for (i = 0; i < dpyinfo->bitmaps_size; ++i)
    if (dpyinfo->bitmaps[i].refcount == 0)
      return i + 1;

  dpyinfo->bitmaps =
    xpalloc (dpyinfo->bitmaps, &dpyinfo->bitmaps_size,
	     10, -1, sizeof *dpyinfo->bitmaps);
  return ++dpyinfo->bitmaps_last;
}

/* Add one reference to the reference count of the bitmap with id ID.  */

void
image_reference_bitmap (struct frame *f, ptrdiff_t id)
{
  ++FRAME_DISPLAY_INFO (f)->bitmaps[id - 1].refcount;
}

/* Create a bitmap for frame F from a HEIGHT x WIDTH array of bits at BITS.  */

ptrdiff_t
image_create_bitmap_from_data (struct frame *f, char *bits,
                               unsigned int width, unsigned int height)
{
  Display_Info *dpyinfo = FRAME_DISPLAY_INFO (f);
  ptrdiff_t id;

#ifdef HAVE_X_WINDOWS
  Pixmap bitmap;
  bitmap = XCreateBitmapFromData (FRAME_X_DISPLAY (f), FRAME_X_DRAWABLE (f),
				  bits, width, height);
  if (! bitmap)
    return -1;
#endif /* HAVE_X_WINDOWS */

#ifdef HAVE_NTGUI
  Lisp_Object frame UNINIT;	/* The value is not used.  */
  Emacs_Pixmap bitmap;
  bitmap = CreateBitmap (width, height,
			 FRAME_DISPLAY_INFO (XFRAME (frame))->n_planes,
			 FRAME_DISPLAY_INFO (XFRAME (frame))->n_cbits,
			 bits);
  if (! bitmap)
    return -1;
#endif /* HAVE_NTGUI */

#ifdef HAVE_NS
  void *bitmap = ns_image_from_XBM (bits, width, height, 0, 0);
  if (!bitmap)
      return -1;
#endif

#ifdef HAVE_PGTK
  void *bitmap = pgtk_image_create_from_xbm (bits, width, height, 0xffffffff, 0xff000000);
  if (!bitmap)
      return -1;
#endif

  id = image_allocate_bitmap_record (f);

#ifdef HAVE_NS
  dpyinfo->bitmaps[id - 1].img = bitmap;
  dpyinfo->bitmaps[id - 1].depth = 1;
#endif

#ifdef HAVE_PGTK
  dpyinfo->bitmaps[id - 1].img = bitmap;
  dpyinfo->bitmaps[id - 1].depth = 1;
#endif

  dpyinfo->bitmaps[id - 1].file = NULL;
  dpyinfo->bitmaps[id - 1].height = height;
  dpyinfo->bitmaps[id - 1].width = width;
  dpyinfo->bitmaps[id - 1].refcount = 1;

#ifdef HAVE_X_WINDOWS
  dpyinfo->bitmaps[id - 1].pixmap = bitmap;
  dpyinfo->bitmaps[id - 1].have_mask = false;
  dpyinfo->bitmaps[id - 1].depth = 1;
#ifdef USE_CAIRO
  dpyinfo->bitmaps[id - 1].stipple = NULL;
#endif	/* USE_CAIRO */
#endif /* HAVE_X_WINDOWS */

#ifdef HAVE_NTGUI
  dpyinfo->bitmaps[id - 1].pixmap = bitmap;
  dpyinfo->bitmaps[id - 1].hinst = NULL;
  dpyinfo->bitmaps[id - 1].depth = 1;
#endif /* HAVE_NTGUI */

  return id;
}

/* Create bitmap from file FILE for frame F.  */

ptrdiff_t
image_create_bitmap_from_file (struct frame *f, Lisp_Object file)
{
#ifdef HAVE_NTGUI
  return -1;  /* W32_TODO : bitmap support */
#else
  Display_Info *dpyinfo = FRAME_DISPLAY_INFO (f);
#endif

#ifdef HAVE_NS
  ptrdiff_t id;
  void *bitmap = ns_image_from_file (file);

  if (!bitmap)
      return -1;


  id = image_allocate_bitmap_record (f);
  dpyinfo->bitmaps[id - 1].img = bitmap;
  dpyinfo->bitmaps[id - 1].refcount = 1;
  dpyinfo->bitmaps[id - 1].file = xlispstrdup (file);
  dpyinfo->bitmaps[id - 1].depth = 1;
  dpyinfo->bitmaps[id - 1].height = ns_image_width (bitmap);
  dpyinfo->bitmaps[id - 1].width = ns_image_height (bitmap);
  return id;
#endif

#ifdef HAVE_PGTK
  return -1;   // fixme:
#endif

#ifdef HAVE_X_WINDOWS
  unsigned int width, height;
  Pixmap bitmap;
  int xhot, yhot, result;
  ptrdiff_t id;
  Lisp_Object found;
  char *filename;

  /* Look for an existing bitmap with the same name.  */
  for (id = 0; id < dpyinfo->bitmaps_last; ++id)
    {
      if (dpyinfo->bitmaps[id].refcount
	  && dpyinfo->bitmaps[id].file
	  && !strcmp (dpyinfo->bitmaps[id].file, SSDATA (file)))
	{
	  ++dpyinfo->bitmaps[id].refcount;
	  return id + 1;
	}
    }

  /* Search bitmap-file-path for the file, if appropriate.  */
  if (openp (Vx_bitmap_file_path, file, Qnil, &found,
	     make_fixnum (R_OK), false)
      < 0)
    return -1;

  filename = SSDATA (found);

  result = XReadBitmapFile (FRAME_X_DISPLAY (f), FRAME_X_DRAWABLE (f),
			    filename, &width, &height, &bitmap, &xhot, &yhot);
  if (result != BitmapSuccess)
    return -1;

  id = image_allocate_bitmap_record (f);
  dpyinfo->bitmaps[id - 1].pixmap = bitmap;
  dpyinfo->bitmaps[id - 1].have_mask = false;
  dpyinfo->bitmaps[id - 1].refcount = 1;
  dpyinfo->bitmaps[id - 1].file = xlispstrdup (file);
  dpyinfo->bitmaps[id - 1].depth = 1;
  dpyinfo->bitmaps[id - 1].height = height;
  dpyinfo->bitmaps[id - 1].width = width;
#ifdef USE_CAIRO
  dpyinfo->bitmaps[id - 1].stipple = NULL;
#endif	/* USE_CAIRO */

  return id;
#endif /* HAVE_X_WINDOWS */
}

/* Free bitmap B.  */

static void
free_bitmap_record (Display_Info *dpyinfo, Bitmap_Record *bm)
{
#ifdef HAVE_X_WINDOWS
  XFreePixmap (dpyinfo->display, bm->pixmap);
  if (bm->have_mask)
    XFreePixmap (dpyinfo->display, bm->mask);
#ifdef USE_CAIRO
  if (bm->stipple)
    cairo_pattern_destroy (bm->stipple);
#endif	/* USE_CAIRO */
#endif /* HAVE_X_WINDOWS */

#ifdef HAVE_NTGUI
  DeleteObject (bm->pixmap);
#endif /* HAVE_NTGUI */

#ifdef HAVE_NS
  ns_release_object (bm->img);
#endif

#ifdef HAVE_NS
  pgtk_image_destroy (bm->img);
#endif

  if (bm->file)
    {
      xfree (bm->file);
      bm->file = NULL;
    }
}

/* Remove reference to bitmap with id number ID.  */

void
image_destroy_bitmap (struct frame *f, ptrdiff_t id)
{
  Display_Info *dpyinfo = FRAME_DISPLAY_INFO (f);

  if (id > 0)
    {
      Bitmap_Record *bm = &dpyinfo->bitmaps[id - 1];

      if (--bm->refcount == 0)
	{
	  block_input ();
	  free_bitmap_record (dpyinfo, bm);
	  unblock_input ();
	}
    }
}

/* Free all the bitmaps for the display specified by DPYINFO.  */

void
image_destroy_all_bitmaps (Display_Info *dpyinfo)
{
  ptrdiff_t i;
  Bitmap_Record *bm = dpyinfo->bitmaps;

  for (i = 0; i < dpyinfo->bitmaps_last; i++, bm++)
    if (bm->refcount > 0)
      free_bitmap_record (dpyinfo, bm);

  dpyinfo->bitmaps_last = 0;
}

#ifndef HAVE_XRENDER
/* Required for the definition of image_create_x_image_and_pixmap_1 below.  */
typedef void Picture;
#endif

static bool image_create_x_image_and_pixmap_1 (struct frame *, int, int, int,
                                               Emacs_Pix_Container *,
                                               Emacs_Pixmap *, Picture *);
static void image_destroy_x_image (Emacs_Pix_Container);

#ifdef HAVE_NTGUI
static HDC image_get_x_image_or_dc (struct frame *, struct image *,
                                    bool, HGDIOBJ *);
static void image_unget_x_image_or_dc (struct image *, bool,
                                       HDC, HGDIOBJ);
#else
static Emacs_Pix_Container image_get_x_image (struct frame *, struct image *,
                                              bool);
static void image_unget_x_image (struct image *, bool, Emacs_Pix_Container);
#define image_get_x_image_or_dc(f, img, mask_p, dummy)	\
  image_get_x_image (f, img, mask_p)
#define image_unget_x_image_or_dc(img, mask_p, ximg, dummy)	\
  image_unget_x_image (img, mask_p, ximg)
#endif

#ifdef HAVE_X_WINDOWS

#ifndef USE_CAIRO
static void image_sync_to_pixmaps (struct frame *, struct image *);
#endif	/* !USE_CAIRO */

/* We are working on X-specific data structures here even with cairo.
   So we use X-specific versions of image construction/destruction
   functions and inline the specific case of four_corners_best.  */

static bool x_create_x_image_and_pixmap (struct frame *, int, int, int,
					 XImage **, Pixmap *);
static void x_destroy_x_image (XImage *);

/* Create a mask of a bitmap. Note is this not a perfect mask.
   It's nicer with some borders in this context */

void
x_create_bitmap_mask (struct frame *f, ptrdiff_t id)
{
  Pixmap pixmap, mask;
  XImage *ximg, *mask_img;
  unsigned long width, height;
  bool result;
  unsigned long bg UNINIT;
  unsigned long x, y, xp, xm, yp, ym;
  GC gc;

  Display_Info *dpyinfo = FRAME_DISPLAY_INFO (f);

  if (!(id > 0))
    return;

  pixmap = image_bitmap_pixmap (f, id);
  width = x_bitmap_width (f, id);
  height = x_bitmap_height (f, id);

  block_input ();
  ximg = XGetImage (FRAME_X_DISPLAY (f), pixmap, 0, 0, width, height,
		    ~0, ZPixmap);

  if (!ximg)
    {
      unblock_input ();
      return;
    }

  result = x_create_x_image_and_pixmap (f, width, height, 1, &mask_img, &mask);

  unblock_input ();
  if (!result)
    {
      XDestroyImage (ximg);
      return;
    }

  unsigned long corner_pixels[4];
  corner_pixels[0] = XGetPixel (ximg, 0, 0);
  corner_pixels[1] = XGetPixel (ximg, width - 1, 0);
  corner_pixels[2] = XGetPixel (ximg, width - 1, height - 1);
  corner_pixels[3] = XGetPixel (ximg, 0, height - 1);
  int i, best_count;
  for (i = best_count = 0; i < 4; ++i)
    {
      int j, n;

      for (j = n = 0; j < 4; ++j)
	if (corner_pixels[i] == corner_pixels[j])
	  ++n;

      if (n > best_count)
	bg = corner_pixels[i], best_count = n;
    }

  for (y = 0; y < ximg->height; ++y)
    {
      for (x = 0; x < ximg->width; ++x)
	{
	  xp = x != ximg->width - 1 ? x + 1 : 0;
	  xm = x != 0 ? x - 1 : ximg->width - 1;
	  yp = y != ximg->height - 1 ? y + 1 : 0;
	  ym = y != 0 ? y - 1 : ximg->height - 1;
	  if (XGetPixel (ximg, x, y) == bg
	      && XGetPixel (ximg, x, yp) == bg
	      && XGetPixel (ximg, x, ym) == bg
	      && XGetPixel (ximg, xp, y) == bg
	      && XGetPixel (ximg, xp, yp) == bg
	      && XGetPixel (ximg, xp, ym) == bg
	      && XGetPixel (ximg, xm, y) == bg
	      && XGetPixel (ximg, xm, yp) == bg
	      && XGetPixel (ximg, xm, ym) == bg)
	    XPutPixel (mask_img, x, y, 0);
	  else
	    XPutPixel (mask_img, x, y, 1);
	}
    }

  eassert (input_blocked_p ());
  gc = XCreateGC (FRAME_X_DISPLAY (f), mask, 0, NULL);
  XPutImage (FRAME_X_DISPLAY (f), mask, gc, mask_img, 0, 0, 0, 0,
	     width, height);
  XFreeGC (FRAME_X_DISPLAY (f), gc);

  dpyinfo->bitmaps[id - 1].have_mask = true;
  dpyinfo->bitmaps[id - 1].mask = mask;

  XDestroyImage (ximg);
  x_destroy_x_image (mask_img);
}

#endif /* HAVE_X_WINDOWS */

/***********************************************************************
			    Image types
 ***********************************************************************/

/* Each image format (JPEG, TIFF, ...) supported is described by
   a structure of the type below.  */

struct image_type
{
  /* Index of a symbol uniquely identifying the image type, e.g., 'jpeg'.  */
  int type;

  /* Check that SPEC is a valid image specification for the given
     image type.  Value is true if SPEC is valid.  */
  bool (*valid_p) (Lisp_Object spec);

  /* Load IMG which is used on frame F from information contained in
     IMG->spec.  Value is true if successful.  */
  bool (*load) (struct frame *f, struct image *img);

  /* Free resources of image IMG which is used on frame F.  */
  void (*free) (struct frame *f, struct image *img);

#ifdef WINDOWSNT
  /* Initialization function (used for dynamic loading of image
     libraries on Windows), or NULL if none.  */
  bool (*init) (void);
  /* An initializer for the init field.  */
# define IMAGE_TYPE_INIT(f) f
#else
# define IMAGE_TYPE_INIT(f)
#endif
};

/* Forward function prototypes.  */

static struct image_type const *lookup_image_type (Lisp_Object);
static void image_laplace (struct frame *, struct image *);
static void image_emboss (struct frame *, struct image *);
static void image_build_heuristic_mask (struct frame *, struct image *,
                                    Lisp_Object);

static void
add_image_type (Lisp_Object type)
{
  Vimage_types = Fcons (type, Vimage_types);
}


/* Value is true if OBJECT is a valid Lisp image specification.  A
   valid image specification is a list whose car is the symbol
   `image', and whose rest is a property list.  The property list must
   contain a value for key `:type'.  That value must be the name of a
   supported image type.  The rest of the property list depends on the
   image type.  */

bool
valid_image_p (Lisp_Object object)
{
  if (IMAGEP (object))
    {
      Lisp_Object tail = XCDR (object);
      FOR_EACH_TAIL_SAFE (tail)
	if (EQ (XCAR (tail), QCtype))
	  {
	    tail = XCDR (tail);
	    if (CONSP (tail))
	      {
		struct image_type const *type = lookup_image_type (XCAR (tail));
		if (type)
		  return type->valid_p (object);
	      }
	    break;
	  }
    }

  return false;
}


/* Log error message with format string FORMAT and trailing arguments.
   Signaling an error, e.g. when an image cannot be loaded, is not a
   good idea because this would interrupt redisplay, and the error
   message display would lead to another redisplay.  This function
   therefore simply displays a message.  */

static void
image_error (const char *format, ...)
{
  va_list ap;
  va_start (ap, format);
  vadd_to_log (format, ap);
  va_end (ap);
}

static void
image_size_error (void)
{
  image_error ("Invalid image size (see `max-image-size')");
}


/***********************************************************************
			 Image specifications
 ***********************************************************************/

enum image_value_type
{
  IMAGE_DONT_CHECK_VALUE_TYPE,
  IMAGE_STRING_VALUE,
  IMAGE_STRING_OR_NIL_VALUE,
  IMAGE_SYMBOL_VALUE,
  IMAGE_POSITIVE_INTEGER_VALUE,
  IMAGE_NON_NEGATIVE_INTEGER_VALUE_OR_PAIR,
  IMAGE_NON_NEGATIVE_INTEGER_VALUE,
  IMAGE_ASCENT_VALUE,
  IMAGE_INTEGER_VALUE,
  IMAGE_FUNCTION_VALUE,
  IMAGE_NUMBER_VALUE,
  IMAGE_BOOL_VALUE
};

/* Structure used when parsing image specifications.  */

struct image_keyword
{
  /* Name of keyword.  */
  const char *name;

  /* The type of value allowed.  */
  enum image_value_type type;

  /* True means key must be present.  */
  bool mandatory_p;

  /* Used to recognize duplicate keywords in a property list.  */
  int count;

  /* The value that was found.  */
  Lisp_Object value;
};


/* Parse image spec SPEC according to KEYWORDS.  A valid image spec
   has the format (image KEYWORD VALUE ...).  One of the keyword/
   value pairs must be `:type TYPE'.  KEYWORDS is a vector of
   image_keywords structures of size NKEYWORDS describing other
   allowed keyword/value pairs.  Value is true if SPEC is valid.  */

static bool
parse_image_spec (Lisp_Object spec, struct image_keyword *keywords,
		  int nkeywords, Lisp_Object type)
{
  int i;
  Lisp_Object plist;

  if (!IMAGEP (spec))
    return 0;

  plist = XCDR (spec);
  while (CONSP (plist))
    {
      Lisp_Object key, value;

      /* First element of a pair must be a symbol.  */
      key = XCAR (plist);
      plist = XCDR (plist);
      if (!SYMBOLP (key))
	return 0;

      /* There must follow a value.  */
      if (!CONSP (plist))
	return 0;
      value = XCAR (plist);
      plist = XCDR (plist);

      /* Find key in KEYWORDS.  Error if not found.  */
      for (i = 0; i < nkeywords; ++i)
	if (strcmp (keywords[i].name, SSDATA (SYMBOL_NAME (key))) == 0)
	  break;

      if (i == nkeywords)
	continue;

      /* Record that we recognized the keyword.  If a keywords
	 was found more than once, it's an error.  */
      keywords[i].value = value;
      if (keywords[i].count > 1)
	return 0;
      ++keywords[i].count;

      /* Check type of value against allowed type.  */
      switch (keywords[i].type)
	{
	case IMAGE_STRING_VALUE:
	  if (!STRINGP (value))
	    return 0;
	  break;

	case IMAGE_STRING_OR_NIL_VALUE:
	  if (!STRINGP (value) && !NILP (value))
	    return 0;
	  break;

	case IMAGE_SYMBOL_VALUE:
	  if (!SYMBOLP (value))
	    return 0;
	  break;

	case IMAGE_POSITIVE_INTEGER_VALUE:
	  if (! RANGED_FIXNUMP (1, value, INT_MAX))
	    return 0;
	  break;

	case IMAGE_NON_NEGATIVE_INTEGER_VALUE_OR_PAIR:
	  if (RANGED_FIXNUMP (0, value, INT_MAX))
	    break;
	  if (CONSP (value)
	      && RANGED_FIXNUMP (0, XCAR (value), INT_MAX)
	      && RANGED_FIXNUMP (0, XCDR (value), INT_MAX))
	    break;
	  return 0;

	case IMAGE_ASCENT_VALUE:
	  if (SYMBOLP (value) && EQ (value, Qcenter))
	    break;
	  else if (RANGED_FIXNUMP (0, value, 100))
	    break;
	  return 0;

	case IMAGE_NON_NEGATIVE_INTEGER_VALUE:
	  /* Unlike the other integer-related cases, this one does not
	     verify that VALUE fits in 'int'.  This is because callers
	     want EMACS_INT.  */
	  if (!FIXNUMP (value) || XFIXNUM (value) < 0)
	    return 0;
	  break;

	case IMAGE_DONT_CHECK_VALUE_TYPE:
	  break;

	case IMAGE_FUNCTION_VALUE:
	  value = indirect_function (value);
	  if (FUNCTIONP (value))
	    break;
	  return 0;

	case IMAGE_NUMBER_VALUE:
	  if (! NUMBERP (value))
	    return 0;
	  break;

	case IMAGE_INTEGER_VALUE:
	  if (! TYPE_RANGED_FIXNUMP (int, value))
	    return 0;
	  break;

	case IMAGE_BOOL_VALUE:
	  if (!NILP (value) && !EQ (value, Qt))
	    return 0;
	  break;

	default:
	  emacs_abort ();
	  break;
	}

      if (EQ (key, QCtype) && !EQ (type, value))
	return 0;
    }

  /* Check that all mandatory fields are present.  */
  for (i = 0; i < nkeywords; ++i)
    if (keywords[i].mandatory_p && keywords[i].count == 0)
      return 0;

  return NILP (plist);
}


/* Return the value of KEY in image specification SPEC.  Value is nil
   if KEY is not present in SPEC.  Set *FOUND depending on whether KEY
   was found in SPEC.  */

static Lisp_Object
image_spec_value (Lisp_Object spec, Lisp_Object key, bool *found)
{
  Lisp_Object tail;

  eassert (valid_image_p (spec));

  for (tail = XCDR (spec);
       CONSP (tail) && CONSP (XCDR (tail));
       tail = XCDR (XCDR (tail)))
    {
      if (EQ (XCAR (tail), key))
	{
	  if (found)
	    *found = 1;
	  return XCAR (XCDR (tail));
	}
    }

  if (found)
    *found = 0;
  return Qnil;
}


DEFUN ("image-size", Fimage_size, Simage_size, 1, 3, 0,
       doc: /* Return the size of image SPEC as pair (WIDTH . HEIGHT).
PIXELS non-nil means return the size in pixels, otherwise return the
size in canonical character units.
FRAME is the frame on which the image will be displayed.  FRAME nil
or omitted means use the selected frame.  */)
  (Lisp_Object spec, Lisp_Object pixels, Lisp_Object frame)
{
  Lisp_Object size;

  size = Qnil;
  if (valid_image_p (spec))
    {
      struct frame *f = decode_window_system_frame (frame);
      ptrdiff_t id = lookup_image (f, spec);
      struct image *img = IMAGE_FROM_ID (f, id);
      int width = img->width + 2 * img->hmargin;
      int height = img->height + 2 * img->vmargin;

      if (NILP (pixels))
	size = Fcons (make_float ((double) width / FRAME_COLUMN_WIDTH (f)),
		      make_float ((double) height / FRAME_LINE_HEIGHT (f)));
      else
	size = Fcons (make_fixnum (width), make_fixnum (height));
    }
  else
    error ("Invalid image specification");

  return size;
}


DEFUN ("image-mask-p", Fimage_mask_p, Simage_mask_p, 1, 2, 0,
       doc: /* Return t if image SPEC has a mask bitmap.
FRAME is the frame on which the image will be displayed.  FRAME nil
or omitted means use the selected frame.  */)
  (Lisp_Object spec, Lisp_Object frame)
{
  Lisp_Object mask;

  mask = Qnil;
  if (valid_image_p (spec))
    {
      struct frame *f = decode_window_system_frame (frame);
      ptrdiff_t id = lookup_image (f, spec);
      struct image *img = IMAGE_FROM_ID (f, id);
      if (img->mask)
	mask = Qt;
    }
  else
    error ("Invalid image specification");

  return mask;
}

DEFUN ("image-metadata", Fimage_metadata, Simage_metadata, 1, 2, 0,
       doc: /* Return metadata for image SPEC.
FRAME is the frame on which the image will be displayed.  FRAME nil
or omitted means use the selected frame.  */)
  (Lisp_Object spec, Lisp_Object frame)
{
  Lisp_Object ext;

  ext = Qnil;
  if (valid_image_p (spec))
    {
      struct frame *f = decode_window_system_frame (frame);
      ptrdiff_t id = lookup_image (f, spec);
      struct image *img = IMAGE_FROM_ID (f, id);
      ext = img->lisp_data;
    }

  return ext;
}


/***********************************************************************
		 Image type independent image structures
 ***********************************************************************/

#define MAX_IMAGE_SIZE 10.0
/* Allocate and return a new image structure for image specification
   SPEC.  SPEC has a hash value of HASH.  */

static struct image *
make_image (Lisp_Object spec, EMACS_UINT hash)
{
  struct image *img = xzalloc (sizeof *img);
  Lisp_Object file = image_spec_value (spec, QCfile, NULL);

  eassert (valid_image_p (spec));
  img->dependencies = NILP (file) ? Qnil : list1 (file);
  img->type = lookup_image_type (image_spec_value (spec, QCtype, NULL));
  eassert (img->type != NULL);
  img->spec = spec;
  img->lisp_data = Qnil;
  img->ascent = DEFAULT_IMAGE_ASCENT;
  img->hash = hash;
  img->corners[BOT_CORNER] = -1;  /* Full image */
  return img;
}


/* Free image IMG which was used on frame F, including its resources.  */

static void
free_image (struct frame *f, struct image *img)
{
  if (img)
    {
      struct image_cache *c = FRAME_IMAGE_CACHE (f);

      /* Remove IMG from the hash table of its cache.  */
      if (img->prev)
	img->prev->next = img->next;
      else
	c->buckets[img->hash % IMAGE_CACHE_BUCKETS_SIZE] = img->next;

      if (img->next)
	img->next->prev = img->prev;

      c->images[img->id] = NULL;

#if !defined USE_CAIRO && defined HAVE_XRENDER
      if (img->picture)
        XRenderFreePicture (FRAME_X_DISPLAY (f), img->picture);
      if (img->mask_picture)
        XRenderFreePicture (FRAME_X_DISPLAY (f), img->mask_picture);
#endif

      /* Windows NT redefines 'free', but in this file, we need to
         avoid the redefinition.  */
#ifdef WINDOWSNT
#undef free
#endif
      /* Free resources, then free IMG.  */
      img->type->free (f, img);
      xfree (img);
    }
}

/* Return true if the given widths and heights are valid for display.  */

static bool
check_image_size (struct frame *f, int width, int height)
{
  int w, h;

  if (width <= 0 || height <= 0)
    return 0;

  if (FIXNUMP (Vmax_image_size))
    return (width <= XFIXNUM (Vmax_image_size)
	    && height <= XFIXNUM (Vmax_image_size));
  else if (FLOATP (Vmax_image_size))
    {
      if (f != NULL)
	{
	  w = FRAME_PIXEL_WIDTH (f);
	  h = FRAME_PIXEL_HEIGHT (f);
	}
      else
	w = h = 1024;  /* Arbitrary size for unknown frame. */
      return (width <= XFLOAT_DATA (Vmax_image_size) * w
	      && height <= XFLOAT_DATA (Vmax_image_size) * h);
    }
  else
    return 1;
}

/* Prepare image IMG for display on frame F.  Must be called before
   drawing an image.  */

void
prepare_image_for_display (struct frame *f, struct image *img)
{
  /* We're about to display IMG, so set its timestamp to `now'.  */
  img->timestamp = current_timespec ();

  /* If IMG doesn't have a pixmap yet, load it now, using the image
     type dependent loader function.  */
  if (img->pixmap == NO_PIXMAP && !img->load_failed_p)
    img->load_failed_p = ! img->type->load (f, img);

#ifdef USE_CAIRO
  if (!img->load_failed_p)
    {
      block_input ();
      if (img->cr_data == NULL || (cairo_pattern_get_type (img->cr_data)
				   != CAIRO_PATTERN_TYPE_SURFACE))
	{
	  cr_put_image_to_cr_data (img);
	  if (img->cr_data == NULL)
	    {
	      img->load_failed_p = 1;
	      img->type->free (f, img);
	    }
	}
      unblock_input ();
    }
#elif defined HAVE_X_WINDOWS
  if (!img->load_failed_p)
    {
      block_input ();
      image_sync_to_pixmaps (f, img);
      unblock_input ();
    }
#endif
}


/* Value is the number of pixels for the ascent of image IMG when
   drawn in face FACE.  */

int
image_ascent (struct image *img, struct face *face, struct glyph_slice *slice)
{
  int height;
  int ascent;

  if (slice->height == img->height)
    height = img->height + img->vmargin;
  else if (slice->y == 0)
    height = slice->height + img->vmargin;
  else
    height = slice->height;

  if (img->ascent == CENTERED_IMAGE_ASCENT)
    {
      if (face->font)
	{
#ifdef HAVE_NTGUI
	  /* W32 specific version.  Why?. ++kfs  */
	  ascent = height / 2 - (FONT_DESCENT (face->font)
				 - FONT_BASE (face->font)) / 2;
#else
	  /* This expression is arranged so that if the image can't be
	     exactly centered, it will be moved slightly up.  This is
	     because a typical font is `top-heavy' (due to the presence
	     uppercase letters), so the image placement should err towards
	     being top-heavy too.  It also just generally looks better.  */
	  ascent = (height + FONT_BASE (face->font)
                    - FONT_DESCENT (face->font) + 1) / 2;
#endif /* HAVE_NTGUI */
	}
      else
	ascent = height / 2;
    }
  else
    ascent = height * (img->ascent / 100.0);

  return ascent;
}

<<<<<<< HEAD
#ifdef USE_CAIRO
static uint32_t
emacs_color_to_argb32 (Emacs_Color *ec)
{
  return ((0xffu << 24) | ((ec->red / 256) << 16)
	  | ((ec->green / 256) << 8) | (ec->blue / 256));
}

static uint32_t
get_spec_bg_or_alpha_as_argb (struct image *img,
                              struct frame *f)
{
  uint32_t bgcolor = 0;
  Emacs_Color xbgcolor;
  Lisp_Object bg = image_spec_value (img->spec, QCbackground, NULL);

#ifndef HAVE_PGTK
  if (STRINGP (bg) && x_parse_color (f, SSDATA (bg), &xbgcolor))
    bgcolor = emacs_color_to_argb32 (&xbgcolor);
#else
  if (STRINGP (bg) && pgtk_parse_color (SSDATA (bg), &xbgcolor))
    bgcolor = emacs_color_to_argb32 (&xbgcolor);
#endif

  return bgcolor;
}

static cairo_surface_t *
create_cairo_image_surface (int width, int height)
{
  cairo_format_t format = CAIRO_FORMAT_ARGB32;
  eassert (cairo_format_stride_for_width (format, width) == width * 4);

  return cairo_image_surface_create (format, width, height);
}

static void
set_cairo_image_surface (struct image *img, cairo_surface_t *surface)
{
  cairo_surface_mark_dirty (surface);
  img->width = cairo_image_surface_get_width (surface);
  img->height = cairo_image_surface_get_height (surface);
  img->cr_data = surface;
  img->pixmap = 0;
}
#endif

=======
>>>>>>> b7e26952


/* Image background colors.  */

/* Find the "best" corner color of a bitmap.
   On W32, PIMG is assumed to a device context with the bitmap selected.  */

static RGB_PIXEL_COLOR
four_corners_best (Emacs_Pix_Context pimg, int *corners,
		   unsigned long width, unsigned long height)
{
  RGB_PIXEL_COLOR corner_pixels[4];
  RGB_PIXEL_COLOR best UNINIT;
  int i, best_count;

  if (corners && corners[BOT_CORNER] >= 0)
    {
      /* Get the colors at the corner_pixels of pimg.  */
      corner_pixels[0] = GET_PIXEL (pimg, corners[LEFT_CORNER], corners[TOP_CORNER]);
      corner_pixels[1] = GET_PIXEL (pimg, corners[RIGHT_CORNER] - 1, corners[TOP_CORNER]);
      corner_pixels[2] = GET_PIXEL (pimg, corners[RIGHT_CORNER] - 1, corners[BOT_CORNER] - 1);
      corner_pixels[3] = GET_PIXEL (pimg, corners[LEFT_CORNER], corners[BOT_CORNER] - 1);
    }
  else
    {
      /* Get the colors at the corner_pixels of pimg.  */
      corner_pixels[0] = GET_PIXEL (pimg, 0, 0);
      corner_pixels[1] = GET_PIXEL (pimg, width - 1, 0);
      corner_pixels[2] = GET_PIXEL (pimg, width - 1, height - 1);
      corner_pixels[3] = GET_PIXEL (pimg, 0, height - 1);
    }
  /* Choose the most frequently found color as background.  */
  for (i = best_count = 0; i < 4; ++i)
    {
      int j, n;

      for (j = n = 0; j < 4; ++j)
	if (corner_pixels[i] == corner_pixels[j])
	  ++n;

      if (n > best_count)
	best = corner_pixels[i], best_count = n;
    }

  return best;
}

/* Return the `background' field of IMG.  If IMG doesn't have one yet,
   it is guessed heuristically.  If non-zero, XIMG is an existing
   Emacs_Pix_Context object (device context with the image selected on
   W32) to use for the heuristic.  */

RGB_PIXEL_COLOR
image_background (struct image *img, struct frame *f, Emacs_Pix_Context pimg)
{
  if (! img->background_valid)
    /* IMG doesn't have a background yet, try to guess a reasonable value.  */
    {
      bool free_pimg = !pimg;
#ifdef HAVE_NTGUI
      HGDIOBJ prev;
#endif /* HAVE_NTGUI */

      if (free_pimg)
	pimg = image_get_x_image_or_dc (f, img, 0, &prev);

      RGB_PIXEL_COLOR bg
	= four_corners_best (pimg, img->corners, img->width, img->height);
#ifdef USE_CAIRO
      {
	char color_name[30];
	sprintf (color_name, "#%04x%04x%04x",
		 (unsigned int) RED16_FROM_ULONG (bg),
		 (unsigned int) GREEN16_FROM_ULONG (bg),
		 (unsigned int) BLUE16_FROM_ULONG (bg));
	bg = image_alloc_image_color (f, img, build_string (color_name), 0);
      }
#endif
      img->background = bg;

      if (free_pimg)
	image_unget_x_image_or_dc (img, 0, pimg, prev);

      img->background_valid = 1;
    }

  return img->background;
}

/* Return the `background_transparent' field of IMG.  If IMG doesn't
   have one yet, it is guessed heuristically.  If non-zero, MASK is an
   existing Emacs_Pix_Context (XImage* on X) object to use for the
   heuristic.  */

int
image_background_transparent (struct image *img, struct frame *f,
                              Emacs_Pix_Context mask)
{
  if (! img->background_transparent_valid)
    /* IMG doesn't have a background yet, try to guess a reasonable value.  */
    {
      if (img->mask)
	{
	  bool free_mask = !mask;
#ifdef HAVE_NTGUI
	  HGDIOBJ prev;
#endif /* HAVE_NTGUI */

	  if (free_mask)
	    mask = image_get_x_image_or_dc (f, img, 1, &prev);

	  img->background_transparent
	    = (four_corners_best (mask, img->corners, img->width, img->height) == PIX_MASK_RETAIN);

	  if (free_mask)
	    image_unget_x_image_or_dc (img, 1, mask, prev);
	}
      else
	img->background_transparent = 0;

      img->background_transparent_valid = 1;
    }

  return img->background_transparent;
}

/***********************************************************************
		  Helper functions for X image types
 ***********************************************************************/

/* Clear X resources of image IMG on frame F according to FLAGS.
   FLAGS is bitwise-or of the following masks:
   CLEAR_IMAGE_PIXMAP free the pixmap if any.
   CLEAR_IMAGE_MASK means clear the mask pixmap if any.
   CLEAR_IMAGE_COLORS means free colors allocated for the image, if
     any.  */

#define CLEAR_IMAGE_PIXMAP	(1 << 0)
#define CLEAR_IMAGE_MASK	(1 << 1)
#define CLEAR_IMAGE_COLORS	(1 << 2)

static void
image_clear_image_1 (struct frame *f, struct image *img, int flags)
{
  if (flags & CLEAR_IMAGE_PIXMAP)
    {
      if (img->pixmap)
	{
	  FRAME_TERMINAL (f)->free_pixmap (f, img->pixmap);
	  img->pixmap = NO_PIXMAP;
	  /* NOTE (HAVE_NS): background color is NOT an indexed color! */
	  img->background_valid = 0;
	}
#if defined HAVE_X_WINDOWS && !defined USE_CAIRO
      if (img->ximg)
	{
	  image_destroy_x_image (img->ximg);
	  img->ximg = NULL;
	  img->background_valid = 0;
	}
#endif
    }

  if (flags & CLEAR_IMAGE_MASK)
    {
      if (img->mask)
	{
	  FRAME_TERMINAL (f)->free_pixmap (f, img->mask);
	  img->mask = NO_PIXMAP;
	  img->background_transparent_valid = 0;
	}
#if defined HAVE_X_WINDOWS && !defined USE_CAIRO
      if (img->mask_img)
	{
	  image_destroy_x_image (img->mask_img);
	  img->mask_img = NULL;
	  img->background_transparent_valid = 0;
	}
#endif
    }

  if ((flags & CLEAR_IMAGE_COLORS) && img->ncolors)
    {
      /* W32_TODO: color table support.  */
#if defined HAVE_X_WINDOWS && !defined USE_CAIRO
      x_free_colors (f, img->colors, img->ncolors);
#endif /* HAVE_X_WINDOWS && !USE_CAIRO */
      xfree (img->colors);
      img->colors = NULL;
      img->ncolors = 0;
    }

#ifdef USE_CAIRO
  if (img->cr_data)
    {
      cairo_pattern_destroy (img->cr_data);
      img->cr_data = NULL;
    }
#endif	/* USE_CAIRO */
}

/* Free X resources of image IMG which is used on frame F.  */

static void
image_clear_image (struct frame *f, struct image *img)
{
  block_input ();
  image_clear_image_1 (f, img,
		   CLEAR_IMAGE_PIXMAP | CLEAR_IMAGE_MASK | CLEAR_IMAGE_COLORS);
  unblock_input ();
}


/* Allocate color COLOR_NAME for image IMG on frame F.  If color
   cannot be allocated, use DFLT.  Add a newly allocated color to
   IMG->colors, so that it can be freed again.  Value is the pixel
   color.  */

static unsigned long
image_alloc_image_color (struct frame *f, struct image *img,
                         Lisp_Object color_name, unsigned long dflt)
{
  Emacs_Color color;
  unsigned long result;

  eassert (STRINGP (color_name));

  if (FRAME_TERMINAL (f)->defined_color_hook (f,
                                              SSDATA (color_name),
                                              &color,
                                              true,
                                              false)
      && img->ncolors < min (min (PTRDIFF_MAX, SIZE_MAX) / sizeof *img->colors,
			     INT_MAX))
    {
      /* This isn't called frequently so we get away with simply
	 reallocating the color vector to the needed size, here.  */
      ptrdiff_t ncolors = img->ncolors + 1;
      img->colors = xrealloc (img->colors, ncolors * sizeof *img->colors);
      img->colors[ncolors - 1] = color.pixel;
      img->ncolors = ncolors;
      result = color.pixel;
    }
  else
    result = dflt;

  return result;
}



/***********************************************************************
			     Image Cache
 ***********************************************************************/

static void cache_image (struct frame *f, struct image *img);

/* Return a new, initialized image cache that is allocated from the
   heap.  Call free_image_cache to free an image cache.  */

struct image_cache *
make_image_cache (void)
{
  struct image_cache *c = xmalloc (sizeof *c);

  c->size = 50;
  c->used = c->refcount = 0;
  c->images = xmalloc (c->size * sizeof *c->images);
  c->buckets = xzalloc (IMAGE_CACHE_BUCKETS_SIZE * sizeof *c->buckets);
  return c;
}


/* Find an image matching SPEC in the cache, and return it.  If no
   image is found, return NULL.  */
static struct image *
search_image_cache (struct frame *f, Lisp_Object spec, EMACS_UINT hash)
{
  struct image *img;
  struct image_cache *c = FRAME_IMAGE_CACHE (f);
  int i = hash % IMAGE_CACHE_BUCKETS_SIZE;

  if (!c) return NULL;

  /* If the image spec does not specify a background color, the cached
     image must have the same background color as the current frame.
     The foreground color must also match, for the sake of monochrome
     images.

     In fact, we could ignore the foreground color matching condition
     for color images, or if the image spec specifies :foreground;
     similarly we could ignore the background color matching condition
     for formats that don't use transparency (such as jpeg), or if the
     image spec specifies :background.  However, the extra memory
     usage is probably negligible in practice, so we don't bother.  */

  for (img = c->buckets[i]; img; img = img->next)
    if (img->hash == hash
	&& !NILP (Fequal (img->spec, spec))
	&& img->frame_foreground == FRAME_FOREGROUND_PIXEL (f)
	&& img->frame_background == FRAME_BACKGROUND_PIXEL (f))
      break;
  return img;
}


/* Search frame F for an image with spec SPEC, and free it.  */

static void
uncache_image (struct frame *f, Lisp_Object spec)
{
  struct image *img = search_image_cache (f, spec, sxhash (spec, 0));
  if (img)
    {
      free_image (f, img);
      /* As display glyphs may still be referring to the image ID, we
	 must garbage the frame (Bug#6426).  */
      SET_FRAME_GARBAGED (f);
    }
}


/* Free image cache of frame F.  Be aware that X frames share images
   caches.  */

void
free_image_cache (struct frame *f)
{
  struct image_cache *c = FRAME_IMAGE_CACHE (f);
  if (c)
    {
      ptrdiff_t i;

      /* Cache should not be referenced by any frame when freed.  */
      eassert (c->refcount == 0);

      for (i = 0; i < c->used; ++i)
	free_image (f, c->images[i]);
      xfree (c->images);
      xfree (c->buckets);
      xfree (c);
      FRAME_IMAGE_CACHE (f) = NULL;
    }
}


/* Clear image cache of frame F.  FILTER=t means free all images.
   FILTER=nil means clear only images that haven't been
   displayed for some time.
   Else, only free the images which have FILTER in their `dependencies'.
   Should be called from time to time to reduce the number of loaded images.
   If image-cache-eviction-delay is non-nil, this frees images in the cache
   which weren't displayed for at least that many seconds.  */

static void
clear_image_cache (struct frame *f, Lisp_Object filter)
{
  struct image_cache *c = FRAME_IMAGE_CACHE (f);

  if (c && !f->inhibit_clear_image_cache)
    {
      ptrdiff_t i, nfreed = 0;

      /* Block input so that we won't be interrupted by a SIGIO
	 while being in an inconsistent state.  */
      block_input ();

      if (!NILP (filter))
	{
	  /* Filter image cache.  */
	  for (i = 0; i < c->used; ++i)
	    {
	      struct image *img = c->images[i];
	      if (img && (EQ (Qt, filter)
			  || !NILP (Fmember (filter, img->dependencies))))
		{
		  free_image (f, img);
		  ++nfreed;
		}
	    }
	}
      else if (FIXNUMP (Vimage_cache_eviction_delay))
	{
	  /* Free cache based on timestamp.  */
	  struct timespec old, t;
	  double delay;
	  ptrdiff_t nimages = 0;

	  for (i = 0; i < c->used; ++i)
	    if (c->images[i])
	      nimages++;

	  /* If the number of cached images has grown unusually large,
	     decrease the cache eviction delay (Bug#6230).  */
	  delay = XFIXNUM (Vimage_cache_eviction_delay);
	  if (nimages > 40)
	    delay = 1600 * delay / nimages / nimages;
	  delay = max (delay, 1);

	  t = current_timespec ();
	  old = timespec_sub (t, dtotimespec (delay));

	  for (i = 0; i < c->used; ++i)
	    {
	      struct image *img = c->images[i];
	      if (img && timespec_cmp (img->timestamp, old) < 0)
		{
		  free_image (f, img);
		  ++nfreed;
		}
	    }
	}

      /* We may be clearing the image cache because, for example,
	 Emacs was iconified for a longer period of time.  In that
	 case, current matrices may still contain references to
	 images freed above.  So, clear these matrices.  */
      if (nfreed)
	{
	  Lisp_Object tail, frame;

	  FOR_EACH_FRAME (tail, frame)
	    {
	      struct frame *fr = XFRAME (frame);
	      if (FRAME_IMAGE_CACHE (fr) == c)
		clear_current_matrices (fr);
	    }

	  windows_or_buffers_changed = 19;
	}

      unblock_input ();
    }
}

void
clear_image_caches (Lisp_Object filter)
{
  /* FIXME: We want to do
   * struct terminal *t;
   * for (t = terminal_list; t; t = t->next_terminal)
   *   clear_image_cache (t, filter); */
  Lisp_Object tail, frame;
  FOR_EACH_FRAME (tail, frame)
    if (FRAME_WINDOW_P (XFRAME (frame)))
      clear_image_cache (XFRAME (frame), filter);
}

DEFUN ("clear-image-cache", Fclear_image_cache, Sclear_image_cache,
       0, 1, 0,
       doc: /* Clear the image cache.
FILTER nil or a frame means clear all images in the selected frame.
FILTER t means clear the image caches of all frames.
Anything else, means only clear those images which refer to FILTER,
which is then usually a filename.  */)
  (Lisp_Object filter)
{
  if (! (NILP (filter) || FRAMEP (filter)))
    clear_image_caches (filter);
  else
    clear_image_cache (decode_window_system_frame (filter), Qt);

  return Qnil;
}


DEFUN ("image-flush", Fimage_flush, Simage_flush,
       1, 2, 0,
       doc: /* Flush the image with specification SPEC on frame FRAME.
This removes the image from the Emacs image cache.  If SPEC specifies
an image file, the next redisplay of this image will read from the
current contents of that file.

FRAME nil or omitted means use the selected frame.
FRAME t means refresh the image on all frames.  */)
  (Lisp_Object spec, Lisp_Object frame)
{
  if (!valid_image_p (spec))
    error ("Invalid image specification");

  if (EQ (frame, Qt))
    {
      Lisp_Object tail;
      FOR_EACH_FRAME (tail, frame)
	{
	  struct frame *f = XFRAME (frame);
	  if (FRAME_WINDOW_P (f))
	    uncache_image (f, spec);
	}
    }
  else
    uncache_image (decode_window_system_frame (frame), spec);

  return Qnil;
}


/* Compute masks and transform image IMG on frame F, as specified
   by the image's specification,  */

static void
postprocess_image (struct frame *f, struct image *img)
{
  /* Manipulation of the image's mask.  */
  if (img->pixmap)
    {
      Lisp_Object conversion, spec;
      Lisp_Object mask;

      spec = img->spec;

      /* `:heuristic-mask t'
	 `:mask heuristic'
	 means build a mask heuristically.
	 `:heuristic-mask (R G B)'
	 `:mask (heuristic (R G B))'
	 means build a mask from color (R G B) in the
	 image.
	 `:mask nil'
	 means remove a mask, if any.  */

      mask = image_spec_value (spec, QCheuristic_mask, NULL);
      if (!NILP (mask))
	image_build_heuristic_mask (f, img, mask);
      else
	{
	  bool found_p;

	  mask = image_spec_value (spec, QCmask, &found_p);

	  if (EQ (mask, Qheuristic))
	    image_build_heuristic_mask (f, img, Qt);
	  else if (CONSP (mask)
		   && EQ (XCAR (mask), Qheuristic))
	    {
	      if (CONSP (XCDR (mask)))
		image_build_heuristic_mask (f, img, XCAR (XCDR (mask)));
	      else
		image_build_heuristic_mask (f, img, XCDR (mask));
	    }
	  else if (NILP (mask) && found_p && img->mask)
	    image_clear_image_1 (f, img, CLEAR_IMAGE_MASK);
	}


      /* Should we apply an image transformation algorithm?  */
      conversion = image_spec_value (spec, QCconversion, NULL);
      if (EQ (conversion, Qdisabled))
	image_disable_image (f, img);
      else if (EQ (conversion, Qlaplace))
	image_laplace (f, img);
      else if (EQ (conversion, Qemboss))
	image_emboss (f, img);
      else if (CONSP (conversion)
	       && EQ (XCAR (conversion), Qedge_detection))
	{
	  Lisp_Object tem;
	  tem = XCDR (conversion);
	  if (CONSP (tem))
	    image_edge_detection (f, img,
                                  Fplist_get (tem, QCmatrix),
                                  Fplist_get (tem, QCcolor_adjustment));
	}
    }
}

#if defined (HAVE_IMAGEMAGICK) || defined (HAVE_NATIVE_TRANSFORMS)
/* Scale an image size by returning SIZE / DIVISOR * MULTIPLIER,
   safely rounded and clipped to int range.  */

static int
scale_image_size (int size, size_t divisor, size_t multiplier)
{
  if (divisor != 0)
    {
      double s = size;
      double scaled = s * multiplier / divisor + 0.5;
      if (scaled < INT_MAX)
	return scaled;
    }
  return INT_MAX;
}

/* Compute the desired size of an image with native size WIDTH x HEIGHT.
   Use SPEC to deduce the size.  Store the desired size into
   *D_WIDTH x *D_HEIGHT.  Store -1 x -1 if the native size is OK.  */
static void
compute_image_size (size_t width, size_t height,
		    Lisp_Object spec,
		    int *d_width, int *d_height)
{
  Lisp_Object value;
  int desired_width = -1, desired_height = -1, max_width = -1, max_height = -1;
  double scale = 1;

  value = image_spec_value (spec, QCscale, NULL);
  if (NUMBERP (value))
    scale = XFLOATINT (value);

  value = image_spec_value (spec, QCmax_width, NULL);
  if (FIXNATP (value))
    max_width = min (XFIXNAT (value), INT_MAX);

  value = image_spec_value (spec, QCmax_height, NULL);
  if (FIXNATP (value))
    max_height = min (XFIXNAT (value), INT_MAX);

  /* If width and/or height is set in the display spec assume we want
     to scale to those values.  If either h or w is unspecified, the
     unspecified should be calculated from the specified to preserve
     aspect ratio.  */
  value = image_spec_value (spec, QCwidth, NULL);
  if (FIXNATP (value))
    {
      desired_width = min (XFIXNAT (value) * scale, INT_MAX);
      /* :width overrides :max-width. */
      max_width = -1;
    }

  value = image_spec_value (spec, QCheight, NULL);
  if (FIXNATP (value))
    {
      desired_height = min (XFIXNAT (value) * scale, INT_MAX);
      /* :height overrides :max-height. */
      max_height = -1;
    }

  /* If we have both width/height set explicitly, we skip past all the
     aspect ratio-preserving computations below. */
  if (desired_width != -1 && desired_height != -1)
    goto out;

  width = width * scale;
  height = height * scale;

  if (desired_width != -1)
    /* Width known, calculate height. */
    desired_height = scale_image_size (desired_width, width, height);
  else if (desired_height != -1)
    /* Height known, calculate width. */
    desired_width = scale_image_size (desired_height, height, width);
  else
    {
      desired_width = width;
      desired_height = height;
    }

  if (max_width != -1 && desired_width > max_width)
    {
      /* The image is wider than :max-width. */
      desired_width = max_width;
      desired_height = scale_image_size (desired_width, width, height);
    }

  if (max_height != -1 && desired_height > max_height)
    {
      /* The image is higher than :max-height. */
      desired_height = max_height;
      desired_width = scale_image_size (desired_height, height, width);
    }

 out:
  *d_width = desired_width;
  *d_height = desired_height;
}
#endif /* HAVE_IMAGEMAGICK || HAVE_NATIVE_TRANSFORMS */

typedef double matrix3x3[3][3];

static void
matrix3x3_copy (matrix3x3 a, matrix3x3 b)
{
  memcpy (b, a, sizeof (matrix3x3));
}

static void
matrix3x3_mult (matrix3x3 a, matrix3x3 b, matrix3x3 result)
{
  for (int i = 0; i < 3; i++)
    for (int j = 0; j < 3; j++)
      {
	double sum = 0;
	for (int k = 0; k < 3; k++)
	  sum += a[i][k] * b[k][j];
	result[i][j] = sum;
      }
}

static void
image_set_rotation (struct image *img, matrix3x3 tm)
{
#ifdef HAVE_NATIVE_TRANSFORMS
# ifdef HAVE_IMAGEMAGICK
  /* ImageMagick images are already rotated.  */
  if (EQ (image_spec_value (img->spec, QCtype, NULL), Qimagemagick))
    return;
# endif

# if !defined USE_CAIRO && defined HAVE_XRENDER
  if (!img->picture)
    return;
# endif

  int rotation, cos_r, sin_r, width, height;

  Lisp_Object value = image_spec_value (img->spec, QCrotation, NULL);
  if (! NUMBERP (value))
    return;

  Lisp_Object reduced_angle = Fmod (value, make_fixnum (360));
  if (! FLOATP (reduced_angle))
    rotation = XFIXNUM (reduced_angle);
  else
    {
      rotation = XFLOAT_DATA (reduced_angle);
      if (rotation != XFLOAT_DATA (reduced_angle))
	goto not_a_multiple_of_90;
    }

  if (rotation == 0)
    return;

  if (rotation == 90)
    {
      width = img->height;
      height = img->width;

      cos_r = 0;
      sin_r = 1;
    }
  else if (rotation == 180)
    {
      width = img->width;
      height = img->height;

      cos_r = -1;
      sin_r = 0;
    }
  else if (rotation == 270)
    {
      width = img->height;
      height = img->width;

      cos_r = 0;
      sin_r = -1;
    }
  else
    {
    not_a_multiple_of_90:
      image_error ("Native image rotation supports "
		   "only multiples of 90 degrees");
      return;
    }

  /* Translate so (0, 0) is in the center of the image.  */
  matrix3x3 t
    = { [0][0] = 1,
				  [1][1] = 1,
	[2][0] = img->width >> 1, [2][1] = img->height >> 1, [2][2] = 1 };
  matrix3x3 tmp;
  matrix3x3_mult (t, tm, tmp);

  /* Rotate.  */
  matrix3x3 rot = { [0][0] = cos_r, [0][1] = -sin_r,
		    [1][0] = sin_r, [1][1] = cos_r,
						     [2][2] = 1 };
  matrix3x3 tmp2;
  matrix3x3_mult (rot, tmp, tmp2);

  /* Translate back.  */
  t[2][0] = - (width >> 1);
  t[2][1] = - (height >> 1);
  matrix3x3_mult (t, tmp2, tm);

  img->width = width;
  img->height = height;
#endif
}

static void
image_set_crop (struct image *img, matrix3x3 tm)
{
#ifdef HAVE_NATIVE_TRANSFORMS
# ifdef HAVE_IMAGEMAGICK
  /* ImageMagick images are already cropped.  */
  if (EQ (image_spec_value (img->spec, QCtype, NULL), Qimagemagick))
    return;
# endif

# if !defined USE_CAIRO && defined HAVE_XRENDER
  if (!img->picture)
    return;
# endif

  Lisp_Object crop = image_spec_value (img->spec, QCcrop, NULL);

  if (!CONSP (crop))
    return;

  Lisp_Object w = XCAR (crop), h = Qnil, x = Qnil, y = Qnil;
  crop = XCDR (crop);
  if (CONSP (crop))
    {
      h = XCAR (crop);
      crop = XCDR (crop);
      if (CONSP (crop))
	{
	  x = XCAR (crop);
	  crop = XCDR (crop);
	  if (CONSP (crop))
	    y = XCAR (crop);
	}
    }

  int width = img->width;
  if (FIXNATP (w) && XFIXNAT (w) < img->width)
    width = XFIXNAT (w);
  int left;
  if (TYPE_RANGED_FIXNUMP (int, x))
    {
      left = XFIXNUM (x);
      if (left < 0)
        left = img->width - width + left;
    }
  else
    left = (img->width - width) >> 1;

  int height = img->height;
  if (FIXNATP (h) && XFIXNAT (h) < img->height)
    height = XFIXNAT (h);
  int top;
  if (TYPE_RANGED_FIXNUMP (int, y))
    {
      top = XFIXNUM (y);
      if (top < 0)
        top = img->height - height + top;
    }
  else
    top = (img->height - height) >> 1;

  /* Negative values operate from the right and bottom of the image
     instead of the left and top.  */
  if (left < 0)
    {
      width = img->width + left;
      left = 0;
    }

  if (width + left > img->width)
    width = img->width - left;

  if (top < 0)
    {
      height = img->height + top;
      top = 0;
    }

  if (height + top > img->height)
    height = img->height - top;

  matrix3x3 tmp, m = { [0][0] = 1,
				      [1][1] = 1,
		       [2][0] = left, [2][1] = top, [2][2] = 1 };
  matrix3x3_mult (m, tm, tmp);
  matrix3x3_copy (tmp, tm);

  img->width = width;
  img->height = height;
#endif
}

static void
image_set_size (struct image *img, matrix3x3 tm)
{
#ifdef HAVE_NATIVE_TRANSFORMS
# ifdef HAVE_IMAGEMAGICK
  /* ImageMagick images are already the correct size.  */
  if (EQ (image_spec_value (img->spec, QCtype, NULL), Qimagemagick))
    return;
# endif

# if !defined USE_CAIRO && defined HAVE_XRENDER
  if (!img->picture)
    return;
# endif

  int width, height;

  compute_image_size (img->width, img->height, img->spec, &width, &height);

  double xscale = img->width / (double) width;
  double yscale = img->height / (double) height;

  matrix3x3 tmp, rm = { [0][0] = xscale, [1][1] = yscale, [2][2] = 1 };
  matrix3x3_mult (rm, tm, tmp);
  matrix3x3_copy (tmp, tm);

  img->width = width;
  img->height = height;
#endif
}

static void
image_set_transform (struct frame *f, struct image *img, matrix3x3 matrix)
{
  /* TODO: Add MS Windows support.  */
#ifdef HAVE_NATIVE_TRANSFORMS
# if defined (HAVE_NS)
  /* Under NS the transform is applied to the drawing surface at
     drawing time, so store it for later.  */
  ns_image_set_transform (img->pixmap, matrix);
# elif defined USE_CAIRO
  cairo_matrix_t cr_matrix = {matrix[0][0], matrix[0][1], matrix[1][0],
			      matrix[1][1], matrix[2][0], matrix[2][1]};
  cairo_pattern_t *pattern = cairo_pattern_create_rgb (0, 0, 0);
  cairo_pattern_set_matrix (pattern, &cr_matrix);
  /* Dummy solid color pattern just to record pattern matrix.  */
  img->cr_data = pattern;
# elif defined (HAVE_XRENDER)
  if (img->picture)
    {
      XTransform tmat
	= {{{XDoubleToFixed (matrix[0][0]),
             XDoubleToFixed (matrix[1][0]),
             XDoubleToFixed (matrix[2][0])},
	    {XDoubleToFixed (matrix[0][1]),
             XDoubleToFixed (matrix[1][1]),
             XDoubleToFixed (matrix[2][1])},
	    {XDoubleToFixed (matrix[0][2]),
             XDoubleToFixed (matrix[1][2]),
             XDoubleToFixed (matrix[2][2])}}};

      XRenderSetPictureFilter (FRAME_X_DISPLAY (f), img->picture, FilterBest,
			       0, 0);
      XRenderSetPictureTransform (FRAME_X_DISPLAY (f), img->picture, &tmat);
    }
# endif
#endif
}

/* Return the id of image with Lisp specification SPEC on frame F.
   SPEC must be a valid Lisp image specification (see valid_image_p).  */

ptrdiff_t
lookup_image (struct frame *f, Lisp_Object spec)
{
  struct image *img;
  EMACS_UINT hash;

  /* F must be a window-system frame, and SPEC must be a valid image
     specification.  */
  eassert (FRAME_WINDOW_P (f));
  eassert (valid_image_p (spec));

  /* Look up SPEC in the hash table of the image cache.  */
  hash = sxhash (spec, 0);
  img = search_image_cache (f, spec, hash);
  if (img && img->load_failed_p)
    {
      free_image (f, img);
      img = NULL;
    }

  /* If not found, create a new image and cache it.  */
  if (img == NULL)
    {
      block_input ();
      img = make_image (spec, hash);
      cache_image (f, img);
      img->load_failed_p = ! img->type->load (f, img);
      img->frame_foreground = FRAME_FOREGROUND_PIXEL (f);
      img->frame_background = FRAME_BACKGROUND_PIXEL (f);

      /* If we can't load the image, and we don't have a width and
	 height, use some arbitrary width and height so that we can
	 draw a rectangle for it.  */
      if (img->load_failed_p)
	{
	  Lisp_Object value;

	  value = image_spec_value (spec, QCwidth, NULL);
	  img->width = (FIXNUMP (value)
			? XFIXNAT (value) : DEFAULT_IMAGE_WIDTH);
	  value = image_spec_value (spec, QCheight, NULL);
	  img->height = (FIXNUMP (value)
			 ? XFIXNAT (value) : DEFAULT_IMAGE_HEIGHT);
	}
      else
	{
	  /* Handle image type independent image attributes
	     `:ascent ASCENT', `:margin MARGIN', `:relief RELIEF',
	     `:background COLOR'.  */
	  Lisp_Object ascent, margin, relief, bg;
	  int relief_bound;

#ifdef HAVE_NATIVE_TRANSFORMS
          matrix3x3 transform_matrix = { [0][0] = 1, [1][1] = 1, [2][2] = 1 };
          image_set_size (img, transform_matrix);
          image_set_crop (img, transform_matrix);
          image_set_rotation (img, transform_matrix);
          image_set_transform (f, img, transform_matrix);
#endif

	  ascent = image_spec_value (spec, QCascent, NULL);
	  if (FIXNUMP (ascent))
	    img->ascent = XFIXNAT (ascent);
	  else if (EQ (ascent, Qcenter))
	    img->ascent = CENTERED_IMAGE_ASCENT;

	  margin = image_spec_value (spec, QCmargin, NULL);
	  if (FIXNUMP (margin))
	    img->vmargin = img->hmargin = XFIXNAT (margin);
	  else if (CONSP (margin))
	    {
	      img->hmargin = XFIXNAT (XCAR (margin));
	      img->vmargin = XFIXNAT (XCDR (margin));
	    }

	  relief = image_spec_value (spec, QCrelief, NULL);
	  relief_bound = INT_MAX - max (img->hmargin, img->vmargin);
	  if (RANGED_FIXNUMP (- relief_bound, relief, relief_bound))
	    {
	      img->relief = XFIXNUM (relief);
	      img->hmargin += eabs (img->relief);
	      img->vmargin += eabs (img->relief);
	    }

	  if (! img->background_valid)
	    {
	      bg = image_spec_value (img->spec, QCbackground, NULL);
	      if (!NILP (bg))
		{
		  img->background
		    = image_alloc_image_color (f, img, bg,
                                               FRAME_BACKGROUND_PIXEL (f));
		  img->background_valid = 1;
		}
	    }

	  /* Do image transformations and compute masks, unless we
	     don't have the image yet.  */
	  if (!EQ (builtin_lisp_symbol (img->type->type), Qpostscript))
	    postprocess_image (f, img);
	}

      unblock_input ();
    }

  /* We're using IMG, so set its timestamp to `now'.  */
  img->timestamp = current_timespec ();

  /* Value is the image id.  */
  return img->id;
}


/* Cache image IMG in the image cache of frame F.  */

static void
cache_image (struct frame *f, struct image *img)
{
  struct image_cache *c = FRAME_IMAGE_CACHE (f);
  ptrdiff_t i;

  if (!c)
    c = FRAME_IMAGE_CACHE (f) = make_image_cache ();

  /* Find a free slot in c->images.  */
  for (i = 0; i < c->used; ++i)
    if (c->images[i] == NULL)
      break;

  /* If no free slot found, maybe enlarge c->images.  */
  if (i == c->used && c->used == c->size)
    c->images = xpalloc (c->images, &c->size, 1, -1, sizeof *c->images);

  /* Add IMG to c->images, and assign IMG an id.  */
  c->images[i] = img;
  img->id = i;
  if (i == c->used)
    ++c->used;

  /* Add IMG to the cache's hash table.  */
  i = img->hash % IMAGE_CACHE_BUCKETS_SIZE;
  img->next = c->buckets[i];
  if (img->next)
    img->next->prev = img;
  img->prev = NULL;
  c->buckets[i] = img;
}


/* Call FN on every image in the image cache of frame F.  Used to mark
   Lisp Objects in the image cache.  */

/* Mark Lisp objects in image IMG.  */

static void
mark_image (struct image *img)
{
  mark_object (img->spec);
  mark_object (img->dependencies);

  if (!NILP (img->lisp_data))
    mark_object (img->lisp_data);
}


void
mark_image_cache (struct image_cache *c)
{
  if (c)
    {
      ptrdiff_t i;
      for (i = 0; i < c->used; ++i)
	if (c->images[i])
	  mark_image (c->images[i]);
    }
}



/***********************************************************************
			  X / NS / W32 support code
 ***********************************************************************/

#ifdef HAVE_X_WINDOWS
static bool
x_check_image_size (XImage *ximg, int width, int height)
{
  /* Respect Xlib's limits: it cannot deal with images that have more
     than INT_MAX (and/or UINT_MAX) bytes.  And respect Emacs's limits
     of PTRDIFF_MAX (and/or SIZE_MAX) bytes for any object.  */
  enum
  {
    XLIB_BYTES_MAX = min (INT_MAX, UINT_MAX),
    X_IMAGE_BYTES_MAX = min (XLIB_BYTES_MAX, min (PTRDIFF_MAX, SIZE_MAX))
  };

  int bitmap_pad, depth, bytes_per_line;
  if (ximg)
    {
      bitmap_pad = ximg->bitmap_pad;
      depth = ximg->depth;
      bytes_per_line = ximg->bytes_per_line;
    }
  else
    {
      bitmap_pad = 8;
      depth = 1;
      bytes_per_line = (width >> 3) + ((width & 7) != 0);
    }
  return (width <= (INT_MAX - (bitmap_pad - 1)) / depth
	  && height <= X_IMAGE_BYTES_MAX / bytes_per_line);
}

static bool
x_create_x_image_and_pixmap (struct frame *f, int width, int height, int depth,
			     XImage **ximg, Pixmap *pixmap)
{
  Display *display = FRAME_X_DISPLAY (f);
  Drawable drawable = FRAME_X_DRAWABLE (f);
  Screen *screen = FRAME_X_SCREEN (f);

  eassert (input_blocked_p ());

  if (depth <= 0)
    depth = DefaultDepthOfScreen (screen);
  *ximg = XCreateImage (display, DefaultVisualOfScreen (screen),
			depth, ZPixmap, 0, NULL, width, height,
			depth > 16 ? 32 : depth > 8 ? 16 : 8, 0);
  if (*ximg == NULL)
    {
      image_error ("Unable to allocate X image");
      return 0;
    }

  if (! x_check_image_size (*ximg, width, height))
    {
      x_destroy_x_image (*ximg);
      *ximg = NULL;
      image_error ("Image too large (%dx%d)",
		   make_fixnum (width), make_fixnum (height));
      return 0;
    }

  /* Allocate image raster.  */
  (*ximg)->data = xmalloc ((*ximg)->bytes_per_line * height);

  /* Allocate a pixmap of the same size.  */
  *pixmap = XCreatePixmap (display, drawable, width, height, depth);
  if (*pixmap == NO_PIXMAP)
    {
      x_destroy_x_image (*ximg);
      *ximg = NULL;
      image_error ("Unable to create X pixmap");
      return 0;
    }

  return 1;
}

static void
x_destroy_x_image (XImage *ximg)
{
  eassert (input_blocked_p ());
  if (ximg)
    {
      xfree (ximg->data);
      ximg->data = NULL;
    }
}

#endif	/* HAVE_X_WINDOWS */

/* Return true if XIMG's size WIDTH x HEIGHT doesn't break the
   windowing system.
   WIDTH and HEIGHT must both be positive.
   If XIMG is null, assume it is a bitmap.  */

static bool
image_check_image_size (Emacs_Pix_Container ximg, int width, int height)
{
#if defined HAVE_X_WINDOWS && !defined USE_CAIRO
  return x_check_image_size (ximg, width, height);
#else
  /* FIXME: Implement this check for the HAVE_NS and HAVE_NTGUI cases.
     For now, assume that every image size is allowed on these systems.  */
  return 1;
#endif
}

/* Create an Emacs_Pix_Container and a pixmap of size WIDTH x
   HEIGHT for use on frame F.  Set *PIMG and *PIXMAP to the
   Emacs_Pix_Container and Emacs_Pixmap created.  Set (*PIMG)->data
   to a raster of WIDTH x HEIGHT pixels allocated via xmalloc.  Print
   error messages via image_error if an error occurs.  Value is true
   if successful.

   On W32, a DEPTH of zero signifies a 24 bit image, otherwise DEPTH
   should indicate the bit depth of the image.  */

static bool
image_create_x_image_and_pixmap_1 (struct frame *f, int width, int height, int depth,
                                   Emacs_Pix_Container *pimg,
                                   Emacs_Pixmap *pixmap, Picture *picture)
{
#ifdef USE_CAIRO
  eassert (input_blocked_p ());

  /* Allocate a pixmap of the same size.  */
  *pixmap = image_create_pix_container (f, width, height, depth);
  if (*pixmap == NO_PIXMAP)
    {
      *pimg = NULL;
      image_error ("Unable to create X pixmap", Qnil, Qnil);
      return 0;
    }

  *pimg = *pixmap;
  return 1;
#elif defined HAVE_X_WINDOWS
  if (!x_create_x_image_and_pixmap (f, width, height, depth, pimg, pixmap))
    return 0;
# ifdef HAVE_XRENDER
  Display *display = FRAME_X_DISPLAY (f);
  int event_basep, error_basep;
  if (picture && XRenderQueryExtension (display, &event_basep, &error_basep))
    {
      if (depth <= 0)
	depth = DefaultDepthOfScreen (FRAME_X_SCREEN (f));
      if (depth == 32 || depth == 24 || depth == 8)
        {
          XRenderPictFormat *format;
          XRenderPictureAttributes attr;

          /* FIXME: Do we need to handle all possible bit depths?
             XRenderFindStandardFormat supports PictStandardARGB32,
             PictStandardRGB24, PictStandardA8, PictStandardA4,
             PictStandardA1, and PictStandardNUM (what is this?!).

             XRenderFindFormat may support more, but I don't
             understand the documentation.  */
          format = XRenderFindStandardFormat (display,
                                              depth == 32 ? PictStandardARGB32
                                              : depth == 24 ? PictStandardRGB24
                                              : PictStandardA8);
          *picture = XRenderCreatePicture (display, *pixmap, format, 0, &attr);
        }
      else
        {
          image_error ("Specified image bit depth is not supported by XRender");
          *picture = 0;
        }
    }
# endif

  return 1;
#endif /* HAVE_X_WINDOWS */

#ifdef HAVE_NTGUI

  BITMAPINFOHEADER *header;
  HDC hdc;
  int scanline_width_bits;
  int remainder;
  int palette_colors = 0;

  if (depth == 0)
    depth = 24;

  if (depth != 1 && depth != 4 && depth != 8
      && depth != 16 && depth != 24 && depth != 32)
    {
      image_error ("Invalid image bit depth specified");
      return 0;
    }

  scanline_width_bits = width * depth;
  remainder = scanline_width_bits % 32;

  if (remainder)
    scanline_width_bits += 32 - remainder;

  /* Bitmaps with a depth less than 16 need a palette.  */
  /* BITMAPINFO structure already contains the first RGBQUAD.  */
  if (depth < 16)
    palette_colors = 1 << (depth - 1);

  *pimg = xmalloc (sizeof (XImage) + palette_colors * sizeof (RGBQUAD));

  header = &(*pimg)->info.bmiHeader;
  memset (&(*pimg)->info, 0, sizeof (BITMAPINFO));
  header->biSize = sizeof (*header);
  header->biWidth = width;
  header->biHeight = -height;  /* negative indicates a top-down bitmap.  */
  header->biPlanes = 1;
  header->biBitCount = depth;
  header->biCompression = BI_RGB;
  header->biClrUsed = palette_colors;

  /* TODO: fill in palette.  */
  if (depth == 1)
    {
      (*pimg)->info.bmiColors[0].rgbBlue = 0;
      (*pimg)->info.bmiColors[0].rgbGreen = 0;
      (*pimg)->info.bmiColors[0].rgbRed = 0;
      (*pimg)->info.bmiColors[0].rgbReserved = 0;
      /* bmiColors is a variable-length array declared by w32api
	 headers as bmiColors[1], which triggers a warning under
	 -Warray-bounds; shut that up.  */
#     if GNUC_PREREQ (4, 4, 0)
#      pragma GCC push_options
#      pragma GCC diagnostic ignored "-Warray-bounds"
#     endif
      (*pimg)->info.bmiColors[1].rgbBlue = 255;
      (*pimg)->info.bmiColors[1].rgbGreen = 255;
      (*pimg)->info.bmiColors[1].rgbRed = 255;
      (*pimg)->info.bmiColors[1].rgbReserved = 0;
#     if GNUC_PREREQ (4, 4, 0)
#      pragma GCC pop_options
#     endif
    }

  hdc = get_frame_dc (f);

  /* Create a DIBSection and raster array for the bitmap,
     and store its handle in *pixmap.  */
  *pixmap = CreateDIBSection (hdc, &((*pimg)->info),
			      (depth < 16) ? DIB_PAL_COLORS : DIB_RGB_COLORS,
			      /* casting avoids a GCC warning */
			      (void **)&((*pimg)->data), NULL, 0);

  /* Realize display palette and garbage all frames. */
  release_frame_dc (f, hdc);

  if (*pixmap == NULL)
    {
      DWORD err = GetLastError ();
      Lisp_Object errcode;
      /* All system errors are < 10000, so the following is safe.  */
      XSETINT (errcode, err);
      image_error ("Unable to create bitmap, error code %d", errcode);
      image_destroy_x_image (*pimg);
      *pimg = NULL;
      return 0;
    }

  return 1;

#endif /* HAVE_NTGUI */

#ifdef HAVE_NS
  *pixmap = ns_image_for_XPM (width, height, depth);
  if (*pixmap == 0)
    {
      *pimg = NULL;
      image_error ("Unable to allocate NSImage for XPM pixmap");
      return 0;
    }
  *pimg = *pixmap;
  return 1;
#endif

#ifdef HAVE_PGTK
  *pixmap = pgtk_image_create(width, height, depth);
  if (*pixmap == 0)
    {
      *pimg = NULL;
      image_error ("Unable to allocate pgtk_image for XPM pixmap");
      return 0;
    }
  *pimg = *pixmap;
  return 1;
#endif
}


/* Destroy Emacs_Pix_Container PIMG.  Free data associated with PIMG.  */

static void
image_destroy_x_image (Emacs_Pix_Container pimg)
{
#if defined HAVE_X_WINDOWS && !defined USE_CAIRO
  x_destroy_x_image (pimg);
#else
  eassert (input_blocked_p ());
  if (pimg)
    {
#ifdef USE_CAIRO
#endif	/* USE_CAIRO */
#ifdef HAVE_NTGUI
      /* Data will be freed by DestroyObject.  */
      pimg->data = NULL;
      xfree (pimg);
#endif /* HAVE_NTGUI */
#ifdef HAVE_NS
      ns_release_object (pimg);
#endif /* HAVE_NS */
#ifdef HAVE_PGTK
      pgtk_image_destroy (pimg);
#endif /* HAVE_PGTK */
    }
#endif
}


/* Put Emacs_Pix_Container PIMG into pixmap PIXMAP on frame F.
   WIDTH and HEIGHT are width and height of both the image and
   pixmap.  */

static void
gui_put_x_image (struct frame *f, Emacs_Pix_Container pimg,
                 Emacs_Pixmap pixmap, int width, int height)
{
#ifdef USE_CAIRO
  eassert (pimg == pixmap);
#elif defined HAVE_X_WINDOWS
  GC gc;

  eassert (input_blocked_p ());
  gc = XCreateGC (FRAME_X_DISPLAY (f), pixmap, 0, NULL);
  XPutImage (FRAME_X_DISPLAY (f), pixmap, gc, pimg, 0, 0, 0, 0,
             pimg->width, pimg->height);
  XFreeGC (FRAME_X_DISPLAY (f), gc);
#endif /* HAVE_X_WINDOWS */

#ifdef HAVE_NTGUI
#if 0  /* I don't think this is necessary looking at where it is used.  */
  HDC hdc = get_frame_dc (f);
  SetDIBits (hdc, pixmap, 0, height, pimg->data, &(pimg->info), DIB_RGB_COLORS);
  release_frame_dc (f, hdc);
#endif
#endif /* HAVE_NTGUI */

#ifdef HAVE_NS
  eassert (pimg == pixmap);
  ns_retain_object (pimg);
#endif

#ifdef HAVE_PGTK
  eassert (pimg == pixmap);
#endif
}

/* Thin wrapper for image_create_x_image_and_pixmap_1, so that it matches
   with image_put_x_image.  */

static bool
image_create_x_image_and_pixmap (struct frame *f, struct image *img,
				 int width, int height, int depth,
				 Emacs_Pix_Container *ximg, bool mask_p)
{
  eassert ((!mask_p ? img->pixmap : img->mask) == NO_PIXMAP);

  Picture *picture = NULL;
#if !defined USE_CAIRO && defined HAVE_XRENDER
  picture = !mask_p ? &img->picture : &img->mask_picture;
#endif
  return image_create_x_image_and_pixmap_1 (f, width, height, depth, ximg,
                                            !mask_p ? &img->pixmap : &img->mask,
                                            picture);
}

/* Put pixel image PIMG into image IMG on frame F, as a mask if and only
   if MASK_P.  On X, this simply records PIMG on a member of IMG, so
   it can be put into the pixmap afterwards via image_sync_to_pixmaps.
   On the other platforms, it puts PIMG into the pixmap, then frees
   the pixel image and its buffer.  */

static void
image_put_x_image (struct frame *f, struct image *img, Emacs_Pix_Container ximg,
		   bool mask_p)
{
#if defined HAVE_X_WINDOWS && !defined USE_CAIRO
  if (!mask_p)
    {
      eassert (img->ximg == NULL);
      img->ximg = ximg;
    }
  else
    {
      eassert (img->mask_img == NULL);
      img->mask_img = ximg;
    }
#else
  gui_put_x_image (f, ximg, !mask_p ? img->pixmap : img->mask,
                   img->width, img->height);
  image_destroy_x_image (ximg);
#endif
}

#if defined HAVE_X_WINDOWS && !defined USE_CAIRO
/* Put the X images recorded in IMG on frame F into pixmaps, then free
   the X images and their buffers.  */

static void
image_sync_to_pixmaps (struct frame *f, struct image *img)
{
  if (img->ximg)
    {
      gui_put_x_image (f, img->ximg, img->pixmap, img->width, img->height);
      image_destroy_x_image (img->ximg);
      img->ximg = NULL;
    }
  if (img->mask_img)
    {
      gui_put_x_image (f, img->mask_img, img->mask, img->width, img->height);
      image_destroy_x_image (img->mask_img);
      img->mask_img = NULL;
    }
}
#endif

#ifdef HAVE_NTGUI
/* Create a memory device context for IMG on frame F.  It stores the
   currently selected GDI object into *PREV for future restoration by
   image_unget_x_image_or_dc.  */

static HDC
image_get_x_image_or_dc (struct frame *f, struct image *img, bool mask_p,
			 HGDIOBJ *prev)
{
  HDC frame_dc = get_frame_dc (f);
  HDC ximg = CreateCompatibleDC (frame_dc);

  release_frame_dc (f, frame_dc);
  *prev = SelectObject (ximg, !mask_p ? img->pixmap : img->mask);

  return ximg;
}

static void
image_unget_x_image_or_dc (struct image *img, bool mask_p,
			   HDC ximg, HGDIOBJ prev)
{
  SelectObject (ximg, prev);
  DeleteDC (ximg);
}
#else  /* !HAVE_NTGUI */
/* Get the X image for IMG on frame F.  The resulting X image data
   should be treated as read-only at least on X.  */

static Emacs_Pix_Container
image_get_x_image (struct frame *f, struct image *img, bool mask_p)
{
#ifdef USE_CAIRO
  return !mask_p ? img->pixmap : img->mask;
#elif defined HAVE_X_WINDOWS
  XImage *ximg_in_img = !mask_p ? img->ximg : img->mask_img;

  if (ximg_in_img)
    return ximg_in_img;
  else
    return XGetImage (FRAME_X_DISPLAY (f), !mask_p ? img->pixmap : img->mask,
		      0, 0, img->width, img->height, ~0, ZPixmap);
#elif defined (HAVE_NS)
  Emacs_Pix_Container pixmap = !mask_p ? img->pixmap : img->mask;

  ns_retain_object (pixmap);
  return pixmap;
#elif defined (HAVE_PGTK)
  XImagePtr pixmap = !mask_p ? img->pixmap : img->mask;
  return pixmap;
#endif
}

static void
image_unget_x_image (struct image *img, bool mask_p, Emacs_Pix_Container ximg)
{
#ifdef USE_CAIRO
#elif defined HAVE_X_WINDOWS
  XImage *ximg_in_img = !mask_p ? img->ximg : img->mask_img;

  if (ximg_in_img)
    eassert (ximg == ximg_in_img);
  else
    XDestroyImage (ximg);
#elif defined (HAVE_NS)
  ns_release_object (ximg);
#endif
}
#endif	/* !HAVE_NTGUI */


/***********************************************************************
			      File Handling
 ***********************************************************************/

/* Find image file FILE.  Look in data-directory/images, then
   x-bitmap-file-path.  Value is the full name of the file
   found, or nil if not found.  If PFD is nonnull store into *PFD a
   readable file descriptor for the file, opened in binary mode.  If
   PFD is null, do not open the file.  */

static Lisp_Object
image_find_image_fd (Lisp_Object file, int *pfd)
{
  Lisp_Object file_found, search_path;
  int fd;

  /* TODO I think this should use something like image-load-path
     instead.  Unfortunately, that can contain non-string elements.  */
  search_path = Fcons (Fexpand_file_name (build_string ("images"),
					  Vdata_directory),
		       Vx_bitmap_file_path);

  /* Try to find FILE in data-directory/images, then x-bitmap-file-path.  */
  fd = openp (search_path, file, Qnil, &file_found,
	      pfd ? Qt : make_fixnum (R_OK), false);
  if (fd >= 0 || fd == -2)
    {
      file_found = ENCODE_FILE (file_found);
      if (fd == -2)
	{
	  /* The file exists locally, but has a file name handler.
	     (This happens, e.g., under Auto Image File Mode.)
	     'openp' didn't open the file, so we should, because the
	     caller expects that.  */
	  fd = emacs_open (SSDATA (file_found), O_RDONLY, 0);
	}
    }
  else	/* fd < 0, but not -2 */
    return Qnil;
  if (pfd)
    *pfd = fd;
  return file_found;
}

/* Find image file FILE.  Look in data-directory/images, then
   x-bitmap-file-path.  Value is the encoded full name of the file
   found, or nil if not found.  */

Lisp_Object
image_find_image_file (Lisp_Object file)
{
  return image_find_image_fd (file, 0);
}

/* Read FILE into memory.  Value is a pointer to a buffer allocated
   with xmalloc holding FILE's contents.  Value is null if an error
   occurred.  FD is a file descriptor open for reading FILE.  Set
   *SIZE to the size of the file.  */

static char *
slurp_file (int fd, ptrdiff_t *size)
{
  FILE *fp = fdopen (fd, "rb");

  char *buf = NULL;
  struct stat st;

  if (fp)
    {
      ptrdiff_t count = SPECPDL_INDEX ();
      record_unwind_protect_ptr (fclose_unwind, fp);

      if (fstat (fileno (fp), &st) == 0
	  && 0 <= st.st_size && st.st_size < min (PTRDIFF_MAX, SIZE_MAX))
	{
	  /* Report an error if we read past the purported EOF.
	     This can happen if the file grows as we read it.  */
	  ptrdiff_t buflen = st.st_size;
	  buf = xmalloc (buflen + 1);
	  if (fread_unlocked (buf, 1, buflen + 1, fp) == buflen)
	    *size = buflen;
	  else
	    {
	      xfree (buf);
	      buf = NULL;
	    }
	}

      unbind_to (count, Qnil);
    }

  return buf;
}



/***********************************************************************
			      XBM images
 ***********************************************************************/

static bool xbm_file_p (Lisp_Object);


/* Indices of image specification fields in xbm_format, below.  */

enum xbm_keyword_index
{
  XBM_TYPE,
  XBM_FILE,
  XBM_WIDTH,
  XBM_HEIGHT,
  XBM_DATA,
  XBM_FOREGROUND,
  XBM_BACKGROUND,
  XBM_ASCENT,
  XBM_MARGIN,
  XBM_RELIEF,
  XBM_ALGORITHM,
  XBM_HEURISTIC_MASK,
  XBM_MASK,
  XBM_LAST
};

/* Vector of image_keyword structures describing the format
   of valid XBM image specifications.  */

static const struct image_keyword xbm_format[XBM_LAST] =
{
  {":type",		IMAGE_SYMBOL_VALUE,			1},
  {":file",		IMAGE_STRING_VALUE,			0},
  {":width",		IMAGE_POSITIVE_INTEGER_VALUE,		0},
  {":height",		IMAGE_POSITIVE_INTEGER_VALUE,		0},
  {":data",		IMAGE_DONT_CHECK_VALUE_TYPE,		0},
  {":foreground",	IMAGE_STRING_OR_NIL_VALUE,		0},
  {":background",	IMAGE_STRING_OR_NIL_VALUE,		0},
  {":ascent",		IMAGE_ASCENT_VALUE,			0},
  {":margin",		IMAGE_NON_NEGATIVE_INTEGER_VALUE_OR_PAIR, 0},
  {":relief",		IMAGE_INTEGER_VALUE,			0},
  {":conversion",	IMAGE_DONT_CHECK_VALUE_TYPE,		0},
  {":heuristic-mask",	IMAGE_DONT_CHECK_VALUE_TYPE,		0},
  {":mask",		IMAGE_DONT_CHECK_VALUE_TYPE,		0}
};

/* Tokens returned from xbm_scan.  */

enum xbm_token
{
  XBM_TK_IDENT = 256,
  XBM_TK_NUMBER,
  XBM_TK_OVERFLOW
};


/* Return true if OBJECT is a valid XBM-type image specification.
   A valid specification is a list starting with the symbol `image'
   The rest of the list is a property list which must contain an
   entry `:type xbm'.

   If the specification specifies a file to load, it must contain
   an entry `:file FILENAME' where FILENAME is a string.

   If the specification is for a bitmap loaded from memory it must
   contain `:width WIDTH', `:height HEIGHT', and `:data DATA', where
   WIDTH and HEIGHT are integers > 0.  DATA may be:

   1. a string large enough to hold the bitmap data, i.e. it must
   have a size >= (WIDTH + 7) / 8 * HEIGHT

   2. a bool-vector of size >= WIDTH * HEIGHT

   3. a vector of strings or bool-vectors, one for each line of the
   bitmap.

   4. a string containing an in-memory XBM file.  WIDTH and HEIGHT
   may not be specified in this case because they are defined in the
   XBM file.

   Both the file and data forms may contain the additional entries
   `:background COLOR' and `:foreground COLOR'.  If not present,
   foreground and background of the frame on which the image is
   displayed is used.  */

static bool
xbm_image_p (Lisp_Object object)
{
  struct image_keyword kw[XBM_LAST];

  memcpy (kw, xbm_format, sizeof kw);
  if (!parse_image_spec (object, kw, XBM_LAST, Qxbm))
    return 0;

  eassert (EQ (kw[XBM_TYPE].value, Qxbm));

  if (kw[XBM_FILE].count)
    {
      if (kw[XBM_WIDTH].count || kw[XBM_HEIGHT].count || kw[XBM_DATA].count)
	return 0;
    }
  else if (kw[XBM_DATA].count && xbm_file_p (kw[XBM_DATA].value))
    {
      /* In-memory XBM file.  */
      if (kw[XBM_WIDTH].count || kw[XBM_HEIGHT].count || kw[XBM_FILE].count)
	return 0;
    }
  else
    {
      Lisp_Object data;
      int width, height;

      /* Entries for `:width', `:height' and `:data' must be present.  */
      if (!kw[XBM_WIDTH].count
	  || !kw[XBM_HEIGHT].count
	  || !kw[XBM_DATA].count)
	return 0;

      data = kw[XBM_DATA].value;
      width = XFIXNAT (kw[XBM_WIDTH].value);
      height = XFIXNAT (kw[XBM_HEIGHT].value);

      /* Check type of data, and width and height against contents of
	 data.  */
      if (VECTORP (data))
	{
	  EMACS_INT i;

	  /* Number of elements of the vector must be >= height.  */
	  if (ASIZE (data) < height)
	    return 0;

	  /* Each string or bool-vector in data must be large enough
	     for one line of the image.  */
	  for (i = 0; i < height; ++i)
	    {
	      Lisp_Object elt = AREF (data, i);

	      if (STRINGP (elt))
		{
		  if (SCHARS (elt)
		      < (width + CHAR_BIT - 1) / CHAR_BIT)
		    return 0;
		}
	      else if (BOOL_VECTOR_P (elt))
		{
		  if (bool_vector_size (elt) < width)
		    return 0;
		}
	      else
		return 0;
	    }
	}
      else if (STRINGP (data))
	{
	  if (SCHARS (data)
	      < (width + CHAR_BIT - 1) / CHAR_BIT * height)
	    return 0;
	}
      else if (BOOL_VECTOR_P (data))
	{
	  if (bool_vector_size (data) / height < width)
	    return 0;
	}
      else
	return 0;
    }

  return 1;
}


/* Scan a bitmap file.  FP is the stream to read from.  Value is
   either an enumerator from enum xbm_token, or a character for a
   single-character token, or 0 at end of file.  If scanning an
   identifier, store the lexeme of the identifier in SVAL.  If
   scanning a number, store its value in *IVAL.  */

static int
xbm_scan (char **s, char *end, char *sval, int *ival)
{
  unsigned char c UNINIT;

 loop:

  /* Skip white space.  */
  while (*s < end && (c = *(*s)++, c_isspace (c)))
    ;

  if (*s >= end)
    c = 0;
  else if (c_isdigit (c))
    {
      int value = 0, digit;
      bool overflow = false;

      if (c == '0' && *s < end)
	{
	  c = *(*s)++;
	  if (c == 'x' || c == 'X')
	    {
	      while (*s < end)
		{
		  c = *(*s)++;
		  digit = char_hexdigit (c);
		  if (digit < 0)
		    break;
		  overflow |= INT_MULTIPLY_WRAPV (value, 16, &value);
		  value += digit;
		}
	    }
	  else if ('0' <= c && c <= '7')
	    {
	      value = c - '0';
	      while (*s < end
		     && (c = *(*s)++, '0' <= c && c <= '7'))
		{
		  overflow |= INT_MULTIPLY_WRAPV (value, 8, &value);
		  value += c - '0';
		}
	    }
	}
      else
	{
	  value = c - '0';
	  while (*s < end
		 && (c = *(*s)++, c_isdigit (c)))
	    {
	      overflow |= INT_MULTIPLY_WRAPV (value, 10, &value);
	      overflow |= INT_ADD_WRAPV (value, c - '0', &value);
	    }
	}

      if (*s < end)
	*s = *s - 1;
      *ival = value;
      return overflow ? XBM_TK_OVERFLOW : XBM_TK_NUMBER;
    }
  else if (c_isalpha (c) || c == '_')
    {
      *sval++ = c;
      while (*s < end
	     && (c = *(*s)++, (c_isalnum (c) || c == '_')))
	*sval++ = c;
      *sval = 0;
      if (*s < end)
	*s = *s - 1;
      return XBM_TK_IDENT;
    }
  else if (c == '/' && **s == '*')
    {
      /* C-style comment.  */
      ++*s;
      while (**s && (**s != '*' || *(*s + 1) != '/'))
	++*s;
      if (**s)
	{
	  *s += 2;
	  goto loop;
	}
    }

  return c;
}

#ifdef HAVE_NTGUI

/* Create a Windows bitmap from X bitmap data.  */
static HBITMAP
w32_create_pixmap_from_bitmap_data (int width, int height, char *data)
{
  static unsigned char swap_nibble[16]
    = { 0x0, 0x8, 0x4, 0xc,    /* 0000 1000 0100 1100 */
	0x2, 0xa, 0x6, 0xe,    /* 0010 1010 0110 1110 */
	0x1, 0x9, 0x5, 0xd,    /* 0001 1001 0101 1101 */
	0x3, 0xb, 0x7, 0xf };  /* 0011 1011 0111 1111 */
  int i, j, w1, w2;
  unsigned char *bits, *p;
  HBITMAP bmp;

  w1 = (width + 7) / 8;         /* nb of 8bits elt in X bitmap */
  w2 = ((width + 15) / 16) * 2; /* nb of 16bits elt in W32 bitmap */
  bits = alloca (height * w2);
  memset (bits, 0, height * w2);
  for (i = 0; i < height; i++)
    {
      p = bits + i*w2;
      for (j = 0; j < w1; j++)
	{
	  /* Bitswap XBM bytes to match how Windows does things.  */
	  unsigned char c = *data++;
	  *p++ = (unsigned char)((swap_nibble[c & 0xf] << 4)
				 | (swap_nibble[(c>>4) & 0xf]));
	}
    }
  bmp = CreateBitmap (width, height, 1, 1, (char *) bits);

  return bmp;
}

static void
convert_mono_to_color_image (struct frame *f, struct image *img,
			     COLORREF foreground, COLORREF background)
{
  HDC hdc, old_img_dc, new_img_dc;
  HGDIOBJ old_prev, new_prev;
  HBITMAP new_pixmap;

  hdc = get_frame_dc (f);
  old_img_dc = CreateCompatibleDC (hdc);
  new_img_dc = CreateCompatibleDC (hdc);
  new_pixmap = CreateCompatibleBitmap (hdc, img->width, img->height);
  release_frame_dc (f, hdc);
  old_prev = SelectObject (old_img_dc, img->pixmap);
  new_prev = SelectObject (new_img_dc, new_pixmap);
  /* Windows convention for mono bitmaps is black = background,
     white = foreground.  */
  SetTextColor (new_img_dc, background);
  SetBkColor (new_img_dc, foreground);

  BitBlt (new_img_dc, 0, 0, img->width, img->height, old_img_dc,
	  0, 0, SRCCOPY);

  SelectObject (old_img_dc, old_prev);
  SelectObject (new_img_dc, new_prev);
  DeleteDC (old_img_dc);
  DeleteDC (new_img_dc);
  DeleteObject (img->pixmap);
  if (new_pixmap == 0)
    fprintf (stderr, "Failed to convert image to color.\n");
  else
    img->pixmap = new_pixmap;
}

#define XBM_BIT_SHUFFLE(b) (~(b))

#else

#define XBM_BIT_SHUFFLE(b) (b)

#endif /* HAVE_NTGUI */


static void
Create_Pixmap_From_Bitmap_Data (struct frame *f, struct image *img, char *data,
				RGB_PIXEL_COLOR fg, RGB_PIXEL_COLOR bg,
				bool non_default_colors)
{
#ifdef USE_CAIRO
  Emacs_Color fgbg[] = {{.pixel = fg}, {.pixel = bg}};
  FRAME_TERMINAL (f)->query_colors (f, fgbg, ARRAYELTS (fgbg));
  fg = lookup_rgb_color (f, fgbg[0].red, fgbg[0].green, fgbg[0].blue);
  bg = lookup_rgb_color (f, fgbg[1].red, fgbg[1].green, fgbg[1].blue);
  img->pixmap
    = image_pix_container_create_from_bitmap_data (f, data, img->width,
						   img->height, fg, bg);
#elif defined HAVE_X_WINDOWS
  img->pixmap
    = XCreatePixmapFromBitmapData (FRAME_X_DISPLAY (f),
				   FRAME_X_DRAWABLE (f),
				   data,
				   img->width, img->height,
				   fg, bg,
				   DefaultDepthOfScreen (FRAME_X_SCREEN (f)));
#elif defined HAVE_NTGUI
  img->pixmap
    = w32_create_pixmap_from_bitmap_data (img->width, img->height, data);

  /* If colors were specified, transfer the bitmap to a color one.  */
  if (non_default_colors)
    convert_mono_to_color_image (f, img, fg, bg);
#elif defined HAVE_NS
  img->pixmap = ns_image_from_XBM (data, img->width, img->height, fg, bg);
<<<<<<< HEAD

#elif defined (HAVE_PGTK)
  cairo_surface_t *surface = create_cairo_image_surface(img->width, img->height);
  uint32_t *dp = (uint32_t *) cairo_image_surface_get_data (surface);
  int x, y;
  unsigned char *sp = (unsigned char *) data;
  int mask = 0x01;
  for (y = 0; y < img->height; y++) {
    for (x = 0; x < img->width; x++) {
      *dp++ = (*sp & mask) ? fg : bg;

      if ((mask <<= 1) >= 0x100) {
	sp++;
	mask = 0x01;
      }
    }
    if (mask != 0x01) {
      sp++;
      mask = 0x01;
    }
  }
#else
  img->pixmap =
   (image_check_image_size (0, img->width, img->height)
    ? XCreatePixmapFromBitmapData (FRAME_X_DISPLAY (f),
                                   FRAME_X_DRAWABLE (f),
				   data,
				   img->width, img->height,
				   fg, bg,
				   DefaultDepthOfScreen (FRAME_X_SCREEN (f)))
    : NO_PIXMAP);
#endif /* !HAVE_NTGUI && !HAVE_NS */
=======
#endif
>>>>>>> b7e26952
}



/* Replacement for XReadBitmapFileData which isn't available under old
   X versions.  CONTENTS is a pointer to a buffer to parse; END is the
   buffer's end.  Set *WIDTH and *HEIGHT to the width and height of
   the image.  Return in *DATA the bitmap data allocated with xmalloc.
   Value is true if successful.  DATA null means just test if
   CONTENTS looks like an in-memory XBM file.  If INHIBIT_IMAGE_ERROR,
   inhibit the call to image_error when the image size is invalid (the
   bitmap remains unread).  */

static bool
xbm_read_bitmap_data (struct frame *f, char *contents, char *end,
		      int *width, int *height, char **data,
		      bool inhibit_image_error)
{
  char *s = contents;
  char buffer[BUFSIZ];
  bool padding_p = 0;
  bool v10 = 0;
  int bytes_per_line, i, nbytes;
  char *p;
  int value;
  int LA1;

#define match() \
     LA1 = xbm_scan (&s, end, buffer, &value)

#define expect(TOKEN)		\
  do				\
    {				\
      if (LA1 != (TOKEN)) 	\
	goto failure;		\
      match ();			\
    }				\
  while (0)

#define expect_ident(IDENT)					\
     if (LA1 == XBM_TK_IDENT && strcmp (buffer, (IDENT)) == 0)	\
       match ();						\
     else							\
       goto failure

  *width = *height = -1;
  if (data)
    *data = NULL;
  LA1 = xbm_scan (&s, end, buffer, &value);

  /* Parse defines for width, height and hot-spots.  */
  while (LA1 == '#')
    {
      match ();
      expect_ident ("define");
      expect (XBM_TK_IDENT);

      if (LA1 == XBM_TK_NUMBER)
	{
	  char *q = strrchr (buffer, '_');
	  q = q ? q + 1 : buffer;
	  if (strcmp (q, "width") == 0)
	    *width = value;
	  else if (strcmp (q, "height") == 0)
	    *height = value;
	}
      expect (XBM_TK_NUMBER);
    }

  if (!check_image_size (f, *width, *height))
    {
      if (!inhibit_image_error)
	image_size_error ();
      goto failure;
    }
  else if (data == NULL)
    goto success;

  /* Parse bits.  Must start with `static'.  */
  expect_ident ("static");
  if (LA1 == XBM_TK_IDENT)
    {
      if (strcmp (buffer, "unsigned") == 0)
	{
	  match ();
	  expect_ident ("char");
	}
      else if (strcmp (buffer, "short") == 0)
	{
	  match ();
	  v10 = 1;
	  if (*width % 16 && *width % 16 < 9)
	    padding_p = 1;
	}
      else if (strcmp (buffer, "char") == 0)
	match ();
      else
	goto failure;
    }
  else
    goto failure;

  expect (XBM_TK_IDENT);
  expect ('[');
  expect (']');
  expect ('=');
  expect ('{');

  if (! image_check_image_size (0, *width, *height))
    {
      if (!inhibit_image_error)
	image_error ("Image too large (%dx%d)",
		     make_fixnum (*width), make_fixnum (*height));
      goto failure;
    }
  bytes_per_line = (*width + 7) / 8 + padding_p;
  nbytes = bytes_per_line * *height;
  p = *data = xmalloc (nbytes);

  if (v10)
    {
      for (i = 0; i < nbytes; i += 2)
	{
	  int val = value;
	  expect (XBM_TK_NUMBER);

	  *p++ = XBM_BIT_SHUFFLE (val);
	  if (!padding_p || ((i + 2) % bytes_per_line))
	    *p++ = XBM_BIT_SHUFFLE (value >> 8);

	  if (LA1 == ',' || LA1 == '}')
	    match ();
	  else
	    goto failure;
	}
    }
  else
    {
      for (i = 0; i < nbytes; ++i)
	{
	  int val = value;
	  expect (XBM_TK_NUMBER);

	  *p++ = XBM_BIT_SHUFFLE (val);

	  if (LA1 == ',' || LA1 == '}')
	    match ();
	  else
	    goto failure;
	}
    }

 success:
  return 1;

 failure:

  if (data && *data)
    {
      xfree (*data);
      *data = NULL;
    }
  return 0;

#undef match
#undef expect
#undef expect_ident
}


/* Load XBM image IMG which will be displayed on frame F from buffer
   CONTENTS.  END is the end of the buffer.  Value is true if
   successful.  */

static bool
xbm_load_image (struct frame *f, struct image *img, char *contents, char *end)
{
  bool rc;
  char *data;
  bool success_p = 0;

  rc = xbm_read_bitmap_data (f, contents, end, &img->width, &img->height,
			     &data, 0);
  if (rc)
    {
      unsigned long foreground = FRAME_FOREGROUND_PIXEL (f);
      unsigned long background = FRAME_BACKGROUND_PIXEL (f);
      bool non_default_colors = 0;
      Lisp_Object value;

      eassert (img->width > 0 && img->height > 0);

      /* Get foreground and background colors, maybe allocate colors.  */
      value = image_spec_value (img->spec, QCforeground, NULL);
      if (!NILP (value))
	{
	  foreground = image_alloc_image_color (f, img, value, foreground);
	  non_default_colors = 1;
	}
      value = image_spec_value (img->spec, QCbackground, NULL);
      if (!NILP (value))
	{
	  background = image_alloc_image_color (f, img, value, background);
	  img->background = background;
	  img->background_valid = 1;
	  non_default_colors = 1;
	}

      if (image_check_image_size (0, img->width, img->height))
	Create_Pixmap_From_Bitmap_Data (f, img, data,
					foreground, background,
					non_default_colors);
      else
	img->pixmap = NO_PIXMAP;
      xfree (data);

#ifndef HAVE_PGTK
      if (img->pixmap == NO_PIXMAP)
	{
	  image_clear_image (f, img);
	  image_error ("Unable to create X pixmap for `%s'", img->spec);
	}
      else
#endif
	success_p = 1;
    }
  else
    image_error ("Error loading XBM image `%s'", img->spec);

  return success_p;
}


/* Value is true if DATA looks like an in-memory XBM file.  */

static bool
xbm_file_p (Lisp_Object data)
{
  int w, h;
  return (STRINGP (data)
	  && xbm_read_bitmap_data (NULL, SSDATA (data),
				   SSDATA (data) + SBYTES (data),
				   &w, &h, NULL, 1));
}


/* Fill image IMG which is used on frame F with pixmap data.  Value is
   true if successful.  */

static bool
xbm_load (struct frame *f, struct image *img)
{
  bool success_p = 0;
  Lisp_Object file_name;

  eassert (xbm_image_p (img->spec));

  /* If IMG->spec specifies a file name, create a non-file spec from it.  */
  file_name = image_spec_value (img->spec, QCfile, NULL);
  if (STRINGP (file_name))
    {
      int fd;
      Lisp_Object file = image_find_image_fd (file_name, &fd);
      if (!STRINGP (file))
	{
	  image_error ("Cannot find image file `%s'", file_name);
	  return 0;
	}

      ptrdiff_t size;
      char *contents = slurp_file (fd, &size);
      if (contents == NULL)
	{
	  image_error ("Error loading XBM image `%s'", file);
	  return 0;
	}

      success_p = xbm_load_image (f, img, contents, contents + size);
      xfree (contents);
    }
  else
    {
      struct image_keyword fmt[XBM_LAST];
      Lisp_Object data;
      unsigned long foreground = FRAME_FOREGROUND_PIXEL (f);
      unsigned long background = FRAME_BACKGROUND_PIXEL (f);
      bool non_default_colors = 0;
      char *bits;
      bool parsed_p;
      bool in_memory_file_p = 0;

      /* See if data looks like an in-memory XBM file.  */
      data = image_spec_value (img->spec, QCdata, NULL);
      in_memory_file_p = xbm_file_p (data);

      /* Parse the image specification.  */
      memcpy (fmt, xbm_format, sizeof fmt);
      parsed_p = parse_image_spec (img->spec, fmt, XBM_LAST, Qxbm);
      eassert (parsed_p);

      /* Get specified width, and height.  */
      if (!in_memory_file_p)
	{
	  img->width = XFIXNAT (fmt[XBM_WIDTH].value);
	  img->height = XFIXNAT (fmt[XBM_HEIGHT].value);
	  eassert (img->width > 0 && img->height > 0);
	  if (!check_image_size (f, img->width, img->height))
	    {
	      image_size_error ();
	      return 0;
	    }
	}

      /* Get foreground and background colors, maybe allocate colors.  */
      if (fmt[XBM_FOREGROUND].count
	  && STRINGP (fmt[XBM_FOREGROUND].value))
	{
	  foreground = image_alloc_image_color (f,
                                                img,
                                                fmt[XBM_FOREGROUND].value,
                                                foreground);
	  non_default_colors = 1;
	}

      if (fmt[XBM_BACKGROUND].count
	  && STRINGP (fmt[XBM_BACKGROUND].value))
	{
	  background = image_alloc_image_color (f,
                                                img,
                                                fmt[XBM_BACKGROUND].value,
                                                background);
	  non_default_colors = 1;
	}

      if (in_memory_file_p)
	success_p = xbm_load_image (f, img, SSDATA (data),
				    SSDATA (data) + SBYTES (data));
      else
	{
	  USE_SAFE_ALLOCA;

	  if (VECTORP (data))
	    {
	      int i;
	      char *p;
	      int nbytes = (img->width + CHAR_BIT - 1) / CHAR_BIT;

	      SAFE_NALLOCA (bits, nbytes, img->height);
	      p = bits;
	      for (i = 0; i < img->height; ++i, p += nbytes)
		{
		  Lisp_Object line = AREF (data, i);
		  if (STRINGP (line))
		    memcpy (p, SDATA (line), nbytes);
		  else
		    memcpy (p, bool_vector_data (line), nbytes);
		}
	    }
	  else if (STRINGP (data))
	    bits = SSDATA (data);
	  else
	    bits = (char *) bool_vector_data (data);

#ifdef HAVE_NTGUI
          {
            char *invertedBits;
            int nbytes, i;
            /* Windows mono bitmaps are reversed compared with X.  */
            invertedBits = bits;
            nbytes = (img->width + CHAR_BIT - 1) / CHAR_BIT * img->height;
            SAFE_NALLOCA (bits, 1, nbytes);
            for (i = 0; i < nbytes; i++)
              bits[i] = XBM_BIT_SHUFFLE (invertedBits[i]);
          }
#endif
	  /* Create the pixmap.  */

	  if (image_check_image_size (0, img->width, img->height))
	    Create_Pixmap_From_Bitmap_Data (f, img, bits,
					    foreground, background,
					    non_default_colors);
	  else
	    img->pixmap = NO_PIXMAP;

	  if (img->pixmap)
	    success_p = 1;
	  else
	    {
	      image_error ("Unable to create pixmap for XBM image `%s'",
			   img->spec);
	      image_clear_image (f, img);
	    }

	  SAFE_FREE ();
	}
    }

  return success_p;
}



/***********************************************************************
			      XPM images
 ***********************************************************************/

#if defined (HAVE_XPM) || defined (HAVE_NS) || defined (HAVE_PGTK)

static bool xpm_image_p (Lisp_Object object);
static bool xpm_load (struct frame *f, struct image *img);

#endif /* HAVE_XPM || HAVE_NS */

#ifdef HAVE_XPM
#ifdef HAVE_NTGUI
/* Indicate to xpm.h that we don't have Xlib.  */
#define FOR_MSW
/* simx.h in xpm defines XColor and XImage differently than Emacs.  */
/* It also defines Display the same way as Emacs, but gcc 3.3 still barfs.  */
#define XColor xpm_XColor
#define XImage xpm_XImage
#define Display xpm_Display
#ifdef CYGWIN
#include "noX/xpm.h"
#else  /* not CYGWIN */
#include "X11/xpm.h"
#endif	/* not CYGWIN */
#undef FOR_MSW
#undef XColor
#undef XImage
#undef Display
#else  /* not HAVE_NTGUI */
#include "X11/xpm.h"
#endif /* not HAVE_NTGUI */
#endif /* HAVE_XPM */

#if defined HAVE_XPM || defined USE_CAIRO || defined HAVE_NS

/* Indices of image specification fields in xpm_format, below.  */

enum xpm_keyword_index
{
  XPM_TYPE,
  XPM_FILE,
  XPM_DATA,
  XPM_ASCENT,
  XPM_MARGIN,
  XPM_RELIEF,
  XPM_ALGORITHM,
  XPM_HEURISTIC_MASK,
  XPM_MASK,
  XPM_COLOR_SYMBOLS,
  XPM_BACKGROUND,
  XPM_LAST
};

/* Vector of image_keyword structures describing the format
   of valid XPM image specifications.  */

static const struct image_keyword xpm_format[XPM_LAST] =
{
  {":type",		IMAGE_SYMBOL_VALUE,			1},
  {":file",		IMAGE_STRING_VALUE,			0},
  {":data",		IMAGE_STRING_VALUE,			0},
  {":ascent",		IMAGE_ASCENT_VALUE,			0},
  {":margin",		IMAGE_NON_NEGATIVE_INTEGER_VALUE_OR_PAIR, 0},
  {":relief",		IMAGE_INTEGER_VALUE,			0},
  {":conversion",	IMAGE_DONT_CHECK_VALUE_TYPE,		0},
  {":heuristic-mask",	IMAGE_DONT_CHECK_VALUE_TYPE,		0},
  {":mask",		IMAGE_DONT_CHECK_VALUE_TYPE,		0},
  {":color-symbols",	IMAGE_DONT_CHECK_VALUE_TYPE,		0},
  {":background",	IMAGE_STRING_OR_NIL_VALUE,		0}
};

#if defined HAVE_X_WINDOWS && !defined USE_CAIRO

/* Define ALLOC_XPM_COLORS if we can use Emacs' own color allocation
   functions for allocating image colors.  Our own functions handle
   color allocation failures more gracefully than the ones on the XPM
   lib.  */

#if defined XpmAllocColor && defined XpmFreeColors && defined XpmColorClosure
#define ALLOC_XPM_COLORS
#endif
#endif /* HAVE_X_WINDOWS && !USE_CAIRO */

#ifdef ALLOC_XPM_COLORS

static struct xpm_cached_color *xpm_cache_color (struct frame *, char *,
                                                 XColor *, int);

/* An entry in a hash table used to cache color definitions of named
   colors.  This cache is necessary to speed up XPM image loading in
   case we do color allocations ourselves.  Without it, we would need
   a call to XParseColor per pixel in the image.

   FIXME Now that we're using x_parse_color and its cache, reevaluate
   the need for this caching layer.  */

struct xpm_cached_color
{
  /* Next in collision chain.  */
  struct xpm_cached_color *next;

  /* Color definition (RGB and pixel color).  */
  XColor color;

  /* Color name.  */
  char name[FLEXIBLE_ARRAY_MEMBER];
};

/* The hash table used for the color cache, and its bucket vector
   size.  */

#define XPM_COLOR_CACHE_BUCKETS	1001
static struct xpm_cached_color **xpm_color_cache;

/* Initialize the color cache.  */

static void
xpm_init_color_cache (struct frame *f, XpmAttributes *attrs)
{
  size_t nbytes = XPM_COLOR_CACHE_BUCKETS * sizeof *xpm_color_cache;
  xpm_color_cache = xzalloc (nbytes);
  init_color_table ();

  if (attrs->valuemask & XpmColorSymbols)
    {
      int i;
      XColor color;

      for (i = 0; i < attrs->numsymbols; ++i)
	if (x_parse_color (f, attrs->colorsymbols[i].value, &color))
	  {
	    color.pixel = lookup_rgb_color (f, color.red, color.green,
					    color.blue);
	    xpm_cache_color (f, attrs->colorsymbols[i].name, &color, -1);
	  }
    }
}

/* Free the color cache.  */

static void
xpm_free_color_cache (void)
{
  struct xpm_cached_color *p, *next;
  int i;

  for (i = 0; i < XPM_COLOR_CACHE_BUCKETS; ++i)
    for (p = xpm_color_cache[i]; p; p = next)
      {
	next = p->next;
	xfree (p);
      }

  xfree (xpm_color_cache);
  xpm_color_cache = NULL;
  free_color_table ();
}

/* Return the bucket index for color named COLOR_NAME in the color
   cache.  */

static int
xpm_color_bucket (char *color_name)
{
  EMACS_UINT hash = hash_string (color_name, strlen (color_name));
  return hash % XPM_COLOR_CACHE_BUCKETS;
}


/* On frame F, cache values COLOR for color with name COLOR_NAME.
   BUCKET, if >= 0, is a precomputed bucket index.  Value is the cache
   entry added.  */

static struct xpm_cached_color *
xpm_cache_color (struct frame *f, char *color_name, XColor *color, int bucket)
{
  size_t nbytes;
  struct xpm_cached_color *p;

  if (bucket < 0)
    bucket = xpm_color_bucket (color_name);

  nbytes = FLEXSIZEOF (struct xpm_cached_color, name, strlen (color_name) + 1);
  p = xmalloc (nbytes);
  strcpy (p->name, color_name);
  p->color = *color;
  p->next = xpm_color_cache[bucket];
  xpm_color_cache[bucket] = p;
  return p;
}

/* Look up color COLOR_NAME for frame F in the color cache.  If found,
   return the cached definition in *COLOR.  Otherwise, make a new
   entry in the cache and allocate the color.  Value is false if color
   allocation failed.  */

static bool
xpm_lookup_color (struct frame *f, char *color_name, XColor *color)
{
  struct xpm_cached_color *p;
  int h = xpm_color_bucket (color_name);

  for (p = xpm_color_cache[h]; p; p = p->next)
    if (strcmp (p->name, color_name) == 0)
      break;

  if (p != NULL)
    *color = p->color;
  else if (x_parse_color (f, color_name, color))
    {
      color->pixel = lookup_rgb_color (f, color->red, color->green,
				       color->blue);
      p = xpm_cache_color (f, color_name, color, h);
    }
  /* You get `opaque' at least from ImageMagick converting pbm to xpm
     with transparency, and it's useful.  */
  else if (strcmp ("opaque", color_name) == 0)
    {
      memset (color, 0, sizeof (XColor));  /* Is this necessary/correct?  */
      color->pixel = FRAME_FOREGROUND_PIXEL (f);
      p = xpm_cache_color (f, color_name, color, h);
    }

  return p != NULL;
}


/* Callback for allocating color COLOR_NAME.  Called from the XPM lib.
   CLOSURE is a pointer to the frame on which we allocate the
   color.  Return in *COLOR the allocated color.  Value is non-zero
   if successful.  */

static int
xpm_alloc_color (Display *dpy, Colormap cmap, char *color_name, XColor *color,
		 void *closure)
{
  return xpm_lookup_color (closure, color_name, color);
}


/* Callback for freeing NPIXELS colors contained in PIXELS.  CLOSURE
   is a pointer to the frame on which we allocate the color.  Value is
   non-zero if successful.  */

static int
xpm_free_colors (Display *dpy, Colormap cmap, Pixel *pixels, int npixels, void *closure)
{
  return 1;
}

#endif /* ALLOC_XPM_COLORS */


#ifdef WINDOWSNT

/* XPM library details.  */

DEF_DLL_FN (void, XpmFreeAttributes, (XpmAttributes *));
DEF_DLL_FN (int, XpmCreateImageFromBuffer,
	    (Display *, char *, xpm_XImage **,
	     xpm_XImage **, XpmAttributes *));
DEF_DLL_FN (int, XpmReadFileToImage,
	    (Display *, char *, xpm_XImage **,
	     xpm_XImage **, XpmAttributes *));
DEF_DLL_FN (void, XImageFree, (xpm_XImage *));

static bool
init_xpm_functions (void)
{
  HMODULE library;

  if (!(library = w32_delayed_load (Qxpm)))
    return 0;

  LOAD_DLL_FN (library, XpmFreeAttributes);
  LOAD_DLL_FN (library, XpmCreateImageFromBuffer);
  LOAD_DLL_FN (library, XpmReadFileToImage);
  LOAD_DLL_FN (library, XImageFree);
  return 1;
}

# undef XImageFree
# undef XpmCreateImageFromBuffer
# undef XpmFreeAttributes
# undef XpmReadFileToImage

# define XImageFree fn_XImageFree
# define XpmCreateImageFromBuffer fn_XpmCreateImageFromBuffer
# define XpmFreeAttributes fn_XpmFreeAttributes
# define XpmReadFileToImage fn_XpmReadFileToImage

#endif /* WINDOWSNT */

/* Value is true if COLOR_SYMBOLS is a valid color symbols list
   for XPM images.  Such a list must consist of conses whose car and
   cdr are strings.  */

static bool
xpm_valid_color_symbols_p (Lisp_Object color_symbols)
{
  while (CONSP (color_symbols))
    {
      Lisp_Object sym = XCAR (color_symbols);
      if (!CONSP (sym)
	  || !STRINGP (XCAR (sym))
	  || !STRINGP (XCDR (sym)))
	break;
      color_symbols = XCDR (color_symbols);
    }

  return NILP (color_symbols);
}


/* Value is true if OBJECT is a valid XPM image specification.  */

static bool
xpm_image_p (Lisp_Object object)
{
  struct image_keyword fmt[XPM_LAST];
  memcpy (fmt, xpm_format, sizeof fmt);
  return (parse_image_spec (object, fmt, XPM_LAST, Qxpm)
	  /* Either `:file' or `:data' must be present.  */
	  && fmt[XPM_FILE].count + fmt[XPM_DATA].count == 1
	  /* Either no `:color-symbols' or it's a list of conses
	     whose car and cdr are strings.  */
	  && (fmt[XPM_COLOR_SYMBOLS].count == 0
	      || xpm_valid_color_symbols_p (fmt[XPM_COLOR_SYMBOLS].value)));
}

#endif /* HAVE_XPM || USE_CAIRO || HAVE_NS */

#if defined HAVE_XPM && defined HAVE_X_WINDOWS && !defined USE_GTK
ptrdiff_t
x_create_bitmap_from_xpm_data (struct frame *f, const char **bits)
{
  Display_Info *dpyinfo = FRAME_DISPLAY_INFO (f);
  ptrdiff_t id;
  int rc;
  XpmAttributes attrs;
  Pixmap bitmap, mask;

  memset (&attrs, 0, sizeof attrs);

  attrs.visual = FRAME_X_VISUAL (f);
  attrs.colormap = FRAME_X_COLORMAP (f);
  attrs.valuemask |= XpmVisual;
  attrs.valuemask |= XpmColormap;

#ifdef ALLOC_XPM_COLORS
  attrs.color_closure = f;
  attrs.alloc_color = xpm_alloc_color;
  attrs.free_colors = xpm_free_colors;
  attrs.valuemask |= XpmAllocColor | XpmFreeColors | XpmColorClosure;
  xpm_init_color_cache (f, &attrs);
#endif

  rc = XpmCreatePixmapFromData (FRAME_X_DISPLAY (f), FRAME_X_DRAWABLE (f),
				(char **) bits, &bitmap, &mask, &attrs);
  if (rc != XpmSuccess)
    {
      XpmFreeAttributes (&attrs);
      return -1;
    }

  id = image_allocate_bitmap_record (f);
  dpyinfo->bitmaps[id - 1].pixmap = bitmap;
  dpyinfo->bitmaps[id - 1].have_mask = true;
  dpyinfo->bitmaps[id - 1].mask = mask;
  dpyinfo->bitmaps[id - 1].file = NULL;
  dpyinfo->bitmaps[id - 1].height = attrs.height;
  dpyinfo->bitmaps[id - 1].width = attrs.width;
  dpyinfo->bitmaps[id - 1].depth = attrs.depth;
  dpyinfo->bitmaps[id - 1].refcount = 1;
#ifdef USE_CAIRO
  dpyinfo->bitmaps[id - 1].stipple = NULL;
#endif	/* USE_CAIRO */

#ifdef ALLOC_XPM_COLORS
  xpm_free_color_cache ();
#endif
  XpmFreeAttributes (&attrs);
  return id;
}
#endif /* defined (HAVE_XPM) && defined (HAVE_X_WINDOWS) */

/* Load image IMG which will be displayed on frame F.  Value is
   true if successful.  */

#if defined HAVE_XPM && !defined USE_CAIRO

static bool
xpm_load (struct frame *f, struct image *img)
{
  int rc;
  XpmAttributes attrs;
  Lisp_Object specified_file, color_symbols;
  USE_SAFE_ALLOCA;

#ifdef HAVE_NTGUI
  HDC hdc;
  xpm_XImage * xpm_image = NULL, * xpm_mask = NULL;
#endif /* HAVE_NTGUI */

  /* Configure the XPM lib.  Use the visual of frame F.  Allocate
     close colors.  Return colors allocated.  */
  memset (&attrs, 0, sizeof attrs);

#ifndef HAVE_NTGUI
  attrs.visual = FRAME_X_VISUAL (f);
  attrs.colormap = FRAME_X_COLORMAP (f);
  attrs.valuemask |= XpmVisual;
  attrs.valuemask |= XpmColormap;
#endif /* HAVE_NTGUI */

#ifdef ALLOC_XPM_COLORS
  /* Allocate colors with our own functions which handle
     failing color allocation more gracefully.  */
  attrs.color_closure = f;
  attrs.alloc_color = xpm_alloc_color;
  attrs.free_colors = xpm_free_colors;
  attrs.valuemask |= XpmAllocColor | XpmFreeColors | XpmColorClosure;
#else /* not ALLOC_XPM_COLORS */
  /* Let the XPM lib allocate colors.  */
  attrs.valuemask |= XpmReturnAllocPixels;
#ifdef XpmAllocCloseColors
  attrs.alloc_close_colors = 1;
  attrs.valuemask |= XpmAllocCloseColors;
#else /* not XpmAllocCloseColors */
  attrs.closeness = 600;
  attrs.valuemask |= XpmCloseness;
#endif /* not XpmAllocCloseColors */
#endif /* ALLOC_XPM_COLORS */

  /* If image specification contains symbolic color definitions, add
     these to `attrs'.  */
  color_symbols = image_spec_value (img->spec, QCcolor_symbols, NULL);
  if (CONSP (color_symbols))
    {
      Lisp_Object tail;
      XpmColorSymbol *xpm_syms;
      ptrdiff_t i, size;

      attrs.valuemask |= XpmColorSymbols;

      /* Count number of symbols.  */
      attrs.numsymbols = 0;
      for (tail = color_symbols; CONSP (tail); tail = XCDR (tail))
	++attrs.numsymbols;

      /* Allocate an XpmColorSymbol array.  */
      SAFE_NALLOCA (xpm_syms, 1, attrs.numsymbols);
      size = attrs.numsymbols * sizeof *xpm_syms;
      memset (xpm_syms, 0, size);
      attrs.colorsymbols = xpm_syms;

      /* Fill the color symbol array.  */
      for (tail = color_symbols, i = 0;
	   CONSP (tail);
	   ++i, tail = XCDR (tail))
	{
	  Lisp_Object name;
	  Lisp_Object color;
	  char *empty_string = (char *) "";

	  if (!CONSP (XCAR (tail)))
	    {
	      xpm_syms[i].name = empty_string;
	      xpm_syms[i].value = empty_string;
	      continue;
	    }
	  name = XCAR (XCAR (tail));
	  color = XCDR (XCAR (tail));
	  if (STRINGP (name))
	    SAFE_ALLOCA_STRING (xpm_syms[i].name, name);
	  else
	    xpm_syms[i].name = empty_string;
	  if (STRINGP (color))
	    SAFE_ALLOCA_STRING (xpm_syms[i].value, color);
	  else
	    xpm_syms[i].value = empty_string;
	}
    }

  /* Create a pixmap for the image, either from a file, or from a
     string buffer containing data in the same format as an XPM file.  */
#ifdef ALLOC_XPM_COLORS
  xpm_init_color_cache (f, &attrs);
#endif

  specified_file = image_spec_value (img->spec, QCfile, NULL);

#ifdef HAVE_NTGUI
  {
    HDC frame_dc = get_frame_dc (f);
    hdc = CreateCompatibleDC (frame_dc);
    release_frame_dc (f, frame_dc);
  }
#endif /* HAVE_NTGUI */

  if (STRINGP (specified_file))
    {
      Lisp_Object file = image_find_image_file (specified_file);
      if (!STRINGP (file))
	{
	  image_error ("Cannot find image file `%s'", specified_file);
#ifdef ALLOC_XPM_COLORS
	  xpm_free_color_cache ();
#endif
	  SAFE_FREE ();
	  return 0;
	}

      file = ENCODE_FILE (file);
#ifdef HAVE_NTGUI
#ifdef WINDOWSNT
      /* FILE is encoded in UTF-8, but image libraries on Windows
	 support neither UTF-8 nor UTF-16 encoded file names.  So we
	 need to re-encode it in ANSI.  */
      file = ansi_encode_filename (file);
#endif
      /* XpmReadFileToPixmap is not available in the Windows port of
	 libxpm.  But XpmReadFileToImage almost does what we want.  */
      rc = XpmReadFileToImage (&hdc, SSDATA (file),
			       &xpm_image, &xpm_mask,
			       &attrs);
#else
      rc = XpmReadFileToImage (FRAME_X_DISPLAY (f), SSDATA (file),
			       &img->ximg, &img->mask_img,
			       &attrs);
#endif /* HAVE_NTGUI */
    }
  else
    {
      Lisp_Object buffer = image_spec_value (img->spec, QCdata, NULL);
      if (!STRINGP (buffer))
	{
	  image_error ("Invalid image data `%s'", buffer);
#ifdef ALLOC_XPM_COLORS
	  xpm_free_color_cache ();
#endif
	  SAFE_FREE ();
	  return 0;
	}
#ifdef HAVE_NTGUI
      /* XpmCreatePixmapFromBuffer is not available in the Windows port
	 of libxpm.  But XpmCreateImageFromBuffer almost does what we want.  */
      rc = XpmCreateImageFromBuffer (&hdc, SSDATA (buffer),
				     &xpm_image, &xpm_mask,
				     &attrs);
#else
      rc = XpmCreateImageFromBuffer (FRAME_X_DISPLAY (f), SSDATA (buffer),
				     &img->ximg, &img->mask_img,
				     &attrs);
#endif /* HAVE_NTGUI */
    }

#ifdef HAVE_X_WINDOWS
  if (rc == XpmSuccess)
    {
      img->pixmap = XCreatePixmap (FRAME_X_DISPLAY (f), FRAME_X_DRAWABLE (f),
				   img->ximg->width, img->ximg->height,
				   img->ximg->depth);
      if (img->pixmap == NO_PIXMAP)
	{
	  image_clear_image (f, img);
	  rc = XpmNoMemory;
	}
      else if (img->mask_img)
	{
          img->mask = XCreatePixmap (FRAME_X_DISPLAY (f), FRAME_X_DRAWABLE (f),
				     img->mask_img->width,
				     img->mask_img->height,
				     img->mask_img->depth);
	  if (img->mask == NO_PIXMAP)
	    {
	      image_clear_image (f, img);
	      rc = XpmNoMemory;
	    }
	}
    }
#endif

  if (rc == XpmSuccess)
    {
#if defined (COLOR_TABLE_SUPPORT) && defined (ALLOC_XPM_COLORS)
      img->colors = colors_in_color_table (&img->ncolors);
#else /* not ALLOC_XPM_COLORS */
      int i;

#ifdef HAVE_NTGUI
      /* W32 XPM uses XImage to wrap what W32 Emacs calls a Pixmap,
	 plus some duplicate attributes.  */
      if (xpm_image && xpm_image->bitmap)
	{
	  img->pixmap = xpm_image->bitmap;
	  /* XImageFree in libXpm frees XImage struct without destroying
	     the bitmap, which is what we want.  */
	  XImageFree (xpm_image);
	}
      if (xpm_mask && xpm_mask->bitmap)
	{
	  /* The mask appears to be inverted compared with what we expect.
	     TODO: invert our expectations.  See other places where we
	     have to invert bits because our idea of masks is backwards.  */
	  HGDIOBJ old_obj;
	  old_obj = SelectObject (hdc, xpm_mask->bitmap);

	  PatBlt (hdc, 0, 0, xpm_mask->width, xpm_mask->height, DSTINVERT);
	  SelectObject (hdc, old_obj);

	  img->mask = xpm_mask->bitmap;
	  XImageFree (xpm_mask);
	  DeleteDC (hdc);
	}

      DeleteDC (hdc);
#endif /* HAVE_NTGUI */

      /* Remember allocated colors.  */
      img->colors = xnmalloc (attrs.nalloc_pixels, sizeof *img->colors);
      img->ncolors = attrs.nalloc_pixels;
      for (i = 0; i < attrs.nalloc_pixels; ++i)
	{
	  img->colors[i] = attrs.alloc_pixels[i];
#ifdef DEBUG_X_COLORS
	  register_color (img->colors[i]);
#endif
	}
#endif /* not ALLOC_XPM_COLORS */

      img->width = attrs.width;
      img->height = attrs.height;
      eassert (img->width > 0 && img->height > 0);

      /* The call to XpmFreeAttributes below frees attrs.alloc_pixels.  */
      XpmFreeAttributes (&attrs);

#ifdef HAVE_X_WINDOWS
      /* Maybe fill in the background field while we have ximg handy.  */
      IMAGE_BACKGROUND (img, f, img->ximg);
      if (img->mask_img)
	/* Fill in the background_transparent field while we have the
	   mask handy.  */
	image_background_transparent (img, f, img->mask_img);
#endif
    }
  else
    {
#ifdef HAVE_NTGUI
      DeleteDC (hdc);
#endif /* HAVE_NTGUI */

      switch (rc)
	{
	case XpmOpenFailed:
	  image_error ("Error opening XPM file (%s)", img->spec);
	  break;

	case XpmFileInvalid:
	  image_error ("Invalid XPM file (%s)", img->spec);
	  break;

	case XpmNoMemory:
	  image_error ("Out of memory (%s)", img->spec);
	  break;

	case XpmColorFailed:
	  image_error ("Color allocation error (%s)", img->spec);
	  break;

	default:
	  image_error ("Unknown error (%s)", img->spec);
	  break;
	}
    }

#ifdef ALLOC_XPM_COLORS
  xpm_free_color_cache ();
#endif
  SAFE_FREE ();
  return rc == XpmSuccess;
}

#endif /* HAVE_XPM && !USE_CAIRO */

#if defined USE_CAIRO || (defined HAVE_NS && !defined HAVE_XPM)

/* XPM support functions for NS where libxpm is not available.
   Only XPM version 3 (without any extensions) is supported.  */

static void xpm_put_color_table_v (Lisp_Object, const char *,
                                   int, Lisp_Object);
static Lisp_Object xpm_get_color_table_v (Lisp_Object, const char *, int);
static void xpm_put_color_table_h (Lisp_Object, const char *,
                                   int, Lisp_Object);
static Lisp_Object xpm_get_color_table_h (Lisp_Object, const char *, int);

/* Tokens returned from xpm_scan.  */

enum xpm_token
{
  XPM_TK_IDENT = 256,
  XPM_TK_STRING,
  XPM_TK_EOF
};

/* Scan an XPM data and return a character (< 256) or a token defined
   by enum xpm_token above.  *S and END are the start (inclusive) and
   the end (exclusive) addresses of the data, respectively.  Advance
   *S while scanning.  If token is either XPM_TK_IDENT or
   XPM_TK_STRING, *BEG and *LEN are set to the start address and the
   length of the corresponding token, respectively.  */

static int
xpm_scan (const char **s, const char *end, const char **beg, ptrdiff_t *len)
{
  unsigned char c;

  while (*s < end)
    {
      /* Skip white-space.  */
      while (*s < end && (c = *(*s)++, c_isspace (c)))
	;

      /* gnus-pointer.xpm uses '-' in its identifier.
	 sb-dir-plus.xpm uses '+' in its identifier.  */
      if (c_isalpha (c) || c == '_' || c == '-' || c == '+')
	{
	  *beg = *s - 1;
	  while (*s < end
		 && (c = **s, c_isalnum (c)
		     || c == '_' || c == '-' || c == '+'))
	      ++*s;
	  *len = *s - *beg;
	  return XPM_TK_IDENT;
	}
      else if (c == '"')
	{
	  *beg = *s;
	  while (*s < end && **s != '"')
	    ++*s;
	  *len = *s - *beg;
	  if (*s < end)
	    ++*s;
	  return XPM_TK_STRING;
	}
      else if (c == '/')
	{
	  if (*s < end && **s == '*')
	    {
	      /* C-style comment.  */
	      ++*s;
	      do
		{
		  while (*s < end && *(*s)++ != '*')
		    ;
		}
	      while (*s < end && **s != '/');
	      if (*s < end)
		++*s;
	    }
	  else
	    return c;
	}
      else
	return c;
    }

  return XPM_TK_EOF;
}

/* Functions for color table lookup in XPM data.  A key is a string
   specifying the color of each pixel in XPM data.  A value is either
   an integer that specifies a pixel color, Qt that specifies
   transparency, or Qnil for the unspecified color.  If the length of
   the key string is one, a vector is used as a table.  Otherwise, a
   hash table is used.  */

static Lisp_Object
xpm_make_color_table_v (void (**put_func) (Lisp_Object, const char *, int,
                                           Lisp_Object),
                        Lisp_Object (**get_func) (Lisp_Object, const char *,
                                                  int))
{
  *put_func = xpm_put_color_table_v;
  *get_func = xpm_get_color_table_v;
  return make_nil_vector (256);
}

static void
xpm_put_color_table_v (Lisp_Object color_table,
                       const char *chars_start,
                       int chars_len,
                       Lisp_Object color)
{
  unsigned char uc = *chars_start;
  ASET (color_table, uc, color);
}

static Lisp_Object
xpm_get_color_table_v (Lisp_Object color_table,
                       const char *chars_start,
                       int chars_len)
{
  unsigned char uc = *chars_start;
  return AREF (color_table, uc);
}

static Lisp_Object
xpm_make_color_table_h (void (**put_func) (Lisp_Object, const char *, int,
                                           Lisp_Object),
                        Lisp_Object (**get_func) (Lisp_Object, const char *,
                                                  int))
{
  *put_func = xpm_put_color_table_h;
  *get_func = xpm_get_color_table_h;
  return make_hash_table (hashtest_equal, DEFAULT_HASH_SIZE,
			  DEFAULT_REHASH_SIZE, DEFAULT_REHASH_THRESHOLD,
			  Qnil, false);
}

static void
xpm_put_color_table_h (Lisp_Object color_table,
                       const char *chars_start,
                       int chars_len,
                       Lisp_Object color)
{
  struct Lisp_Hash_Table *table = XHASH_TABLE (color_table);
  EMACS_UINT hash_code;
  Lisp_Object chars = make_unibyte_string (chars_start, chars_len);

  hash_lookup (table, chars, &hash_code);
  hash_put (table, chars, color, hash_code);
}

static Lisp_Object
xpm_get_color_table_h (Lisp_Object color_table,
                       const char *chars_start,
                       int chars_len)
{
  struct Lisp_Hash_Table *table = XHASH_TABLE (color_table);
  ptrdiff_t i =
    hash_lookup (table, make_unibyte_string (chars_start, chars_len), NULL);

  return i >= 0 ? HASH_VALUE (table, i) : Qnil;
}

enum xpm_color_key {
  XPM_COLOR_KEY_S,
  XPM_COLOR_KEY_M,
  XPM_COLOR_KEY_G4,
  XPM_COLOR_KEY_G,
  XPM_COLOR_KEY_C
};

static const char xpm_color_key_strings[][4] = {"s", "m", "g4", "g", "c"};

static int
xpm_str_to_color_key (const char *s)
{
  int i;

  for (i = 0; i < ARRAYELTS (xpm_color_key_strings); i++)
    if (strcmp (xpm_color_key_strings[i], s) == 0)
      return i;
  return -1;
}

static bool
xpm_load_image (struct frame *f,
                struct image *img,
                const char *contents,
                const char *end)
{
  const char *s = contents, *beg, *str;
  char buffer[BUFSIZ];
  int width, height, x, y;
  int num_colors, chars_per_pixel;
  ptrdiff_t len;
  int LA1;
  void (*put_color_table) (Lisp_Object, const char *, int, Lisp_Object);
  Lisp_Object (*get_color_table) (Lisp_Object, const char *, int);
  Lisp_Object frame, color_symbols, color_table;
  int best_key;
#if !defined(HAVE_NS) && !defined(HAVE_PGTK)
  bool have_mask = false;
#endif
  Emacs_Pix_Container ximg = NULL, mask_img = NULL;

#define match() \
     LA1 = xpm_scan (&s, end, &beg, &len)

#define expect(TOKEN)		\
  do				\
    {				\
      if (LA1 != (TOKEN)) 	\
	goto failure;		\
      match ();			\
    }				\
  while (0)

#define expect_ident(IDENT)					\
     if (LA1 == XPM_TK_IDENT \
         && strlen ((IDENT)) == len && memcmp ((IDENT), beg, len) == 0)	\
       match ();						\
     else							\
       goto failure

  if (!(end - s >= 9 && memcmp (s, "/* XPM */", 9) == 0))
    goto failure;
  s += 9;
  match ();
  expect_ident ("static");
  expect_ident ("char");
  expect ('*');
  expect (XPM_TK_IDENT);
  expect ('[');
  expect (']');
  expect ('=');
  expect ('{');
  expect (XPM_TK_STRING);
  if (len >= BUFSIZ)
    goto failure;
  memcpy (buffer, beg, len);
  buffer[len] = '\0';
  if (sscanf (buffer, "%d %d %d %d", &width, &height,
	      &num_colors, &chars_per_pixel) != 4
      || width <= 0 || height <= 0
      || num_colors <= 0 || chars_per_pixel <= 0)
    goto failure;

  if (!check_image_size (f, width, height))
    {
      image_size_error ();
      goto failure;
    }

  if (!image_create_x_image_and_pixmap (f, img, width, height, 0, &ximg, 0)
#if !defined(HAVE_NS) && !defined(HAVE_PGTK)
      || !image_create_x_image_and_pixmap (f, img, width, height, 1,
					   &mask_img, 1)
#endif
      )
    {
      image_error ("Image too large");
      goto failure;
    }

  expect (',');

  XSETFRAME (frame, f);
  if (!NILP (Fxw_display_color_p (frame)))
    best_key = XPM_COLOR_KEY_C;
  else if (!NILP (Fx_display_grayscale_p (frame)))
    best_key = (XFIXNAT (Fx_display_planes (frame)) > 2
		? XPM_COLOR_KEY_G : XPM_COLOR_KEY_G4);
  else
    best_key = XPM_COLOR_KEY_M;

  color_symbols = image_spec_value (img->spec, QCcolor_symbols, NULL);
  if (chars_per_pixel == 1)
    color_table = xpm_make_color_table_v (&put_color_table,
					  &get_color_table);
  else
    color_table = xpm_make_color_table_h (&put_color_table,
					  &get_color_table);

  while (num_colors-- > 0)
    {
      char *color, *max_color;
      int key, next_key, max_key = 0;
      Lisp_Object symbol_color = Qnil, color_val;
      Emacs_Color cdef;

      expect (XPM_TK_STRING);
      if (len <= chars_per_pixel || len >= BUFSIZ + chars_per_pixel)
	goto failure;
      memcpy (buffer, beg + chars_per_pixel, len - chars_per_pixel);
      buffer[len - chars_per_pixel] = '\0';

      str = strtok (buffer, " \t");
      if (str == NULL)
	goto failure;
      key = xpm_str_to_color_key (str);
      if (key < 0)
	goto failure;
      do
	{
	  color = strtok (NULL, " \t");
	  if (color == NULL)
	    goto failure;

	  while ((str = strtok (NULL, " \t")) != NULL)
	    {
	      next_key = xpm_str_to_color_key (str);
	      if (next_key >= 0)
		break;
	      color[strlen (color)] = ' ';
	    }

	  if (key == XPM_COLOR_KEY_S)
	    {
	      if (NILP (symbol_color))
		symbol_color = build_string (color);
	    }
	  else if (max_key < key && key <= best_key)
	    {
	      max_key = key;
	      max_color = color;
	    }
	  key = next_key;
	}
      while (str);

      color_val = Qnil;
      if (!NILP (color_symbols) && !NILP (symbol_color))
	{
	  Lisp_Object specified_color = Fassoc (symbol_color, color_symbols, Qnil);

	  if (CONSP (specified_color) && STRINGP (XCDR (specified_color)))
	    {
	      if (xstrcasecmp (SSDATA (XCDR (specified_color)), "None") == 0)
		color_val = Qt;
	      else if (FRAME_TERMINAL (f)->defined_color_hook
                       (f, SSDATA (XCDR (specified_color)), &cdef, false, false))
		color_val
		  = make_fixnum (lookup_rgb_color (f, cdef.red, cdef.green,
						   cdef.blue));
	    }
	}
      if (NILP (color_val) && max_key > 0)
	{
	  if (xstrcasecmp (max_color, "None") == 0)
	    color_val = Qt;
	  else if (FRAME_TERMINAL (f)->defined_color_hook
                   (f, max_color, &cdef, false, false))
	    color_val = make_fixnum (lookup_rgb_color (f, cdef.red, cdef.green,
						       cdef.blue));
	}
      if (!NILP (color_val))
	(*put_color_table) (color_table, beg, chars_per_pixel, color_val);

      expect (',');
    }

  unsigned long frame_fg = FRAME_FOREGROUND_PIXEL (f);
#ifdef USE_CAIRO
  {
    Emacs_Color color = {.pixel = frame_fg};
    FRAME_TERMINAL (f)->query_colors (f, &color, 1);
    frame_fg = lookup_rgb_color (f, color.red, color.green, color.blue);
  }
#endif
  for (y = 0; y < height; y++)
    {
      expect (XPM_TK_STRING);
      str = beg;
      if (len < width * chars_per_pixel)
	goto failure;
      for (x = 0; x < width; x++, str += chars_per_pixel)
	{
	  Lisp_Object color_val =
	    (*get_color_table) (color_table, str, chars_per_pixel);

<<<<<<< HEAD
	  XPutPixel (ximg, x, y,
		     (FIXNUMP (color_val) ? XFIXNUM (color_val)
		      : FRAME_FOREGROUND_PIXEL (f)));
#if !defined(HAVE_NS) && !defined(HAVE_PGTK)
	  XPutPixel (mask_img, x, y,
=======
	  PUT_PIXEL (ximg, x, y,
		     FIXNUMP (color_val) ? XFIXNUM (color_val) : frame_fg);
#ifndef HAVE_NS
	  PUT_PIXEL (mask_img, x, y,
>>>>>>> b7e26952
		     (!EQ (color_val, Qt) ? PIX_MASK_DRAW
		      : (have_mask = true, PIX_MASK_RETAIN)));
#elif defined(HAVE_PGTK)
          if (EQ (color_val, Qt))
            pgtk_image_set_alpha (ximg, x, y, 0);
#else
          if (EQ (color_val, Qt))
            ns_set_alpha (ximg, x, y, 0);
#endif
	}
      if (y + 1 < height)
	expect (',');
    }

  img->width = width;
  img->height = height;

  /* Maybe fill in the background field while we have ximg handy. */
  if (NILP (image_spec_value (img->spec, QCbackground, NULL)))
    IMAGE_BACKGROUND (img, f, ximg);

  image_put_x_image (f, img, ximg, 0);
#if !defined(HAVE_NS) && !defined(HAVE_PGTK)
  if (have_mask)
    {
      /* Fill in the background_transparent field while we have the
	 mask handy.  */
      image_background_transparent (img, f, mask_img);

      image_put_x_image (f, img, mask_img, 1);
    }
  else
    {
      image_destroy_x_image (mask_img);
      image_clear_image_1 (f, img, CLEAR_IMAGE_MASK);
    }
#endif
  return 1;

 failure:
  image_error ("Invalid XPM3 file (%s)", img->spec);
  image_destroy_x_image (ximg);
  image_destroy_x_image (mask_img);
  image_clear_image (f, img);
  return 0;

#undef match
#undef expect
#undef expect_ident
}

static bool
xpm_load (struct frame *f,
          struct image *img)
{
  bool success_p = 0;
  Lisp_Object file_name;

  /* If IMG->spec specifies a file name, create a non-file spec from it.  */
  file_name = image_spec_value (img->spec, QCfile, NULL);
  if (STRINGP (file_name))
    {
      int fd;
      Lisp_Object file = image_find_image_fd (file_name, &fd);
      if (!STRINGP (file))
	{
	  image_error ("Cannot find image file `%s'", file_name);
	  return 0;
	}

      ptrdiff_t size;
      char *contents = slurp_file (fd, &size);
      if (contents == NULL)
	{
	  image_error ("Error loading XPM image `%s'", file);
	  return 0;
	}

      success_p = xpm_load_image (f, img, contents, contents + size);
      xfree (contents);
    }
  else
    {
      Lisp_Object data;

      data = image_spec_value (img->spec, QCdata, NULL);
      if (!STRINGP (data))
	{
	  image_error ("Invalid image data `%s'", data);
	  return 0;
	}
      success_p = xpm_load_image (f, img, SSDATA (data),
				  SSDATA (data) + SBYTES (data));
    }

  return success_p;
}

#endif /* HAVE_NS && !HAVE_XPM */



/***********************************************************************
			     Color table
 ***********************************************************************/

#ifdef COLOR_TABLE_SUPPORT

/* An entry in the color table mapping an RGB color to a pixel color.  */

struct ct_color
{
  int r, g, b;
  unsigned long pixel;

  /* Next in color table collision list.  */
  struct ct_color *next;
};

/* The bucket vector size to use.  Must be prime.  */

#define CT_SIZE 101

/* Value is a hash of the RGB color given by R, G, and B.  */

static unsigned
ct_hash_rgb (unsigned r, unsigned g, unsigned b)
{
  return (r << 16) ^ (g << 8) ^ b;
}

/* The color hash table.  */

static struct ct_color **ct_table;

/* Number of entries in the color table.  */

static int ct_colors_allocated;
enum
{
  ct_colors_allocated_max =
    min (INT_MAX,
	 min (PTRDIFF_MAX, SIZE_MAX) / sizeof (unsigned long))
};

/* Initialize the color table.  */

static void
init_color_table (void)
{
  int size = CT_SIZE * sizeof (*ct_table);
  ct_table = xzalloc (size);
  ct_colors_allocated = 0;
}


/* Free memory associated with the color table.  */

static void
free_color_table (void)
{
  int i;
  struct ct_color *p, *next;

  for (i = 0; i < CT_SIZE; ++i)
    for (p = ct_table[i]; p; p = next)
      {
	next = p->next;
	xfree (p);
      }

  xfree (ct_table);
  ct_table = NULL;
}


/* Value is a pixel color for RGB color R, G, B on frame F.  If an
   entry for that color already is in the color table, return the
   pixel color of that entry.  Otherwise, allocate a new color for R,
   G, B, and make an entry in the color table.  */

static unsigned long
lookup_rgb_color (struct frame *f, int r, int g, int b)
{
  unsigned hash = ct_hash_rgb (r, g, b);
  int i = hash % CT_SIZE;
  struct ct_color *p;
  Display_Info *dpyinfo;

  /* Handle TrueColor visuals specially, which improves performance by
     two orders of magnitude.  Freeing colors on TrueColor visuals is
     a nop, and pixel colors specify RGB values directly.  See also
     the Xlib spec, chapter 3.1.  */
  dpyinfo = FRAME_DISPLAY_INFO (f);
  if (dpyinfo->red_bits > 0)
    {
      /* Apply gamma-correction like normal color allocation does.  */
      if (f->gamma)
	{
	  XColor color;
	  color.red = r, color.green = g, color.blue = b;
	  gamma_correct (f, &color);
	  r = color.red, g = color.green, b = color.blue;
	}

      return x_make_truecolor_pixel (dpyinfo, r, g, b);
    }

  for (p = ct_table[i]; p; p = p->next)
    if (p->r == r && p->g == g && p->b == b)
      break;

  if (p == NULL)
    {

#ifdef HAVE_X_WINDOWS
      XColor color;
      Colormap cmap;
      bool rc;
#else
      COLORREF color;
#endif

      if (ct_colors_allocated_max <= ct_colors_allocated)
	return FRAME_FOREGROUND_PIXEL (f);

#ifdef HAVE_X_WINDOWS
      color.red = r;
      color.green = g;
      color.blue = b;

      cmap = FRAME_X_COLORMAP (f);
      rc = x_alloc_nearest_color (f, cmap, &color);
      if (rc)
	{
	  ++ct_colors_allocated;
	  p = xmalloc (sizeof *p);
	  p->r = r;
	  p->g = g;
	  p->b = b;
	  p->pixel = color.pixel;
	  p->next = ct_table[i];
	  ct_table[i] = p;
	}
      else
	return FRAME_FOREGROUND_PIXEL (f);

#else
#ifdef HAVE_NTGUI
      color = PALETTERGB (r, g, b);
#else
      color = RGB_TO_ULONG (r, g, b);
#endif /* HAVE_NTGUI */
      ++ct_colors_allocated;
      p = xmalloc (sizeof *p);
      p->r = r;
      p->g = g;
      p->b = b;
      p->pixel = color;
      p->next = ct_table[i];
      ct_table[i] = p;
#endif /* HAVE_X_WINDOWS */

    }

  return p->pixel;
}


/* Look up pixel color PIXEL which is used on frame F in the color
   table.  If not already present, allocate it.  Value is PIXEL.  */

static unsigned long
lookup_pixel_color (struct frame *f, unsigned long pixel)
{
  int i = pixel % CT_SIZE;
  struct ct_color *p;

  for (p = ct_table[i]; p; p = p->next)
    if (p->pixel == pixel)
      break;

  if (p == NULL)
    {
      XColor color;
      Colormap cmap;
      bool rc;

      if (ct_colors_allocated >= ct_colors_allocated_max)
	return FRAME_FOREGROUND_PIXEL (f);

#ifdef HAVE_X_WINDOWS
      cmap = FRAME_X_COLORMAP (f);
      color.pixel = pixel;
      x_query_colors (f, &color, 1);
      rc = x_alloc_nearest_color (f, cmap, &color);
#else
      block_input ();
      cmap = DefaultColormapOfScreen (FRAME_X_SCREEN (f));
      color.pixel = pixel;
      XQueryColor (NULL, cmap, &color);
      rc = x_alloc_nearest_color (f, cmap, &color);
      unblock_input ();
#endif /* HAVE_X_WINDOWS */

      if (rc)
	{
	  ++ct_colors_allocated;

	  p = xmalloc (sizeof *p);
	  p->r = color.red;
	  p->g = color.green;
	  p->b = color.blue;
	  p->pixel = pixel;
	  p->next = ct_table[i];
	  ct_table[i] = p;
	}
      else
	return FRAME_FOREGROUND_PIXEL (f);
    }
  return p->pixel;
}


/* Value is a vector of all pixel colors contained in the color table,
   allocated via xmalloc.  Set *N to the number of colors.  */

static unsigned long *
colors_in_color_table (int *n)
{
  int i, j;
  struct ct_color *p;
  unsigned long *colors;

  if (ct_colors_allocated == 0)
    {
      *n = 0;
      colors = NULL;
    }
  else
    {
      colors = xmalloc (ct_colors_allocated * sizeof *colors);
      *n = ct_colors_allocated;

      for (i = j = 0; i < CT_SIZE; ++i)
	for (p = ct_table[i]; p; p = p->next)
	  colors[j++] = p->pixel;
    }

  return colors;
}

#else /* COLOR_TABLE_SUPPORT */

static unsigned long
lookup_rgb_color (struct frame *f, int r, int g, int b)
{
#ifdef HAVE_NTGUI
  return PALETTERGB (r >> 8, g >> 8, b >> 8);
<<<<<<< HEAD
#elif defined HAVE_NS || defined HAVE_PGTK
=======
#elif defined USE_CAIRO || defined HAVE_NS
>>>>>>> b7e26952
  return RGB_TO_ULONG (r >> 8, g >> 8, b >> 8);
#else
  xsignal1 (Qfile_error,
	    build_string ("This Emacs mishandles this image file type"));
#endif
}

static void
init_color_table (void)
{
}
#endif /* COLOR_TABLE_SUPPORT */


/***********************************************************************
			      Algorithms
 ***********************************************************************/

/* Edge detection matrices for different edge-detection
   strategies.  */

static int emboss_matrix[9] = {
   /* x - 1	x	x + 1  */
        2,     -1,  	  0,		/* y - 1 */
       -1,      0,        1,		/* y     */
        0,      1,       -2		/* y + 1 */
};

static int laplace_matrix[9] = {
   /* x - 1	x	x + 1  */
        1,      0,  	  0,		/* y - 1 */
        0,      0,        0,		/* y     */
        0,      0,       -1		/* y + 1 */
};

/* Value is the intensity of the color whose red/green/blue values
   are R, G, and B.  */

#define COLOR_INTENSITY(R, G, B) ((2 * (R) + 3 * (G) + (B)) / 6)


/* On frame F, return an array of Emacs_Color structures describing image
   IMG->pixmap.  Each Emacs_Color structure has its pixel color set.  RGB_P
   means also fill the red/green/blue members of the Emacs_Color
   structures.  Value is a pointer to the array of Emacs_Color structures,
   allocated with xmalloc; it must be freed by the caller.  */

static Emacs_Color *
image_to_emacs_colors (struct frame *f, struct image *img, bool rgb_p)
{
  int x, y;
  Emacs_Color *colors, *p;
  Emacs_Pix_Context ximg;
  ptrdiff_t nbytes;
#ifdef HAVE_NTGUI
  HGDIOBJ prev;
#endif /* HAVE_NTGUI */

  if (INT_MULTIPLY_WRAPV (sizeof *colors, img->width, &nbytes)
      || INT_MULTIPLY_WRAPV (img->height, nbytes, &nbytes)
      || SIZE_MAX < nbytes)
    memory_full (SIZE_MAX);
  colors = xmalloc (nbytes);

  /* Get the X image or create a memory device context for IMG. */
  ximg = image_get_x_image_or_dc (f, img, 0, &prev);

  /* Fill the `pixel' members of the Emacs_Color array.  I wished there
     were an easy and portable way to circumvent XGetPixel.  */
  p = colors;
  for (y = 0; y < img->height; ++y)
    {
#if !defined USE_CAIRO && !defined HAVE_NS
      Emacs_Color *row = p;
      for (x = 0; x < img->width; ++x, ++p)
	p->pixel = GET_PIXEL (ximg, x, y);
      if (rgb_p)
        {
          FRAME_TERMINAL (f)->query_colors (f, row, img->width);
        }
#else  /* USE_CAIRO || HAVE_NS */
      for (x = 0; x < img->width; ++x, ++p)
	{
	  p->pixel = GET_PIXEL (ximg, x, y);
	  if (rgb_p)
	    {
	      p->red = RED16_FROM_ULONG (p->pixel);
	      p->green = GREEN16_FROM_ULONG (p->pixel);
	      p->blue = BLUE16_FROM_ULONG (p->pixel);
	    }
	}
#endif	/* USE_CAIRO || HAVE_NS */
    }

  image_unget_x_image_or_dc (img, 0, ximg, prev);

  return colors;
}

#ifdef HAVE_NTGUI

/* Put a pixel of COLOR at position X, Y in XIMG.  XIMG must have been
   created with CreateDIBSection, with the pointer to the bit values
   stored in ximg->data.  */

static void
XPutPixel (XImage *ximg, int x, int y, COLORREF color)
{
  int width = ximg->info.bmiHeader.biWidth;
  unsigned char * pixel;

  /* True color images.  */
  if (ximg->info.bmiHeader.biBitCount == 24)
    {
      int rowbytes = width * 3;
      /* Ensure scanlines are aligned on 4 byte boundaries.  */
      if (rowbytes % 4)
	rowbytes += 4 - (rowbytes % 4);

      pixel = ximg->data + y * rowbytes + x * 3;
      /* Windows bitmaps are in BGR order.  */
      *pixel = GetBValue (color);
      *(pixel + 1) = GetGValue (color);
      *(pixel + 2) = GetRValue (color);
    }
  /* Monochrome images.  */
  else if (ximg->info.bmiHeader.biBitCount == 1)
    {
      int rowbytes = width / 8;
      /* Ensure scanlines are aligned on 4 byte boundaries.  */
      if (rowbytes % 4)
	rowbytes += 4 - (rowbytes % 4);
      pixel = ximg->data + y * rowbytes + x / 8;
      /* Filter out palette info.  */
      if (color & 0x00ffffff)
	*pixel = *pixel | (1 << x % 8);
      else
	*pixel = *pixel & ~(1 << x % 8);
    }
  else
    image_error ("XPutPixel: palette image not supported");
}

#endif /* HAVE_NTGUI */

/* Create IMG->pixmap from an array COLORS of Emacs_Color structures, whose
   RGB members are set.  F is the frame on which this all happens.
   COLORS will be freed; an existing IMG->pixmap will be freed, too.  */

static void
image_from_emacs_colors (struct frame *f, struct image *img, Emacs_Color *colors)
{
  int x, y;
  Emacs_Pix_Container oimg = NULL;
  Emacs_Color *p;

  init_color_table ();

  image_clear_image_1 (f, img, CLEAR_IMAGE_PIXMAP | CLEAR_IMAGE_COLORS);
  image_create_x_image_and_pixmap (f, img, img->width, img->height, 0,
				   &oimg, 0);
  p = colors;
  for (y = 0; y < img->height; ++y)
    for (x = 0; x < img->width; ++x, ++p)
      {
	unsigned long pixel;
	pixel = lookup_rgb_color (f, p->red, p->green, p->blue);
	PUT_PIXEL (oimg, x, y, pixel);
      }

  xfree (colors);

  image_put_x_image (f, img, oimg, 0);
#ifdef COLOR_TABLE_SUPPORT
  img->colors = colors_in_color_table (&img->ncolors);
  free_color_table ();
#endif /* COLOR_TABLE_SUPPORT */
}


/* On frame F, perform edge-detection on image IMG.

   MATRIX is a nine-element array specifying the transformation
   matrix.  See emboss_matrix for an example.

   COLOR_ADJUST is a color adjustment added to each pixel of the
   outgoing image.  */

static void
image_detect_edges (struct frame *f, struct image *img,
                    int *matrix, int color_adjust)
{
  Emacs_Color *colors = image_to_emacs_colors (f, img, 1);
  Emacs_Color *new, *p;
  int x, y, i, sum;
  ptrdiff_t nbytes;

  for (i = sum = 0; i < 9; ++i)
    sum += eabs (matrix[i]);

#define COLOR(A, X, Y) ((A) + (Y) * img->width + (X))

  if (INT_MULTIPLY_WRAPV (sizeof *new, img->width, &nbytes)
      || INT_MULTIPLY_WRAPV (img->height, nbytes, &nbytes))
    memory_full (SIZE_MAX);
  new = xmalloc (nbytes);

  for (y = 0; y < img->height; ++y)
    {
      p = COLOR (new, 0, y);
      p->red = p->green = p->blue = 0xffff/2;
      p = COLOR (new, img->width - 1, y);
      p->red = p->green = p->blue = 0xffff/2;
    }

  for (x = 1; x < img->width - 1; ++x)
    {
      p = COLOR (new, x, 0);
      p->red = p->green = p->blue = 0xffff/2;
      p = COLOR (new, x, img->height - 1);
      p->red = p->green = p->blue = 0xffff/2;
    }

  for (y = 1; y < img->height - 1; ++y)
    {
      p = COLOR (new, 1, y);

      for (x = 1; x < img->width - 1; ++x, ++p)
	{
	  int r, g, b, yy, xx;

	  r = g = b = i = 0;
	  for (yy = y - 1; yy < y + 2; ++yy)
	    for (xx = x - 1; xx < x + 2; ++xx, ++i)
	      if (matrix[i])
	        {
	          Emacs_Color *t = COLOR (colors, xx, yy);
		  r += matrix[i] * t->red;
		  g += matrix[i] * t->green;
		  b += matrix[i] * t->blue;
		}

	  r = (r / sum + color_adjust) & 0xffff;
	  g = (g / sum + color_adjust) & 0xffff;
	  b = (b / sum + color_adjust) & 0xffff;
	  p->red = p->green = p->blue = COLOR_INTENSITY (r, g, b);
	}
    }

  xfree (colors);
  image_from_emacs_colors (f, img, new);

#undef COLOR
}


/* Perform the pre-defined `emboss' edge-detection on image IMG
   on frame F.  */

static void
image_emboss (struct frame *f, struct image *img)
{
  image_detect_edges (f, img, emboss_matrix, 0xffff / 2);
}


/* Transform image IMG which is used on frame F with a Laplace
   edge-detection algorithm.  The result is an image that can be used
   to draw disabled buttons, for example.  */

static void
image_laplace (struct frame *f, struct image *img)
{
  image_detect_edges (f, img, laplace_matrix, 45000);
}


/* Perform edge-detection on image IMG on frame F, with specified
   transformation matrix MATRIX and color-adjustment COLOR_ADJUST.

   MATRIX must be either

   - a list of at least 9 numbers in row-major form
   - a vector of at least 9 numbers

   COLOR_ADJUST nil means use a default; otherwise it must be a
   number.  */

static void
image_edge_detection (struct frame *f, struct image *img,
                      Lisp_Object matrix, Lisp_Object color_adjust)
{
  int i = 0;
  int trans[9];

  if (CONSP (matrix))
    {
      for (i = 0;
	   i < 9 && CONSP (matrix) && NUMBERP (XCAR (matrix));
	   ++i, matrix = XCDR (matrix))
	trans[i] = XFLOATINT (XCAR (matrix));
    }
  else if (VECTORP (matrix) && ASIZE (matrix) >= 9)
    {
      for (i = 0; i < 9 && NUMBERP (AREF (matrix, i)); ++i)
	trans[i] = XFLOATINT (AREF (matrix, i));
    }

  if (NILP (color_adjust))
    color_adjust = make_fixnum (0xffff / 2);

  if (i == 9 && NUMBERP (color_adjust))
    image_detect_edges (f, img, trans, XFLOATINT (color_adjust));
}


#if defined HAVE_X_WINDOWS || defined USE_CAIRO
static void
image_pixmap_draw_cross (struct frame *f, Emacs_Pixmap pixmap,
			 int x, int y, unsigned int width, unsigned int height,
			 unsigned long color)
{
#ifdef USE_CAIRO
  cairo_surface_t *surface
    = cairo_image_surface_create_for_data ((unsigned char *) pixmap->data,
					   (pixmap->bits_per_pixel == 32
					    ? CAIRO_FORMAT_RGB24
					    : CAIRO_FORMAT_A8),
					   pixmap->width, pixmap->height,
					   pixmap->bytes_per_line);
  cairo_t *cr = cairo_create (surface);
  cairo_surface_destroy (surface);
  cairo_set_source_rgb (cr, RED_FROM_ULONG (color) / 255.0,
			GREEN_FROM_ULONG (color) / 255.0,
			BLUE_FROM_ULONG (color) / 255.0);
  cairo_move_to (cr, x + 0.5, y + 0.5);
  cairo_rel_line_to (cr, width - 1, height - 1);
  cairo_rel_move_to (cr, 0, - (height - 1));
  cairo_rel_line_to (cr, - (width - 1), height - 1);
  cairo_set_line_width (cr, 1);
  cairo_stroke (cr);
  cairo_destroy (cr);
#elif HAVE_X_WINDOWS
  Display *dpy = FRAME_X_DISPLAY (f);
  GC gc = XCreateGC (dpy, pixmap, 0, NULL);

  XSetForeground (dpy, gc, color);
  XDrawLine (dpy, pixmap, gc, x, y, x + width - 1, y + height - 1);
  XDrawLine (dpy, pixmap, gc, x, y + height - 1, x + width - 1, y);
  XFreeGC (dpy, gc);
#endif	/* HAVE_X_WINDOWS */
}
#endif	/* HAVE_X_WINDOWS || USE_CAIRO */

/* Transform image IMG on frame F so that it looks disabled.  */

static void
image_disable_image (struct frame *f, struct image *img)
{
  Display_Info *dpyinfo = FRAME_DISPLAY_INFO (f);
#ifdef HAVE_NTGUI
  int n_planes = dpyinfo->n_planes * dpyinfo->n_cbits;
#else
  int n_planes = dpyinfo->n_planes;
#endif /* HAVE_NTGUI */

  if (n_planes >= 2)
    {
      /* Color (or grayscale).  Convert to gray, and equalize.  Just
	 drawing such images with a stipple can look very odd, so
	 we're using this method instead.  */
      Emacs_Color *colors = image_to_emacs_colors (f, img, 1);
      Emacs_Color *p, *end;
      const int h = 15000;
      const int l = 30000;

      for (p = colors, end = colors + img->width * img->height;
	   p < end;
	   ++p)
	{
	  int i = COLOR_INTENSITY (p->red, p->green, p->blue);
	  int i2 = (0xffff - h - l) * i / 0xffff + l;
	  p->red = p->green = p->blue = i2;
	}

      image_from_emacs_colors (f, img, colors);
    }

  /* Draw a cross over the disabled image, if we must or if we
     should.  */
  if (n_planes < 2 || cross_disabled_images)
    {
#ifndef HAVE_NTGUI
#if !defined(HAVE_NS) && !defined(HAVE_PGTK)  /* TODO: NS support, however this not needed for toolbars */

#ifndef USE_CAIRO
#define CrossForeground(f) BLACK_PIX_DEFAULT (f)
#define MaskForeground(f)  WHITE_PIX_DEFAULT (f)
#else  /* USE_CAIRO */
#define CrossForeground(f) 0
#define MaskForeground(f)  PIX_MASK_DRAW
#endif	/* USE_CAIRO */

#ifndef USE_CAIRO
      image_sync_to_pixmaps (f, img);
#endif	/* !USE_CAIRO */
      image_pixmap_draw_cross (f, img->pixmap, 0, 0, img->width, img->height,
			       CrossForeground (f));
      if (img->mask)
	image_pixmap_draw_cross (f, img->mask, 0, 0, img->width, img->height,
				 MaskForeground (f));
#endif /* !HAVE_NS */
#else
      HDC hdc, bmpdc;
      HGDIOBJ prev;

      hdc = get_frame_dc (f);
      bmpdc = CreateCompatibleDC (hdc);
      release_frame_dc (f, hdc);

      prev = SelectObject (bmpdc, img->pixmap);

      SetTextColor (bmpdc, BLACK_PIX_DEFAULT (f));
      MoveToEx (bmpdc, 0, 0, NULL);
      LineTo (bmpdc, img->width - 1, img->height - 1);
      MoveToEx (bmpdc, 0, img->height - 1, NULL);
      LineTo (bmpdc, img->width - 1, 0);

      if (img->mask)
	{
	  SelectObject (bmpdc, img->mask);
	  SetTextColor (bmpdc, WHITE_PIX_DEFAULT (f));
	  MoveToEx (bmpdc, 0, 0, NULL);
	  LineTo (bmpdc, img->width - 1, img->height - 1);
	  MoveToEx (bmpdc, 0, img->height - 1, NULL);
	  LineTo (bmpdc, img->width - 1, 0);
	}
      SelectObject (bmpdc, prev);
      DeleteDC (bmpdc);
#endif /* HAVE_NTGUI */
    }
}


/* Build a mask for image IMG which is used on frame F.  FILE is the
   name of an image file, for error messages.  HOW determines how to
   determine the background color of IMG.  If it is a list '(R G B)',
   with R, G, and B being integers >= 0, take that as the color of the
   background.  Otherwise, determine the background color of IMG
   heuristically.  */

static void
image_build_heuristic_mask (struct frame *f, struct image *img,
                            Lisp_Object how)
{
  Emacs_Pix_Context ximg;
#ifdef HAVE_NTGUI
  HGDIOBJ prev;
  char *mask_img;
  int row_width;
#elif !defined HAVE_NS && !defined HAVE_PGTK
  Emacs_Pix_Container mask_img;
#endif
  int x, y;
  bool use_img_background;
  unsigned long bg = 0;

  if (img->mask)
    image_clear_image_1 (f, img, CLEAR_IMAGE_MASK);

#ifndef HAVE_NTGUI
#if !defined HAVE_NS && !defined HAVE_PGTK
  /* Create an image and pixmap serving as mask.  */
  if (! image_create_x_image_and_pixmap (f, img, img->width, img->height, 1,
					 &mask_img, 1))
    return;
#endif /* !HAVE_NS */
#else
  /* Create the bit array serving as mask.  */
  row_width = (img->width + 7) / 8;
  mask_img = xzalloc (row_width * img->height);
#endif /* HAVE_NTGUI */

  /* Get the X image or create a memory device context for IMG.  */
  ximg = image_get_x_image_or_dc (f, img, 0, &prev);

  /* Determine the background color of ximg.  If HOW is `(R G B)'
     take that as color.  Otherwise, use the image's background color. */
  use_img_background = 1;

  if (CONSP (how))
    {
      int rgb[3], i;

      for (i = 0; i < 3 && CONSP (how) && FIXNATP (XCAR (how)); ++i)
	{
	  rgb[i] = XFIXNAT (XCAR (how)) & 0xffff;
	  how = XCDR (how);
	}

      if (i == 3 && NILP (how))
	{
#ifndef USE_CAIRO
	  char color_name[30];
	  sprintf (color_name, "#%04x%04x%04x",
		   rgb[0] + 0u, rgb[1] + 0u, rgb[2] + 0u);
	  bg = (
#ifdef HAVE_NTGUI
		0x00ffffff & /* Filter out palette info.  */
#endif /* HAVE_NTGUI */
		image_alloc_image_color (f, img, build_string (color_name), 0));
#else  /* USE_CAIRO */
	  bg = lookup_rgb_color (f, rgb[0], rgb[1], rgb[2]);
#endif	/* USE_CAIRO */
	  use_img_background = 0;
	}
    }

  if (use_img_background)
    bg = four_corners_best (ximg, img->corners, img->width, img->height);

  /* Set all bits in mask_img to 1 whose color in ximg is different
     from the background color bg.  */
#ifndef HAVE_NTGUI
  for (y = 0; y < img->height; ++y)
    for (x = 0; x < img->width; ++x)
<<<<<<< HEAD
#ifdef HAVE_PGTK
      if (XGetPixel (ximg, x, y) == bg)
        pgtk_image_set_alpha (ximg, x, y, 0);
#elif !defined HAVE_NS
      XPutPixel (mask_img, x, y, (XGetPixel (ximg, x, y) != bg
=======
#ifndef HAVE_NS
      PUT_PIXEL (mask_img, x, y, (GET_PIXEL (ximg, x, y) != bg
>>>>>>> b7e26952
				  ? PIX_MASK_DRAW : PIX_MASK_RETAIN));
#else
      if (XGetPixel (ximg, x, y) == bg)
        ns_set_alpha (ximg, x, y, 0);
#endif /* HAVE_NS */
#if !defined HAVE_NS && !defined HAVE_PGTK
  /* Fill in the background_transparent field while we have the mask handy. */
  image_background_transparent (img, f, mask_img);

  /* Put mask_img into the image.  */
  image_put_x_image (f, img, mask_img, 1);
#endif /* !HAVE_NS */
#else
  for (y = 0; y < img->height; ++y)
    for (x = 0; x < img->width; ++x)
      {
	COLORREF p = GetPixel (ximg, x, y);
	if (p != bg)
	  mask_img[y * row_width + x / 8] |= 1 << (x % 8);
      }

  /* Create the mask image.  */
  img->mask = w32_create_pixmap_from_bitmap_data (img->width, img->height,
						  mask_img);
  /* Fill in the background_transparent field while we have the mask handy. */
  SelectObject (ximg, img->mask);
  image_background_transparent (img, f, ximg);

  /* Was: image_destroy_x_image ((XImagePtr )mask_img); which seems bogus ++kfs */
  xfree (mask_img);
#endif /* HAVE_NTGUI */

  image_unget_x_image_or_dc (img, 0, ximg, prev);
}


/***********************************************************************
		       PBM (mono, gray, color)
 ***********************************************************************/

/* Indices of image specification fields in gs_format, below.  */

enum pbm_keyword_index
{
  PBM_TYPE,
  PBM_FILE,
  PBM_DATA,
  PBM_ASCENT,
  PBM_MARGIN,
  PBM_RELIEF,
  PBM_ALGORITHM,
  PBM_HEURISTIC_MASK,
  PBM_MASK,
  PBM_FOREGROUND,
  PBM_BACKGROUND,
  PBM_LAST
};

/* Vector of image_keyword structures describing the format
   of valid user-defined image specifications.  */

static const struct image_keyword pbm_format[PBM_LAST] =
{
  {":type",		IMAGE_SYMBOL_VALUE,			1},
  {":file",		IMAGE_STRING_VALUE,			0},
  {":data",		IMAGE_STRING_VALUE,			0},
  {":ascent",		IMAGE_ASCENT_VALUE,			0},
  {":margin",		IMAGE_NON_NEGATIVE_INTEGER_VALUE_OR_PAIR, 0},
  {":relief",		IMAGE_INTEGER_VALUE,			0},
  {":conversion",	IMAGE_DONT_CHECK_VALUE_TYPE,		0},
  {":heuristic-mask",	IMAGE_DONT_CHECK_VALUE_TYPE,		0},
  {":mask",		IMAGE_DONT_CHECK_VALUE_TYPE,		0},
  {":foreground",	IMAGE_STRING_OR_NIL_VALUE,		0},
  {":background",	IMAGE_STRING_OR_NIL_VALUE,		0}
};

/* Return true if OBJECT is a valid PBM image specification.  */

static bool
pbm_image_p (Lisp_Object object)
{
  struct image_keyword fmt[PBM_LAST];

  memcpy (fmt, pbm_format, sizeof fmt);

  if (!parse_image_spec (object, fmt, PBM_LAST, Qpbm))
    return 0;

  /* Must specify either :data or :file.  */
  return fmt[PBM_DATA].count + fmt[PBM_FILE].count == 1;
}


/* Get next char skipping comments in Netpbm header.  Returns -1 at
   end of input.  */

static int
pbm_next_char (char **s, char *end)
{
  while (*s < end)
    {
      unsigned char c = *(*s)++;
      if (c != '#')
	return c;
      while (*s < end)
	{
	  c = *(*s)++;
	  if (c == '\n' || c == '\r')
	    break;
	}
    }

  return -1;
}


/* Scan a decimal number from *S and return it.  Advance *S while
   reading the number.  END is the end of the string.  Value is -1 at
   end of input.  */

static int
pbm_scan_number (char **s, char *end)
{
  int c = 0, val = -1;

  /* Skip white-space.  */
  while ((c = pbm_next_char (s, end)) != -1 && c_isspace (c))
    ;

  if (c_isdigit (c))
    {
      /* Read decimal number.  */
      val = c - '0';
      while ((c = pbm_next_char (s, end)) != -1 && c_isdigit (c))
        val = 10 * val + c - '0';
    }

  return val;
}

/* Scan an index from *S and return it.  It is a one-byte unsigned
   index if !TWO_BYTE, and a two-byte big-endian unsigned index if
   TWO_BYTE.  */

static int
pbm_scan_index (char **s, bool two_byte)
{
  char *p = *s;
  unsigned char c0 = *p++;
  int n = c0;
  if (two_byte)
    {
      unsigned char c1 = *p++;
      n = (n << 8) + c1;
    }
  *s = p;
  return n;
}


/* Load PBM image IMG for use on frame F.  */

static bool
pbm_load (struct frame *f, struct image *img)
{
  bool raw_p;
  int x, y;
  int width, height, max_color_idx = 0;
  Lisp_Object specified_file;
  enum {PBM_MONO, PBM_GRAY, PBM_COLOR} type;
  char *contents = NULL;
  char *end, *p;
  Emacs_Pix_Container ximg;

  specified_file = image_spec_value (img->spec, QCfile, NULL);

  if (STRINGP (specified_file))
    {
      int fd;
      Lisp_Object file = image_find_image_fd (specified_file, &fd);
      if (!STRINGP (file))
	{
	  image_error ("Cannot find image file `%s'", specified_file);
	  return 0;
	}

      ptrdiff_t size;
      contents = slurp_file (fd, &size);
      if (contents == NULL)
	{
	  image_error ("Error reading `%s'", file);
	  return 0;
	}

      p = contents;
      end = contents + size;
    }
  else
    {
      Lisp_Object data;
      data = image_spec_value (img->spec, QCdata, NULL);
      if (!STRINGP (data))
	{
	  image_error ("Invalid image data `%s'", data);
	  return 0;
	}
      p = SSDATA (data);
      end = p + SBYTES (data);
    }

  /* Check magic number.  */
  if (end - p < 2 || *p++ != 'P')
    {
      image_error ("Not a PBM image: `%s'", img->spec);
    error:
      xfree (contents);
      img->pixmap = NO_PIXMAP;
      return 0;
    }

  switch (*p++)
    {
    case '1':
      raw_p = 0, type = PBM_MONO;
      break;

    case '2':
      raw_p = 0, type = PBM_GRAY;
      break;

    case '3':
      raw_p = 0, type = PBM_COLOR;
      break;

    case '4':
      raw_p = 1, type = PBM_MONO;
      break;

    case '5':
      raw_p = 1, type = PBM_GRAY;
      break;

    case '6':
      raw_p = 1, type = PBM_COLOR;
      break;

    default:
      image_error ("Not a PBM image: `%s'", img->spec);
      goto error;
    }

  /* Read width, height, maximum color-component.  Characters
     starting with `#' up to the end of a line are ignored.  */
  width = pbm_scan_number (&p, end);
  height = pbm_scan_number (&p, end);

  if (type != PBM_MONO)
    {
      max_color_idx = pbm_scan_number (&p, end);
      if (max_color_idx > 65535 || max_color_idx < 0)
	{
	  image_error ("Unsupported maximum PBM color value");
	  goto error;
	}
    }

  if (!check_image_size (f, width, height))
    {
      image_size_error ();
      goto error;
    }

  if (!image_create_x_image_and_pixmap (f, img, width, height, 0, &ximg, 0))
    goto error;

  /* Initialize the color hash table.  */
  init_color_table ();

  if (type == PBM_MONO)
    {
      unsigned char c = 0;
      int g;
      struct image_keyword fmt[PBM_LAST];
      unsigned long fg = FRAME_FOREGROUND_PIXEL (f);
      unsigned long bg = FRAME_BACKGROUND_PIXEL (f);
      /* Parse the image specification.  */
      memcpy (fmt, pbm_format, sizeof fmt);
      parse_image_spec (img->spec, fmt, PBM_LAST, Qpbm);

      /* Get foreground and background colors, maybe allocate colors.  */
<<<<<<< HEAD
#ifdef USE_CAIRO
      if (! fmt[PBM_FOREGROUND].count
          || ! STRINGP (fmt[PBM_FOREGROUND].value)
          || ! FRAME_TERMINAL (f)->defined_color_hook (f,
                                                       SSDATA (fmt[PBM_FOREGROUND].value),
                                                       &xfg,
                                                       false,
                                                       false))
        {
          xfg.pixel = fg;
#ifndef HAVE_PGTK
          x_query_colors (f, &xfg);
#else
          pgtk_query_colors (f, &xfg, 1);
#endif
        }
      fga32 = emacs_color_to_argb32 (&xfg);

      if (! fmt[PBM_BACKGROUND].count
          || ! STRINGP (fmt[PBM_BACKGROUND].value)
          || ! FRAME_TERMINAL (f)->defined_color_hook (f,
                                                       SSDATA (fmt[PBM_BACKGROUND].value),
                                                       &xbg,
                                                       false,
                                                       false))
	{
          xbg.pixel = bg;
#ifndef HAVE_PGTK
          x_query_colors (f, &xbg, 1);
#else
          pgtk_query_colors (f, &xbg, 1);
#endif
	}
      bga32 = emacs_color_to_argb32 (&xbg);
#else
=======
>>>>>>> b7e26952
      if (fmt[PBM_FOREGROUND].count
	  && STRINGP (fmt[PBM_FOREGROUND].value))
	fg = image_alloc_image_color (f, img, fmt[PBM_FOREGROUND].value, fg);
      if (fmt[PBM_BACKGROUND].count
	  && STRINGP (fmt[PBM_BACKGROUND].value))
	{
	  bg = image_alloc_image_color (f, img, fmt[PBM_BACKGROUND].value, bg);
	  img->background = bg;
	  img->background_valid = 1;
	}

#ifdef USE_CAIRO
      {
	Emacs_Color fgbg[] = {{.pixel = fg}, {.pixel = bg}};
	FRAME_TERMINAL (f)->query_colors (f, fgbg, ARRAYELTS (fgbg));
	fg = lookup_rgb_color (f, fgbg[0].red, fgbg[0].green, fgbg[0].blue);
	bg = lookup_rgb_color (f, fgbg[1].red, fgbg[1].green, fgbg[1].blue);
      }
#endif
      for (y = 0; y < height; ++y)
	for (x = 0; x < width; ++x)
	  {
	    if (raw_p)
	      {
		if ((x & 7) == 0)
		  {
		    if (p >= end)
		      {
			image_destroy_x_image (ximg);
			image_clear_image (f, img);
			image_error ("Invalid image size in image `%s'",
				     img->spec);
			goto error;
		      }
		    c = *p++;
		  }
		g = c & 0x80;
		c <<= 1;
	      }
	    else
	      {
		int c = 0;
		/* Skip white-space and comments.  */
		while ((c = pbm_next_char (&p, end)) != -1 && c_isspace (c))
		  ;

		if (c == '0' || c == '1')
		  g = c - '0';
		else
		  g = 0;
	      }

	    PUT_PIXEL (ximg, x, y, g ? fg : bg);
	  }
    }
  else
    {
      int expected_size = height * width;
      bool two_byte = 255 < max_color_idx;
      if (two_byte)
	expected_size *= 2;
      if (type == PBM_COLOR)
	expected_size *= 3;

      if (raw_p && p + expected_size > end)
	{
	  image_destroy_x_image (ximg);
	  image_clear_image (f, img);
	  image_error ("Invalid image size in image `%s'", img->spec);
	  goto error;
	}

      for (y = 0; y < height; ++y)
	for (x = 0; x < width; ++x)
	  {
	    int r, g, b;

	    if (type == PBM_GRAY && raw_p)
	      r = g = b = pbm_scan_index (&p, two_byte);
	    else if (type == PBM_GRAY)
	      r = g = b = pbm_scan_number (&p, end);
	    else if (raw_p)
	      {
		r = pbm_scan_index (&p, two_byte);
		g = pbm_scan_index (&p, two_byte);
		b = pbm_scan_index (&p, two_byte);
	      }
	    else
	      {
		r = pbm_scan_number (&p, end);
		g = pbm_scan_number (&p, end);
		b = pbm_scan_number (&p, end);
	      }

	    if (r < 0 || g < 0 || b < 0)
	      {
		image_destroy_x_image (ximg);
		image_error ("Invalid pixel value in image `%s'", img->spec);
		goto error;
	      }

	    /* RGB values are now in the range 0..max_color_idx.
	       Scale this to the range 0..0xffff supported by X.  */
	    r = (double) r * 65535 / max_color_idx;
	    g = (double) g * 65535 / max_color_idx;
	    b = (double) b * 65535 / max_color_idx;
	    PUT_PIXEL (ximg, x, y, lookup_rgb_color (f, r, g, b));
	  }
    }

#ifdef COLOR_TABLE_SUPPORT
  /* Store in IMG->colors the colors allocated for the image, and
     free the color table.  */
  img->colors = colors_in_color_table (&img->ncolors);
  free_color_table ();
#endif /* COLOR_TABLE_SUPPORT */

  img->width = width;
  img->height = height;

  /* Maybe fill in the background field while we have ximg handy.  */

  if (NILP (image_spec_value (img->spec, QCbackground, NULL)))
    /* Casting avoids a GCC warning.  */
    IMAGE_BACKGROUND (img, f, (Emacs_Pix_Context)ximg);

  /* Put ximg into the image.  */
  image_put_x_image (f, img, ximg, 0);

  /* X and W32 versions did it here, MAC version above.  ++kfs
     img->width = width;
     img->height = height; */

  xfree (contents);
  return 1;
}


/***********************************************************************
				 PNG
 ***********************************************************************/

#if defined (HAVE_PNG) || defined (HAVE_NS) || defined (USE_CAIRO)

/* Indices of image specification fields in png_format, below.  */

enum png_keyword_index
{
  PNG_TYPE,
  PNG_DATA,
  PNG_FILE,
  PNG_ASCENT,
  PNG_MARGIN,
  PNG_RELIEF,
  PNG_ALGORITHM,
  PNG_HEURISTIC_MASK,
  PNG_MASK,
  PNG_BACKGROUND,
  PNG_LAST
};

/* Vector of image_keyword structures describing the format
   of valid user-defined image specifications.  */

static const struct image_keyword png_format[PNG_LAST] =
{
  {":type",		IMAGE_SYMBOL_VALUE,			1},
  {":data",		IMAGE_STRING_VALUE,			0},
  {":file",		IMAGE_STRING_VALUE,			0},
  {":ascent",		IMAGE_ASCENT_VALUE,			0},
  {":margin",		IMAGE_NON_NEGATIVE_INTEGER_VALUE_OR_PAIR, 0},
  {":relief",		IMAGE_INTEGER_VALUE,			0},
  {":conversion",	IMAGE_DONT_CHECK_VALUE_TYPE,		0},
  {":heuristic-mask",	IMAGE_DONT_CHECK_VALUE_TYPE,		0},
  {":mask",		IMAGE_DONT_CHECK_VALUE_TYPE,		0},
  {":background",	IMAGE_STRING_OR_NIL_VALUE,		0}
};

/* Return true if OBJECT is a valid PNG image specification.  */

static bool
png_image_p (Lisp_Object object)
{
  struct image_keyword fmt[PNG_LAST];
  memcpy (fmt, png_format, sizeof fmt);

  if (!parse_image_spec (object, fmt, PNG_LAST, Qpng))
    return 0;

  /* Must specify either the :data or :file keyword.  */
  return fmt[PNG_FILE].count + fmt[PNG_DATA].count == 1;
}

#endif /* HAVE_PNG || HAVE_NS || USE_CAIRO */


#if (defined HAVE_PNG && !defined HAVE_NS) || defined USE_CAIRO

# ifdef WINDOWSNT
/* PNG library details.  */

DEF_DLL_FN (png_voidp, png_get_io_ptr, (png_structp));
DEF_DLL_FN (int, png_sig_cmp, (png_bytep, png_size_t, png_size_t));
DEF_DLL_FN (png_structp, png_create_read_struct,
	    (png_const_charp, png_voidp, png_error_ptr, png_error_ptr));
DEF_DLL_FN (png_infop, png_create_info_struct, (png_structp));
DEF_DLL_FN (void, png_destroy_read_struct,
	    (png_structpp, png_infopp, png_infopp));
DEF_DLL_FN (void, png_set_read_fn, (png_structp, png_voidp, png_rw_ptr));
DEF_DLL_FN (void, png_set_sig_bytes, (png_structp, int));
DEF_DLL_FN (void, png_read_info, (png_structp, png_infop));
DEF_DLL_FN (png_uint_32, png_get_IHDR,
	    (png_structp, png_infop, png_uint_32 *, png_uint_32 *,
	     int *, int *, int *, int *, int *));
DEF_DLL_FN (png_uint_32, png_get_valid, (png_structp, png_infop, png_uint_32));
DEF_DLL_FN (void, png_set_strip_16, (png_structp));
DEF_DLL_FN (void, png_set_expand, (png_structp));
DEF_DLL_FN (void, png_set_gray_to_rgb, (png_structp));
DEF_DLL_FN (int, png_set_interlace_handling, (png_structp));
DEF_DLL_FN (void, png_set_background,
	    (png_structp, png_color_16p, int, int, double));
DEF_DLL_FN (png_uint_32, png_get_bKGD,
	    (png_structp, png_infop, png_color_16p *));
DEF_DLL_FN (void, png_read_update_info, (png_structp, png_infop));
DEF_DLL_FN (png_byte, png_get_channels, (png_structp, png_infop));
DEF_DLL_FN (png_size_t, png_get_rowbytes, (png_structp, png_infop));
DEF_DLL_FN (void, png_read_image, (png_structp, png_bytepp));
DEF_DLL_FN (void, png_read_end, (png_structp, png_infop));
DEF_DLL_FN (void, png_error, (png_structp, png_const_charp));

#  if (PNG_LIBPNG_VER >= 10500)
DEF_DLL_FN (void, png_longjmp, (png_structp, int) PNG_NORETURN);
DEF_DLL_FN (jmp_buf *, png_set_longjmp_fn,
	    (png_structp, png_longjmp_ptr, size_t));
#  endif /* libpng version >= 1.5 */

static bool
init_png_functions (void)
{
  HMODULE library;

  if (!(library = w32_delayed_load (Qpng)))
    return 0;

  LOAD_DLL_FN (library, png_get_io_ptr);
  LOAD_DLL_FN (library, png_sig_cmp);
  LOAD_DLL_FN (library, png_create_read_struct);
  LOAD_DLL_FN (library, png_create_info_struct);
  LOAD_DLL_FN (library, png_destroy_read_struct);
  LOAD_DLL_FN (library, png_set_read_fn);
  LOAD_DLL_FN (library, png_set_sig_bytes);
  LOAD_DLL_FN (library, png_read_info);
  LOAD_DLL_FN (library, png_get_IHDR);
  LOAD_DLL_FN (library, png_get_valid);
  LOAD_DLL_FN (library, png_set_strip_16);
  LOAD_DLL_FN (library, png_set_expand);
  LOAD_DLL_FN (library, png_set_gray_to_rgb);
  LOAD_DLL_FN (library, png_set_interlace_handling);
  LOAD_DLL_FN (library, png_set_background);
  LOAD_DLL_FN (library, png_get_bKGD);
  LOAD_DLL_FN (library, png_read_update_info);
  LOAD_DLL_FN (library, png_get_channels);
  LOAD_DLL_FN (library, png_get_rowbytes);
  LOAD_DLL_FN (library, png_read_image);
  LOAD_DLL_FN (library, png_read_end);
  LOAD_DLL_FN (library, png_error);

#  if (PNG_LIBPNG_VER >= 10500)
  LOAD_DLL_FN (library, png_longjmp);
  LOAD_DLL_FN (library, png_set_longjmp_fn);
#  endif /* libpng version >= 1.5 */

  return 1;
}

#  undef png_create_info_struct
#  undef png_create_read_struct
#  undef png_destroy_read_struct
#  undef png_error
#  undef png_get_bKGD
#  undef png_get_channels
#  undef png_get_IHDR
#  undef png_get_io_ptr
#  undef png_get_rowbytes
#  undef png_get_valid
#  undef png_longjmp
#  undef png_read_end
#  undef png_read_image
#  undef png_read_info
#  undef png_read_update_info
#  undef png_set_background
#  undef png_set_expand
#  undef png_set_gray_to_rgb
#  undef png_set_interlace_handling
#  undef png_set_longjmp_fn
#  undef png_set_read_fn
#  undef png_set_sig_bytes
#  undef png_set_strip_16
#  undef png_sig_cmp

#  define png_create_info_struct fn_png_create_info_struct
#  define png_create_read_struct fn_png_create_read_struct
#  define png_destroy_read_struct fn_png_destroy_read_struct
#  define png_error fn_png_error
#  define png_get_bKGD fn_png_get_bKGD
#  define png_get_channels fn_png_get_channels
#  define png_get_IHDR fn_png_get_IHDR
#  define png_get_io_ptr fn_png_get_io_ptr
#  define png_get_rowbytes fn_png_get_rowbytes
#  define png_get_valid fn_png_get_valid
#  define png_longjmp fn_png_longjmp
#  define png_read_end fn_png_read_end
#  define png_read_image fn_png_read_image
#  define png_read_info fn_png_read_info
#  define png_read_update_info fn_png_read_update_info
#  define png_set_background fn_png_set_background
#  define png_set_expand fn_png_set_expand
#  define png_set_gray_to_rgb fn_png_set_gray_to_rgb
#  define png_set_interlace_handling fn_png_set_interlace_handling
#  define png_set_longjmp_fn fn_png_set_longjmp_fn
#  define png_set_read_fn fn_png_set_read_fn
#  define png_set_sig_bytes fn_png_set_sig_bytes
#  define png_set_strip_16 fn_png_set_strip_16
#  define png_sig_cmp fn_png_sig_cmp

# endif /* WINDOWSNT */

#ifdef HAVE_PNG

/* Fast implementations of setjmp and longjmp.  Although setjmp and longjmp
   will do, POSIX _setjmp and _longjmp (if available) are often faster.
   Do not use sys_setjmp, as PNG supports only jmp_buf.
   It's OK if the longjmp substitute restores the signal mask.  */
# ifdef HAVE__SETJMP
#  define FAST_SETJMP(j) _setjmp (j)
#  define FAST_LONGJMP _longjmp
# else
#  define FAST_SETJMP(j) setjmp (j)
#  define FAST_LONGJMP longjmp
# endif

# if PNG_LIBPNG_VER < 10500
#  define PNG_LONGJMP(ptr) FAST_LONGJMP ((ptr)->jmpbuf, 1)
#  define PNG_JMPBUF(ptr) ((ptr)->jmpbuf)
# else
/* In libpng version 1.5, the jmpbuf member is hidden. (Bug#7908)  */
#  define PNG_LONGJMP(ptr) png_longjmp (ptr, 1)
#  define PNG_JMPBUF(ptr) \
     (*png_set_longjmp_fn (ptr, FAST_LONGJMP, sizeof (jmp_buf)))
# endif

/* Error and warning handlers installed when the PNG library
   is initialized.  */

static AVOID
my_png_error (png_struct *png_ptr, const char *msg)
{
  eassert (png_ptr != NULL);
  /* Avoid compiler warning about deprecated direct access to
     png_ptr's fields in libpng versions 1.4.x.  */
  image_error ("PNG error: %s", build_string (msg));
  PNG_LONGJMP (png_ptr);
}


static void
my_png_warning (png_struct *png_ptr, const char *msg)
{
  eassert (png_ptr != NULL);
  image_error ("PNG warning: %s", build_string (msg));
}

/* Memory source for PNG decoding.  */

struct png_memory_storage
{
  unsigned char *bytes;		/* The data       */
  ptrdiff_t len;		/* How big is it? */
  ptrdiff_t index;		/* Where are we?  */
};


/* Function set as reader function when reading PNG image from memory.
   PNG_PTR is a pointer to the PNG control structure.  Copy LENGTH
   bytes from the input to DATA.  */

static void
png_read_from_memory (png_structp png_ptr, png_bytep data, png_size_t length)
{
  struct png_memory_storage *tbr = png_get_io_ptr (png_ptr);

  if (length > tbr->len - tbr->index)
    png_error (png_ptr, "Read error");

  memcpy (data, tbr->bytes + tbr->index, length);
  tbr->index = tbr->index + length;
}


/* Function set as reader function when reading PNG image from a file.
   PNG_PTR is a pointer to the PNG control structure.  Copy LENGTH
   bytes from the input to DATA.  */

static void
png_read_from_file (png_structp png_ptr, png_bytep data, png_size_t length)
{
  FILE *fp = png_get_io_ptr (png_ptr);

  if (fread_unlocked (data, 1, length, fp) < length)
    png_error (png_ptr, "Read error");
}


/* Load PNG image IMG for use on frame F.  Value is true if
   successful.  */

struct png_load_context
{
  /* These are members so that longjmp doesn't munge local variables.  */
  png_struct *png_ptr;
  png_info *info_ptr;
  png_info *end_info;
  FILE *fp;
  png_byte *pixels;
  png_byte **rows;
};

static bool
png_load_body (struct frame *f, struct image *img, struct png_load_context *c)
{
  Lisp_Object specified_file, specified_data;
  FILE *fp = NULL;
  int x, y;
  ptrdiff_t i;
  png_struct *png_ptr;
  png_info *info_ptr = NULL, *end_info = NULL;
  png_byte sig[8];
  png_byte *pixels = NULL;
  png_byte **rows = NULL;
  png_uint_32 width, height;
  int bit_depth, color_type, interlace_type;
  png_byte channels;
  png_uint_32 row_bytes;
  bool transparent_p;
  struct png_memory_storage tbr;  /* Data to be read */
  ptrdiff_t nbytes;
  Emacs_Pix_Container ximg, mask_img = NULL;

  /* Find out what file to load.  */
  specified_file = image_spec_value (img->spec, QCfile, NULL);
  specified_data = image_spec_value (img->spec, QCdata, NULL);

  if (NILP (specified_data))
    {
      int fd;
      Lisp_Object file = image_find_image_fd (specified_file, &fd);
      if (!STRINGP (file))
	{
	  image_error ("Cannot find image file `%s'", specified_file);
	  return 0;
	}

      /* Open the image file.  */
      fp = fdopen (fd, "rb");
      if (!fp)
	{
	  image_error ("Cannot open image file `%s'", file);
	  return 0;
	}

      /* Check PNG signature.  */
      if (fread_unlocked (sig, 1, sizeof sig, fp) != sizeof sig
	  || png_sig_cmp (sig, 0, sizeof sig))
	{
	  fclose (fp);
	  image_error ("Not a PNG file: `%s'", file);
	  return 0;
	}
    }
  else
    {
      if (!STRINGP (specified_data))
	{
	  image_error ("Invalid image data `%s'", specified_data);
	  return 0;
	}

      /* Read from memory.  */
      tbr.bytes = SDATA (specified_data);
      tbr.len = SBYTES (specified_data);
      tbr.index = 0;

      /* Check PNG signature.  */
      if (tbr.len < sizeof sig
	  || png_sig_cmp (tbr.bytes, 0, sizeof sig))
	{
	  image_error ("Not a PNG image: `%s'", img->spec);
	  return 0;
	}

      /* Need to skip past the signature.  */
      tbr.bytes += sizeof (sig);
    }

  /* Initialize read and info structs for PNG lib.  */
  png_ptr = png_create_read_struct (PNG_LIBPNG_VER_STRING,
				       NULL, my_png_error,
				       my_png_warning);
  if (png_ptr)
    {
      info_ptr = png_create_info_struct (png_ptr);
      end_info = png_create_info_struct (png_ptr);
    }

  c->png_ptr = png_ptr;
  c->info_ptr = info_ptr;
  c->end_info = end_info;
  c->fp = fp;
  c->pixels = pixels;
  c->rows = rows;

  if (! (info_ptr && end_info))
    {
      png_destroy_read_struct (&c->png_ptr, &c->info_ptr, &c->end_info);
      png_ptr = 0;
    }
  if (! png_ptr)
    {
      if (fp) fclose (fp);
      return 0;
    }

  /* Set error jump-back.  We come back here when the PNG library
     detects an error.  */
  if (FAST_SETJMP (PNG_JMPBUF (png_ptr)))
    {
    error:
      if (c->png_ptr)
	png_destroy_read_struct (&c->png_ptr, &c->info_ptr, &c->end_info);
      xfree (c->pixels);
      xfree (c->rows);
      if (c->fp)
	fclose (c->fp);
      return 0;
    }

  /* Read image info.  */
  if (!NILP (specified_data))
    png_set_read_fn (png_ptr, &tbr, png_read_from_memory);
  else
    png_set_read_fn (png_ptr, fp, png_read_from_file);

  png_set_sig_bytes (png_ptr, sizeof sig);
  png_read_info (png_ptr, info_ptr);
  png_get_IHDR (png_ptr, info_ptr, &width, &height, &bit_depth, &color_type,
		&interlace_type, NULL, NULL);

  if (! (width <= INT_MAX && height <= INT_MAX
	 && check_image_size (f, width, height)))
    {
      image_size_error ();
      goto error;
    }

  /* Create the X image and pixmap now, so that the work below can be
     omitted if the image is too large for X.  */
  if (!image_create_x_image_and_pixmap (f, img, width, height, 0, &ximg, 0))
    goto error;

  /* If image contains simply transparency data, we prefer to
     construct a clipping mask.  */
  if (png_get_valid (png_ptr, info_ptr, PNG_INFO_tRNS))
    transparent_p = 1;
  else
    transparent_p = 0;

  /* This function is easier to write if we only have to handle
     one data format: RGB or RGBA with 8 bits per channel.  Let's
     transform other formats into that format.  */

  /* Strip more than 8 bits per channel.  */
  if (bit_depth == 16)
    png_set_strip_16 (png_ptr);

  /* Expand data to 24 bit RGB, or 8 bit grayscale, with alpha channel
     if available.  */
  png_set_expand (png_ptr);

  /* Convert grayscale images to RGB.  */
  if (color_type == PNG_COLOR_TYPE_GRAY
      || color_type == PNG_COLOR_TYPE_GRAY_ALPHA)
    png_set_gray_to_rgb (png_ptr);

  /* Handle alpha channel by combining the image with a background
     color.  Do this only if a real alpha channel is supplied.  For
     simple transparency, we prefer a clipping mask.  */
  if (!transparent_p)
    {
      /* png_color_16 *image_bg; */
      Lisp_Object specified_bg
	= image_spec_value (img->spec, QCbackground, NULL);
      Emacs_Color color;

      /* If the user specified a color, try to use it; if not, use the
	 current frame background, ignoring any default background
	 color set by the image.  */
      if (STRINGP (specified_bg)
	  ? FRAME_TERMINAL (f)->defined_color_hook (f,
                                                    SSDATA (specified_bg),
                                                    &color,
                                                    false,
                                                    false)
	  : (FRAME_TERMINAL (f)->query_frame_background_color (f, &color),
             true))
	/* The user specified `:background', use that.  */
	{
	  int shift = bit_depth == 16 ? 0 : 8;
	  png_color_16 bg = { 0 };
	  bg.red = color.red >> shift;
	  bg.green = color.green >> shift;
	  bg.blue = color.blue >> shift;

	  png_set_background (png_ptr, &bg,
			      PNG_BACKGROUND_GAMMA_SCREEN, 0, 1.0);
	}
    }

  png_set_interlace_handling (png_ptr);
  png_read_update_info (png_ptr, info_ptr);

  /* Get number of channels.  Valid values are 1 for grayscale images
     and images with a palette, 2 for grayscale images with transparency
     information (alpha channel), 3 for RGB images, and 4 for RGB
     images with alpha channel, i.e. RGBA.  If conversions above were
     sufficient we should only have 3 or 4 channels here.  */
  channels = png_get_channels (png_ptr, info_ptr);
  eassert (channels == 3 || channels == 4);

  /* Number of bytes needed for one row of the image.  */
  row_bytes = png_get_rowbytes (png_ptr, info_ptr);

  /* Allocate memory for the image.  */
  if (INT_MULTIPLY_WRAPV (row_bytes, sizeof *pixels, &nbytes)
      || INT_MULTIPLY_WRAPV (nbytes, height, &nbytes))
    memory_full (SIZE_MAX);
  c->pixels = pixels = xmalloc (nbytes);
  c->rows = rows = xmalloc (height * sizeof *rows);
  for (i = 0; i < height; ++i)
    rows[i] = pixels + i * row_bytes;

  /* Read the entire image.  */
  png_read_image (png_ptr, rows);
  png_read_end (png_ptr, info_ptr);
  if (fp)
    {
      fclose (fp);
      c->fp = NULL;
    }

  /* Create an image and pixmap serving as mask if the PNG image
     contains an alpha channel.  */
  if (channels == 4
      && !transparent_p
      && !image_create_x_image_and_pixmap (f, img, width, height, 1,
					   &mask_img, 1))
    {
      image_destroy_x_image (ximg);
      image_clear_image_1 (f, img, CLEAR_IMAGE_PIXMAP);
      goto error;
    }

  /* Fill the X image and mask from PNG data.  */
  init_color_table ();

  for (y = 0; y < height; ++y)
    {
      png_byte *p = rows[y];

      for (x = 0; x < width; ++x)
	{
	  int r, g, b;

	  r = *p++ << 8;
	  g = *p++ << 8;
	  b = *p++ << 8;
	  PUT_PIXEL (ximg, x, y, lookup_rgb_color (f, r, g, b));
	  /* An alpha channel, aka mask channel, associates variable
	     transparency with an image.  Where other image formats
	     support binary transparency---fully transparent or fully
	     opaque---PNG allows up to 254 levels of partial transparency.
	     The PNG library implements partial transparency by combining
	     the image with a specified background color.

	     I'm not sure how to handle this here nicely: because the
	     background on which the image is displayed may change, for
	     real alpha channel support, it would be necessary to create
	     a new image for each possible background.

	     What I'm doing now is that a mask is created if we have
	     boolean transparency information.  Otherwise I'm using
	     the frame's background color to combine the image with.  */

	  if (channels == 4)
	    {
	      if (mask_img)
		PUT_PIXEL (mask_img, x, y, *p > 0 ? PIX_MASK_DRAW : PIX_MASK_RETAIN);
	      ++p;
	    }
	}
    }

  if (NILP (image_spec_value (img->spec, QCbackground, NULL)))
    /* Set IMG's background color from the PNG image, unless the user
       overrode it.  */
    {
      png_color_16 *bg;
      if (png_get_bKGD (png_ptr, info_ptr, &bg))
	{
#ifndef USE_CAIRO
	  img->background = lookup_rgb_color (f, bg->red, bg->green, bg->blue);
#else  /* USE_CAIRO */
	  char color_name[30];
	  sprintf (color_name, "#%04x%04x%04x", bg->red, bg->green, bg->blue);
	  img->background
	    = image_alloc_image_color (f, img, build_string (color_name), 0);
#endif /* USE_CAIRO */
	  img->background_valid = 1;
	}
    }

# ifdef COLOR_TABLE_SUPPORT
  /* Remember colors allocated for this image.  */
  img->colors = colors_in_color_table (&img->ncolors);
  free_color_table ();
# endif /* COLOR_TABLE_SUPPORT */

  /* Clean up.  */
  png_destroy_read_struct (&c->png_ptr, &c->info_ptr, &c->end_info);
  xfree (rows);
  xfree (pixels);

  img->width = width;
  img->height = height;

  /* Maybe fill in the background field while we have ximg handy.
     Casting avoids a GCC warning.  */
  IMAGE_BACKGROUND (img, f, (Emacs_Pix_Context)ximg);

  /* Put ximg into the image.  */
  image_put_x_image (f, img, ximg, 0);

  /* Same for the mask.  */
  if (mask_img)
    {
      /* Fill in the background_transparent field while we have the
	 mask handy.  Casting avoids a GCC warning.  */
      image_background_transparent (img, f, (Emacs_Pix_Context)mask_img);

      image_put_x_image (f, img, mask_img, 1);
    }

  return 1;
}

static bool
png_load (struct frame *f, struct image *img)
{
  struct png_load_context c;
  return png_load_body (f, img, &c);
}

#endif

#elif defined HAVE_NS

static bool
png_load (struct frame *f, struct image *img)
{
  return ns_load_image (f, img,
                        image_spec_value (img->spec, QCfile, NULL),
                        image_spec_value (img->spec, QCdata, NULL));
}


#endif /* HAVE_NS */



/***********************************************************************
				 JPEG
 ***********************************************************************/

#if defined (HAVE_JPEG) || defined (HAVE_NS)

/* Indices of image specification fields in gs_format, below.  */

enum jpeg_keyword_index
{
  JPEG_TYPE,
  JPEG_DATA,
  JPEG_FILE,
  JPEG_ASCENT,
  JPEG_MARGIN,
  JPEG_RELIEF,
  JPEG_ALGORITHM,
  JPEG_HEURISTIC_MASK,
  JPEG_MASK,
  JPEG_BACKGROUND,
  JPEG_LAST
};

/* Vector of image_keyword structures describing the format
   of valid user-defined image specifications.  */

static const struct image_keyword jpeg_format[JPEG_LAST] =
{
  {":type",		IMAGE_SYMBOL_VALUE,			1},
  {":data",		IMAGE_STRING_VALUE,			0},
  {":file",		IMAGE_STRING_VALUE,			0},
  {":ascent",		IMAGE_ASCENT_VALUE,			0},
  {":margin",		IMAGE_NON_NEGATIVE_INTEGER_VALUE_OR_PAIR, 0},
  {":relief",		IMAGE_INTEGER_VALUE,			0},
  {":conversions",	IMAGE_DONT_CHECK_VALUE_TYPE,		0},
  {":heuristic-mask",	IMAGE_DONT_CHECK_VALUE_TYPE,		0},
  {":mask",		IMAGE_DONT_CHECK_VALUE_TYPE,		0},
  {":background",	IMAGE_STRING_OR_NIL_VALUE,		0}
};

/* Return true if OBJECT is a valid JPEG image specification.  */

static bool
jpeg_image_p (Lisp_Object object)
{
  struct image_keyword fmt[JPEG_LAST];

  memcpy (fmt, jpeg_format, sizeof fmt);

  if (!parse_image_spec (object, fmt, JPEG_LAST, Qjpeg))
    return 0;

  /* Must specify either the :data or :file keyword.  */
  return fmt[JPEG_FILE].count + fmt[JPEG_DATA].count == 1;
}

#endif /* HAVE_JPEG || HAVE_NS */

#ifdef HAVE_JPEG

/* Work around a warning about HAVE_STDLIB_H being redefined in
   jconfig.h.  */
# ifdef HAVE_STDLIB_H
#  undef HAVE_STDLIB_H
# endif

# if defined (HAVE_NTGUI) && !defined (__WIN32__)
/* In older releases of the jpeg library, jpeglib.h will define boolean
   differently depending on __WIN32__, so make sure it is defined.  */
#  define __WIN32__ 1
# endif

/* rpcndr.h (via windows.h) and jpeglib.h both define boolean types.
   Some versions of jpeglib try to detect whether rpcndr.h is loaded,
   using the Windows boolean type instead of the jpeglib boolean type
   if so.  Cygwin jpeglib, however, doesn't try to detect whether its
   headers are included along with windows.h, so under Cygwin, jpeglib
   attempts to define a conflicting boolean type.  Worse, forcing
   Cygwin jpeglib headers to use the Windows boolean type doesn't work
   because it created an ABI incompatibility between the
   already-compiled jpeg library and the header interface definition.

   The best we can do is to define jpeglib's boolean type to a
   different name.  This name, jpeg_boolean, remains in effect through
   the rest of image.c.
*/
# if defined CYGWIN && defined HAVE_NTGUI
#  define boolean jpeg_boolean
# endif
# include <jpeglib.h>
# include <jerror.h>

# ifdef WINDOWSNT

/* JPEG library details.  */
DEF_DLL_FN (void, jpeg_CreateDecompress, (j_decompress_ptr, int, size_t));
DEF_DLL_FN (boolean, jpeg_start_decompress, (j_decompress_ptr));
DEF_DLL_FN (boolean, jpeg_finish_decompress, (j_decompress_ptr));
DEF_DLL_FN (void, jpeg_destroy_decompress, (j_decompress_ptr));
DEF_DLL_FN (int, jpeg_read_header, (j_decompress_ptr, boolean));
DEF_DLL_FN (JDIMENSION, jpeg_read_scanlines,
	    (j_decompress_ptr, JSAMPARRAY, JDIMENSION));
DEF_DLL_FN (struct jpeg_error_mgr *, jpeg_std_error,
	    (struct jpeg_error_mgr *));
DEF_DLL_FN (boolean, jpeg_resync_to_restart, (j_decompress_ptr, int));

static bool
init_jpeg_functions (void)
{
  HMODULE library;

  if (!(library = w32_delayed_load (Qjpeg)))
    return 0;

  LOAD_DLL_FN (library, jpeg_finish_decompress);
  LOAD_DLL_FN (library, jpeg_read_scanlines);
  LOAD_DLL_FN (library, jpeg_start_decompress);
  LOAD_DLL_FN (library, jpeg_read_header);
  LOAD_DLL_FN (library, jpeg_CreateDecompress);
  LOAD_DLL_FN (library, jpeg_destroy_decompress);
  LOAD_DLL_FN (library, jpeg_std_error);
  LOAD_DLL_FN (library, jpeg_resync_to_restart);
  return 1;
}

#  undef jpeg_CreateDecompress
#  undef jpeg_destroy_decompress
#  undef jpeg_finish_decompress
#  undef jpeg_read_header
#  undef jpeg_read_scanlines
#  undef jpeg_resync_to_restart
#  undef jpeg_start_decompress
#  undef jpeg_std_error

#  define jpeg_CreateDecompress fn_jpeg_CreateDecompress
#  define jpeg_destroy_decompress fn_jpeg_destroy_decompress
#  define jpeg_finish_decompress fn_jpeg_finish_decompress
#  define jpeg_read_header fn_jpeg_read_header
#  define jpeg_read_scanlines fn_jpeg_read_scanlines
#  define jpeg_resync_to_restart fn_jpeg_resync_to_restart
#  define jpeg_start_decompress fn_jpeg_start_decompress
#  define jpeg_std_error fn_jpeg_std_error

/* Wrapper since we can't directly assign the function pointer
   to another function pointer that was declared more completely easily.  */
static boolean
jpeg_resync_to_restart_wrapper (j_decompress_ptr cinfo, int desired)
{
  return jpeg_resync_to_restart (cinfo, desired);
}
#  undef jpeg_resync_to_restart
#  define jpeg_resync_to_restart jpeg_resync_to_restart_wrapper

# endif /* WINDOWSNT */

struct my_jpeg_error_mgr
{
  struct jpeg_error_mgr pub;
  sys_jmp_buf setjmp_buffer;

  /* The remaining members are so that longjmp doesn't munge local
     variables.  */
  struct jpeg_decompress_struct cinfo;
  enum
    {
      MY_JPEG_ERROR_EXIT,
      MY_JPEG_INVALID_IMAGE_SIZE,
      MY_JPEG_CANNOT_CREATE_X
    } failure_code;
};


static AVOID
my_error_exit (j_common_ptr cinfo)
{
  struct my_jpeg_error_mgr *mgr = (struct my_jpeg_error_mgr *) cinfo->err;
  mgr->failure_code = MY_JPEG_ERROR_EXIT;
  sys_longjmp (mgr->setjmp_buffer, 1);
}


/* Init source method for JPEG data source manager.  Called by
   jpeg_read_header before any data is actually read.  See
   libjpeg.doc from the JPEG lib distribution.  */

static void
our_common_init_source (j_decompress_ptr cinfo)
{
}


/* Method to terminate data source.  Called by
   jpeg_finish_decompress after all data has been processed.  */

static void
our_common_term_source (j_decompress_ptr cinfo)
{
}


/* Fill input buffer method for JPEG data source manager.  Called
   whenever more data is needed.  We read the whole image in one step,
   so this only adds a fake end of input marker at the end.  */

static JOCTET our_memory_buffer[2];

static boolean
our_memory_fill_input_buffer (j_decompress_ptr cinfo)
{
  /* Insert a fake EOI marker.  */
  struct jpeg_source_mgr *src = cinfo->src;

  our_memory_buffer[0] = (JOCTET) 0xFF;
  our_memory_buffer[1] = (JOCTET) JPEG_EOI;

  src->next_input_byte = our_memory_buffer;
  src->bytes_in_buffer = 2;
  return 1;
}


/* Method to skip over NUM_BYTES bytes in the image data.  CINFO->src
   is the JPEG data source manager.  */

static void
our_memory_skip_input_data (j_decompress_ptr cinfo, long int num_bytes)
{
  struct jpeg_source_mgr *src = cinfo->src;

  if (src)
    {
      if (num_bytes > src->bytes_in_buffer)
	ERREXIT (cinfo, JERR_INPUT_EOF);

      src->bytes_in_buffer -= num_bytes;
      src->next_input_byte += num_bytes;
    }
}


/* Set up the JPEG lib for reading an image from DATA which contains
   LEN bytes.  CINFO is the decompression info structure created for
   reading the image.  */

static void
jpeg_memory_src (j_decompress_ptr cinfo, JOCTET *data, ptrdiff_t len)
{
  struct jpeg_source_mgr *src = cinfo->src;

  if (! src)
    {
      /* First time for this JPEG object?  */
      src = cinfo->mem->alloc_small ((j_common_ptr) cinfo,
				     JPOOL_PERMANENT, sizeof *src);
      cinfo->src = src;
      src->next_input_byte = data;
    }

  src->init_source = our_common_init_source;
  src->fill_input_buffer = our_memory_fill_input_buffer;
  src->skip_input_data = our_memory_skip_input_data;
  src->resync_to_restart = jpeg_resync_to_restart; /* Use default method.  */
  src->term_source = our_common_term_source;
  src->bytes_in_buffer = len;
  src->next_input_byte = data;
}


struct jpeg_stdio_mgr
{
  struct jpeg_source_mgr mgr;
  boolean finished;
  FILE *file;
  JOCTET *buffer;
};


/* Size of buffer to read JPEG from file.
   Not too big, as we want to use alloc_small.  */
#define JPEG_STDIO_BUFFER_SIZE 8192


/* Fill input buffer method for JPEG data source manager.  Called
   whenever more data is needed.  The data is read from a FILE *.  */

static boolean
our_stdio_fill_input_buffer (j_decompress_ptr cinfo)
{
  struct jpeg_stdio_mgr *src;

  src = (struct jpeg_stdio_mgr *) cinfo->src;
  if (!src->finished)
    {
      ptrdiff_t bytes;

      bytes = fread_unlocked (src->buffer, 1, JPEG_STDIO_BUFFER_SIZE,
			      src->file);
      if (bytes > 0)
        src->mgr.bytes_in_buffer = bytes;
      else
        {
          WARNMS (cinfo, JWRN_JPEG_EOF);
          src->finished = 1;
          src->buffer[0] = (JOCTET) 0xFF;
          src->buffer[1] = (JOCTET) JPEG_EOI;
          src->mgr.bytes_in_buffer = 2;
        }
      src->mgr.next_input_byte = src->buffer;
    }

  return 1;
}


/* Method to skip over NUM_BYTES bytes in the image data.  CINFO->src
   is the JPEG data source manager.  */

static void
our_stdio_skip_input_data (j_decompress_ptr cinfo, long int num_bytes)
{
  struct jpeg_stdio_mgr *src;
  src = (struct jpeg_stdio_mgr *) cinfo->src;

  while (num_bytes > 0 && !src->finished)
    {
      if (num_bytes <= src->mgr.bytes_in_buffer)
        {
          src->mgr.bytes_in_buffer -= num_bytes;
          src->mgr.next_input_byte += num_bytes;
          break;
        }
      else
        {
          num_bytes -= src->mgr.bytes_in_buffer;
          src->mgr.bytes_in_buffer = 0;
          src->mgr.next_input_byte = NULL;

          our_stdio_fill_input_buffer (cinfo);
        }
    }
}


/* Set up the JPEG lib for reading an image from a FILE *.
   CINFO is the decompression info structure created for
   reading the image.  */

static void
jpeg_file_src (j_decompress_ptr cinfo, FILE *fp)
{
  struct jpeg_stdio_mgr *src = (struct jpeg_stdio_mgr *) cinfo->src;

  if (! src)
    {
      /* First time for this JPEG object?  */
      src = cinfo->mem->alloc_small ((j_common_ptr) cinfo,
				     JPOOL_PERMANENT, sizeof *src);
      cinfo->src = (struct jpeg_source_mgr *) src;
      src->buffer = cinfo->mem->alloc_small ((j_common_ptr) cinfo,
					     JPOOL_PERMANENT,
					     JPEG_STDIO_BUFFER_SIZE);
    }

  src->file = fp;
  src->finished = 0;
  src->mgr.init_source = our_common_init_source;
  src->mgr.fill_input_buffer = our_stdio_fill_input_buffer;
  src->mgr.skip_input_data = our_stdio_skip_input_data;
  src->mgr.resync_to_restart = jpeg_resync_to_restart; /* Use default.  */
  src->mgr.term_source = our_common_term_source;
  src->mgr.bytes_in_buffer = 0;
  src->mgr.next_input_byte = NULL;
}

/* Load image IMG for use on frame F.  Patterned after example.c
   from the JPEG lib.  */

static bool
jpeg_load_body (struct frame *f, struct image *img,
		struct my_jpeg_error_mgr *mgr)
{
  Lisp_Object specified_file, specified_data;
  FILE *volatile fp = NULL;
  JSAMPARRAY buffer;
  int row_stride, x, y;
  int width, height;
  int i, ir, ig, ib;
  unsigned long *colors;
  Emacs_Pix_Container ximg = NULL;

  /* Open the JPEG file.  */
  specified_file = image_spec_value (img->spec, QCfile, NULL);
  specified_data = image_spec_value (img->spec, QCdata, NULL);

  if (NILP (specified_data))
    {
      int fd;
      Lisp_Object file = image_find_image_fd (specified_file, &fd);
      if (!STRINGP (file))
	{
	  image_error ("Cannot find image file `%s'", specified_file);
	  return 0;
	}

      fp = fdopen (fd, "rb");
      if (fp == NULL)
	{
	  image_error ("Cannot open `%s'", file);
	  return 0;
	}
    }
  else if (!STRINGP (specified_data))
    {
      image_error ("Invalid image data `%s'", specified_data);
      return 0;
    }

  /* Customize libjpeg's error handling to call my_error_exit when an
     error is detected.  This function will perform a longjmp.  */
  mgr->cinfo.err = jpeg_std_error (&mgr->pub);
  mgr->pub.error_exit = my_error_exit;
  if (sys_setjmp (mgr->setjmp_buffer))
    {
      switch (mgr->failure_code)
	{
	case MY_JPEG_ERROR_EXIT:
	  {
	    char buf[JMSG_LENGTH_MAX];
	    mgr->cinfo.err->format_message ((j_common_ptr) &mgr->cinfo, buf);
	    image_error ("Error reading JPEG image `%s': %s",
			 img->spec, build_string (buf));
	    break;
	  }

	case MY_JPEG_INVALID_IMAGE_SIZE:
	  image_size_error ();
	  break;

	case MY_JPEG_CANNOT_CREATE_X:
	  break;
	}

      /* Close the input file and destroy the JPEG object.  */
      if (fp)
	fclose (fp);
      jpeg_destroy_decompress (&mgr->cinfo);

      /* If we already have an XImage, free that.  */
      image_destroy_x_image (ximg);
      /* Free pixmap and colors.  */
      image_clear_image (f, img);
      return 0;
    }

  /* Create the JPEG decompression object.  Let it read from fp.
	 Read the JPEG image header.  */
  jpeg_CreateDecompress (&mgr->cinfo, JPEG_LIB_VERSION, sizeof *&mgr->cinfo);

  if (NILP (specified_data))
    jpeg_file_src (&mgr->cinfo, fp);
  else
    jpeg_memory_src (&mgr->cinfo, SDATA (specified_data),
		     SBYTES (specified_data));

  jpeg_read_header (&mgr->cinfo, 1);

  /* Customize decompression so that color quantization will be used.
	 Start decompression.  */
  mgr->cinfo.quantize_colors = 1;
  jpeg_start_decompress (&mgr->cinfo);
  width = img->width = mgr->cinfo.output_width;
  height = img->height = mgr->cinfo.output_height;

  if (!check_image_size (f, width, height))
    {
      mgr->failure_code = MY_JPEG_INVALID_IMAGE_SIZE;
      sys_longjmp (mgr->setjmp_buffer, 1);
    }

  /* Create X image and pixmap.  */
  if (!image_create_x_image_and_pixmap (f, img, width, height, 0, &ximg, 0))
    {
      mgr->failure_code = MY_JPEG_CANNOT_CREATE_X;
      sys_longjmp (mgr->setjmp_buffer, 1);
    }

  /* Allocate colors.  When color quantization is used,
     mgr->cinfo.actual_number_of_colors has been set with the number of
     colors generated, and mgr->cinfo.colormap is a two-dimensional array
     of color indices in the range 0..mgr->cinfo.actual_number_of_colors.
     No more than 255 colors will be generated.  */
  USE_SAFE_ALLOCA;
  {
    if (mgr->cinfo.out_color_components > 2)
      ir = 0, ig = 1, ib = 2;
    else if (mgr->cinfo.out_color_components > 1)
      ir = 0, ig = 1, ib = 0;
    else
      ir = 0, ig = 0, ib = 0;

    /* Use the color table mechanism because it handles colors that
       cannot be allocated nicely.  Such colors will be replaced with
       a default color, and we don't have to care about which colors
       can be freed safely, and which can't.  */
    init_color_table ();
    SAFE_NALLOCA (colors, 1, mgr->cinfo.actual_number_of_colors);

    for (i = 0; i < mgr->cinfo.actual_number_of_colors; ++i)
      {
	/* Multiply RGB values with 255 because X expects RGB values
	   in the range 0..0xffff.  */
	int r = mgr->cinfo.colormap[ir][i] << 8;
	int g = mgr->cinfo.colormap[ig][i] << 8;
	int b = mgr->cinfo.colormap[ib][i] << 8;
	colors[i] = lookup_rgb_color (f, r, g, b);
      }

#ifdef COLOR_TABLE_SUPPORT
    /* Remember those colors actually allocated.  */
    img->colors = colors_in_color_table (&img->ncolors);
    free_color_table ();
#endif /* COLOR_TABLE_SUPPORT */
  }

  /* Read pixels.  */
  row_stride = width * mgr->cinfo.output_components;
  buffer = mgr->cinfo.mem->alloc_sarray ((j_common_ptr) &mgr->cinfo,
					 JPOOL_IMAGE, row_stride, 1);
  for (y = 0; y < height; ++y)
    {
      jpeg_read_scanlines (&mgr->cinfo, buffer, 1);
      for (x = 0; x < mgr->cinfo.output_width; ++x)
	PUT_PIXEL (ximg, x, y, colors[buffer[0][x]]);
    }

  /* Clean up.  */
  jpeg_finish_decompress (&mgr->cinfo);
  jpeg_destroy_decompress (&mgr->cinfo);
  if (fp)
    fclose (fp);

  /* Maybe fill in the background field while we have ximg handy. */
  if (NILP (image_spec_value (img->spec, QCbackground, NULL)))
    /* Casting avoids a GCC warning.  */
    IMAGE_BACKGROUND (img, f, (Emacs_Pix_Context)ximg);

  /* Put ximg into the image.  */
  image_put_x_image (f, img, ximg, 0);
  SAFE_FREE ();
  return 1;
}

static bool
jpeg_load (struct frame *f, struct image *img)
{
  struct my_jpeg_error_mgr mgr;
  return jpeg_load_body (f, img, &mgr);
}

#else /* HAVE_JPEG */

#ifdef HAVE_NS
static bool
jpeg_load (struct frame *f, struct image *img)
{
  return ns_load_image (f, img,
			image_spec_value (img->spec, QCfile, NULL),
			image_spec_value (img->spec, QCdata, NULL));
}
#endif  /* HAVE_NS */

#endif /* !HAVE_JPEG */



/***********************************************************************
				 TIFF
 ***********************************************************************/

#if defined (HAVE_TIFF) || defined (HAVE_NS)

/* Indices of image specification fields in tiff_format, below.  */

enum tiff_keyword_index
{
  TIFF_TYPE,
  TIFF_DATA,
  TIFF_FILE,
  TIFF_ASCENT,
  TIFF_MARGIN,
  TIFF_RELIEF,
  TIFF_ALGORITHM,
  TIFF_HEURISTIC_MASK,
  TIFF_MASK,
  TIFF_BACKGROUND,
  TIFF_INDEX,
  TIFF_LAST
};

/* Vector of image_keyword structures describing the format
   of valid user-defined image specifications.  */

static const struct image_keyword tiff_format[TIFF_LAST] =
{
  {":type",		IMAGE_SYMBOL_VALUE,			1},
  {":data",		IMAGE_STRING_VALUE,			0},
  {":file",		IMAGE_STRING_VALUE,			0},
  {":ascent",		IMAGE_ASCENT_VALUE,			0},
  {":margin",		IMAGE_NON_NEGATIVE_INTEGER_VALUE_OR_PAIR, 0},
  {":relief",		IMAGE_INTEGER_VALUE,			0},
  {":conversions",	IMAGE_DONT_CHECK_VALUE_TYPE,		0},
  {":heuristic-mask",	IMAGE_DONT_CHECK_VALUE_TYPE,		0},
  {":mask",		IMAGE_DONT_CHECK_VALUE_TYPE,		0},
  {":background",	IMAGE_STRING_OR_NIL_VALUE,		0},
  {":index",		IMAGE_NON_NEGATIVE_INTEGER_VALUE,	0}
};

/* Return true if OBJECT is a valid TIFF image specification.  */

static bool
tiff_image_p (Lisp_Object object)
{
  struct image_keyword fmt[TIFF_LAST];
  memcpy (fmt, tiff_format, sizeof fmt);

  if (!parse_image_spec (object, fmt, TIFF_LAST, Qtiff))
    return 0;

  /* Must specify either the :data or :file keyword.  */
  return fmt[TIFF_FILE].count + fmt[TIFF_DATA].count == 1;
}

#endif /* HAVE_TIFF || HAVE_NS */

#ifdef HAVE_TIFF

# include <tiffio.h>

# ifdef WINDOWSNT

/* TIFF library details.  */
DEF_DLL_FN (TIFFErrorHandler, TIFFSetErrorHandler, (TIFFErrorHandler));
DEF_DLL_FN (TIFFErrorHandler, TIFFSetWarningHandler, (TIFFErrorHandler));
DEF_DLL_FN (TIFF *, TIFFOpen, (const char *, const char *));
DEF_DLL_FN (TIFF *, TIFFClientOpen,
	    (const char *, const char *, thandle_t, TIFFReadWriteProc,
	     TIFFReadWriteProc, TIFFSeekProc, TIFFCloseProc, TIFFSizeProc,
	     TIFFMapFileProc, TIFFUnmapFileProc));
DEF_DLL_FN (int, TIFFGetField, (TIFF *, ttag_t, ...));
DEF_DLL_FN (int, TIFFReadRGBAImage, (TIFF *, uint32, uint32, uint32 *, int));
DEF_DLL_FN (void, TIFFClose, (TIFF *));
DEF_DLL_FN (int, TIFFSetDirectory, (TIFF *, tdir_t));

static bool
init_tiff_functions (void)
{
  HMODULE library;

  if (!(library = w32_delayed_load (Qtiff)))
    return 0;

  LOAD_DLL_FN (library, TIFFSetErrorHandler);
  LOAD_DLL_FN (library, TIFFSetWarningHandler);
  LOAD_DLL_FN (library, TIFFOpen);
  LOAD_DLL_FN (library, TIFFClientOpen);
  LOAD_DLL_FN (library, TIFFGetField);
  LOAD_DLL_FN (library, TIFFReadRGBAImage);
  LOAD_DLL_FN (library, TIFFClose);
  LOAD_DLL_FN (library, TIFFSetDirectory);
  return 1;
}

#  undef TIFFClientOpen
#  undef TIFFClose
#  undef TIFFGetField
#  undef TIFFOpen
#  undef TIFFReadRGBAImage
#  undef TIFFSetDirectory
#  undef TIFFSetErrorHandler
#  undef TIFFSetWarningHandler

#  define TIFFClientOpen fn_TIFFClientOpen
#  define TIFFClose fn_TIFFClose
#  define TIFFGetField fn_TIFFGetField
#  define TIFFOpen fn_TIFFOpen
#  define TIFFReadRGBAImage fn_TIFFReadRGBAImage
#  define TIFFSetDirectory fn_TIFFSetDirectory
#  define TIFFSetErrorHandler fn_TIFFSetErrorHandler
#  define TIFFSetWarningHandler fn_TIFFSetWarningHandler

# endif /* WINDOWSNT */


/* Reading from a memory buffer for TIFF images Based on the PNG
   memory source, but we have to provide a lot of extra functions.
   Blah.

   We really only need to implement read and seek, but I am not
   convinced that the TIFF library is smart enough not to destroy
   itself if we only hand it the function pointers we need to
   override.  */

typedef struct
{
  unsigned char *bytes;
  ptrdiff_t len;
  ptrdiff_t index;
}
tiff_memory_source;

static tsize_t
tiff_read_from_memory (thandle_t data, tdata_t buf, tsize_t size)
{
  tiff_memory_source *src = (tiff_memory_source *) data;

  size = min (size, src->len - src->index);
  memcpy (buf, src->bytes + src->index, size);
  src->index += size;
  return size;
}

static tsize_t
tiff_write_from_memory (thandle_t data, tdata_t buf, tsize_t size)
{
  return -1;
}

static toff_t
tiff_seek_in_memory (thandle_t data, toff_t off, int whence)
{
  tiff_memory_source *src = (tiff_memory_source *) data;
  ptrdiff_t idx;

  switch (whence)
    {
    case SEEK_SET:		/* Go from beginning of source.  */
      idx = off;
      break;

    case SEEK_END:		/* Go from end of source.  */
      idx = src->len + off;
      break;

    case SEEK_CUR:		/* Go from current position.  */
      idx = src->index + off;
      break;

    default:			/* Invalid `whence'.   */
      return -1;
    }

  if (idx > src->len || idx < 0)
    return -1;

  src->index = idx;
  return src->index;
}

static int
tiff_close_memory (thandle_t data)
{
  /* NOOP */
  return 0;
}

static int
tiff_mmap_memory (thandle_t data, tdata_t *pbase, toff_t *psize)
{
  /* It is already _IN_ memory. */
  return 0;
}

static void
tiff_unmap_memory (thandle_t data, tdata_t base, toff_t size)
{
  /* We don't need to do this. */
}

static toff_t
tiff_size_of_memory (thandle_t data)
{
  return ((tiff_memory_source *) data)->len;
}

/* GCC 3.x on x86 Windows targets has a bug that triggers an internal
   compiler error compiling tiff_handler, see Bugzilla bug #17406
   (https://gcc.gnu.org/bugzilla/show_bug.cgi?id=17406).  Declaring
   this function as external works around that problem.  */
# if defined (__MINGW32__) && __GNUC__ == 3
#  define MINGW_STATIC
# else
#  define MINGW_STATIC static
# endif

MINGW_STATIC void
tiff_handler (const char *, const char *, const char *, va_list)
  ATTRIBUTE_FORMAT_PRINTF (3, 0);
MINGW_STATIC void
tiff_handler (const char *log_format, const char *title,
	      const char *format, va_list ap)
{
  /* doprnt is not suitable here, as TIFF handlers are called from
     libtiff and are passed arbitrary printf directives.  Instead, use
     vsnprintf, taking care to be portable to nonstandard environments
     where vsnprintf returns -1 on buffer overflow.  Since it's just a
     log entry, it's OK to truncate it.  */
  char buf[4000];
  int len = vsnprintf (buf, sizeof buf, format, ap);
  add_to_log (log_format, build_string (title),
	      make_string (buf, max (0, min (len, sizeof buf - 1))));
}
# undef MINGW_STATIC

static void tiff_error_handler (const char *, const char *, va_list)
  ATTRIBUTE_FORMAT_PRINTF (2, 0);
static void
tiff_error_handler (const char *title, const char *format, va_list ap)
{
  tiff_handler ("TIFF error: %s %s", title, format, ap);
}


static void tiff_warning_handler (const char *, const char *, va_list)
  ATTRIBUTE_FORMAT_PRINTF (2, 0);
static void
tiff_warning_handler (const char *title, const char *format, va_list ap)
{
  tiff_handler ("TIFF warning: %s %s", title, format, ap);
}


/* Load TIFF image IMG for use on frame F.  Value is true if
   successful.  */

static bool
tiff_load (struct frame *f, struct image *img)
{
  Lisp_Object specified_file;
  Lisp_Object specified_data;
  TIFF *tiff;
  int width, height, x, y, count;
  uint32 *buf;
  int rc;
  Emacs_Pix_Container ximg;
  tiff_memory_source memsrc;
  Lisp_Object image;

  specified_file = image_spec_value (img->spec, QCfile, NULL);
  specified_data = image_spec_value (img->spec, QCdata, NULL);

  TIFFSetErrorHandler ((TIFFErrorHandler) tiff_error_handler);
  TIFFSetWarningHandler ((TIFFErrorHandler) tiff_warning_handler);

  if (NILP (specified_data))
    {
      /* Read from a file */
      Lisp_Object file = image_find_image_file (specified_file);
      if (!STRINGP (file))
	{
	  image_error ("Cannot find image file `%s'", specified_file);
	  return 0;
	}

      Lisp_Object encoded_file = ENCODE_FILE (file);
# ifdef WINDOWSNT
      encoded_file = ansi_encode_filename (encoded_file);
# endif

      /* Try to open the image file.  */
      tiff = TIFFOpen (SSDATA (encoded_file), "r");
      if (tiff == NULL)
	{
	  image_error ("Cannot open `%s'", file);
	  return 0;
	}
    }
  else
    {
      if (!STRINGP (specified_data))
	{
	  image_error ("Invalid image data `%s'", specified_data);
	  return 0;
	}

      /* Memory source! */
      memsrc.bytes = SDATA (specified_data);
      memsrc.len = SBYTES (specified_data);
      memsrc.index = 0;

      tiff = TIFFClientOpen ("memory_source", "r", (thandle_t)&memsrc,
			     tiff_read_from_memory,
			     tiff_write_from_memory,
			     tiff_seek_in_memory,
			     tiff_close_memory,
			     tiff_size_of_memory,
			     tiff_mmap_memory,
			     tiff_unmap_memory);

      if (!tiff)
	{
	  image_error ("Cannot open memory source for `%s'", img->spec);
	  return 0;
	}
    }

  image = image_spec_value (img->spec, QCindex, NULL);
  if (FIXNUMP (image))
    {
      EMACS_INT ino = XFIXNAT (image);
      if (! (TYPE_MINIMUM (tdir_t) <= ino && ino <= TYPE_MAXIMUM (tdir_t)
	     && TIFFSetDirectory (tiff, ino)))
	{
	  image_error ("Invalid image number `%s' in image `%s'",
		       image, img->spec);
	  TIFFClose (tiff);
	  return 0;
	}
    }

  /* Get width and height of the image, and allocate a raster buffer
     of width x height 32-bit values.  */
  TIFFGetField (tiff, TIFFTAG_IMAGEWIDTH, &width);
  TIFFGetField (tiff, TIFFTAG_IMAGELENGTH, &height);

  if (!check_image_size (f, width, height))
    {
      image_size_error ();
      TIFFClose (tiff);
      return 0;
    }

  /* Create the X image and pixmap.  */
  if (! (height <= min (PTRDIFF_MAX, SIZE_MAX) / sizeof *buf / width
	 && image_create_x_image_and_pixmap (f, img, width, height, 0,
					     &ximg, 0)))
    {
      TIFFClose (tiff);
      return 0;
    }

  buf = xmalloc (sizeof *buf * width * height);

  rc = TIFFReadRGBAImage (tiff, width, height, buf, 0);

  /* Count the number of images in the file.  */
  for (count = 1; TIFFSetDirectory (tiff, count); count++)
    continue;

  if (count > 1)
    img->lisp_data = Fcons (Qcount,
			    Fcons (make_fixnum (count),
				   img->lisp_data));

  TIFFClose (tiff);
  if (!rc)
    {
      image_error ("Error reading TIFF image `%s'", img->spec);
      xfree (buf);
      return 0;
    }

  /* Initialize the color table.  */
  init_color_table ();

  /* Process the pixel raster.  Origin is in the lower-left corner.  */
  for (y = 0; y < height; ++y)
    {
      uint32 *row = buf + y * width;

      for (x = 0; x < width; ++x)
	{
	  uint32 abgr = row[x];
	  int r = TIFFGetR (abgr) << 8;
	  int g = TIFFGetG (abgr) << 8;
	  int b = TIFFGetB (abgr) << 8;
	  PUT_PIXEL (ximg, x, height - 1 - y, lookup_rgb_color (f, r, g, b));
	}
    }

# ifdef COLOR_TABLE_SUPPORT
  /* Remember the colors allocated for the image.  Free the color table.  */
  img->colors = colors_in_color_table (&img->ncolors);
  free_color_table ();
# endif /* COLOR_TABLE_SUPPORT */

  img->width = width;
  img->height = height;

  /* Maybe fill in the background field while we have ximg handy. */
  if (NILP (image_spec_value (img->spec, QCbackground, NULL)))
    /* Casting avoids a GCC warning on W32.  */
    IMAGE_BACKGROUND (img, f, (Emacs_Pix_Context)ximg);

  /* Put ximg into the image.  */
  image_put_x_image (f, img, ximg, 0);

  xfree (buf);
  return 1;
}

#elif defined HAVE_NS

static bool
tiff_load (struct frame *f, struct image *img)
{
  return ns_load_image (f, img,
                        image_spec_value (img->spec, QCfile, NULL),
                        image_spec_value (img->spec, QCdata, NULL));
}

#endif



/***********************************************************************
				 GIF
 ***********************************************************************/

#if defined (HAVE_GIF) || defined (HAVE_NS)

/* Indices of image specification fields in gif_format, below.  */

enum gif_keyword_index
{
  GIF_TYPE,
  GIF_DATA,
  GIF_FILE,
  GIF_ASCENT,
  GIF_MARGIN,
  GIF_RELIEF,
  GIF_ALGORITHM,
  GIF_HEURISTIC_MASK,
  GIF_MASK,
  GIF_IMAGE,
  GIF_BACKGROUND,
  GIF_LAST
};

/* Vector of image_keyword structures describing the format
   of valid user-defined image specifications.  */

static const struct image_keyword gif_format[GIF_LAST] =
{
  {":type",		IMAGE_SYMBOL_VALUE,			1},
  {":data",		IMAGE_STRING_VALUE,			0},
  {":file",		IMAGE_STRING_VALUE,			0},
  {":ascent",		IMAGE_ASCENT_VALUE,			0},
  {":margin",		IMAGE_NON_NEGATIVE_INTEGER_VALUE_OR_PAIR, 0},
  {":relief",		IMAGE_INTEGER_VALUE,			0},
  {":conversion",	IMAGE_DONT_CHECK_VALUE_TYPE,		0},
  {":heuristic-mask",	IMAGE_DONT_CHECK_VALUE_TYPE,		0},
  {":mask",		IMAGE_DONT_CHECK_VALUE_TYPE,		0},
  {":index",		IMAGE_NON_NEGATIVE_INTEGER_VALUE,	0},
  {":background",	IMAGE_STRING_OR_NIL_VALUE,		0}
};

/* Free X resources of GIF image IMG which is used on frame F.  */

static void
gif_clear_image (struct frame *f, struct image *img)
{
  img->lisp_data = Qnil;
  image_clear_image (f, img);
}

/* Return true if OBJECT is a valid GIF image specification.  */

static bool
gif_image_p (Lisp_Object object)
{
  struct image_keyword fmt[GIF_LAST];
  memcpy (fmt, gif_format, sizeof fmt);

  if (!parse_image_spec (object, fmt, GIF_LAST, Qgif))
    return 0;

  /* Must specify either the :data or :file keyword.  */
  return fmt[GIF_FILE].count + fmt[GIF_DATA].count == 1;
}

#endif /* HAVE_GIF */

#ifdef HAVE_GIF

# ifdef HAVE_NTGUI

/* winuser.h might define DrawText to DrawTextA or DrawTextW.
   Undefine before redefining to avoid a preprocessor warning.  */
#  ifdef DrawText
#   undef DrawText
#  endif
/* avoid conflict with QuickdrawText.h */
#  define DrawText gif_DrawText
#  include <gif_lib.h>
/* The bogus ifdef below, which is always true, is to avoid a compiler
   warning about DrawText being unused.  */
#  ifdef DrawText
#   undef DrawText
#  endif

/* Giflib before 5.0 didn't define these macros (used only if HAVE_NTGUI).  */
#  ifndef GIFLIB_MINOR
#   define GIFLIB_MINOR 0
#  endif
#  ifndef GIFLIB_RELEASE
#   define GIFLIB_RELEASE 0
#  endif

# else /* HAVE_NTGUI */

#  include <gif_lib.h>

# endif /* HAVE_NTGUI */

/* Giflib before 5.0 didn't define these macros.  */
# ifndef GIFLIB_MAJOR
#  define GIFLIB_MAJOR 4
# endif

/* GifErrorString is declared to return char const * when GIFLIB_MAJOR
   and GIFLIB_MINOR indicate 5.1 or later.  Do not bother using it in
   earlier releases, where either it returns char * or GIFLIB_MINOR
   may be incorrect.  */
# define HAVE_GIFERRORSTRING (5 < GIFLIB_MAJOR + (1 <= GIFLIB_MINOR))

# ifdef WINDOWSNT

/* GIF library details.  */
#  if GIFLIB_MAJOR + (GIFLIB_MINOR >= 1) > 5
DEF_DLL_FN (int, DGifCloseFile, (GifFileType *, int *));
#   else
DEF_DLL_FN (int, DGifCloseFile, (GifFileType *));
#  endif
DEF_DLL_FN (int, DGifSlurp, (GifFileType *));
#  if GIFLIB_MAJOR < 5
DEF_DLL_FN (GifFileType *, DGifOpen, (void *, InputFunc));
DEF_DLL_FN (GifFileType *, DGifOpenFileName, (const char *));
#  else
DEF_DLL_FN (GifFileType *, DGifOpen, (void *, InputFunc, int *));
DEF_DLL_FN (GifFileType *, DGifOpenFileName, (const char *, int *));
#  endif
#  if HAVE_GIFERRORSTRING
DEF_DLL_FN (char const *, GifErrorString, (int));
#  endif

static bool
init_gif_functions (void)
{
  HMODULE library;

  if (!(library = w32_delayed_load (Qgif)))
    return 0;

  LOAD_DLL_FN (library, DGifCloseFile);
  LOAD_DLL_FN (library, DGifSlurp);
  LOAD_DLL_FN (library, DGifOpen);
  LOAD_DLL_FN (library, DGifOpenFileName);
#  if HAVE_GIFERRORSTRING
  LOAD_DLL_FN (library, GifErrorString);
#  endif
  return 1;
}

#  undef DGifCloseFile
#  undef DGifOpen
#  undef DGifOpenFileName
#  undef DGifSlurp
#  undef GifErrorString

#  define DGifCloseFile fn_DGifCloseFile
#  define DGifOpen fn_DGifOpen
#  define DGifOpenFileName fn_DGifOpenFileName
#  define DGifSlurp fn_DGifSlurp
#  define GifErrorString fn_GifErrorString

# endif /* WINDOWSNT */

/* Reading a GIF image from memory
   Based on the PNG memory stuff to a certain extent. */

typedef struct
{
  unsigned char *bytes;
  ptrdiff_t len;
  ptrdiff_t index;
}
gif_memory_source;

/* Make the current memory source available to gif_read_from_memory.
   It's done this way because not all versions of libungif support
   a UserData field in the GifFileType structure.  */
static gif_memory_source *current_gif_memory_src;

static int
gif_read_from_memory (GifFileType *file, GifByteType *buf, int len)
{
  gif_memory_source *src = current_gif_memory_src;

  if (len > src->len - src->index)
    return -1;

  memcpy (buf, src->bytes + src->index, len);
  src->index += len;
  return len;
}

static int
gif_close (GifFileType *gif, int *err)
{
  int retval;

#if GIFLIB_MAJOR + (GIFLIB_MINOR >= 1) > 5
  retval = DGifCloseFile (gif, err);
#else
  retval = DGifCloseFile (gif);
#if GIFLIB_MAJOR >= 5
  if (err)
    *err = gif->Error;
#endif
#endif
  return retval;
}

/* Load GIF image IMG for use on frame F.  Value is true if
   successful.  */

static const int interlace_start[] = {0, 4, 2, 1};
static const int interlace_increment[] = {8, 8, 4, 2};

#define GIF_LOCAL_DESCRIPTOR_EXTENSION 249

static bool
gif_load (struct frame *f, struct image *img)
{
  int rc, width, height, x, y, i, j;
  ColorMapObject *gif_color_map;
  GifFileType *gif;
  gif_memory_source memsrc;
  Lisp_Object specified_bg = image_spec_value (img->spec, QCbackground, NULL);
  Lisp_Object specified_file = image_spec_value (img->spec, QCfile, NULL);
  Lisp_Object specified_data = image_spec_value (img->spec, QCdata, NULL);
  EMACS_INT idx;
  int gif_err;

  if (NILP (specified_data))
    {
      Lisp_Object file = image_find_image_file (specified_file);
      if (!STRINGP (file))
	{
	  image_error ("Cannot find image file `%s'", specified_file);
	  return 0;
	}

      Lisp_Object encoded_file = ENCODE_FILE (file);
#ifdef WINDOWSNT
      encoded_file = ansi_encode_filename (encoded_file);
#endif

      /* Open the GIF file.  */
#if GIFLIB_MAJOR < 5
      gif = DGifOpenFileName (SSDATA (encoded_file));
#else
      gif = DGifOpenFileName (SSDATA (encoded_file), &gif_err);
#endif
      if (gif == NULL)
	{
#if HAVE_GIFERRORSTRING
	  image_error ("Cannot open `%s': %s",
		       file, build_string (GifErrorString (gif_err)));
#else
	  image_error ("Cannot open `%s'", file);
#endif
	  return 0;
	}
    }
  else
    {
      if (!STRINGP (specified_data))
	{
	  image_error ("Invalid image data `%s'", specified_data);
	  return 0;
	}

      /* Read from memory! */
      current_gif_memory_src = &memsrc;
      memsrc.bytes = SDATA (specified_data);
      memsrc.len = SBYTES (specified_data);
      memsrc.index = 0;

#if GIFLIB_MAJOR < 5
      gif = DGifOpen (&memsrc, gif_read_from_memory);
#else
      gif = DGifOpen (&memsrc, gif_read_from_memory, &gif_err);
#endif
      if (!gif)
	{
#if HAVE_GIFERRORSTRING
	  image_error ("Cannot open memory source `%s': %s",
		       img->spec, build_string (GifErrorString (gif_err)));
#else
	  image_error ("Cannot open memory source `%s'", img->spec);
#endif
	  return 0;
	}
    }

  /* Before reading entire contents, check the declared image size. */
  if (!check_image_size (f, gif->SWidth, gif->SHeight))
    {
      image_size_error ();
      gif_close (gif, NULL);
      return 0;
    }

  /* Read entire contents.  */
  rc = DGifSlurp (gif);
  if (rc == GIF_ERROR || gif->ImageCount <= 0)
    {
      image_error ("Error reading `%s'", img->spec);
      gif_close (gif, NULL);
      return 0;
    }

  /* Which sub-image are we to display?  */
  {
    Lisp_Object image_number = image_spec_value (img->spec, QCindex, NULL);
    idx = FIXNUMP (image_number) ? XFIXNAT (image_number) : 0;
    if (idx < 0 || idx >= gif->ImageCount)
      {
	image_error ("Invalid image number `%s' in image `%s'",
		     image_number, img->spec);
	gif_close (gif, NULL);
	return 0;
      }
  }

  width = img->width = gif->SWidth;
  height = img->height = gif->SHeight;

  img->corners[TOP_CORNER] = gif->SavedImages[0].ImageDesc.Top;
  img->corners[LEFT_CORNER] = gif->SavedImages[0].ImageDesc.Left;
  img->corners[BOT_CORNER]
    = img->corners[TOP_CORNER] + gif->SavedImages[0].ImageDesc.Height;
  img->corners[RIGHT_CORNER]
    = img->corners[LEFT_CORNER] + gif->SavedImages[0].ImageDesc.Width;

  if (!check_image_size (f, width, height))
    {
      image_size_error ();
      gif_close (gif, NULL);
      return 0;
    }

  /* Check that the selected subimages fit.  It's not clear whether
     the GIF spec requires this, but Emacs can crash if they don't fit.  */
  for (j = 0; j <= idx; ++j)
    {
      struct SavedImage *subimage = gif->SavedImages + j;
      int subimg_width = subimage->ImageDesc.Width;
      int subimg_height = subimage->ImageDesc.Height;
      int subimg_top = subimage->ImageDesc.Top;
      int subimg_left = subimage->ImageDesc.Left;
      if (! (subimg_width >= 0 && subimg_height >= 0
	     && 0 <= subimg_top && subimg_top <= height - subimg_height
	     && 0 <= subimg_left && subimg_left <= width - subimg_width))
	{
	  image_error ("Subimage does not fit in image");
	  gif_close (gif, NULL);
	  return 0;
	}
    }

  /* Create the X image and pixmap.  */
  Emacs_Pix_Container ximg;
  if (!image_create_x_image_and_pixmap (f, img, width, height, 0, &ximg, 0))
    {
      gif_close (gif, NULL);
      return 0;
    }

  /* Clear the part of the screen image not covered by the image.
     Full animated GIF support requires more here (see the gif89 spec,
     disposal methods).  Let's simply assume that the part not covered
     by a sub-image is in the frame's background color.  */
  unsigned long frame_bg;
#ifndef USE_CAIRO
  frame_bg = FRAME_BACKGROUND_PIXEL (f);
#else  /* USE_CAIRO */
  {
    Emacs_Color color;
    FRAME_TERMINAL (f)->query_frame_background_color (f, &color);
    frame_bg = lookup_rgb_color (f, color.red, color.green, color.blue);
  }
#endif	/* USE_CAIRO */
  for (y = 0; y < img->corners[TOP_CORNER]; ++y)
    for (x = 0; x < width; ++x)
      PUT_PIXEL (ximg, x, y, frame_bg);

  for (y = img->corners[BOT_CORNER]; y < height; ++y)
    for (x = 0; x < width; ++x)
      PUT_PIXEL (ximg, x, y, frame_bg);

  for (y = img->corners[TOP_CORNER]; y < img->corners[BOT_CORNER]; ++y)
    {
      for (x = 0; x < img->corners[LEFT_CORNER]; ++x)
	PUT_PIXEL (ximg, x, y, frame_bg);
      for (x = img->corners[RIGHT_CORNER]; x < width; ++x)
	PUT_PIXEL (ximg, x, y, frame_bg);
    }

  /* Read the GIF image into the X image.   */

  /* FIXME: With the current implementation, loading an animated gif
     is quadratic in the number of animation frames, since each frame
     is a separate struct image.  We must provide a way for a single
     gif_load call to construct and save all animation frames.  */

  init_color_table ();

  unsigned long bgcolor UNINIT;
  if (STRINGP (specified_bg))
    {
      bgcolor = image_alloc_image_color (f, img, specified_bg,
					 FRAME_BACKGROUND_PIXEL (f));
#ifdef USE_CAIRO
      Emacs_Color color = {.pixel = bgcolor};
      FRAME_TERMINAL (f)->query_colors (f, &color, 1);
      bgcolor = lookup_rgb_color (f, color.red, color.green, color.blue);
#endif
    }

  for (j = 0; j <= idx; ++j)
    {
      /* We use a local variable `raster' here because RasterBits is a
	 char *, which invites problems with bytes >= 0x80.  */
      struct SavedImage *subimage = gif->SavedImages + j;
      unsigned char *raster = (unsigned char *) subimage->RasterBits;
      int transparency_color_index = -1;
      int disposal = 0;
      int subimg_width = subimage->ImageDesc.Width;
      int subimg_height = subimage->ImageDesc.Height;
      int subimg_top = subimage->ImageDesc.Top;
      int subimg_left = subimage->ImageDesc.Left;

      /* Find the Graphic Control Extension block for this sub-image.
	 Extract the disposal method and transparency color.  */
      for (i = 0; i < subimage->ExtensionBlockCount; i++)
	{
	  ExtensionBlock *extblock = subimage->ExtensionBlocks + i;

	  if ((extblock->Function == GIF_LOCAL_DESCRIPTOR_EXTENSION)
	      && extblock->ByteCount == 4
	      && extblock->Bytes[0] & 1)
	    {
	      /* From gif89a spec: 1 = "keep in place", 2 = "restore
		 to background".  Treat any other value like 2.  */
	      disposal = (extblock->Bytes[0] >> 2) & 7;
	      transparency_color_index = (unsigned char) extblock->Bytes[3];
	      break;
	    }
	}

      /* We can't "keep in place" the first subimage.  */
      if (j == 0)
	disposal = 2;

      /* For disposal == 0, the spec says "No disposal specified. The
	 decoder is not required to take any action."  In practice, it
	 seems we need to treat this like "keep in place", see e.g.
	 http://upload.wikimedia.org/wikipedia/commons/3/37/Clock.gif */
      if (disposal == 0)
	disposal = 1;

      gif_color_map = subimage->ImageDesc.ColorMap;
      if (!gif_color_map)
	gif_color_map = gif->SColorMap;

      /* Allocate subimage colors.  */
      unsigned long pixel_colors[256] = { 0, };

      if (gif_color_map)
	for (i = 0; i < gif_color_map->ColorCount; ++i)
	  {
	    if (transparency_color_index == i)
	      pixel_colors[i] = STRINGP (specified_bg)
		? bgcolor : frame_bg;
	    else
	      {
		int r = gif_color_map->Colors[i].Red << 8;
		int g = gif_color_map->Colors[i].Green << 8;
		int b = gif_color_map->Colors[i].Blue << 8;
		pixel_colors[i] = lookup_rgb_color (f, r, g, b);
	      }
	  }

      /* Apply the pixel values.  */
      if (GIFLIB_MAJOR < 5 && gif->SavedImages[j].ImageDesc.Interlace)
	{
	  int row, pass;

	  for (y = 0, row = interlace_start[0], pass = 0;
	       y < subimg_height;
	       y++, row += interlace_increment[pass])
	    {
	      while (subimg_height <= row)
		row = interlace_start[++pass];

	      for (x = 0; x < subimg_width; x++)
		{
		  int c = raster[y * subimg_width + x];
		  if (transparency_color_index != c || disposal != 1)
                    {
                      PUT_PIXEL (ximg, x + subimg_left, row + subimg_top,
                                 pixel_colors[c]);
		    }
		}
	    }
	}
      else
	{
          for (y = 0; y < subimg_height; ++y)
	    for (x = 0; x < subimg_width; ++x)
	      {
		int c = raster[y * subimg_width + x];
		if (transparency_color_index != c || disposal != 1)
                  {
                    PUT_PIXEL (ximg, x + subimg_left, y + subimg_top,
                               pixel_colors[c]);
                  }
	      }
	}
    }

#ifdef COLOR_TABLE_SUPPORT
  img->colors = colors_in_color_table (&img->ncolors);
  free_color_table ();
#endif /* COLOR_TABLE_SUPPORT */

  /* Save GIF image extension data for `image-metadata'.
     Format is (count IMAGES extension-data (FUNCTION "BYTES" ...)).  */
  img->lisp_data = Qnil;
  if (gif->SavedImages[idx].ExtensionBlockCount > 0)
    {
      int delay = 0;
      ExtensionBlock *ext = gif->SavedImages[idx].ExtensionBlocks;
      for (i = 0; i < gif->SavedImages[idx].ExtensionBlockCount; i++, ext++)
	/* Append (... FUNCTION "BYTES") */
	{
	  img->lisp_data
	    = Fcons (make_fixnum (ext->Function),
		     Fcons (make_unibyte_string ((char *) ext->Bytes,
						 ext->ByteCount),
			    img->lisp_data));
	  if (ext->Function == GIF_LOCAL_DESCRIPTOR_EXTENSION
	      && ext->ByteCount == 4)
	    {
	      delay = ext->Bytes[2] << CHAR_BIT;
	      delay |= ext->Bytes[1];
	    }
	}
      img->lisp_data = list2 (Qextension_data, img->lisp_data);
      if (delay)
	img->lisp_data
	  = Fcons (Qdelay,
		   Fcons (make_float (delay / 100.0),
			  img->lisp_data));
    }

  if (gif->ImageCount > 1)
    img->lisp_data = Fcons (Qcount,
			    Fcons (make_fixnum (gif->ImageCount),
				   img->lisp_data));

  if (gif_close (gif, &gif_err) == GIF_ERROR)
    {
#if HAVE_GIFERRORSTRING
      char const *error_text = GifErrorString (gif_err);

      if (error_text)
	image_error ("Error closing `%s': %s",
		     img->spec, build_string (error_text));
#else
      image_error ("Error closing `%s'", img->spec);
#endif
    }

  /* Maybe fill in the background field while we have ximg handy. */
  if (NILP (image_spec_value (img->spec, QCbackground, NULL)))
    /* Casting avoids a GCC warning.  */
    IMAGE_BACKGROUND (img, f, (Emacs_Pix_Context)ximg);

  /* Put ximg into the image.  */
  image_put_x_image (f, img, ximg, 0);

  return 1;
}

#else  /* !HAVE_GIF */

#ifdef HAVE_NS
static bool
gif_load (struct frame *f, struct image *img)
{
  return ns_load_image (f, img,
                        image_spec_value (img->spec, QCfile, NULL),
			image_spec_value (img->spec, QCdata, NULL));
}
#endif /* HAVE_NS */

#endif /* HAVE_GIF */


#ifdef HAVE_IMAGEMAGICK

/***********************************************************************
				 ImageMagick
***********************************************************************/

/* Indices of image specification fields in imagemagick_format.  */

enum imagemagick_keyword_index
  {
    IMAGEMAGICK_TYPE,
    IMAGEMAGICK_DATA,
    IMAGEMAGICK_FILE,
    IMAGEMAGICK_ASCENT,
    IMAGEMAGICK_MARGIN,
    IMAGEMAGICK_RELIEF,
    IMAGEMAGICK_ALGORITHM,
    IMAGEMAGICK_HEURISTIC_MASK,
    IMAGEMAGICK_MASK,
    IMAGEMAGICK_BACKGROUND,
    IMAGEMAGICK_HEIGHT,
    IMAGEMAGICK_WIDTH,
    IMAGEMAGICK_MAX_HEIGHT,
    IMAGEMAGICK_MAX_WIDTH,
    IMAGEMAGICK_FORMAT,
    IMAGEMAGICK_ROTATION,
    IMAGEMAGICK_CROP,
    IMAGEMAGICK_LAST
  };

/* Vector of image_keyword structures describing the format
   of valid user-defined image specifications.  */

static struct image_keyword imagemagick_format[IMAGEMAGICK_LAST] =
  {
    {":type",		IMAGE_SYMBOL_VALUE,			1},
    {":data",		IMAGE_STRING_VALUE,			0},
    {":file",		IMAGE_STRING_VALUE,			0},
    {":ascent",		IMAGE_ASCENT_VALUE,			0},
    {":margin",		IMAGE_NON_NEGATIVE_INTEGER_VALUE_OR_PAIR, 0},
    {":relief",		IMAGE_INTEGER_VALUE,			0},
    {":conversion",	IMAGE_DONT_CHECK_VALUE_TYPE,		0},
    {":heuristic-mask",	IMAGE_DONT_CHECK_VALUE_TYPE,		0},
    {":mask",		IMAGE_DONT_CHECK_VALUE_TYPE,		0},
    {":background",	IMAGE_STRING_OR_NIL_VALUE,		0},
    {":height",		IMAGE_INTEGER_VALUE,			0},
    {":width",		IMAGE_INTEGER_VALUE,			0},
    {":max-height",	IMAGE_INTEGER_VALUE,			0},
    {":max-width",	IMAGE_INTEGER_VALUE,			0},
    {":format",		IMAGE_SYMBOL_VALUE,			0},
    {":rotation",	IMAGE_NUMBER_VALUE,     		0},
    {":crop",		IMAGE_DONT_CHECK_VALUE_TYPE,		0}
  };

/* Free X resources of imagemagick image IMG which is used on frame F.  */

static void
imagemagick_clear_image (struct frame *f,
                         struct image *img)
{
  image_clear_image (f, img);
}

/* Return true if OBJECT is a valid IMAGEMAGICK image specification.  Do
   this by calling parse_image_spec and supplying the keywords that
   identify the IMAGEMAGICK format.   */

static bool
imagemagick_image_p (Lisp_Object object)
{
  struct image_keyword fmt[IMAGEMAGICK_LAST];
  memcpy (fmt, imagemagick_format, sizeof fmt);

  if (!parse_image_spec (object, fmt, IMAGEMAGICK_LAST, Qimagemagick))
    return 0;

  /* Must specify either the :data or :file keyword.  */
  return fmt[IMAGEMAGICK_FILE].count + fmt[IMAGEMAGICK_DATA].count == 1;
}

/* The GIF library also defines DrawRectangle, but its never used in Emacs.
   Therefore rename the function so it doesn't collide with ImageMagick.  */
#define DrawRectangle DrawRectangleGif

#ifdef HAVE_IMAGEMAGICK7
# include <MagickWand/MagickWand.h>
# include <MagickCore/version.h>
/* ImageMagick 7 compatibility definitions.  */
# define PixelSetMagickColor PixelSetPixelColor
typedef PixelInfo MagickPixelPacket;
#else
# include <wand/MagickWand.h>
# include <magick/version.h>
#endif

/* ImageMagick 6.5.3 through 6.6.5 hid PixelGetMagickColor for some reason.
   Emacs seems to work fine with the hidden version, so unhide it.  */
#if 0x653 <= MagickLibVersion && MagickLibVersion <= 0x665
extern WandExport void PixelGetMagickColor (const PixelWand *,
					    MagickPixelPacket *);
#endif

/* Log ImageMagick error message.
   Useful when an ImageMagick function returns the status `MagickFalse'.  */

static void
imagemagick_error (MagickWand *wand)
{
  char *description;
  ExceptionType severity;

  description = MagickGetException (wand, &severity);
  image_error ("ImageMagick error: %s", build_string (description));
  MagickRelinquishMemory (description);
}

/* Possibly give ImageMagick some extra help to determine the image
   type by supplying a "dummy" filename based on the Content-Type.  */

static char *
imagemagick_filename_hint (Lisp_Object spec, char hint_buffer[MaxTextExtent])
{
  Lisp_Object symbol = intern ("image-format-suffixes");
  Lisp_Object val = find_symbol_value (symbol);
  Lisp_Object format;

  if (! CONSP (val))
    return NULL;

  format = image_spec_value (spec, intern (":format"), NULL);
  val = Fcar_safe (Fcdr_safe (Fassq (format, val)));
  if (! STRINGP (val))
    return NULL;

  /* It's OK to truncate the hint if it has MaxTextExtent or more bytes,
     as ImageMagick would ignore the extra bytes anyway.  */
  snprintf (hint_buffer, MaxTextExtent, "/tmp/foo.%s", SSDATA (val));
  return hint_buffer;
}

/* Animated images (e.g., GIF89a) are composed from one "master image"
   (which is the first one, and then there's a number of images that
   follow.  If following images have non-transparent colors, these are
   composed "on top" of the master image.  So, in general, one has to
   compute ann the preceding images to be able to display a particular
   sub-image.

   Computing all the preceding images is too slow, so we maintain a
   cache of previously computed images.  We have to maintain a cache
   separate from the image cache, because the images may be scaled
   before display. */

struct animation_cache
{
  MagickWand *wand;
  int index;
  struct timespec update_time;
  struct animation_cache *next;
  char signature[FLEXIBLE_ARRAY_MEMBER];
};

static struct animation_cache *animation_cache = NULL;

static struct animation_cache *
imagemagick_create_cache (char *signature)
{
  struct animation_cache *cache
    = xmalloc (FLEXSIZEOF (struct animation_cache, signature,
			   strlen (signature) + 1));
  cache->wand = 0;
  cache->index = 0;
  cache->next = 0;
  strcpy (cache->signature, signature);
  return cache;
}

/* Discard cached images that haven't been used for a minute. */
static void
imagemagick_prune_animation_cache (void)
{
  struct animation_cache **pcache = &animation_cache;
  struct timespec old = timespec_sub (current_timespec (),
				      make_timespec (60, 0));

  while (*pcache)
    {
      struct animation_cache *cache = *pcache;
      if (timespec_cmp (old, cache->update_time) <= 0)
	pcache = &cache->next;
      else
	{
	  if (cache->wand)
	    DestroyMagickWand (cache->wand);
	  *pcache = cache->next;
	  xfree (cache);
	}
    }
}

static struct animation_cache *
imagemagick_get_animation_cache (MagickWand *wand)
{
  char *signature = MagickGetImageSignature (wand);
  struct animation_cache *cache;
  struct animation_cache **pcache = &animation_cache;

  imagemagick_prune_animation_cache ();

  while (1)
    {
      cache = *pcache;
      if (! cache)
	{
          *pcache = cache = imagemagick_create_cache (signature);
          break;
        }
      if (strcmp (signature, cache->signature) == 0)
	break;
      pcache = &cache->next;
    }

  DestroyString (signature);
  cache->update_time = current_timespec ();
  return cache;
}

static MagickWand *
imagemagick_compute_animated_image (MagickWand *super_wand, int ino)
{
  int i;
  MagickWand *composite_wand;
  size_t dest_width, dest_height;
  struct animation_cache *cache = imagemagick_get_animation_cache (super_wand);

  MagickSetIteratorIndex (super_wand, 0);

  if (ino == 0 || cache->wand == NULL || cache->index > ino)
    {
      composite_wand = MagickGetImage (super_wand);
      if (cache->wand)
	DestroyMagickWand (cache->wand);
    }
  else
    composite_wand = cache->wand;

  dest_height = MagickGetImageHeight (composite_wand);

  for (i = max (1, cache->index + 1); i <= ino; i++)
    {
      MagickWand *sub_wand;
      PixelIterator *source_iterator, *dest_iterator;
      PixelWand **source, **dest;
      size_t source_width, source_height;
      ssize_t source_left, source_top;
      MagickPixelPacket pixel;
      DisposeType dispose;
      ptrdiff_t lines = 0;

      MagickSetIteratorIndex (super_wand, i);
      sub_wand = MagickGetImage (super_wand);

      MagickGetImagePage (sub_wand, &source_width, &source_height,
			  &source_left, &source_top);

      /* This flag says how to handle transparent pixels.  */
      dispose = MagickGetImageDispose (sub_wand);

      source_iterator = NewPixelIterator (sub_wand);
      if (! source_iterator)
	{
	  DestroyMagickWand (composite_wand);
	  DestroyMagickWand (sub_wand);
	  cache->wand = NULL;
	  image_error ("Imagemagick pixel iterator creation failed");
	  return NULL;
	}

      dest_iterator = NewPixelIterator (composite_wand);
      if (! dest_iterator)
	{
	  DestroyMagickWand (composite_wand);
	  DestroyMagickWand (sub_wand);
	  DestroyPixelIterator (source_iterator);
	  cache->wand = NULL;
	  image_error ("Imagemagick pixel iterator creation failed");
	  return NULL;
	}

      /* The sub-image may not start at origin, so move the destination
	 iterator to where the sub-image should start. */
      if (source_top > 0)
	{
	  PixelSetIteratorRow (dest_iterator, source_top);
	  lines = source_top;
	}

      while ((source = PixelGetNextIteratorRow (source_iterator, &source_width))
	     != NULL)
	{
	  ptrdiff_t x;

	  /* Sanity check.  This shouldn't happen, but apparently
	     does in some pictures.  */
	  if (++lines >= dest_height)
	    break;

	  dest = PixelGetNextIteratorRow (dest_iterator, &dest_width);
	  for (x = 0; x < source_width; x++)
	    {
	      /* Sanity check.  This shouldn't happen, but apparently
		 also does in some pictures.  */
	      if (x + source_left >= dest_width)
		break;
	      /* Normally we only copy over non-transparent pixels,
		 but if the disposal method is "Background", then we
		 copy over all pixels.  */
	      if (dispose == BackgroundDispose || PixelGetAlpha (source[x]))
		{
		  PixelGetMagickColor (source[x], &pixel);
		  PixelSetMagickColor (dest[x + source_left], &pixel);
		}
	    }
	  PixelSyncIterator (dest_iterator);
	}

      DestroyPixelIterator (source_iterator);
      DestroyPixelIterator (dest_iterator);
      DestroyMagickWand (sub_wand);
    }

  /* Cache a copy for the next iteration.  The current wand will be
     destroyed by the caller. */
  cache->wand = CloneMagickWand (composite_wand);
  cache->index = ino;

  return composite_wand;
}


/* Helper function for imagemagick_load, which does the actual loading
   given contents and size, apart from frame and image structures,
   passed from imagemagick_load.  Uses librimagemagick to do most of
   the image processing.

   F is a pointer to the Emacs frame; IMG to the image structure to
   prepare; CONTENTS is the string containing the IMAGEMAGICK data to
   be parsed; SIZE is the number of bytes of data; and FILENAME is
   either the file name or the image data.

   Return true if successful.  */

static bool
imagemagick_load_image (struct frame *f, struct image *img,
			unsigned char *contents, unsigned int size,
			char *filename)
{
  int width, height;
  size_t image_width, image_height;
  MagickBooleanType status;
  Emacs_Pix_Container ximg;
  int x, y;
  MagickWand *image_wand;
  PixelIterator *iterator;
  PixelWand **pixels, *bg_wand = NULL;
  MagickPixelPacket  pixel;
  Lisp_Object image;
  Lisp_Object value;
  Lisp_Object crop;
  EMACS_INT ino;
  int desired_width, desired_height;
  double rotation;
  char hint_buffer[MaxTextExtent];
  char *filename_hint = NULL;

  /* Initialize the ImageMagick environment.  */
  static bool imagemagick_initialized;
  if (!imagemagick_initialized)
    {
      imagemagick_initialized = true;
      MagickWandGenesis ();
    }

  /* Handle image index for image types who can contain more than one image.
     Interface :index is same as for GIF.  First we "ping" the image to see how
     many sub-images it contains.  Pinging is faster than loading the image to
     find out things about it.  */

  image = image_spec_value (img->spec, QCindex, NULL);
  ino = FIXNUMP (image) ? XFIXNAT (image) : 0;
  image_wand = NewMagickWand ();

  if (filename)
    status = MagickReadImage (image_wand, filename);
  else
    {
      Lisp_Object lwidth = image_spec_value (img->spec, QCwidth, NULL);
      Lisp_Object lheight = image_spec_value (img->spec, QCheight, NULL);

      if (FIXNATP (lwidth) && FIXNATP (lheight))
	{
	  MagickSetSize (image_wand, XFIXNAT (lwidth), XFIXNAT (lheight));
	  MagickSetDepth (image_wand, 8);
	}
      filename_hint = imagemagick_filename_hint (img->spec, hint_buffer);
      MagickSetFilename (image_wand, filename_hint);
      status = MagickReadImageBlob (image_wand, contents, size);
    }

  if (status == MagickFalse)
    {
      imagemagick_error (image_wand);
      DestroyMagickWand (image_wand);
      return 0;
    }

#ifdef HAVE_MAGICKAUTOORIENTIMAGE
  /* If no :rotation is explicitly specified, apply the automatic
     rotation from EXIF. */
  if (NILP (image_spec_value (img->spec, QCrotation, NULL)))
    if (MagickAutoOrientImage (image_wand) == MagickFalse)
      {
        image_error ("Error applying automatic orientation in image `%s'", img->spec);
        DestroyMagickWand (image_wand);
        return 0;
      }
#endif

  if (ino < 0 || ino >= MagickGetNumberImages (image_wand))
    {
      image_error ("Invalid image number `%s' in image `%s'", image, img->spec);
      DestroyMagickWand (image_wand);
      return 0;
    }

  if (MagickGetImageDelay (image_wand) > 0)
    img->lisp_data =
      Fcons (Qdelay,
             Fcons (make_float (MagickGetImageDelay (image_wand) / 100.0),
                    img->lisp_data));

  if (MagickGetNumberImages (image_wand) > 1)
    img->lisp_data =
      Fcons (Qcount,
             Fcons (make_fixnum (MagickGetNumberImages (image_wand)),
                    img->lisp_data));

  /* If we have an animated image, get the new wand based on the
     "super-wand". */
  if (MagickGetNumberImages (image_wand) > 1)
    {
      MagickWand *super_wand = image_wand;
      image_wand = imagemagick_compute_animated_image (super_wand, ino);
      if (! image_wand)
	image_wand = super_wand;
      else
	DestroyMagickWand (super_wand);
    }

  /* Retrieve the frame's background color, for use later.  */
  {
    Emacs_Color bgcolor;
    Lisp_Object specified_bg;

    specified_bg = image_spec_value (img->spec, QCbackground, NULL);
    if (!STRINGP (specified_bg)
	|| !FRAME_TERMINAL (f)->defined_color_hook (f,
                                                    SSDATA (specified_bg),
                                                    &bgcolor,
                                                    false,
                                                    false))
      FRAME_TERMINAL (f)->query_frame_background_color (f, &bgcolor);

    bg_wand = NewPixelWand ();
    PixelSetRed   (bg_wand, (double) bgcolor.red   / 65535);
    PixelSetGreen (bg_wand, (double) bgcolor.green / 65535);
    PixelSetBlue  (bg_wand, (double) bgcolor.blue  / 65535);
  }

  compute_image_size (MagickGetImageWidth (image_wand),
		      MagickGetImageHeight (image_wand),
		      img->spec, &desired_width, &desired_height);

  if (desired_width != -1 && desired_height != -1)
    {
      status = MagickScaleImage (image_wand, desired_width, desired_height);
      if (status == MagickFalse)
	{
	  image_error ("Imagemagick scale failed");
	  imagemagick_error (image_wand);
	  goto imagemagick_error;
	}
    }

  /* crop behaves similar to image slicing in Emacs but is more memory
     efficient.  */
  crop = image_spec_value (img->spec, QCcrop, NULL);

  if (CONSP (crop) && TYPE_RANGED_FIXNUMP (size_t, XCAR (crop)))
    {
      /* After some testing, it seems MagickCropImage is the fastest crop
         function in ImageMagick.  This crop function seems to do less copying
         than the alternatives, but it still reads the entire image into memory
         before cropping, which is apparently difficult to avoid when using
         imagemagick.  */
      size_t crop_width = XFIXNUM (XCAR (crop));
      crop = XCDR (crop);
      if (CONSP (crop) && TYPE_RANGED_FIXNUMP (size_t, XCAR (crop)))
	{
	  size_t crop_height = XFIXNUM (XCAR (crop));
	  crop = XCDR (crop);
	  if (CONSP (crop) && TYPE_RANGED_FIXNUMP (ssize_t, XCAR (crop)))
	    {
	      ssize_t crop_x = XFIXNUM (XCAR (crop));
	      crop = XCDR (crop);
	      if (CONSP (crop) && TYPE_RANGED_FIXNUMP (ssize_t, XCAR (crop)))
		{
		  ssize_t crop_y = XFIXNUM (XCAR (crop));
		  MagickCropImage (image_wand, crop_width, crop_height,
				   crop_x, crop_y);
		}
	    }
	}
    }

  /* Furthermore :rotation. we need background color and angle for
     rotation.  */
  /*
    TODO background handling for rotation specified_bg =
    image_spec_value (img->spec, QCbackground, NULL); if (!STRINGP
    (specified_bg).  */
  value = image_spec_value (img->spec, QCrotation, NULL);
  if (FLOATP (value))
    {
      rotation = XFLOAT_DATA (value);
      status = MagickRotateImage (image_wand, bg_wand, rotation);
      if (status == MagickFalse)
        {
          image_error ("Imagemagick image rotate failed");
	  imagemagick_error (image_wand);
          goto imagemagick_error;
        }
    }

  /* Set the canvas background color to the frame or specified
     background, and flatten the image.  Note: as of ImageMagick
     6.6.0, SVG image transparency is not handled properly
     (e.g. etc/images/splash.svg shows a white background always).  */
  {
    MagickWand *new_wand;
    MagickSetImageBackgroundColor (image_wand, bg_wand);
#ifdef HAVE_MAGICKMERGEIMAGELAYERS
    new_wand = MagickMergeImageLayers (image_wand, MergeLayer);
#else
    new_wand = MagickFlattenImages (image_wand);
#endif
    DestroyMagickWand (image_wand);
    image_wand = new_wand;
  }

  /* Finally we are done manipulating the image.  Figure out the
     resulting width/height and transfer ownership to Emacs.  */
  image_height = MagickGetImageHeight (image_wand);
  image_width = MagickGetImageWidth (image_wand);

  if (! (image_width <= INT_MAX && image_height <= INT_MAX
	 && check_image_size (f, image_width, image_height)))
    {
      image_size_error ();
      goto imagemagick_error;
    }

  width = image_width;
  height = image_height;

  /* We can now get a valid pixel buffer from the imagemagick file, if all
     went ok.  */

  init_color_table ();

#if defined (HAVE_MAGICKEXPORTIMAGEPIXELS) && ! defined (HAVE_NS) && !defined (HAVE_PGTK)
  if (imagemagick_render_type != 0)
    {
      /* Magicexportimage is normally faster than pixelpushing.  This
         method is also well tested.  Some aspects of this method are
         ad-hoc and needs to be more researched. */
      void *dataptr;
      int imagedepth = 24; /*MagickGetImageDepth(image_wand);*/
      const char *exportdepth = imagedepth <= 8 ? "I" : "BGRP"; /*"RGBP";*/
      /* Try to create a x pixmap to hold the imagemagick pixmap.  */
      if (!image_create_x_image_and_pixmap (f, img, width, height, imagedepth,
					    &ximg, 0))
	{
#ifdef COLOR_TABLE_SUPPORT
	  free_color_table ();
#endif
	  image_error ("Imagemagick X bitmap allocation failure");
	  goto imagemagick_error;
	}
      dataptr = ximg->data;

      /* Oddly, the below code doesn't seem to work:*/
      /* switch(ximg->bitmap_unit){ */
      /* case 8: */
      /*   pixelwidth=CharPixel; */
      /*   break; */
      /* case   16: */
      /*   pixelwidth=ShortPixel; */
      /*   break; */
      /* case   32: */
      /*   pixelwidth=LongPixel; */
      /*   break; */
      /* } */
      /*
        Here im just guessing the format of the bitmap.
        happens to work fine for:
        - bw djvu images
        on rgb display.
        seems about 3 times as fast as pixel pushing(not carefully measured)
      */
      int pixelwidth = CharPixel; /*??? TODO figure out*/
      MagickExportImagePixels (image_wand, 0, 0, width, height,
			       exportdepth, pixelwidth, dataptr);
    }
  else
#endif /* HAVE_MAGICKEXPORTIMAGEPIXELS */
    {
      size_t image_height;
      double quantum_range = QuantumRange;
      MagickRealType color_scale = 65535.0 / quantum_range;
      /* Try to create a x pixmap to hold the imagemagick pixmap.  */
      if (!image_create_x_image_and_pixmap (f, img, width, height, 0,
					    &ximg, 0))
        {
#ifdef COLOR_TABLE_SUPPORT
	  free_color_table ();
#endif
          image_error ("Imagemagick X bitmap allocation failure");
          goto imagemagick_error;
        }

      /* Copy imagemagick image to x with primitive yet robust pixel
         pusher loop.  This has been tested a lot with many different
         images.  */

      /* Copy pixels from the imagemagick image structure to the x image map. */
      iterator = NewPixelIterator (image_wand);
      if (! iterator)
        {
#ifdef COLOR_TABLE_SUPPORT
	  free_color_table ();
#endif
	  image_destroy_x_image (ximg);
          image_error ("Imagemagick pixel iterator creation failed");
          goto imagemagick_error;
        }

      image_height = MagickGetImageHeight (image_wand);
      for (y = 0; y < image_height; y++)
        {
	  size_t row_width;
	  pixels = PixelGetNextIteratorRow (iterator, &row_width);
          if (! pixels)
            break;
	  int xlim = min (row_width, width);
	  for (x = 0; x < xlim; x++)
            {
              PixelGetMagickColor (pixels[x], &pixel);
              PUT_PIXEL (ximg, x, y,
                         lookup_rgb_color (f,
					   color_scale * pixel.red,
					   color_scale * pixel.green,
					   color_scale * pixel.blue));
            }
        }
      DestroyPixelIterator (iterator);
    }

#ifdef COLOR_TABLE_SUPPORT
  /* Remember colors allocated for this image.  */
  img->colors = colors_in_color_table (&img->ncolors);
  free_color_table ();
#endif /* COLOR_TABLE_SUPPORT */

  img->width  = width;
  img->height = height;

  /* Put ximg into the image.  */
  image_put_x_image (f, img, ximg, 0);

  /* Final cleanup. image_wand should be the only resource left. */
  DestroyMagickWand (image_wand);
  if (bg_wand) DestroyPixelWand (bg_wand);

  /* Do not call MagickWandTerminus, to work around ImageMagick bug 825.  See:
     https://github.com/ImageMagick/ImageMagick/issues/825
     Although this bug was introduced in ImageMagick 6.9.9-14 and
     fixed in 6.9.9-18, it's simpler to work around it in all versions.  */

  return 1;

 imagemagick_error:
  DestroyMagickWand (image_wand);
  if (bg_wand) DestroyPixelWand (bg_wand);

  /* TODO more cleanup.  */
  image_error ("Error parsing IMAGEMAGICK image `%s'", img->spec);
  return 0;
}


/* Load IMAGEMAGICK image IMG for use on frame F.  Value is true if
   successful. this function will go into the imagemagick_type structure, and
   the prototype thus needs to be compatible with that structure.  */

static bool
imagemagick_load (struct frame *f, struct image *img)
{
  bool success_p = 0;
  Lisp_Object file_name;

  /* If IMG->spec specifies a file name, create a non-file spec from it.  */
  file_name = image_spec_value (img->spec, QCfile, NULL);
  if (STRINGP (file_name))
    {
      Lisp_Object file = image_find_image_file (file_name);
      if (!STRINGP (file))
	{
	  image_error ("Cannot find image file `%s'", file_name);
	  return 0;
	}
      file = ENCODE_FILE (file);
#ifdef WINDOWSNT
      file = ansi_encode_filename (file);
#endif
      success_p = imagemagick_load_image (f, img, 0, 0, SSDATA (file));
    }
  /* Else it's not a file, it's a Lisp object.  Load the image from a
     Lisp object rather than a file.  */
  else
    {
      Lisp_Object data;

      data = image_spec_value (img->spec, QCdata, NULL);
      if (!STRINGP (data))
	{
	  image_error ("Invalid image data `%s'", data);
	  return 0;
	}
      success_p = imagemagick_load_image (f, img, SDATA (data),
                                          SBYTES (data), NULL);
    }

  return success_p;
}

DEFUN ("imagemagick-types", Fimagemagick_types, Simagemagick_types, 0, 0, 0,
       doc: /* Return a list of image types supported by ImageMagick.
Each entry in this list is a symbol named after an ImageMagick format
tag.  See the ImageMagick manual for a list of ImageMagick formats and
their descriptions (http://www.imagemagick.org/script/formats.php).
You can also try the shell command: `identify -list format'.

Note that ImageMagick recognizes many file-types that Emacs does not
recognize as images, such as C.  See `imagemagick-enabled-types'
and `imagemagick-types-inhibit'.  */)
  (void)
{
  Lisp_Object typelist = Qnil;
  size_t numf = 0;
  ExceptionInfo *ex;
  char **imtypes;
  size_t i;

  ex = AcquireExceptionInfo ();
  imtypes = GetMagickList ("*", &numf, ex);
  DestroyExceptionInfo (ex);

  for (i = 0; i < numf; i++)
    {
      Lisp_Object imagemagicktype = intern (imtypes[i]);
      typelist = Fcons (imagemagicktype, typelist);
      imtypes[i] = MagickRelinquishMemory (imtypes[i]);
    }

  MagickRelinquishMemory (imtypes);
  return Fnreverse (typelist);
}

#endif	/* defined (HAVE_IMAGEMAGICK) */



/***********************************************************************
				 SVG
 ***********************************************************************/

#ifdef HAVE_RSVG

/* Function prototypes.  */

static bool svg_load_image (struct frame *, struct image *,
			    char *, ptrdiff_t, char *);

/* Indices of image specification fields in svg_format, below.  */

enum svg_keyword_index
{
  SVG_TYPE,
  SVG_DATA,
  SVG_FILE,
  SVG_ASCENT,
  SVG_MARGIN,
  SVG_RELIEF,
  SVG_ALGORITHM,
  SVG_HEURISTIC_MASK,
  SVG_MASK,
  SVG_BACKGROUND,
  SVG_LAST
};

/* Vector of image_keyword structures describing the format
   of valid user-defined image specifications.  */

static const struct image_keyword svg_format[SVG_LAST] =
{
  {":type",		IMAGE_SYMBOL_VALUE,			1},
  {":data",		IMAGE_STRING_VALUE,			0},
  {":file",		IMAGE_STRING_VALUE,			0},
  {":ascent",		IMAGE_ASCENT_VALUE,			0},
  {":margin",		IMAGE_NON_NEGATIVE_INTEGER_VALUE_OR_PAIR, 0},
  {":relief",		IMAGE_INTEGER_VALUE,			0},
  {":conversion",	IMAGE_DONT_CHECK_VALUE_TYPE,		0},
  {":heuristic-mask",	IMAGE_DONT_CHECK_VALUE_TYPE,		0},
  {":mask",		IMAGE_DONT_CHECK_VALUE_TYPE,		0},
  {":background",	IMAGE_STRING_OR_NIL_VALUE,		0}
};

/* Return true if OBJECT is a valid SVG image specification.  Do
   this by calling parse_image_spec and supplying the keywords that
   identify the SVG format.   */

static bool
svg_image_p (Lisp_Object object)
{
  struct image_keyword fmt[SVG_LAST];
  memcpy (fmt, svg_format, sizeof fmt);

  if (!parse_image_spec (object, fmt, SVG_LAST, Qsvg))
    return 0;

  /* Must specify either the :data or :file keyword.  */
  return fmt[SVG_FILE].count + fmt[SVG_DATA].count == 1;
}

/* Some versions of glib's gatomic.h define MemoryBarrier, but MinGW
   w32api 3.18 and later has its own definition.  The following gross
   hack avoids the clash.  */
# ifdef WINDOWSNT
#  if (__W32API_MAJOR_VERSION + (__W32API_MINOR_VERSION >= 18)) >= 4
#   define W32_SAVE_MINGW_VERSION __MINGW_MAJOR_VERSION
#   undef __MINGW_MAJOR_VERSION
#   define __MINGW_MAJOR_VERSION 4
#  endif
# endif

# include <librsvg/rsvg.h>

/* librsvg is too old for us if it doesn't define this macro.  */
# ifndef LIBRSVG_CHECK_VERSION
#  define LIBRSVG_CHECK_VERSION(v, w, x) false
# endif

# ifdef WINDOWSNT

/* Restore the original definition of __MINGW_MAJOR_VERSION.  */
# ifdef W32_SAVE_MINGW_VERSION
#  undef __MINGW_MAJOR_VERSION
#  define __MINGW_MAJOR_VERSION W32_SAVE_MINGW_VERSION
#  ifdef __MINGW_MAJOR_VERSION
#   undef W32_SAVE_MINGW_VERSION
#  endif
# endif

/* SVG library functions.  */
DEF_DLL_FN (RsvgHandle *, rsvg_handle_new, (void));
DEF_DLL_FN (void, rsvg_handle_get_dimensions,
	    (RsvgHandle *, RsvgDimensionData *));
DEF_DLL_FN (gboolean, rsvg_handle_write,
	    (RsvgHandle *, const guchar *, gsize, GError **));
DEF_DLL_FN (gboolean, rsvg_handle_close, (RsvgHandle *, GError **));
DEF_DLL_FN (GdkPixbuf *, rsvg_handle_get_pixbuf, (RsvgHandle *));
DEF_DLL_FN (void, rsvg_handle_set_base_uri, (RsvgHandle *, const char *));

DEF_DLL_FN (int, gdk_pixbuf_get_width, (const GdkPixbuf *));
DEF_DLL_FN (int, gdk_pixbuf_get_height, (const GdkPixbuf *));
DEF_DLL_FN (guchar *, gdk_pixbuf_get_pixels, (const GdkPixbuf *));
DEF_DLL_FN (int, gdk_pixbuf_get_rowstride, (const GdkPixbuf *));
DEF_DLL_FN (GdkColorspace, gdk_pixbuf_get_colorspace, (const GdkPixbuf *));
DEF_DLL_FN (int, gdk_pixbuf_get_n_channels, (const GdkPixbuf *));
DEF_DLL_FN (gboolean, gdk_pixbuf_get_has_alpha, (const GdkPixbuf *));
DEF_DLL_FN (int, gdk_pixbuf_get_bits_per_sample, (const GdkPixbuf *));

#  if ! GLIB_CHECK_VERSION (2, 36, 0)
DEF_DLL_FN (void, g_type_init, (void));
#  endif
DEF_DLL_FN (void, g_object_unref, (gpointer));
DEF_DLL_FN (void, g_clear_error, (GError **));

static bool
init_svg_functions (void)
{
  HMODULE library, gdklib = NULL, glib = NULL, gobject = NULL;

  if (!(glib = w32_delayed_load (Qglib))
      || !(gobject = w32_delayed_load (Qgobject))
      || !(gdklib = w32_delayed_load (Qgdk_pixbuf))
      || !(library = w32_delayed_load (Qsvg)))
    {
      if (gdklib)  FreeLibrary (gdklib);
      if (gobject) FreeLibrary (gobject);
      if (glib)    FreeLibrary (glib);
      return 0;
    }

  LOAD_DLL_FN (library, rsvg_handle_new);
  LOAD_DLL_FN (library, rsvg_handle_get_dimensions);
  LOAD_DLL_FN (library, rsvg_handle_write);
  LOAD_DLL_FN (library, rsvg_handle_close);
  LOAD_DLL_FN (library, rsvg_handle_get_pixbuf);
  LOAD_DLL_FN (library, rsvg_handle_set_base_uri);

  LOAD_DLL_FN (gdklib, gdk_pixbuf_get_width);
  LOAD_DLL_FN (gdklib, gdk_pixbuf_get_height);
  LOAD_DLL_FN (gdklib, gdk_pixbuf_get_pixels);
  LOAD_DLL_FN (gdklib, gdk_pixbuf_get_rowstride);
  LOAD_DLL_FN (gdklib, gdk_pixbuf_get_colorspace);
  LOAD_DLL_FN (gdklib, gdk_pixbuf_get_n_channels);
  LOAD_DLL_FN (gdklib, gdk_pixbuf_get_has_alpha);
  LOAD_DLL_FN (gdklib, gdk_pixbuf_get_bits_per_sample);

#  if ! GLIB_CHECK_VERSION (2, 36, 0)
  LOAD_DLL_FN (gobject, g_type_init);
#  endif
  LOAD_DLL_FN (gobject, g_object_unref);
  LOAD_DLL_FN (glib, g_clear_error);

  return 1;
}

/* The following aliases for library functions allow dynamic loading
   to be used on some platforms.  */

#  undef gdk_pixbuf_get_bits_per_sample
#  undef gdk_pixbuf_get_colorspace
#  undef gdk_pixbuf_get_has_alpha
#  undef gdk_pixbuf_get_height
#  undef gdk_pixbuf_get_n_channels
#  undef gdk_pixbuf_get_pixels
#  undef gdk_pixbuf_get_rowstride
#  undef gdk_pixbuf_get_width
#  undef g_clear_error
#  undef g_object_unref
#  undef g_type_init
#  undef rsvg_handle_close
#  undef rsvg_handle_get_dimensions
#  undef rsvg_handle_get_pixbuf
#  undef rsvg_handle_new
#  undef rsvg_handle_set_base_uri
#  undef rsvg_handle_write

#  define gdk_pixbuf_get_bits_per_sample fn_gdk_pixbuf_get_bits_per_sample
#  define gdk_pixbuf_get_colorspace fn_gdk_pixbuf_get_colorspace
#  define gdk_pixbuf_get_has_alpha fn_gdk_pixbuf_get_has_alpha
#  define gdk_pixbuf_get_height fn_gdk_pixbuf_get_height
#  define gdk_pixbuf_get_n_channels fn_gdk_pixbuf_get_n_channels
#  define gdk_pixbuf_get_pixels fn_gdk_pixbuf_get_pixels
#  define gdk_pixbuf_get_rowstride fn_gdk_pixbuf_get_rowstride
#  define gdk_pixbuf_get_width fn_gdk_pixbuf_get_width
#  define g_clear_error fn_g_clear_error
#  define g_object_unref fn_g_object_unref
#  if ! GLIB_CHECK_VERSION (2, 36, 0)
#   define g_type_init fn_g_type_init
#  endif
#  define rsvg_handle_close fn_rsvg_handle_close
#  define rsvg_handle_get_dimensions fn_rsvg_handle_get_dimensions
#  define rsvg_handle_get_pixbuf fn_rsvg_handle_get_pixbuf
#  define rsvg_handle_new fn_rsvg_handle_new
#  define rsvg_handle_set_base_uri fn_rsvg_handle_set_base_uri
#  define rsvg_handle_write fn_rsvg_handle_write

# endif /* !WINDOWSNT  */

/* Load SVG image IMG for use on frame F.  Value is true if
   successful.  */

static bool
svg_load (struct frame *f, struct image *img)
{
  bool success_p = 0;
  Lisp_Object file_name;

  /* If IMG->spec specifies a file name, create a non-file spec from it.  */
  file_name = image_spec_value (img->spec, QCfile, NULL);
  if (STRINGP (file_name))
    {
      int fd;
      Lisp_Object file = image_find_image_fd (file_name, &fd);
      if (!STRINGP (file))
	{
	  image_error ("Cannot find image file `%s'", file_name);
	  return 0;
	}

      /* Read the entire file into memory.  */
      ptrdiff_t size;
      char *contents = slurp_file (fd, &size);
      if (contents == NULL)
	{
	  image_error ("Error loading SVG image `%s'", file);
	  return 0;
	}
      /* If the file was slurped into memory properly, parse it.  */
      success_p = svg_load_image (f, img, contents, size,
				  SSDATA (ENCODE_FILE (file)));
      xfree (contents);
    }
  /* Else it's not a file, it's a Lisp object.  Load the image from a
     Lisp object rather than a file.  */
  else
    {
      Lisp_Object data, original_filename;

      data = image_spec_value (img->spec, QCdata, NULL);
      if (!STRINGP (data))
	{
	  image_error ("Invalid image data `%s'", data);
	  return 0;
	}
      original_filename = BVAR (current_buffer, filename);
      success_p = svg_load_image (f, img, SSDATA (data), SBYTES (data),
                                  (NILP (original_filename) ? NULL
				   : SSDATA (original_filename)));
    }

  return success_p;
}

/* Load frame F and image IMG.  CONTENTS contains the SVG XML data to
   be parsed, SIZE is its size, and FILENAME is the name of the SVG
   file being loaded.

   Use librsvg to do most of the image processing.

   Return true when successful.  */
static bool
svg_load_image (struct frame *f, struct image *img, char *contents,
		ptrdiff_t size, char *filename)
{
  RsvgHandle *rsvg_handle;
  RsvgDimensionData dimension_data;
  GError *err = NULL;
  GdkPixbuf *pixbuf;
  int width;
  int height;
  const guint8 *pixels;
  int rowstride;

#if ! GLIB_CHECK_VERSION (2, 36, 0)
  /* g_type_init is a glib function that must be called prior to
     using gnome type library functions (obsolete since 2.36.0).  */
  g_type_init ();
#endif

  /* Make a handle to a new rsvg object.  */
  rsvg_handle = rsvg_handle_new ();

  /* Set base_uri for properly handling referenced images (via 'href').
     See rsvg bug 596114 - "image refs are relative to curdir, not .svg file"
     <https://gitlab.gnome.org/GNOME/librsvg/issues/33>. */
  if (filename)
    rsvg_handle_set_base_uri (rsvg_handle, filename);

  /* Suppress GCC deprecation warnings starting in librsvg 2.45.1 for
     rsvg_handle_write and rsvg_handle_close.  FIXME: Use functions
     like rsvg_handle_new_from_gfile_sync on newer librsvg versions,
     and remove this hack.  */
  #if GNUC_PREREQ (4, 6, 0)
   #pragma GCC diagnostic push
  #endif
  #if LIBRSVG_CHECK_VERSION (2, 45, 1) && GNUC_PREREQ (4, 2, 0)
   #pragma GCC diagnostic ignored "-Wdeprecated-declarations"
  #endif

  /* Parse the contents argument and fill in the rsvg_handle.  */
  rsvg_handle_write (rsvg_handle, (unsigned char *) contents, size, &err);
  if (err) goto rsvg_error;

  /* The parsing is complete, rsvg_handle is ready to used, close it
     for further writes.  */
  rsvg_handle_close (rsvg_handle, &err);
  if (err) goto rsvg_error;

  #if GNUC_PREREQ (4, 6, 0)
   #pragma GCC diagnostic pop
  #endif

  rsvg_handle_get_dimensions (rsvg_handle, &dimension_data);
  if (! check_image_size (f, dimension_data.width, dimension_data.height))
    {
      image_size_error ();
      goto rsvg_error;
    }

  /* We can now get a valid pixel buffer from the svg file, if all
     went ok.  */
  pixbuf = rsvg_handle_get_pixbuf (rsvg_handle);
  if (!pixbuf) goto rsvg_error;
  g_object_unref (rsvg_handle);

  /* Extract some meta data from the svg handle.  */
  width     = gdk_pixbuf_get_width (pixbuf);
  height    = gdk_pixbuf_get_height (pixbuf);
  pixels    = gdk_pixbuf_get_pixels (pixbuf);
  rowstride = gdk_pixbuf_get_rowstride (pixbuf);

  /* Validate the svg meta data.  */
  eassert (gdk_pixbuf_get_colorspace (pixbuf) == GDK_COLORSPACE_RGB);
  eassert (gdk_pixbuf_get_n_channels (pixbuf) == 4);
  eassert (gdk_pixbuf_get_has_alpha (pixbuf));
  eassert (gdk_pixbuf_get_bits_per_sample (pixbuf) == 8);

  {
    /* Try to create a x pixmap to hold the svg pixmap.  */
    Emacs_Pix_Container ximg;
    if (!image_create_x_image_and_pixmap (f, img, width, height, 0, &ximg, 0))
      {
	g_object_unref (pixbuf);
	return 0;
      }

    init_color_table ();

    /* Handle alpha channel by combining the image with a background
       color.  */
    Emacs_Color background;
    Lisp_Object specified_bg = image_spec_value (img->spec, QCbackground, NULL);
    if (!STRINGP (specified_bg)
	|| !FRAME_TERMINAL (f)->defined_color_hook (f,
                                                    SSDATA (specified_bg),
                                                    &background,
                                                    false,
                                                    false))
      FRAME_TERMINAL (f)->query_frame_background_color (f, &background);

    /* SVG pixmaps specify transparency in the last byte, so right
       shift 8 bits to get rid of it, since emacs doesn't support
       transparency.  */
    background.red   >>= 8;
    background.green >>= 8;
    background.blue  >>= 8;

    /* This loop handles opacity values, since Emacs assumes
       non-transparent images.  Each pixel must be "flattened" by
       calculating the resulting color, given the transparency of the
       pixel, and the image background color.  */
    for (int y = 0; y < height; ++y)
      {
	for (int x = 0; x < width; ++x)
	  {
	    int red     = *pixels++;
	    int green   = *pixels++;
	    int blue    = *pixels++;
	    int opacity = *pixels++;

	    red   = ((red * opacity)
		     + (background.red * ((1 << 8) - opacity)));
	    green = ((green * opacity)
		     + (background.green * ((1 << 8) - opacity)));
	    blue  = ((blue * opacity)
		     + (background.blue * ((1 << 8) - opacity)));

	    PUT_PIXEL (ximg, x, y, lookup_rgb_color (f, red, green, blue));
	  }

	pixels += rowstride - 4 * width;
      }

#ifdef COLOR_TABLE_SUPPORT
    /* Remember colors allocated for this image.  */
    img->colors = colors_in_color_table (&img->ncolors);
    free_color_table ();
#endif /* COLOR_TABLE_SUPPORT */

    g_object_unref (pixbuf);

    img->width  = width;
    img->height = height;

    /* Maybe fill in the background field while we have ximg handy.
       Casting avoids a GCC warning.  */
    IMAGE_BACKGROUND (img, f, (Emacs_Pix_Context)ximg);

    /* Put ximg into the image.  */
    image_put_x_image (f, img, ximg, 0);
  }

  return 1;

 rsvg_error:
  g_object_unref (rsvg_handle);
  /* FIXME: Use error->message so the user knows what is the actual
     problem with the image.  */
  image_error ("Error parsing SVG image `%s'", img->spec);
  g_clear_error (&err);
  return 0;
}

#endif	/* defined (HAVE_RSVG) */




/***********************************************************************
				Ghostscript
 ***********************************************************************/

#if defined HAVE_X_WINDOWS && !defined USE_CAIRO
#define HAVE_GHOSTSCRIPT 1
#endif /* HAVE_X_WINDOWS && !USE_CAIRO */

#ifdef HAVE_GHOSTSCRIPT

/* Indices of image specification fields in gs_format, below.  */

enum gs_keyword_index
{
  GS_TYPE,
  GS_PT_WIDTH,
  GS_PT_HEIGHT,
  GS_FILE,
  GS_LOADER,
  GS_BOUNDING_BOX,
  GS_ASCENT,
  GS_MARGIN,
  GS_RELIEF,
  GS_ALGORITHM,
  GS_HEURISTIC_MASK,
  GS_MASK,
  GS_BACKGROUND,
  GS_LAST
};

/* Vector of image_keyword structures describing the format
   of valid user-defined image specifications.  */

static const struct image_keyword gs_format[GS_LAST] =
{
  {":type",		IMAGE_SYMBOL_VALUE,			1},
  {":pt-width",		IMAGE_POSITIVE_INTEGER_VALUE,		1},
  {":pt-height",	IMAGE_POSITIVE_INTEGER_VALUE,		1},
  {":file",		IMAGE_STRING_VALUE,			1},
  {":loader",		IMAGE_FUNCTION_VALUE,			0},
  {":bounding-box",	IMAGE_DONT_CHECK_VALUE_TYPE,		1},
  {":ascent",		IMAGE_ASCENT_VALUE,			0},
  {":margin",		IMAGE_NON_NEGATIVE_INTEGER_VALUE_OR_PAIR, 0},
  {":relief",		IMAGE_INTEGER_VALUE,			0},
  {":conversion",	IMAGE_DONT_CHECK_VALUE_TYPE,		0},
  {":heuristic-mask",	IMAGE_DONT_CHECK_VALUE_TYPE,		0},
  {":mask",		IMAGE_DONT_CHECK_VALUE_TYPE,		0},
  {":background",	IMAGE_STRING_OR_NIL_VALUE,		0}
};

/* Return true if OBJECT is a valid Ghostscript image
   specification.  */

static bool
gs_image_p (Lisp_Object object)
{
  struct image_keyword fmt[GS_LAST];
  Lisp_Object tem;
  int i;

  memcpy (fmt, gs_format, sizeof fmt);

  if (!parse_image_spec (object, fmt, GS_LAST, Qpostscript))
    return 0;

  /* Bounding box must be a list or vector containing 4 integers.  */
  tem = fmt[GS_BOUNDING_BOX].value;
  if (CONSP (tem))
    {
      for (i = 0; i < 4; ++i, tem = XCDR (tem))
	if (!CONSP (tem) || !FIXNUMP (XCAR (tem)))
	  return 0;
      if (!NILP (tem))
	return 0;
    }
  else if (VECTORP (tem))
    {
      if (ASIZE (tem) != 4)
	return 0;
      for (i = 0; i < 4; ++i)
	if (!FIXNUMP (AREF (tem, i)))
	  return 0;
    }
  else
    return 0;

  return 1;
}


/* Load Ghostscript image IMG for use on frame F.  Value is true
   if successful.  */

static bool
gs_load (struct frame *f, struct image *img)
{
  uprintmax_t printnum1, printnum2;
  char buffer[sizeof " " + INT_STRLEN_BOUND (printmax_t)];
  Lisp_Object window_and_pixmap_id = Qnil, loader, pt_height, pt_width;
  Lisp_Object frame;
  double in_width, in_height;
  Lisp_Object pixel_colors = Qnil;

  /* Compute pixel size of pixmap needed from the given size in the
     image specification.  Sizes in the specification are in pt.  1 pt
     = 1/72 in, xdpi and ydpi are stored in the frame's X display
     info.  */
  pt_width = image_spec_value (img->spec, QCpt_width, NULL);
  in_width = FIXNUMP (pt_width) ? XFIXNAT (pt_width) / 72.0 : 0;
  in_width *= FRAME_RES_X (f);
  pt_height = image_spec_value (img->spec, QCpt_height, NULL);
  in_height = FIXNUMP (pt_height) ? XFIXNAT (pt_height) / 72.0 : 0;
  in_height *= FRAME_RES_Y (f);

  if (! (in_width <= INT_MAX && in_height <= INT_MAX
	 && check_image_size (f, in_width, in_height)))
    {
      image_size_error ();
      return 0;
    }
  img->width = in_width;
  img->height = in_height;

  /* Create the pixmap.  */
  eassert (img->pixmap == NO_PIXMAP);

  if (image_check_image_size (0, img->width, img->height))
    {
      /* Only W32 version did BLOCK_INPUT here.  ++kfs */
      block_input ();
      img->pixmap = XCreatePixmap (FRAME_X_DISPLAY (f), FRAME_X_DRAWABLE (f),
				   img->width, img->height,
				   DefaultDepthOfScreen (FRAME_X_SCREEN (f)));
      unblock_input ();
    }

  if (!img->pixmap)
    {
      image_error ("Unable to create pixmap for `%s'" , img->spec);
      return 0;
    }

  /* Call the loader to fill the pixmap.  It returns a process object
     if successful.  We do not record_unwind_protect here because
     other places in redisplay like calling window scroll functions
     don't either.  Let the Lisp loader use `unwind-protect' instead.  */
  printnum1 = FRAME_X_DRAWABLE (f);
  printnum2 = img->pixmap;
  window_and_pixmap_id
    = make_formatted_string (buffer, "%"pMu" %"pMu, printnum1, printnum2);

  printnum1 = FRAME_FOREGROUND_PIXEL (f);
  printnum2 = FRAME_BACKGROUND_PIXEL (f);
  pixel_colors
    = make_formatted_string (buffer, "%"pMu" %"pMu, printnum1, printnum2);

  XSETFRAME (frame, f);
  loader = image_spec_value (img->spec, QCloader, NULL);
  if (NILP (loader))
    loader = intern ("gs-load-image");

  img->lisp_data = call6 (loader, frame, img->spec,
			  make_fixnum (img->width),
			  make_fixnum (img->height),
			  window_and_pixmap_id,
			  pixel_colors);
  return PROCESSP (img->lisp_data);
}


/* Kill the Ghostscript process that was started to fill PIXMAP on
   frame F.  Called from XTread_socket when receiving an event
   telling Emacs that Ghostscript has finished drawing.  */

void
x_kill_gs_process (Pixmap pixmap, struct frame *f)
{
  struct image_cache *c = FRAME_IMAGE_CACHE (f);
  ptrdiff_t i;
  struct image *img;

  /* Find the image containing PIXMAP.  */
  for (i = 0; i < c->used; ++i)
    if (c->images[i]->pixmap == pixmap)
      break;

  /* Should someone in between have cleared the image cache, for
     instance, give up.  */
  if (i == c->used)
    return;

  /* Kill the GS process.  We should have found PIXMAP in the image
     cache and its image should contain a process object.  */
  img = c->images[i];
  eassert (PROCESSP (img->lisp_data));
  Fkill_process (img->lisp_data, Qnil);
  img->lisp_data = Qnil;

#if defined (HAVE_X_WINDOWS)

  /* On displays with a mutable colormap, figure out the colors
     allocated for the image by looking at the pixels of an XImage for
     img->pixmap.  */
  if (x_mutable_colormap (FRAME_X_VISUAL (f)))
    {
      XImage *ximg;

      block_input ();

      /* Try to get an XImage for img->pixmep.  */
      ximg = XGetImage (FRAME_X_DISPLAY (f), img->pixmap,
			0, 0, img->width, img->height, ~0, ZPixmap);
      if (ximg)
	{
	  /* Initialize the color table.  */
	  init_color_table ();

	  /* For each pixel of the image, look its color up in the
	     color table.  After having done so, the color table will
	     contain an entry for each color used by the image.  */
#ifdef COLOR_TABLE_SUPPORT
	  for (int y = 0; y < img->height; ++y)
	    for (int x = 0; x < img->width; ++x)
	      {
		unsigned long pixel = XGetPixel (ximg, x, y);

		lookup_pixel_color (f, pixel);
	      }

	  /* Record colors in the image.  Free color table and XImage.  */
	  img->colors = colors_in_color_table (&img->ncolors);
	  free_color_table ();
#endif
	  XDestroyImage (ximg);

#if 0 /* This doesn't seem to be the case.  If we free the colors
	 here, we get a BadAccess later in image_clear_image when
	 freeing the colors.  */
	  /* We have allocated colors once, but Ghostscript has also
	     allocated colors on behalf of us.  So, to get the
	     reference counts right, free them once.  */
	  if (img->ncolors)
	    x_free_colors (f, img->colors, img->ncolors);
#endif
	}
      else
	image_error ("Cannot get X image of `%s'; colors will not be freed",
		     img->spec);

      unblock_input ();
    }
#endif /* HAVE_X_WINDOWS */

  /* Now that we have the pixmap, compute mask and transform the
     image if requested.  */
  block_input ();
  postprocess_image (f, img);
  unblock_input ();
}

#endif /* HAVE_GHOSTSCRIPT */


/***********************************************************************
				Tests
 ***********************************************************************/

#ifdef GLYPH_DEBUG

DEFUN ("imagep", Fimagep, Simagep, 1, 1, 0,
       doc: /* Value is non-nil if SPEC is a valid image specification.  */)
  (Lisp_Object spec)
{
  return valid_image_p (spec) ? Qt : Qnil;
}


DEFUN ("lookup-image", Flookup_image, Slookup_image, 1, 1, 0,
       doc: /* */)
  (Lisp_Object spec)
{
  ptrdiff_t id = -1;

  if (valid_image_p (spec))
    id = lookup_image (SELECTED_FRAME (), spec);

  debug_print (spec);
  return make_fixnum (id);
}

#endif /* GLYPH_DEBUG */


/***********************************************************************
			    Initialization
 ***********************************************************************/

DEFUN ("image-transforms-p", Fimage_transforms_p, Simage_transforms_p, 0, 1, 0,
       doc: /* Test whether FRAME supports image transformation.
Return t if FRAME supports native transforms, nil otherwise.  */)
     (Lisp_Object frame)
{
#if defined (USE_CAIRO) || defined (HAVE_NS) || defined (HAVE_NTGUI)
  return Qt;
#elif defined (HAVE_X_WINDOWS) && defined (HAVE_XRENDER)
  int event_basep, error_basep;

  if (XRenderQueryExtension
      (FRAME_X_DISPLAY (decode_window_system_frame (frame)),
       &event_basep, &error_basep))
    return Qt;
#endif

  return Qnil;
}

DEFUN ("init-image-library", Finit_image_library, Sinit_image_library, 1, 1, 0,
       doc: /* Initialize image library implementing image type TYPE.
Return non-nil if TYPE is a supported image type.

If image libraries are loaded dynamically (currently only the case on
MS-Windows), load the library for TYPE if it is not yet loaded, using
the library file(s) specified by `dynamic-library-alist'.  */)
  (Lisp_Object type)
{
  return lookup_image_type (type) ? Qt : Qnil;
}

static bool
initialize_image_type (struct image_type const *type)
{
#ifdef WINDOWSNT
  Lisp_Object typesym = builtin_lisp_symbol (type->type);
  Lisp_Object tested = Fassq (typesym, Vlibrary_cache);
  /* If we failed to load the library before, don't try again.  */
  if (CONSP (tested))
    return !NILP (XCDR (tested)) ? true : false;

  bool (*init) (void) = type->init;
  if (init)
    {
      bool type_valid = init ();
      Vlibrary_cache = Fcons (Fcons (typesym, type_valid ? Qt : Qnil),
			      Vlibrary_cache);
      return type_valid;
    }
#endif
  return true;
}

/* Array of supported image types.  */

static struct image_type const image_types[] =
{
#ifdef HAVE_GHOSTSCRIPT
 { SYMBOL_INDEX (Qpostscript), gs_image_p, gs_load, image_clear_image },
#endif
#ifdef HAVE_IMAGEMAGICK
 { SYMBOL_INDEX (Qimagemagick), imagemagick_image_p, imagemagick_load,
   imagemagick_clear_image },
#endif
#ifdef HAVE_RSVG
 { SYMBOL_INDEX (Qsvg), svg_image_p, svg_load, image_clear_image,
   IMAGE_TYPE_INIT (init_svg_functions) },
#endif
#if defined HAVE_PNG || defined HAVE_NS || defined USE_CAIRO
 { SYMBOL_INDEX (Qpng), png_image_p, png_load, image_clear_image,
   IMAGE_TYPE_INIT (init_png_functions) },
#endif
#if defined HAVE_GIF || defined HAVE_NS
 { SYMBOL_INDEX (Qgif), gif_image_p, gif_load, gif_clear_image,
   IMAGE_TYPE_INIT (init_gif_functions) },
#endif
#if defined HAVE_TIFF || defined HAVE_NS
 { SYMBOL_INDEX (Qtiff), tiff_image_p, tiff_load, image_clear_image,
   IMAGE_TYPE_INIT (init_tiff_functions) },
#endif
#if defined HAVE_JPEG || defined HAVE_NS
 { SYMBOL_INDEX (Qjpeg), jpeg_image_p, jpeg_load, image_clear_image,
   IMAGE_TYPE_INIT (init_jpeg_functions) },
#endif
#if defined HAVE_XPM || defined HAVE_NS
 { SYMBOL_INDEX (Qxpm), xpm_image_p, xpm_load, image_clear_image,
   IMAGE_TYPE_INIT (init_xpm_functions) },
#endif
 { SYMBOL_INDEX (Qxbm), xbm_image_p, xbm_load, image_clear_image },
 { SYMBOL_INDEX (Qpbm), pbm_image_p, pbm_load, image_clear_image },
};

/* Look up image type TYPE, and return a pointer to its image_type
   structure.  Return 0 if TYPE is not a known image type.  */

static struct image_type const *
lookup_image_type (Lisp_Object type)
{
  for (int i = 0; i < ARRAYELTS (image_types); i++)
    {
      struct image_type const *r = &image_types[i];
      if (EQ (type, builtin_lisp_symbol (r->type)))
	return initialize_image_type (r) ? r : NULL;
    }
  return NULL;
}


void
syms_of_image (void)
{
  /* Must be defined now because we're going to update it below, while
     defining the supported image types.  */
  DEFVAR_LISP ("image-types", Vimage_types,
    doc: /* List of potentially supported image types.
Each element of the list is a symbol for an image type, like `jpeg' or `png'.
To check whether it is really supported, use `image-type-available-p'.  */);
  Vimage_types = Qnil;

  DEFVAR_LISP ("max-image-size", Vmax_image_size,
    doc: /* Maximum size of images.
Emacs will not load an image into memory if its pixel width or
pixel height exceeds this limit.

If the value is an integer, it directly specifies the maximum
image height and width, measured in pixels.  If it is a floating
point number, it specifies the maximum image height and width
as a ratio to the frame height and width.  If the value is
non-numeric, there is no explicit limit on the size of images.  */);
  Vmax_image_size = make_float (MAX_IMAGE_SIZE);

  /* Other symbols.  */
  DEFSYM (Qcount, "count");
  DEFSYM (Qextension_data, "extension-data");
  DEFSYM (Qdelay, "delay");

  /* Keywords.  */
  DEFSYM (QCascent, ":ascent");
  DEFSYM (QCmargin, ":margin");
  DEFSYM (QCrelief, ":relief");
  DEFSYM (QCconversion, ":conversion");
  DEFSYM (QCcolor_symbols, ":color-symbols");
  DEFSYM (QCheuristic_mask, ":heuristic-mask");
  DEFSYM (QCindex, ":index");
  DEFSYM (QCcrop, ":crop");
  DEFSYM (QCrotation, ":rotation");
  DEFSYM (QCmatrix, ":matrix");
  DEFSYM (QCscale, ":scale");
  DEFSYM (QCcolor_adjustment, ":color-adjustment");
  DEFSYM (QCmask, ":mask");

  /* Other symbols.  */
  DEFSYM (Qlaplace, "laplace");
  DEFSYM (Qemboss, "emboss");
  DEFSYM (Qedge_detection, "edge-detection");
  DEFSYM (Qheuristic, "heuristic");

  DEFSYM (Qpostscript, "postscript");
  DEFSYM (QCmax_width, ":max-width");
  DEFSYM (QCmax_height, ":max-height");
#ifdef HAVE_GHOSTSCRIPT
  add_image_type (Qpostscript);
  DEFSYM (QCloader, ":loader");
  DEFSYM (QCpt_width, ":pt-width");
  DEFSYM (QCpt_height, ":pt-height");
#endif /* HAVE_GHOSTSCRIPT */

#ifdef HAVE_NTGUI
  /* Versions of libpng, libgif, and libjpeg that we were compiled with,
     or -1 if no PNG/GIF support was compiled in.  This is tested by
     w32-win.el to correctly set up the alist used to search for the
     respective image libraries.  */
  DEFSYM (Qlibpng_version, "libpng-version");
  Fset (Qlibpng_version,
#if HAVE_PNG
	make_fixnum (PNG_LIBPNG_VER)
#else
	make_fixnum (-1)
#endif
	);
  DEFSYM (Qlibgif_version, "libgif-version");
  Fset (Qlibgif_version,
#ifdef HAVE_GIF
	make_fixnum (GIFLIB_MAJOR * 10000
		     + GIFLIB_MINOR * 100
		     + GIFLIB_RELEASE)
#else
	make_fixnum (-1)
#endif
        );
  DEFSYM (Qlibjpeg_version, "libjpeg-version");
  Fset (Qlibjpeg_version,
#if HAVE_JPEG
	make_fixnum (JPEG_LIB_VERSION)
#else
	make_fixnum (-1)
#endif
	);
#endif

  DEFSYM (Qpbm, "pbm");
  add_image_type (Qpbm);

  DEFSYM (Qxbm, "xbm");
  add_image_type (Qxbm);

#if defined (HAVE_XPM) || defined (HAVE_NS)
  DEFSYM (Qxpm, "xpm");
  add_image_type (Qxpm);
#endif

#if defined (HAVE_JPEG) || defined (HAVE_NS)
  DEFSYM (Qjpeg, "jpeg");
  add_image_type (Qjpeg);
#endif

#if defined (HAVE_TIFF) || defined (HAVE_NS)
  DEFSYM (Qtiff, "tiff");
  add_image_type (Qtiff);
#endif

#if defined (HAVE_GIF) || defined (HAVE_NS)
  DEFSYM (Qgif, "gif");
  add_image_type (Qgif);
#endif

#if defined (HAVE_PNG) || defined (HAVE_NS)
  DEFSYM (Qpng, "png");
  add_image_type (Qpng);
#endif

#if defined (HAVE_IMAGEMAGICK)
  DEFSYM (Qimagemagick, "imagemagick");
  add_image_type (Qimagemagick);
#endif

#if defined (HAVE_RSVG)
  DEFSYM (Qsvg, "svg");
  add_image_type (Qsvg);
#ifdef HAVE_NTGUI
  /* Other libraries used directly by svg code.  */
  DEFSYM (Qgdk_pixbuf, "gdk-pixbuf");
  DEFSYM (Qglib, "glib");
  DEFSYM (Qgobject, "gobject");
#endif /* HAVE_NTGUI  */
#endif /* HAVE_RSVG  */

  defsubr (&Sinit_image_library);
#ifdef HAVE_IMAGEMAGICK
  defsubr (&Simagemagick_types);
#endif
  defsubr (&Sclear_image_cache);
  defsubr (&Simage_flush);
  defsubr (&Simage_size);
  defsubr (&Simage_mask_p);
  defsubr (&Simage_metadata);

#ifdef GLYPH_DEBUG
  defsubr (&Simagep);
  defsubr (&Slookup_image);
#endif

  defsubr (&Simage_transforms_p);

  DEFVAR_BOOL ("cross-disabled-images", cross_disabled_images,
    doc: /* Non-nil means always draw a cross over disabled images.
Disabled images are those having a `:conversion disabled' property.
A cross is always drawn on black & white displays.  */);
  cross_disabled_images = 0;

  DEFVAR_LISP ("x-bitmap-file-path", Vx_bitmap_file_path,
    doc: /* List of directories to search for window system bitmap files.  */);
  Vx_bitmap_file_path = decode_env_path (0, PATH_BITMAPS, 0);

  DEFVAR_LISP ("image-cache-eviction-delay", Vimage_cache_eviction_delay,
    doc: /* Maximum time after which images are removed from the cache.
When an image has not been displayed this many seconds, Emacs
automatically removes it from the image cache.  If the cache contains
a large number of images, the actual eviction time may be shorter.
The value can also be nil, meaning the cache is never cleared.

The function `clear-image-cache' disregards this variable.  */);
  Vimage_cache_eviction_delay = make_fixnum (300);
#ifdef HAVE_IMAGEMAGICK
  DEFVAR_INT ("imagemagick-render-type", imagemagick_render_type,
    doc: /* Integer indicating which ImageMagick rendering method to use.
The options are:
  0 -- the default method (pixel pushing)
  1 -- a newer method ("MagickExportImagePixels") that may perform
       better (speed etc) in some cases, but has not been as thoroughly
       tested with Emacs as the default method.  This method requires
       ImageMagick version 6.4.6 (approximately) or later.
*/);
  /* MagickExportImagePixels is in 6.4.6-9, but not 6.4.4-10.  */
  imagemagick_render_type = 0;
#endif

}<|MERGE_RESOLUTION|>--- conflicted
+++ resolved
@@ -302,7 +302,6 @@
 }
 #endif /* HAVE_NS */
 
-<<<<<<< HEAD
 #ifdef HAVE_PGTK
 /* Use with pgtk_image.  */
 static unsigned long
@@ -319,7 +318,6 @@
 }
 #endif /* HAVE_PGTK */
 
-=======
 /* Code to deal with bitmaps.  Bitmaps are referenced by their bitmap
    id, which is just an int that this section returns.  Bitmaps are
    reference counted so they can be shared among frames.
@@ -330,7 +328,6 @@
    If you use image_create_bitmap_from_data, then you must keep track
    of the bitmaps yourself.  That is, creating a bitmap from the same
    data more than once will not be caught.  */
->>>>>>> b7e26952
 
 /* Functions to access the contents of a bitmap, given an id.  */
 
@@ -1357,56 +1354,6 @@
   return ascent;
 }
 
-<<<<<<< HEAD
-#ifdef USE_CAIRO
-static uint32_t
-emacs_color_to_argb32 (Emacs_Color *ec)
-{
-  return ((0xffu << 24) | ((ec->red / 256) << 16)
-	  | ((ec->green / 256) << 8) | (ec->blue / 256));
-}
-
-static uint32_t
-get_spec_bg_or_alpha_as_argb (struct image *img,
-                              struct frame *f)
-{
-  uint32_t bgcolor = 0;
-  Emacs_Color xbgcolor;
-  Lisp_Object bg = image_spec_value (img->spec, QCbackground, NULL);
-
-#ifndef HAVE_PGTK
-  if (STRINGP (bg) && x_parse_color (f, SSDATA (bg), &xbgcolor))
-    bgcolor = emacs_color_to_argb32 (&xbgcolor);
-#else
-  if (STRINGP (bg) && pgtk_parse_color (SSDATA (bg), &xbgcolor))
-    bgcolor = emacs_color_to_argb32 (&xbgcolor);
-#endif
-
-  return bgcolor;
-}
-
-static cairo_surface_t *
-create_cairo_image_surface (int width, int height)
-{
-  cairo_format_t format = CAIRO_FORMAT_ARGB32;
-  eassert (cairo_format_stride_for_width (format, width) == width * 4);
-
-  return cairo_image_surface_create (format, width, height);
-}
-
-static void
-set_cairo_image_surface (struct image *img, cairo_surface_t *surface)
-{
-  cairo_surface_mark_dirty (surface);
-  img->width = cairo_image_surface_get_width (surface);
-  img->height = cairo_image_surface_get_height (surface);
-  img->cr_data = surface;
-  img->pixmap = 0;
-}
-#endif
-
-=======
->>>>>>> b7e26952
 
  
@@ -3507,42 +3454,7 @@
     convert_mono_to_color_image (f, img, fg, bg);
 #elif defined HAVE_NS
   img->pixmap = ns_image_from_XBM (data, img->width, img->height, fg, bg);
-<<<<<<< HEAD
-
-#elif defined (HAVE_PGTK)
-  cairo_surface_t *surface = create_cairo_image_surface(img->width, img->height);
-  uint32_t *dp = (uint32_t *) cairo_image_surface_get_data (surface);
-  int x, y;
-  unsigned char *sp = (unsigned char *) data;
-  int mask = 0x01;
-  for (y = 0; y < img->height; y++) {
-    for (x = 0; x < img->width; x++) {
-      *dp++ = (*sp & mask) ? fg : bg;
-
-      if ((mask <<= 1) >= 0x100) {
-	sp++;
-	mask = 0x01;
-      }
-    }
-    if (mask != 0x01) {
-      sp++;
-      mask = 0x01;
-    }
-  }
-#else
-  img->pixmap =
-   (image_check_image_size (0, img->width, img->height)
-    ? XCreatePixmapFromBitmapData (FRAME_X_DISPLAY (f),
-                                   FRAME_X_DRAWABLE (f),
-				   data,
-				   img->width, img->height,
-				   fg, bg,
-				   DefaultDepthOfScreen (FRAME_X_SCREEN (f)))
-    : NO_PIXMAP);
-#endif /* !HAVE_NTGUI && !HAVE_NS */
-=======
-#endif
->>>>>>> b7e26952
+#endif
 }
 
 
@@ -5012,18 +4924,10 @@
 	  Lisp_Object color_val =
 	    (*get_color_table) (color_table, str, chars_per_pixel);
 
-<<<<<<< HEAD
-	  XPutPixel (ximg, x, y,
-		     (FIXNUMP (color_val) ? XFIXNUM (color_val)
-		      : FRAME_FOREGROUND_PIXEL (f)));
-#if !defined(HAVE_NS) && !defined(HAVE_PGTK)
-	  XPutPixel (mask_img, x, y,
-=======
 	  PUT_PIXEL (ximg, x, y,
 		     FIXNUMP (color_val) ? XFIXNUM (color_val) : frame_fg);
-#ifndef HAVE_NS
+#if !defined(HAVE_NS) && !defined(HAVE_PGTK)
 	  PUT_PIXEL (mask_img, x, y,
->>>>>>> b7e26952
 		     (!EQ (color_val, Qt) ? PIX_MASK_DRAW
 		      : (have_mask = true, PIX_MASK_RETAIN)));
 #elif defined(HAVE_PGTK)
@@ -5384,11 +5288,7 @@
 {
 #ifdef HAVE_NTGUI
   return PALETTERGB (r >> 8, g >> 8, b >> 8);
-<<<<<<< HEAD
-#elif defined HAVE_NS || defined HAVE_PGTK
-=======
 #elif defined USE_CAIRO || defined HAVE_NS
->>>>>>> b7e26952
   return RGB_TO_ULONG (r >> 8, g >> 8, b >> 8);
 #else
   xsignal1 (Qfile_error,
@@ -5916,16 +5816,11 @@
 #ifndef HAVE_NTGUI
   for (y = 0; y < img->height; ++y)
     for (x = 0; x < img->width; ++x)
-<<<<<<< HEAD
 #ifdef HAVE_PGTK
       if (XGetPixel (ximg, x, y) == bg)
         pgtk_image_set_alpha (ximg, x, y, 0);
 #elif !defined HAVE_NS
-      XPutPixel (mask_img, x, y, (XGetPixel (ximg, x, y) != bg
-=======
-#ifndef HAVE_NS
       PUT_PIXEL (mask_img, x, y, (GET_PIXEL (ximg, x, y) != bg
->>>>>>> b7e26952
 				  ? PIX_MASK_DRAW : PIX_MASK_RETAIN));
 #else
       if (XGetPixel (ximg, x, y) == bg)
@@ -6217,44 +6112,6 @@
       parse_image_spec (img->spec, fmt, PBM_LAST, Qpbm);
 
       /* Get foreground and background colors, maybe allocate colors.  */
-<<<<<<< HEAD
-#ifdef USE_CAIRO
-      if (! fmt[PBM_FOREGROUND].count
-          || ! STRINGP (fmt[PBM_FOREGROUND].value)
-          || ! FRAME_TERMINAL (f)->defined_color_hook (f,
-                                                       SSDATA (fmt[PBM_FOREGROUND].value),
-                                                       &xfg,
-                                                       false,
-                                                       false))
-        {
-          xfg.pixel = fg;
-#ifndef HAVE_PGTK
-          x_query_colors (f, &xfg);
-#else
-          pgtk_query_colors (f, &xfg, 1);
-#endif
-        }
-      fga32 = emacs_color_to_argb32 (&xfg);
-
-      if (! fmt[PBM_BACKGROUND].count
-          || ! STRINGP (fmt[PBM_BACKGROUND].value)
-          || ! FRAME_TERMINAL (f)->defined_color_hook (f,
-                                                       SSDATA (fmt[PBM_BACKGROUND].value),
-                                                       &xbg,
-                                                       false,
-                                                       false))
-	{
-          xbg.pixel = bg;
-#ifndef HAVE_PGTK
-          x_query_colors (f, &xbg, 1);
-#else
-          pgtk_query_colors (f, &xbg, 1);
-#endif
-	}
-      bga32 = emacs_color_to_argb32 (&xbg);
-#else
-=======
->>>>>>> b7e26952
       if (fmt[PBM_FOREGROUND].count
 	  && STRINGP (fmt[PBM_FOREGROUND].value))
 	fg = image_alloc_image_color (f, img, fmt[PBM_FOREGROUND].value, fg);
