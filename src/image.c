/* Functions for image support on window system.

Copyright (C) 1989, 1992-2019 Free Software Foundation, Inc.

This file is part of GNU Emacs.

GNU Emacs is free software: you can redistribute it and/or modify
it under the terms of the GNU General Public License as published by
the Free Software Foundation, either version 3 of the License, or (at
your option) any later version.

GNU Emacs is distributed in the hope that it will be useful,
but WITHOUT ANY WARRANTY; without even the implied warranty of
MERCHANTABILITY or FITNESS FOR A PARTICULAR PURPOSE.  See the
GNU General Public License for more details.

You should have received a copy of the GNU General Public License
along with GNU Emacs.  If not, see <https://www.gnu.org/licenses/>.  */

#include <config.h>

#include <fcntl.h>
#include <unistd.h>

/* Include this before including <setjmp.h> to work around bugs with
   older libpng; see Bug#17429.  */
#if defined HAVE_PNG && !defined HAVE_NS
# include <png.h>
#endif

#include <setjmp.h>

#include <stdint.h>
#include <c-ctype.h>
#include <flexmember.h>

#include "lisp.h"
#include "frame.h"
#include "process.h"
#include "window.h"
#include "buffer.h"
#include "dispextern.h"
#include "blockinput.h"
#include "sysstdio.h"
#include "systime.h"
#include <epaths.h>
#include "coding.h"
#include "termhooks.h"
#include "font.h"
#include "pdumper.h"

#ifdef HAVE_SYS_STAT_H
#include <sys/stat.h>
#endif /* HAVE_SYS_STAT_H */

#ifdef HAVE_SYS_TYPES_H
#include <sys/types.h>
#endif /* HAVE_SYS_TYPES_H */

#ifdef HAVE_WINDOW_SYSTEM
#include TERM_HEADER
#endif /* HAVE_WINDOW_SYSTEM */

/* Work around GCC bug 54561.  */
#if GNUC_PREREQ (4, 3, 0)
# pragma GCC diagnostic ignored "-Wclobbered"
#endif

#ifdef HAVE_X_WINDOWS
typedef struct x_bitmap_record Bitmap_Record;
#ifndef USE_CAIRO
#define GET_PIXEL(ximg, x, y) XGetPixel (ximg, x, y)
#define PUT_PIXEL XPutPixel
#define NO_PIXMAP None

#define PIX_MASK_RETAIN	0
#define PIX_MASK_DRAW	1
#endif	/* !USE_CAIRO */
#endif /* HAVE_X_WINDOWS */

#ifdef USE_CAIRO
#define GET_PIXEL image_pix_context_get_pixel
#define PUT_PIXEL image_pix_container_put_pixel
#define NO_PIXMAP 0

#define PIX_MASK_RETAIN	0
#define PIX_MASK_DRAW	255

#define RGB_TO_ULONG(r, g, b) (((r) << 16) | ((g) << 8) | (b))
#define ARGB_TO_ULONG(a, r, g, b) (((a) << 24) | ((r) << 16) | ((g) << 8) | (b))
#define RED_FROM_ULONG(color)	(((color) >> 16) & 0xff)
#define GREEN_FROM_ULONG(color)	(((color) >> 8) & 0xff)
#define BLUE_FROM_ULONG(color)	((color) & 0xff)
#define RED16_FROM_ULONG(color)		(RED_FROM_ULONG (color) * 0x101)
#define GREEN16_FROM_ULONG(color)	(GREEN_FROM_ULONG (color) * 0x101)
#define BLUE16_FROM_ULONG(color)	(BLUE_FROM_ULONG (color) * 0x101)

static unsigned long image_alloc_image_color (struct frame *, struct image *,
					      Lisp_Object, unsigned long);
#endif	/* USE_CAIRO */

#ifdef HAVE_NTGUI

/* We need (or want) w32.h only when we're _not_ compiling for Cygwin.  */
#ifdef WINDOWSNT
# include "w32common.h"
# include "w32.h"
#endif

typedef struct w32_bitmap_record Bitmap_Record;
#define GET_PIXEL(ximg, x, y) GetPixel (ximg, x, y)
#define PUT_PIXEL XPutPixel
#define NO_PIXMAP 0

#define PIX_MASK_RETAIN	0
#define PIX_MASK_DRAW	1

#endif /* HAVE_NTGUI */

#ifdef HAVE_NS
typedef struct ns_bitmap_record Bitmap_Record;

#define GET_PIXEL(ximg, x, y) XGetPixel (ximg, x, y)
#define PUT_PIXEL XPutPixel
#define NO_PIXMAP 0

#define PIX_MASK_RETAIN	0

#endif /* HAVE_NS */

#ifdef HAVE_PGTK
typedef struct pgtk_bitmap_record Bitmap_Record;
#endif /* HAVE_PGTK */

#if (defined HAVE_X_WINDOWS \
     && ! (defined HAVE_NTGUI || defined USE_CAIRO || defined HAVE_NS))
/* W32_TODO : Color tables on W32.  */
# define COLOR_TABLE_SUPPORT 1
#endif

static void image_disable_image (struct frame *, struct image *);
static void image_edge_detection (struct frame *, struct image *, Lisp_Object,
				  Lisp_Object);

static void init_color_table (void);
static unsigned long lookup_rgb_color (struct frame *f, int r, int g, int b);
#ifdef COLOR_TABLE_SUPPORT
static void free_color_table (void);
static unsigned long *colors_in_color_table (int *n);
#endif

#ifdef USE_CAIRO

static Emacs_Pix_Container
image_create_pix_container (struct frame *f, unsigned int width,
			    unsigned int height, unsigned int depth)
{
  Emacs_Pix_Container pimg;

  pimg = xmalloc (sizeof (*pimg));
  pimg->width = width;
  pimg->height = height;
  pimg->bits_per_pixel = depth == 1 ? 8 : 32;
  pimg->bytes_per_line = cairo_format_stride_for_width ((depth == 1
							 ? CAIRO_FORMAT_A8
							 : CAIRO_FORMAT_RGB24),
							width);
  pimg->data = xmalloc (pimg->bytes_per_line * height);

  return pimg;
}

static void
image_pix_container_put_pixel (Emacs_Pix_Container image,
			       int x, int y, unsigned long pixel)
{
  if (image->bits_per_pixel == 32)
    ((uint32_t *)(image->data + y * image->bytes_per_line))[x] = pixel;
  else
    ((uint8_t *)(image->data + y * image->bytes_per_line))[x] = pixel;
}

static unsigned long
image_pix_context_get_pixel (Emacs_Pix_Context image, int x, int y)
{
  if (image->bits_per_pixel == 32)
    return ((uint32_t *)(image->data + y * image->bytes_per_line))[x];
  else
    return ((uint8_t *)(image->data + y * image->bytes_per_line))[x];
}

static Emacs_Pix_Container
image_pix_container_create_from_bitmap_data (struct frame *f,
					     char *data, unsigned int width,
					     unsigned int height,
					     unsigned long fg,
					     unsigned long bg)
{
  Emacs_Pix_Container pimg = image_create_pix_container (f, width, height, 0);
  int bytes_per_line = (width + (CHAR_BIT - 1)) / CHAR_BIT;

  for (int y = 0; y < height; y++)
    {
      for (int x = 0; x < width; x++)
	PUT_PIXEL (pimg, x, y,
		   (data[x / CHAR_BIT] >> (x % CHAR_BIT)) & 1 ? fg : bg);
      data += bytes_per_line;
    }

  return pimg;
}

static cairo_surface_t *
cr_create_surface_from_pix_containers (Emacs_Pix_Container pimg,
				       Emacs_Pix_Container mask)
{
  cairo_surface_t *surface;

  if (mask)
    {
      int x, y;

      for (y = 0; y < pimg->height; y++)
	for (x = 0; x < pimg->width; x++)
	  {
	    unsigned long color, alpha;
	    int r, g, b;

	    color = GET_PIXEL (pimg, x, y);
	    alpha = GET_PIXEL (mask, x, y);
	    r = (RED_FROM_ULONG (color) * alpha + 0x7f) / 0xff;
	    g = (GREEN_FROM_ULONG (color) * alpha + 0x7f) / 0xff;
	    b = (BLUE_FROM_ULONG (color) * alpha + 0x7f) / 0xff;
	    PUT_PIXEL (pimg, x, y, ARGB_TO_ULONG (alpha, r, g, b));
	  }
      xfree (mask->data);
      mask->data = NULL;
    }
  surface = cairo_image_surface_create_for_data ((unsigned char *) pimg->data,
						 (mask ? CAIRO_FORMAT_ARGB32
						  : CAIRO_FORMAT_RGB24),
						 pimg->width, pimg->height,
						 pimg->bytes_per_line);
  static const cairo_user_data_key_t key;
  cairo_surface_set_user_data (surface, &key, pimg->data, xfree);
  pimg->data = NULL;

  return surface;
}

static void
cr_put_image_to_cr_data (struct image *img)
{
  cairo_pattern_t *pattern = NULL;
  cairo_surface_t *surface = cr_create_surface_from_pix_containers (img->pixmap,
								    img->mask);
  if (surface)
    {
      pattern = cairo_pattern_create_for_surface (surface);
      if (img->cr_data)
	{
	  cairo_matrix_t matrix;
	  cairo_pattern_get_matrix (img->cr_data, &matrix);
	  cairo_pattern_set_matrix (pattern, &matrix);
	  cairo_pattern_destroy (img->cr_data);
	}
      cairo_surface_destroy (surface);
    }

  img->cr_data = pattern;
}

#endif	/* USE_CAIRO */

#ifdef HAVE_NS
/* Use with images created by ns_image_for_XPM.  */
static unsigned long
XGetPixel (Emacs_Pix_Container image, int x, int y)
{
  return ns_get_pixel (image, x, y);
}

/* Use with images created by ns_image_for_XPM; alpha set to 1;
   pixel is assumed to be in RGB form.  */
static void
XPutPixel (Emacs_Pix_Container image, int x, int y, unsigned long pixel)
{
  ns_put_pixel (image, x, y, pixel);
}
#endif /* HAVE_NS */

/* Code to deal with bitmaps.  Bitmaps are referenced by their bitmap
   id, which is just an int that this section returns.  Bitmaps are
   reference counted so they can be shared among frames.

   Bitmap indices are guaranteed to be > 0, so a negative number can
   be used to indicate no bitmap.

   If you use image_create_bitmap_from_data, then you must keep track
   of the bitmaps yourself.  That is, creating a bitmap from the same
   data more than once will not be caught.  */

/* Functions to access the contents of a bitmap, given an id.  */

#ifdef HAVE_X_WINDOWS
static int
x_bitmap_height (struct frame *f, ptrdiff_t id)
{
  return FRAME_DISPLAY_INFO (f)->bitmaps[id - 1].height;
}

static int
x_bitmap_width (struct frame *f, ptrdiff_t id)
{
  return FRAME_DISPLAY_INFO (f)->bitmaps[id - 1].width;
}

#ifdef USE_CAIRO
cairo_pattern_t *
x_bitmap_stipple (struct frame *f, Pixmap pixmap)
{
  Display_Info *dpyinfo = FRAME_DISPLAY_INFO (f);

  for (ptrdiff_t i = 0; i < dpyinfo->bitmaps_last; i++)
    {
      struct x_bitmap_record *bm = dpyinfo->bitmaps + i;

      if (bm->refcount && bm->pixmap == pixmap && bm->depth == 1)
	{
	  if (bm->stipple == NULL)
	    {
	      cairo_surface_t *surface
		= cairo_xlib_surface_create_for_bitmap (FRAME_X_DISPLAY (f),
							pixmap,
							FRAME_X_SCREEN (f),
							bm->width, bm->height);
	      cairo_pattern_t *pattern
		= cairo_pattern_create_for_surface (surface);
	      cairo_surface_destroy (surface);
	      cairo_pattern_set_extend (pattern, CAIRO_EXTEND_REPEAT);
	      bm->stipple = pattern;
	    }

	  return bm->stipple;
	}
    }

  return NULL;
}

#endif	/* USE_CAIRO */
#endif

#if defined (HAVE_X_WINDOWS) || defined (HAVE_NTGUI)
ptrdiff_t
image_bitmap_pixmap (struct frame *f, ptrdiff_t id)
{
  /* HAVE_NTGUI needs the explicit cast here.  */
  return (ptrdiff_t) FRAME_DISPLAY_INFO (f)->bitmaps[id - 1].pixmap;
}
#endif

#ifdef HAVE_X_WINDOWS
int
x_bitmap_mask (struct frame *f, ptrdiff_t id)
{
  return FRAME_DISPLAY_INFO (f)->bitmaps[id - 1].mask;
}
#endif

/* Allocate a new bitmap record.  Returns index of new record.  */

static ptrdiff_t
image_allocate_bitmap_record (struct frame *f)
{
  Display_Info *dpyinfo = FRAME_DISPLAY_INFO (f);
  ptrdiff_t i;

  if (dpyinfo->bitmaps_last < dpyinfo->bitmaps_size)
    return ++dpyinfo->bitmaps_last;

  for (i = 0; i < dpyinfo->bitmaps_size; ++i)
    if (dpyinfo->bitmaps[i].refcount == 0)
      return i + 1;

  dpyinfo->bitmaps =
    xpalloc (dpyinfo->bitmaps, &dpyinfo->bitmaps_size,
	     10, -1, sizeof *dpyinfo->bitmaps);
  return ++dpyinfo->bitmaps_last;
}

/* Add one reference to the reference count of the bitmap with id ID.  */

void
image_reference_bitmap (struct frame *f, ptrdiff_t id)
{
  ++FRAME_DISPLAY_INFO (f)->bitmaps[id - 1].refcount;
}

/* Create a bitmap for frame F from a HEIGHT x WIDTH array of bits at BITS.  */

ptrdiff_t
image_create_bitmap_from_data (struct frame *f, char *bits,
			       unsigned int width, unsigned int height)
{
  Display_Info *dpyinfo = FRAME_DISPLAY_INFO (f);
  ptrdiff_t id;

#ifdef HAVE_X_WINDOWS
  Pixmap bitmap;
  bitmap = XCreateBitmapFromData (FRAME_X_DISPLAY (f), FRAME_X_DRAWABLE (f),
				  bits, width, height);
  if (! bitmap)
    return -1;
#endif /* HAVE_X_WINDOWS */

#ifdef HAVE_NTGUI
  Lisp_Object frame UNINIT;	/* The value is not used.  */
  Emacs_Pixmap bitmap;
  bitmap = CreateBitmap (width, height,
			 FRAME_DISPLAY_INFO (XFRAME (frame))->n_planes,
			 FRAME_DISPLAY_INFO (XFRAME (frame))->n_cbits,
			 bits);
  if (! bitmap)
    return -1;
#endif /* HAVE_NTGUI */

#ifdef HAVE_NS
  void *bitmap = ns_image_from_XBM (bits, width, height, 0, 0);
  if (!bitmap)
      return -1;
#endif

#ifdef HAVE_PGTK
  Emacs_Pixmap bitmap = image_pix_container_create_from_bitmap_data(f, bits,
								    width,
								    height,
								    0xffffffff,
								    0xff000000);
#endif

  id = image_allocate_bitmap_record (f);

#ifdef HAVE_NS
  dpyinfo->bitmaps[id - 1].img = bitmap;
  dpyinfo->bitmaps[id - 1].depth = 1;
#endif

#ifdef HAVE_PGTK
  dpyinfo->bitmaps[id - 1].img = bitmap;
  dpyinfo->bitmaps[id - 1].depth = 1;
#endif

  dpyinfo->bitmaps[id - 1].file = NULL;
  dpyinfo->bitmaps[id - 1].height = height;
  dpyinfo->bitmaps[id - 1].width = width;
  dpyinfo->bitmaps[id - 1].refcount = 1;

#ifdef HAVE_X_WINDOWS
  dpyinfo->bitmaps[id - 1].pixmap = bitmap;
  dpyinfo->bitmaps[id - 1].have_mask = false;
  dpyinfo->bitmaps[id - 1].depth = 1;
#ifdef USE_CAIRO
  dpyinfo->bitmaps[id - 1].stipple = NULL;
#endif	/* USE_CAIRO */
#endif /* HAVE_X_WINDOWS */

#ifdef HAVE_NTGUI
  dpyinfo->bitmaps[id - 1].pixmap = bitmap;
  dpyinfo->bitmaps[id - 1].hinst = NULL;
  dpyinfo->bitmaps[id - 1].depth = 1;
#endif /* HAVE_NTGUI */

  return id;
}

/* Create bitmap from file FILE for frame F.  */

ptrdiff_t
image_create_bitmap_from_file (struct frame *f, Lisp_Object file)
{
#ifdef HAVE_NTGUI
  return -1;  /* W32_TODO : bitmap support */
#else
  Display_Info *dpyinfo = FRAME_DISPLAY_INFO (f);
#endif

#ifdef HAVE_NS
  ptrdiff_t id;
  void *bitmap = ns_image_from_file (file);

  if (!bitmap)
      return -1;


  id = image_allocate_bitmap_record (f);
  dpyinfo->bitmaps[id - 1].img = bitmap;
  dpyinfo->bitmaps[id - 1].refcount = 1;
  dpyinfo->bitmaps[id - 1].file = xlispstrdup (file);
  dpyinfo->bitmaps[id - 1].depth = 1;
  dpyinfo->bitmaps[id - 1].height = ns_image_width (bitmap);
  dpyinfo->bitmaps[id - 1].width = ns_image_height (bitmap);
  return id;
#endif

#ifdef HAVE_PGTK
  GError *err;
  ptrdiff_t id;
  void * bitmap = gdk_pixbuf_new_from_file(SSDATA(file), &err);

  if (!bitmap)
    return -1;

  id = image_allocate_bitmap_record(f);

  dpyinfo->bitmaps[id - 1].img = bitmap;
  dpyinfo->bitmaps[id - 1].refcount = 1;
  dpyinfo->bitmaps[id - 1].file = xlispstrdup (file);
  //dpyinfo->bitmaps[id - 1].depth = 1;
  dpyinfo->bitmaps[id - 1].height = gdk_pixbuf_get_width (bitmap);
  dpyinfo->bitmaps[id - 1].width = gdk_pixbuf_get_height (bitmap);
  return id;
#endif

#ifdef HAVE_X_WINDOWS
  unsigned int width, height;
  Pixmap bitmap;
  int xhot, yhot, result;
  ptrdiff_t id;
  Lisp_Object found;
  char *filename;

  /* Look for an existing bitmap with the same name.  */
  for (id = 0; id < dpyinfo->bitmaps_last; ++id)
    {
      if (dpyinfo->bitmaps[id].refcount
	  && dpyinfo->bitmaps[id].file
	  && !strcmp (dpyinfo->bitmaps[id].file, SSDATA (file)))
	{
	  ++dpyinfo->bitmaps[id].refcount;
	  return id + 1;
	}
    }

  /* Search bitmap-file-path for the file, if appropriate.  */
  if (openp (Vx_bitmap_file_path, file, Qnil, &found,
	     make_fixnum (R_OK), false)
      < 0)
    return -1;

  filename = SSDATA (found);

  result = XReadBitmapFile (FRAME_X_DISPLAY (f), FRAME_X_DRAWABLE (f),
			    filename, &width, &height, &bitmap, &xhot, &yhot);
  if (result != BitmapSuccess)
    return -1;

  id = image_allocate_bitmap_record (f);
  dpyinfo->bitmaps[id - 1].pixmap = bitmap;
  dpyinfo->bitmaps[id - 1].have_mask = false;
  dpyinfo->bitmaps[id - 1].refcount = 1;
  dpyinfo->bitmaps[id - 1].file = xlispstrdup (file);
  dpyinfo->bitmaps[id - 1].depth = 1;
  dpyinfo->bitmaps[id - 1].height = height;
  dpyinfo->bitmaps[id - 1].width = width;
#ifdef USE_CAIRO
  dpyinfo->bitmaps[id - 1].stipple = NULL;
#endif	/* USE_CAIRO */

  return id;
#endif /* HAVE_X_WINDOWS */
}

/* Free bitmap B.  */

static void
free_bitmap_record (Display_Info *dpyinfo, Bitmap_Record *bm)
{
#ifdef HAVE_X_WINDOWS
  XFreePixmap (dpyinfo->display, bm->pixmap);
  if (bm->have_mask)
    XFreePixmap (dpyinfo->display, bm->mask);
#ifdef USE_CAIRO
  if (bm->stipple)
    cairo_pattern_destroy (bm->stipple);
#endif	/* USE_CAIRO */
#endif /* HAVE_X_WINDOWS */

#ifdef HAVE_NTGUI
  DeleteObject (bm->pixmap);
#endif /* HAVE_NTGUI */

#ifdef HAVE_NS
  ns_release_object (bm->img);
#endif

#ifdef HAVE_PGTK

#endif

  if (bm->file)
    {
      xfree (bm->file);
      bm->file = NULL;
    }
}

/* Remove reference to bitmap with id number ID.  */

void
image_destroy_bitmap (struct frame *f, ptrdiff_t id)
{
  Display_Info *dpyinfo = FRAME_DISPLAY_INFO (f);

  if (id > 0)
    {
      Bitmap_Record *bm = &dpyinfo->bitmaps[id - 1];

      if (--bm->refcount == 0)
	{
	  block_input ();
	  free_bitmap_record (dpyinfo, bm);
	  unblock_input ();
	}
    }
}

/* Free all the bitmaps for the display specified by DPYINFO.  */

void
image_destroy_all_bitmaps (Display_Info *dpyinfo)
{
  ptrdiff_t i;
  Bitmap_Record *bm = dpyinfo->bitmaps;

  for (i = 0; i < dpyinfo->bitmaps_last; i++, bm++)
    if (bm->refcount > 0)
      free_bitmap_record (dpyinfo, bm);

  dpyinfo->bitmaps_last = 0;
}

#ifndef HAVE_XRENDER
/* Required for the definition of image_create_x_image_and_pixmap_1 below.  */
typedef void Picture;
#endif

static bool image_create_x_image_and_pixmap_1 (struct frame *, int, int, int,
					       Emacs_Pix_Container *,
					       Emacs_Pixmap *, Picture *);
static void image_destroy_x_image (Emacs_Pix_Container);

#ifdef HAVE_NTGUI
static HDC image_get_x_image_or_dc (struct frame *, struct image *,
				    bool, HGDIOBJ *);
static void image_unget_x_image_or_dc (struct image *, bool,
				       HDC, HGDIOBJ);
#else
static Emacs_Pix_Container image_get_x_image (struct frame *, struct image *,
					      bool);
static void image_unget_x_image (struct image *, bool, Emacs_Pix_Container);
#define image_get_x_image_or_dc(f, img, mask_p, dummy)	\
  image_get_x_image (f, img, mask_p)
#define image_unget_x_image_or_dc(img, mask_p, ximg, dummy)	\
  image_unget_x_image (img, mask_p, ximg)
#endif

#ifdef HAVE_X_WINDOWS

#ifndef USE_CAIRO
static void image_sync_to_pixmaps (struct frame *, struct image *);
#endif	/* !USE_CAIRO */

/* We are working on X-specific data structures here even with cairo.
   So we use X-specific versions of image construction/destruction
   functions and inline the specific case of four_corners_best.  */

static bool x_create_x_image_and_pixmap (struct frame *, int, int, int,
					 XImage **, Pixmap *);
static void x_destroy_x_image (XImage *);

/* Create a mask of a bitmap. Note is this not a perfect mask.
   It's nicer with some borders in this context */

void
x_create_bitmap_mask (struct frame *f, ptrdiff_t id)
{
  Pixmap pixmap, mask;
  XImage *ximg, *mask_img;
  unsigned long width, height;
  bool result;
  unsigned long bg UNINIT;
  unsigned long x, y, xp, xm, yp, ym;
  GC gc;

  Display_Info *dpyinfo = FRAME_DISPLAY_INFO (f);

  if (!(id > 0))
    return;

  pixmap = image_bitmap_pixmap (f, id);
  width = x_bitmap_width (f, id);
  height = x_bitmap_height (f, id);

  block_input ();
  ximg = XGetImage (FRAME_X_DISPLAY (f), pixmap, 0, 0, width, height,
		    ~0, ZPixmap);

  if (!ximg)
    {
      unblock_input ();
      return;
    }

  result = x_create_x_image_and_pixmap (f, width, height, 1, &mask_img, &mask);

  unblock_input ();
  if (!result)
    {
      XDestroyImage (ximg);
      return;
    }

  unsigned long corner_pixels[4];
  corner_pixels[0] = XGetPixel (ximg, 0, 0);
  corner_pixels[1] = XGetPixel (ximg, width - 1, 0);
  corner_pixels[2] = XGetPixel (ximg, width - 1, height - 1);
  corner_pixels[3] = XGetPixel (ximg, 0, height - 1);
  int i, best_count;
  for (i = best_count = 0; i < 4; ++i)
    {
      int j, n;

      for (j = n = 0; j < 4; ++j)
	if (corner_pixels[i] == corner_pixels[j])
	  ++n;

      if (n > best_count)
	bg = corner_pixels[i], best_count = n;
    }

  for (y = 0; y < ximg->height; ++y)
    {
      for (x = 0; x < ximg->width; ++x)
	{
	  xp = x != ximg->width - 1 ? x + 1 : 0;
	  xm = x != 0 ? x - 1 : ximg->width - 1;
	  yp = y != ximg->height - 1 ? y + 1 : 0;
	  ym = y != 0 ? y - 1 : ximg->height - 1;
	  if (XGetPixel (ximg, x, y) == bg
	      && XGetPixel (ximg, x, yp) == bg
	      && XGetPixel (ximg, x, ym) == bg
	      && XGetPixel (ximg, xp, y) == bg
	      && XGetPixel (ximg, xp, yp) == bg
	      && XGetPixel (ximg, xp, ym) == bg
	      && XGetPixel (ximg, xm, y) == bg
	      && XGetPixel (ximg, xm, yp) == bg
	      && XGetPixel (ximg, xm, ym) == bg)
	    XPutPixel (mask_img, x, y, 0);
	  else
	    XPutPixel (mask_img, x, y, 1);
	}
    }

  eassert (input_blocked_p ());
  gc = XCreateGC (FRAME_X_DISPLAY (f), mask, 0, NULL);
  XPutImage (FRAME_X_DISPLAY (f), mask, gc, mask_img, 0, 0, 0, 0,
	     width, height);
  XFreeGC (FRAME_X_DISPLAY (f), gc);

  dpyinfo->bitmaps[id - 1].have_mask = true;
  dpyinfo->bitmaps[id - 1].mask = mask;

  XDestroyImage (ximg);
  x_destroy_x_image (mask_img);
}

#endif /* HAVE_X_WINDOWS */

/***********************************************************************
			    Image types
 ***********************************************************************/

/* Each image format (JPEG, TIFF, ...) supported is described by
   a structure of the type below.  */

struct image_type
{
  /* Index of a symbol uniquely identifying the image type, e.g., 'jpeg'.  */
  int type;

  /* Check that SPEC is a valid image specification for the given
     image type.  Value is true if SPEC is valid.  */
  bool (*valid_p) (Lisp_Object spec);

  /* Load IMG which is used on frame F from information contained in
     IMG->spec.  Value is true if successful.  */
  bool (*load) (struct frame *f, struct image *img);

  /* Free resources of image IMG which is used on frame F.  */
  void (*free) (struct frame *f, struct image *img);

#ifdef WINDOWSNT
  /* Initialization function (used for dynamic loading of image
     libraries on Windows), or NULL if none.  */
  bool (*init) (void);
  /* An initializer for the init field.  */
# define IMAGE_TYPE_INIT(f) f
#else
# define IMAGE_TYPE_INIT(f)
#endif
};

/* Forward function prototypes.  */

static struct image_type const *lookup_image_type (Lisp_Object);
static void image_laplace (struct frame *, struct image *);
static void image_emboss (struct frame *, struct image *);
static void image_build_heuristic_mask (struct frame *, struct image *,
				    Lisp_Object);

static void
add_image_type (Lisp_Object type)
{
  Vimage_types = Fcons (type, Vimage_types);
}


/* Value is true if OBJECT is a valid Lisp image specification.  A
   valid image specification is a list whose car is the symbol
   `image', and whose rest is a property list.  The property list must
   contain a value for key `:type'.  That value must be the name of a
   supported image type.  The rest of the property list depends on the
   image type.  */

bool
valid_image_p (Lisp_Object object)
{
  if (IMAGEP (object))
    {
      Lisp_Object tail = XCDR (object);
      FOR_EACH_TAIL_SAFE (tail)
	if (EQ (XCAR (tail), QCtype))
	  {
	    tail = XCDR (tail);
	    if (CONSP (tail))
	      {
		struct image_type const *type = lookup_image_type (XCAR (tail));
		if (type)
		  return type->valid_p (object);
	      }
	    break;
	  }
    }

  return false;
}


/* Log error message with format string FORMAT and trailing arguments.
   Signaling an error, e.g. when an image cannot be loaded, is not a
   good idea because this would interrupt redisplay, and the error
   message display would lead to another redisplay.  This function
   therefore simply displays a message.  */

static void
image_error (const char *format, ...)
{
  va_list ap;
  va_start (ap, format);
  vadd_to_log (format, ap);
  va_end (ap);
}

static void
image_size_error (void)
{
  image_error ("Invalid image size (see `max-image-size')");
}


/***********************************************************************
			 Image specifications
 ***********************************************************************/

enum image_value_type
{
  IMAGE_DONT_CHECK_VALUE_TYPE,
  IMAGE_STRING_VALUE,
  IMAGE_STRING_OR_NIL_VALUE,
  IMAGE_SYMBOL_VALUE,
  IMAGE_POSITIVE_INTEGER_VALUE,
  IMAGE_NON_NEGATIVE_INTEGER_VALUE_OR_PAIR,
  IMAGE_NON_NEGATIVE_INTEGER_VALUE,
  IMAGE_ASCENT_VALUE,
  IMAGE_INTEGER_VALUE,
  IMAGE_FUNCTION_VALUE,
  IMAGE_NUMBER_VALUE,
  IMAGE_BOOL_VALUE
};

/* Structure used when parsing image specifications.  */

struct image_keyword
{
  /* Name of keyword.  */
  const char *name;

  /* The type of value allowed.  */
  enum image_value_type type;

  /* True means key must be present.  */
  bool mandatory_p;

  /* Used to recognize duplicate keywords in a property list.  */
  bool count;

  /* The value that was found.  */
  Lisp_Object value;
};


/* Parse image spec SPEC according to KEYWORDS.  A valid image spec
   has the format (image KEYWORD VALUE ...).  One of the keyword/
   value pairs must be `:type TYPE'.  KEYWORDS is a vector of
   image_keywords structures of size NKEYWORDS describing other
   allowed keyword/value pairs.  Value is true if SPEC is valid.  */

static bool
parse_image_spec (Lisp_Object spec, struct image_keyword *keywords,
		  int nkeywords, Lisp_Object type)
{
  int i;
  Lisp_Object plist;

  if (!IMAGEP (spec))
    return false;

  plist = XCDR (spec);
  while (CONSP (plist))
    {
      Lisp_Object key, value;

      /* First element of a pair must be a symbol.  */
      key = XCAR (plist);
      plist = XCDR (plist);
      if (!SYMBOLP (key))
	return false;

      /* There must follow a value.  */
      if (!CONSP (plist))
	return false;
      value = XCAR (plist);
      plist = XCDR (plist);

      /* Find key in KEYWORDS.  Error if not found.  */
      for (i = 0; i < nkeywords; ++i)
	if (strcmp (keywords[i].name, SSDATA (SYMBOL_NAME (key))) == 0)
	  break;

      if (i == nkeywords)
	continue;

      /* Record that we recognized the keyword.  If a keyword
	 was found more than once, it's an error.  */
      keywords[i].value = value;
      if (keywords[i].count)
	return false;
      keywords[i].count = true;

      /* Check type of value against allowed type.  */
      switch (keywords[i].type)
	{
	case IMAGE_STRING_VALUE:
	  if (!STRINGP (value))
	    return false;
	  break;

	case IMAGE_STRING_OR_NIL_VALUE:
	  if (!STRINGP (value) && !NILP (value))
	    return false;
	  break;

	case IMAGE_SYMBOL_VALUE:
	  if (!SYMBOLP (value))
	    return false;
	  break;

	case IMAGE_POSITIVE_INTEGER_VALUE:
	  if (! RANGED_FIXNUMP (1, value, INT_MAX))
	    return false;
	  break;

	case IMAGE_NON_NEGATIVE_INTEGER_VALUE_OR_PAIR:
	  if (RANGED_FIXNUMP (0, value, INT_MAX))
	    break;
	  if (CONSP (value)
	      && RANGED_FIXNUMP (0, XCAR (value), INT_MAX)
	      && RANGED_FIXNUMP (0, XCDR (value), INT_MAX))
	    break;
	  return false;

	case IMAGE_ASCENT_VALUE:
	  if (SYMBOLP (value) && EQ (value, Qcenter))
	    break;
	  else if (RANGED_FIXNUMP (0, value, 100))
	    break;
	  return false;

	case IMAGE_NON_NEGATIVE_INTEGER_VALUE:
	  /* Unlike the other integer-related cases, this one does not
	     verify that VALUE fits in 'int'.  This is because callers
	     want EMACS_INT.  */
	  if (!FIXNUMP (value) || XFIXNUM (value) < 0)
	    return false;
	  break;

	case IMAGE_DONT_CHECK_VALUE_TYPE:
	  break;

	case IMAGE_FUNCTION_VALUE:
	  value = indirect_function (value);
	  if (FUNCTIONP (value))
	    break;
	  return false;

	case IMAGE_NUMBER_VALUE:
	  if (! NUMBERP (value))
	    return false;
	  break;

	case IMAGE_INTEGER_VALUE:
	  if (! TYPE_RANGED_FIXNUMP (int, value))
	    return false;
	  break;

	case IMAGE_BOOL_VALUE:
	  if (!NILP (value) && !EQ (value, Qt))
	    return false;
	  break;

	default:
	  emacs_abort ();
	  break;
	}

      if (EQ (key, QCtype) && !EQ (type, value))
	return false;
    }

  /* Check that all mandatory fields are present.  */
  for (i = 0; i < nkeywords; ++i)
    if (keywords[i].count < keywords[i].mandatory_p)
      return false;

  return NILP (plist);
}


/* Return the value of KEY in image specification SPEC.  Value is nil
   if KEY is not present in SPEC.  Set *FOUND depending on whether KEY
   was found in SPEC.  */

static Lisp_Object
image_spec_value (Lisp_Object spec, Lisp_Object key, bool *found)
{
  Lisp_Object tail;

  eassert (valid_image_p (spec));

  for (tail = XCDR (spec);
       CONSP (tail) && CONSP (XCDR (tail));
       tail = XCDR (XCDR (tail)))
    {
      if (EQ (XCAR (tail), key))
	{
	  if (found)
	    *found = 1;
	  return XCAR (XCDR (tail));
	}
    }

  if (found)
    *found = 0;
  return Qnil;
}


DEFUN ("image-size", Fimage_size, Simage_size, 1, 3, 0,
       doc: /* Return the size of image SPEC as pair (WIDTH . HEIGHT).
PIXELS non-nil means return the size in pixels, otherwise return the
size in canonical character units.
FRAME is the frame on which the image will be displayed.  FRAME nil
or omitted means use the selected frame.  */)
  (Lisp_Object spec, Lisp_Object pixels, Lisp_Object frame)
{
  Lisp_Object size;

  size = Qnil;
  if (valid_image_p (spec))
    {
      struct frame *f = decode_window_system_frame (frame);
      ptrdiff_t id = lookup_image (f, spec);
      struct image *img = IMAGE_FROM_ID (f, id);
      int width = img->width + 2 * img->hmargin;
      int height = img->height + 2 * img->vmargin;

      if (NILP (pixels))
	size = Fcons (make_float ((double) width / FRAME_COLUMN_WIDTH (f)),
		      make_float ((double) height / FRAME_LINE_HEIGHT (f)));
      else
	size = Fcons (make_fixnum (width), make_fixnum (height));
    }
  else
    error ("Invalid image specification");

  return size;
}


DEFUN ("image-mask-p", Fimage_mask_p, Simage_mask_p, 1, 2, 0,
       doc: /* Return t if image SPEC has a mask bitmap.
FRAME is the frame on which the image will be displayed.  FRAME nil
or omitted means use the selected frame.  */)
  (Lisp_Object spec, Lisp_Object frame)
{
  Lisp_Object mask;

  mask = Qnil;
  if (valid_image_p (spec))
    {
      struct frame *f = decode_window_system_frame (frame);
      ptrdiff_t id = lookup_image (f, spec);
      struct image *img = IMAGE_FROM_ID (f, id);
      if (img->mask)
	mask = Qt;
    }
  else
    error ("Invalid image specification");

  return mask;
}

DEFUN ("image-metadata", Fimage_metadata, Simage_metadata, 1, 2, 0,
       doc: /* Return metadata for image SPEC.
FRAME is the frame on which the image will be displayed.  FRAME nil
or omitted means use the selected frame.  */)
  (Lisp_Object spec, Lisp_Object frame)
{
  Lisp_Object ext;

  ext = Qnil;
  if (valid_image_p (spec))
    {
      struct frame *f = decode_window_system_frame (frame);
      ptrdiff_t id = lookup_image (f, spec);
      struct image *img = IMAGE_FROM_ID (f, id);
      ext = img->lisp_data;
    }

  return ext;
}


/***********************************************************************
		 Image type independent image structures
 ***********************************************************************/

#define MAX_IMAGE_SIZE 10.0
/* Allocate and return a new image structure for image specification
   SPEC.  SPEC has a hash value of HASH.  */

static struct image *
make_image (Lisp_Object spec, EMACS_UINT hash)
{
  struct image *img = xzalloc (sizeof *img);
  Lisp_Object file = image_spec_value (spec, QCfile, NULL);

  eassert (valid_image_p (spec));
  img->dependencies = NILP (file) ? Qnil : list1 (file);
  img->type = lookup_image_type (image_spec_value (spec, QCtype, NULL));
  eassert (img->type != NULL);
  img->spec = spec;
  img->lisp_data = Qnil;
  img->ascent = DEFAULT_IMAGE_ASCENT;
  img->hash = hash;
  img->corners[BOT_CORNER] = -1;  /* Full image */
  return img;
}


/* Free image IMG which was used on frame F, including its resources.  */

static void
free_image (struct frame *f, struct image *img)
{
  if (img)
    {
      struct image_cache *c = FRAME_IMAGE_CACHE (f);

      /* Remove IMG from the hash table of its cache.  */
      if (img->prev)
	img->prev->next = img->next;
      else
	c->buckets[img->hash % IMAGE_CACHE_BUCKETS_SIZE] = img->next;

      if (img->next)
	img->next->prev = img->prev;

      c->images[img->id] = NULL;

#if !defined USE_CAIRO && defined HAVE_XRENDER
      if (img->picture)
	XRenderFreePicture (FRAME_X_DISPLAY (f), img->picture);
      if (img->mask_picture)
	XRenderFreePicture (FRAME_X_DISPLAY (f), img->mask_picture);
#endif

      /* Windows NT redefines 'free', but in this file, we need to
	 avoid the redefinition.  */
#ifdef WINDOWSNT
#undef free
#endif
      /* Free resources, then free IMG.  */
      img->type->free (f, img);
      xfree (img);
    }
}

/* Return true if the given widths and heights are valid for display.  */

static bool
check_image_size (struct frame *f, int width, int height)
{
  int w, h;

  if (width <= 0 || height <= 0)
    return 0;

  if (FIXNUMP (Vmax_image_size))
    return (width <= XFIXNUM (Vmax_image_size)
	    && height <= XFIXNUM (Vmax_image_size));
  else if (FLOATP (Vmax_image_size))
    {
      if (f != NULL)
	{
	  w = FRAME_PIXEL_WIDTH (f);
	  h = FRAME_PIXEL_HEIGHT (f);
	}
      else
	w = h = 1024;  /* Arbitrary size for unknown frame. */
      return (width <= XFLOAT_DATA (Vmax_image_size) * w
	      && height <= XFLOAT_DATA (Vmax_image_size) * h);
    }
  else
    return 1;
}

/* Prepare image IMG for display on frame F.  Must be called before
   drawing an image.  */

void
prepare_image_for_display (struct frame *f, struct image *img)
{
  /* We're about to display IMG, so set its timestamp to `now'.  */
  img->timestamp = current_timespec ();

  /* If IMG doesn't have a pixmap yet, load it now, using the image
     type dependent loader function.  */
  if (img->pixmap == NO_PIXMAP && !img->load_failed_p)
    img->load_failed_p = ! img->type->load (f, img);

#ifdef USE_CAIRO
  if (!img->load_failed_p)
    {
      block_input ();
      if (img->cr_data == NULL || (cairo_pattern_get_type (img->cr_data)
				   != CAIRO_PATTERN_TYPE_SURFACE))
	{
	  cr_put_image_to_cr_data (img);
	  if (img->cr_data == NULL)
	    {
	      img->load_failed_p = 1;
	      img->type->free (f, img);
	    }
	}
      unblock_input ();
    }
#elif defined HAVE_X_WINDOWS
  if (!img->load_failed_p)
    {
      block_input ();
      image_sync_to_pixmaps (f, img);
      unblock_input ();
    }
#endif
}


/* Value is the number of pixels for the ascent of image IMG when
   drawn in face FACE.  */

int
image_ascent (struct image *img, struct face *face, struct glyph_slice *slice)
{
  int height;
  int ascent;

  if (slice->height == img->height)
    height = img->height + img->vmargin;
  else if (slice->y == 0)
    height = slice->height + img->vmargin;
  else
    height = slice->height;

  if (img->ascent == CENTERED_IMAGE_ASCENT)
    {
      if (face->font)
	{
#ifdef HAVE_NTGUI
	  /* W32 specific version.  Why?. ++kfs  */
	  ascent = height / 2 - (FONT_DESCENT (face->font)
				 - FONT_BASE (face->font)) / 2;
#else
	  /* This expression is arranged so that if the image can't be
	     exactly centered, it will be moved slightly up.  This is
	     because a typical font is `top-heavy' (due to the presence
	     uppercase letters), so the image placement should err towards
	     being top-heavy too.  It also just generally looks better.  */
	  ascent = (height + FONT_BASE (face->font)
		    - FONT_DESCENT (face->font) + 1) / 2;
#endif /* HAVE_NTGUI */
	}
      else
	ascent = height / 2;
    }
  else
    ascent = height * (img->ascent / 100.0);

  return ascent;
}



/* Image background colors.  */

/* Find the "best" corner color of a bitmap.
   On W32, PIMG is assumed to a device context with the bitmap selected.  */

static RGB_PIXEL_COLOR
four_corners_best (Emacs_Pix_Context pimg, int *corners,
		   unsigned long width, unsigned long height)
{
  RGB_PIXEL_COLOR corner_pixels[4];
  RGB_PIXEL_COLOR best UNINIT;
  int i, best_count;

  if (corners && corners[BOT_CORNER] >= 0)
    {
      /* Get the colors at the corner_pixels of pimg.  */
      corner_pixels[0] = GET_PIXEL (pimg, corners[LEFT_CORNER], corners[TOP_CORNER]);
      corner_pixels[1] = GET_PIXEL (pimg, corners[RIGHT_CORNER] - 1, corners[TOP_CORNER]);
      corner_pixels[2] = GET_PIXEL (pimg, corners[RIGHT_CORNER] - 1, corners[BOT_CORNER] - 1);
      corner_pixels[3] = GET_PIXEL (pimg, corners[LEFT_CORNER], corners[BOT_CORNER] - 1);
    }
  else
    {
      /* Get the colors at the corner_pixels of pimg.  */
      corner_pixels[0] = GET_PIXEL (pimg, 0, 0);
      corner_pixels[1] = GET_PIXEL (pimg, width - 1, 0);
      corner_pixels[2] = GET_PIXEL (pimg, width - 1, height - 1);
      corner_pixels[3] = GET_PIXEL (pimg, 0, height - 1);
    }
  /* Choose the most frequently found color as background.  */
  for (i = best_count = 0; i < 4; ++i)
    {
      int j, n;

      for (j = n = 0; j < 4; ++j)
	if (corner_pixels[i] == corner_pixels[j])
	  ++n;

      if (n > best_count)
	best = corner_pixels[i], best_count = n;
    }

  return best;
}

/* Return the `background' field of IMG.  If IMG doesn't have one yet,
   it is guessed heuristically.  If non-zero, XIMG is an existing
   Emacs_Pix_Context object (device context with the image selected on
   W32) to use for the heuristic.  */

RGB_PIXEL_COLOR
image_background (struct image *img, struct frame *f, Emacs_Pix_Context pimg)
{
  if (! img->background_valid)
    /* IMG doesn't have a background yet, try to guess a reasonable value.  */
    {
      bool free_pimg = !pimg;
#ifdef HAVE_NTGUI
      HGDIOBJ prev;
#endif /* HAVE_NTGUI */

      if (free_pimg)
	pimg = image_get_x_image_or_dc (f, img, 0, &prev);

      RGB_PIXEL_COLOR bg
	= four_corners_best (pimg, img->corners, img->width, img->height);
#ifdef USE_CAIRO
      {
	char color_name[30];
	sprintf (color_name, "#%04x%04x%04x",
		 (unsigned int) RED16_FROM_ULONG (bg),
		 (unsigned int) GREEN16_FROM_ULONG (bg),
		 (unsigned int) BLUE16_FROM_ULONG (bg));
	bg = image_alloc_image_color (f, img, build_string (color_name), 0);
      }
#endif
      img->background = bg;

      if (free_pimg)
	image_unget_x_image_or_dc (img, 0, pimg, prev);

      img->background_valid = 1;
    }

  return img->background;
}

/* Return the `background_transparent' field of IMG.  If IMG doesn't
   have one yet, it is guessed heuristically.  If non-zero, MASK is an
   existing Emacs_Pix_Context (XImage* on X) object to use for the
   heuristic.  */

int
image_background_transparent (struct image *img, struct frame *f,
			      Emacs_Pix_Context mask)
{
  if (! img->background_transparent_valid)
    /* IMG doesn't have a background yet, try to guess a reasonable value.  */
    {
      if (img->mask)
	{
	  bool free_mask = !mask;
#ifdef HAVE_NTGUI
	  HGDIOBJ prev;
#endif /* HAVE_NTGUI */

	  if (free_mask)
	    mask = image_get_x_image_or_dc (f, img, 1, &prev);

	  img->background_transparent
	    = (four_corners_best (mask, img->corners, img->width, img->height) == PIX_MASK_RETAIN);

	  if (free_mask)
	    image_unget_x_image_or_dc (img, 1, mask, prev);
	}
      else
	img->background_transparent = 0;

      img->background_transparent_valid = 1;
    }

  return img->background_transparent;
}

/***********************************************************************
		  Helper functions for X image types
 ***********************************************************************/

/* Clear X resources of image IMG on frame F according to FLAGS.
   FLAGS is bitwise-or of the following masks:
   CLEAR_IMAGE_PIXMAP free the pixmap if any.
   CLEAR_IMAGE_MASK means clear the mask pixmap if any.
   CLEAR_IMAGE_COLORS means free colors allocated for the image, if
     any.  */

#define CLEAR_IMAGE_PIXMAP	(1 << 0)
#define CLEAR_IMAGE_MASK	(1 << 1)
#define CLEAR_IMAGE_COLORS	(1 << 2)

static void
image_clear_image_1 (struct frame *f, struct image *img, int flags)
{
  if (flags & CLEAR_IMAGE_PIXMAP)
    {
      if (img->pixmap)
	{
	  FRAME_TERMINAL (f)->free_pixmap (f, img->pixmap);
	  img->pixmap = NO_PIXMAP;
	  /* NOTE (HAVE_NS): background color is NOT an indexed color! */
	  img->background_valid = 0;
	}
#if defined HAVE_X_WINDOWS && !defined USE_CAIRO
      if (img->ximg)
	{
	  image_destroy_x_image (img->ximg);
	  img->ximg = NULL;
	  img->background_valid = 0;
	}
#endif
    }

  if (flags & CLEAR_IMAGE_MASK)
    {
      if (img->mask)
	{
	  FRAME_TERMINAL (f)->free_pixmap (f, img->mask);
	  img->mask = NO_PIXMAP;
	  img->background_transparent_valid = 0;
	}
#if defined HAVE_X_WINDOWS && !defined USE_CAIRO
      if (img->mask_img)
	{
	  image_destroy_x_image (img->mask_img);
	  img->mask_img = NULL;
	  img->background_transparent_valid = 0;
	}
#endif
    }

  if ((flags & CLEAR_IMAGE_COLORS) && img->ncolors)
    {
      /* W32_TODO: color table support.  */
#if defined HAVE_X_WINDOWS && !defined USE_CAIRO
      x_free_colors (f, img->colors, img->ncolors);
#endif /* HAVE_X_WINDOWS && !USE_CAIRO */
      xfree (img->colors);
      img->colors = NULL;
      img->ncolors = 0;
    }

#ifdef USE_CAIRO
  if (img->cr_data)
    {
      cairo_pattern_destroy (img->cr_data);
      img->cr_data = NULL;
    }
#endif	/* USE_CAIRO */
}

/* Free X resources of image IMG which is used on frame F.  */

static void
image_clear_image (struct frame *f, struct image *img)
{
  block_input ();
  image_clear_image_1 (f, img,
		   CLEAR_IMAGE_PIXMAP | CLEAR_IMAGE_MASK | CLEAR_IMAGE_COLORS);
  unblock_input ();
}


/* Allocate color COLOR_NAME for image IMG on frame F.  If color
   cannot be allocated, use DFLT.  Add a newly allocated color to
   IMG->colors, so that it can be freed again.  Value is the pixel
   color.  */

static unsigned long
image_alloc_image_color (struct frame *f, struct image *img,
			 Lisp_Object color_name, unsigned long dflt)
{
  Emacs_Color color;
  unsigned long result;

  eassert (STRINGP (color_name));

  if (FRAME_TERMINAL (f)->defined_color_hook (f,
					      SSDATA (color_name),
					      &color,
					      true,
					      false)
      && img->ncolors < min (min (PTRDIFF_MAX, SIZE_MAX) / sizeof *img->colors,
			     INT_MAX))
    {
      /* This isn't called frequently so we get away with simply
	 reallocating the color vector to the needed size, here.  */
      ptrdiff_t ncolors = img->ncolors + 1;
      img->colors = xrealloc (img->colors, ncolors * sizeof *img->colors);
      img->colors[ncolors - 1] = color.pixel;
      img->ncolors = ncolors;
      result = color.pixel;
    }
  else
    result = dflt;

  return result;
}



/***********************************************************************
			     Image Cache
 ***********************************************************************/

static void cache_image (struct frame *f, struct image *img);

/* Return a new, initialized image cache that is allocated from the
   heap.  Call free_image_cache to free an image cache.  */

struct image_cache *
make_image_cache (void)
{
  struct image_cache *c = xmalloc (sizeof *c);

  c->size = 50;
  c->used = c->refcount = 0;
  c->images = xmalloc (c->size * sizeof *c->images);
  c->buckets = xzalloc (IMAGE_CACHE_BUCKETS_SIZE * sizeof *c->buckets);
  return c;
}


/* Find an image matching SPEC in the cache, and return it.  If no
   image is found, return NULL.  */
static struct image *
search_image_cache (struct frame *f, Lisp_Object spec, EMACS_UINT hash)
{
  struct image *img;
  struct image_cache *c = FRAME_IMAGE_CACHE (f);
  int i = hash % IMAGE_CACHE_BUCKETS_SIZE;

  if (!c) return NULL;

  /* If the image spec does not specify a background color, the cached
     image must have the same background color as the current frame.
     The foreground color must also match, for the sake of monochrome
     images.

     In fact, we could ignore the foreground color matching condition
     for color images, or if the image spec specifies :foreground;
     similarly we could ignore the background color matching condition
     for formats that don't use transparency (such as jpeg), or if the
     image spec specifies :background.  However, the extra memory
     usage is probably negligible in practice, so we don't bother.  */

  for (img = c->buckets[i]; img; img = img->next)
    if (img->hash == hash
	&& !NILP (Fequal (img->spec, spec))
	&& img->frame_foreground == FRAME_FOREGROUND_PIXEL (f)
	&& img->frame_background == FRAME_BACKGROUND_PIXEL (f))
      break;
  return img;
}


/* Search frame F for an image with spec SPEC, and free it.  */

static void
uncache_image (struct frame *f, Lisp_Object spec)
{
  struct image *img = search_image_cache (f, spec, sxhash (spec, 0));
  if (img)
    {
      free_image (f, img);
      /* As display glyphs may still be referring to the image ID, we
	 must garbage the frame (Bug#6426).  */
      SET_FRAME_GARBAGED (f);
    }
}


/* Free image cache of frame F.  Be aware that X frames share images
   caches.  */

void
free_image_cache (struct frame *f)
{
  struct image_cache *c = FRAME_IMAGE_CACHE (f);
  if (c)
    {
      ptrdiff_t i;

      /* Cache should not be referenced by any frame when freed.  */
      eassert (c->refcount == 0);

      for (i = 0; i < c->used; ++i)
	free_image (f, c->images[i]);
      xfree (c->images);
      xfree (c->buckets);
      xfree (c);
      FRAME_IMAGE_CACHE (f) = NULL;
    }
}


/* Clear image cache of frame F.  FILTER=t means free all images.
   FILTER=nil means clear only images that haven't been
   displayed for some time.
   Else, only free the images which have FILTER in their `dependencies'.
   Should be called from time to time to reduce the number of loaded images.
   If image-cache-eviction-delay is non-nil, this frees images in the cache
   which weren't displayed for at least that many seconds.  */

static void
clear_image_cache (struct frame *f, Lisp_Object filter)
{
  struct image_cache *c = FRAME_IMAGE_CACHE (f);

  if (c && !f->inhibit_clear_image_cache)
    {
      ptrdiff_t i, nfreed = 0;

      /* Block input so that we won't be interrupted by a SIGIO
	 while being in an inconsistent state.  */
      block_input ();

      if (!NILP (filter))
	{
	  /* Filter image cache.  */
	  for (i = 0; i < c->used; ++i)
	    {
	      struct image *img = c->images[i];
	      if (img && (EQ (Qt, filter)
			  || !NILP (Fmember (filter, img->dependencies))))
		{
		  free_image (f, img);
		  ++nfreed;
		}
	    }
	}
      else if (FIXNUMP (Vimage_cache_eviction_delay))
	{
	  /* Free cache based on timestamp.  */
	  struct timespec old, t;
	  double delay;
	  ptrdiff_t nimages = 0;

	  for (i = 0; i < c->used; ++i)
	    if (c->images[i])
	      nimages++;

	  /* If the number of cached images has grown unusually large,
	     decrease the cache eviction delay (Bug#6230).  */
	  delay = XFIXNUM (Vimage_cache_eviction_delay);
	  if (nimages > 40)
	    delay = 1600 * delay / nimages / nimages;
	  delay = max (delay, 1);

	  t = current_timespec ();
	  old = timespec_sub (t, dtotimespec (delay));

	  for (i = 0; i < c->used; ++i)
	    {
	      struct image *img = c->images[i];
	      if (img && timespec_cmp (img->timestamp, old) < 0)
		{
		  free_image (f, img);
		  ++nfreed;
		}
	    }
	}

      /* We may be clearing the image cache because, for example,
	 Emacs was iconified for a longer period of time.  In that
	 case, current matrices may still contain references to
	 images freed above.  So, clear these matrices.  */
      if (nfreed)
	{
	  Lisp_Object tail, frame;

	  FOR_EACH_FRAME (tail, frame)
	    {
	      struct frame *fr = XFRAME (frame);
	      if (FRAME_IMAGE_CACHE (fr) == c)
		clear_current_matrices (fr);
	    }

	  windows_or_buffers_changed = 19;
	}

      unblock_input ();
    }
}

void
clear_image_caches (Lisp_Object filter)
{
  /* FIXME: We want to do
   * struct terminal *t;
   * for (t = terminal_list; t; t = t->next_terminal)
   *   clear_image_cache (t, filter); */
  Lisp_Object tail, frame;
  FOR_EACH_FRAME (tail, frame)
    if (FRAME_WINDOW_P (XFRAME (frame)))
      clear_image_cache (XFRAME (frame), filter);
}

DEFUN ("clear-image-cache", Fclear_image_cache, Sclear_image_cache,
       0, 1, 0,
       doc: /* Clear the image cache.
FILTER nil or a frame means clear all images in the selected frame.
FILTER t means clear the image caches of all frames.
Anything else, means only clear those images which refer to FILTER,
which is then usually a filename.  */)
  (Lisp_Object filter)
{
  if (! (NILP (filter) || FRAMEP (filter)))
    clear_image_caches (filter);
  else
    clear_image_cache (decode_window_system_frame (filter), Qt);

  return Qnil;
}


DEFUN ("image-flush", Fimage_flush, Simage_flush,
       1, 2, 0,
       doc: /* Flush the image with specification SPEC on frame FRAME.
This removes the image from the Emacs image cache.  If SPEC specifies
an image file, the next redisplay of this image will read from the
current contents of that file.

FRAME nil or omitted means use the selected frame.
FRAME t means refresh the image on all frames.  */)
  (Lisp_Object spec, Lisp_Object frame)
{
  if (!valid_image_p (spec))
    error ("Invalid image specification");

  if (EQ (frame, Qt))
    {
      Lisp_Object tail;
      FOR_EACH_FRAME (tail, frame)
	{
	  struct frame *f = XFRAME (frame);
	  if (FRAME_WINDOW_P (f))
	    uncache_image (f, spec);
	}
    }
  else
    uncache_image (decode_window_system_frame (frame), spec);

  return Qnil;
}


/* Compute masks and transform image IMG on frame F, as specified
   by the image's specification,  */

static void
postprocess_image (struct frame *f, struct image *img)
{
  /* Manipulation of the image's mask.  */
  if (img->pixmap)
    {
      Lisp_Object conversion, spec;
      Lisp_Object mask;

      spec = img->spec;

      /* `:heuristic-mask t'
	 `:mask heuristic'
	 means build a mask heuristically.
	 `:heuristic-mask (R G B)'
	 `:mask (heuristic (R G B))'
	 means build a mask from color (R G B) in the
	 image.
	 `:mask nil'
	 means remove a mask, if any.  */

      mask = image_spec_value (spec, QCheuristic_mask, NULL);
      if (!NILP (mask))
	image_build_heuristic_mask (f, img, mask);
      else
	{
	  bool found_p;

	  mask = image_spec_value (spec, QCmask, &found_p);

	  if (EQ (mask, Qheuristic))
	    image_build_heuristic_mask (f, img, Qt);
	  else if (CONSP (mask)
		   && EQ (XCAR (mask), Qheuristic))
	    {
	      if (CONSP (XCDR (mask)))
		image_build_heuristic_mask (f, img, XCAR (XCDR (mask)));
	      else
		image_build_heuristic_mask (f, img, XCDR (mask));
	    }
	  else if (NILP (mask) && found_p && img->mask)
	    image_clear_image_1 (f, img, CLEAR_IMAGE_MASK);
	}


      /* Should we apply an image transformation algorithm?  */
      conversion = image_spec_value (spec, QCconversion, NULL);
      if (EQ (conversion, Qdisabled))
	image_disable_image (f, img);
      else if (EQ (conversion, Qlaplace))
	image_laplace (f, img);
      else if (EQ (conversion, Qemboss))
	image_emboss (f, img);
      else if (CONSP (conversion)
	       && EQ (XCAR (conversion), Qedge_detection))
	{
	  Lisp_Object tem;
	  tem = XCDR (conversion);
	  if (CONSP (tem))
	    image_edge_detection (f, img,
				  Fplist_get (tem, QCmatrix),
				  Fplist_get (tem, QCcolor_adjustment));
	}
    }
}

#if defined (HAVE_IMAGEMAGICK) || defined (HAVE_NATIVE_TRANSFORMS)
/* Scale an image size by returning SIZE / DIVISOR * MULTIPLIER,
   safely rounded and clipped to int range.  */

static int
scale_image_size (int size, size_t divisor, size_t multiplier)
{
  if (divisor != 0)
    {
      double s = size;
      double scaled = s * multiplier / divisor + 0.5;
      if (scaled < INT_MAX)
	return scaled;
    }
  return INT_MAX;
}

/* Compute the desired size of an image with native size WIDTH x HEIGHT.
   Use SPEC to deduce the size.  Store the desired size into
   *D_WIDTH x *D_HEIGHT.  Store -1 x -1 if the native size is OK.  */
static void
compute_image_size (size_t width, size_t height,
		    Lisp_Object spec,
		    int *d_width, int *d_height)
{
  Lisp_Object value;
  int desired_width = -1, desired_height = -1, max_width = -1, max_height = -1;
  double scale = 1;

  value = image_spec_value (spec, QCscale, NULL);
  if (NUMBERP (value))
    scale = XFLOATINT (value);

  value = image_spec_value (spec, QCmax_width, NULL);
  if (FIXNATP (value))
    max_width = min (XFIXNAT (value), INT_MAX);

  value = image_spec_value (spec, QCmax_height, NULL);
  if (FIXNATP (value))
    max_height = min (XFIXNAT (value), INT_MAX);

  /* If width and/or height is set in the display spec assume we want
     to scale to those values.  If either h or w is unspecified, the
     unspecified should be calculated from the specified to preserve
     aspect ratio.  */
  value = image_spec_value (spec, QCwidth, NULL);
  if (FIXNATP (value))
    {
      desired_width = min (XFIXNAT (value) * scale, INT_MAX);
      /* :width overrides :max-width. */
      max_width = -1;
    }

  value = image_spec_value (spec, QCheight, NULL);
  if (FIXNATP (value))
    {
      desired_height = min (XFIXNAT (value) * scale, INT_MAX);
      /* :height overrides :max-height. */
      max_height = -1;
    }

  /* If we have both width/height set explicitly, we skip past all the
     aspect ratio-preserving computations below. */
  if (desired_width != -1 && desired_height != -1)
    goto out;

  width = width * scale;
  height = height * scale;

  if (desired_width != -1)
    /* Width known, calculate height. */
    desired_height = scale_image_size (desired_width, width, height);
  else if (desired_height != -1)
    /* Height known, calculate width. */
    desired_width = scale_image_size (desired_height, height, width);
  else
    {
      desired_width = width;
      desired_height = height;
    }

  if (max_width != -1 && desired_width > max_width)
    {
      /* The image is wider than :max-width. */
      desired_width = max_width;
      desired_height = scale_image_size (desired_width, width, height);
    }

  if (max_height != -1 && desired_height > max_height)
    {
      /* The image is higher than :max-height. */
      desired_height = max_height;
      desired_width = scale_image_size (desired_height, height, width);
    }

 out:
  *d_width = desired_width;
  *d_height = desired_height;
}

/* image_set_rotation and image_set_transform use affine
   transformation matrices to perform various transforms on the image.
   The matrix is a 2D array of doubles.  It is laid out like this:

   m[0][0] = m11 | m[1][0] = m12 | m[2][0] = tx
   --------------+---------------+-------------
   m[0][1] = m21 | m[1][1] = m22 | m[2][1] = ty
   --------------+---------------+-------------
   m[0][2] = 0   | m[1][2] = 0   | m[2][2] = 1

   tx and ty represent translations, m11 and m22 represent scaling
   transforms and m21 and m12 represent shear transforms.  Most
   graphics toolkits don't require the third row, however it is
   necessary for multiplication.

   Transforms are done by creating a matrix for each action we wish to
   take, then multiplying the transformation matrix by each of those
   matrices in order (matrix multiplication is not commutative).
   After we've done that we can use our modified transformation matrix
   to transform points.  We take the x and y coordinates and convert
   them into a 3x1 matrix and multiply that by the transformation
   matrix and it gives us a new, transformed, set of coordinates:

       [m11 m12 tx]   [x]   [m11*x+m12*y+tx*1]   [x']
       [m21 m22 ty] X [y] = [m21*x+m22*y+ty*1] = [y']
       [  0   0  1]   [1]   [     0*x+0*y+1*1]   [ 1]

   We don't have to worry about the last step as the graphics toolkit
   will do it for us.

   The three transforms we are concerned with are translation, scaling
   and rotation.  The translation matrix looks like this:

       [1 0 tx]
       [0 1 ty]
       [0 0  1]

   Where tx and ty are the amount to translate the origin in the x and
   y coordinates, respectively.  Since we are translating the origin
   and not the image data itself, it can appear backwards in use, for
   example to move the image 10 pixels to the right, you would set tx
   to -10.

   To scale we use:

       [x 0 0]
       [0 y 0]
       [0 0 1]

   Where x and y are the amounts to scale in the x and y dimensions.
   Values smaller than 1 make the image larger, values larger than 1
   make it smaller.  Negative values flip the image.  For example to
   double the image size set x and y to 0.5.

   To rotate we use:

       [ cos(r) sin(r) 0]
       [-sin(r) cos(r) 0]
       [      0      0 1]

   Where r is the angle of rotation required.  Rotation occurs around
   the origin, not the center of the image.  Note that this is
   normally considered a counter-clockwise rotation, however because
   our y axis is reversed, (0, 0) at the top left, it works as a
   clockwise rotation.

   The full process of rotating an image is to move the origin to the
   center of the image (width/2, height/2), perform the rotation, and
   finally move the origin back to the top left of the image, which
   may now be a different corner.

   Note that different GUI backends (X, Cairo, w32, NS) want the
   transform matrix defined as transform from the original image to
   the transformed image, while others want the matrix to describe the
   transform of the space, which boils down to inverting the matrix.

   It's possible to pre-calculate the matrix multiplications and just
   generate one transform matrix that will do everything we need in a
   single step, but the maths for each element is much more complex
   and performing the steps separately makes for more readable code.  */

typedef double matrix3x3[3][3];

static void
matrix3x3_mult (matrix3x3 a, matrix3x3 b, matrix3x3 result)
{
  for (int i = 0; i < 3; i++)
    for (int j = 0; j < 3; j++)
      {
	double sum = 0;
	for (int k = 0; k < 3; k++)
	  sum += a[i][k] * b[k][j];
	result[i][j] = sum;
      }
}

static void
compute_image_rotation (struct image *img, double *rotation)
{
  Lisp_Object value = image_spec_value (img->spec, QCrotation, NULL);
  if (! NUMBERP (value))
    {
      image_error ("Invalid image `:rotation' parameter");
      return;
    }

  Lisp_Object reduced_angle = Fmod (value, make_fixnum (360));
  if (FLOATP (reduced_angle))
    *rotation = XFLOAT_DATA (reduced_angle);
  else
    *rotation = XFIXNUM (reduced_angle);
}

static void
image_set_transform (struct frame *f, struct image *img)
{
# ifdef HAVE_IMAGEMAGICK
  /* ImageMagick images already have the correct transform.  */
  if (EQ (image_spec_value (img->spec, QCtype, NULL), Qimagemagick))
    return;
# endif

# if !defined USE_CAIRO && defined HAVE_XRENDER
  if (!img->picture)
    return;
# endif

  /* Determine size.  */
  int width, height;
  compute_image_size (img->width, img->height, img->spec, &width, &height);

  /* Determine rotation.  */
  double rotation = 0.0;
  compute_image_rotation (img, &rotation);

  /* Perform scale transformation.  */

  matrix3x3 matrix
    = {
# if defined USE_CAIRO || defined HAVE_XRENDER
	[0][0] = (!IEEE_FLOATING_POINT && width == 0 ? DBL_MAX
		  : img->width / (double) width),
	[1][1] = (!IEEE_FLOATING_POINT && height == 0 ? DBL_MAX
		  : img->height / (double) height),
# elif defined HAVE_NTGUI || defined HAVE_NS
	[0][0] = (!IEEE_FLOATING_POINT && img->width == 0 ? DBL_MAX
		  : width / (double) img->width),
	[1][1] = (!IEEE_FLOATING_POINT && img->height == 0 ? DBL_MAX
		  : height / (double) img->height),
# else
	[0][0] = 1, [1][1] = 1,
# endif
	[2][2] = 1 };
  img->width = width;
  img->height = height;

<<<<<<< HEAD
  int width = img->width;
  if (FIXNATP (w) && XFIXNAT (w) < img->width)
    width = XFIXNAT (w);
  int left;
  if (TYPE_RANGED_FIXNUMP (int, x))
    {
      left = XFIXNUM (x);
      if (left < 0)
	left = img->width - width + left;
    }
  else
    left = (img->width - width) >> 1;

  int height = img->height;
  if (FIXNATP (h) && XFIXNAT (h) < img->height)
    height = XFIXNAT (h);
  int top;
  if (TYPE_RANGED_FIXNUMP (int, y))
    {
      top = XFIXNUM (y);
      if (top < 0)
	top = img->height - height + top;
    }
=======
  /* Perform rotation transformation.  */

  int rotate_flag = -1;
  if (rotation == 0)
    rotate_flag = 0;
>>>>>>> 5e88b50d
  else
    {
# if (defined USE_CAIRO || defined HAVE_XRENDER \
      || defined HAVE_NTGUI || defined HAVE_NS)
      int cos_r, sin_r;
      if (rotation == 90)
	{
	  width = img->height;
	  height = img->width;
	  cos_r = 0;
	  sin_r = 1;
	  rotate_flag = 1;
	}
      else if (rotation == 180)
	{
	  cos_r = -1;
	  sin_r = 0;
	  rotate_flag = 1;
	}
      else if (rotation == 270)
	{
	  width = img->height;
	  height = img->width;
	  cos_r = 0;
	  sin_r = -1;
	  rotate_flag = 1;
	}

      if (0 < rotate_flag)
	{
#  if defined USE_CAIRO || defined HAVE_XRENDER
	  /* 1. Translate so (0, 0) is in the center of the image.  */
	  matrix3x3 t
	    = { [0][0] = 1,
					[1][1] = 1,
		[2][0] = img->width*.5, [2][1] = img->height*.5, [2][2] = 1 };
	  matrix3x3 u;
	  matrix3x3_mult (t, matrix, u);

	  /* 2. Rotate.  */
	  matrix3x3 rot = { [0][0] = cos_r, [0][1] = -sin_r,
			    [1][0] = sin_r, [1][1] = cos_r,
							     [2][2] = 1 };
	  matrix3x3 v;
	  matrix3x3_mult (rot, u, v);

	  /* 3. Translate back.  */
	  t[2][0] = width * -.5;
	  t[2][1] = height * -.5;
	  matrix3x3_mult (t, v, matrix);
#  else
	  /* 1. Translate so (0, 0) is in the center of the image.  */
	  matrix3x3 t
	    = { [0][0] = 1,
					 [1][1] = 1,
		[2][0] = img->width*-.5, [2][1] = img->height*-.5, [2][2] = 1 };
	  matrix3x3 u;
	  matrix3x3_mult (matrix, t, u);

	  /* 2. Rotate.  */
	  matrix3x3 rot = { [0][0] = cos_r,  [0][1] = sin_r,
			    [1][0] = -sin_r, [1][1] = cos_r,
							     [2][2] = 1 };
	  matrix3x3 v;
	  matrix3x3_mult (u, rot, v);

	  /* 3. Translate back.  */
	  t[2][0] = width * .5;
	  t[2][1] = height * .5;
	  matrix3x3_mult (v, t, matrix);
#  endif
	  img->width = width;
	  img->height = height;
	}
# endif
    }

  if (rotate_flag < 0)
    image_error ("No native support for rotation by %g degrees",
		 make_float (rotation));

# if defined (HAVE_NS)
  /* Under NS the transform is applied to the drawing surface at
     drawing time, so store it for later.  */
  ns_image_set_transform (img->pixmap, matrix);
# elif defined USE_CAIRO
  cairo_matrix_t cr_matrix = {matrix[0][0], matrix[0][1], matrix[1][0],
			      matrix[1][1], matrix[2][0], matrix[2][1]};
  cairo_pattern_t *pattern = cairo_pattern_create_rgb (0, 0, 0);
  cairo_pattern_set_matrix (pattern, &cr_matrix);
  /* Dummy solid color pattern just to record pattern matrix.  */
  img->cr_data = pattern;
# elif defined (HAVE_XRENDER)
  if (img->picture)
    {
      XTransform tmat
	= {{{XDoubleToFixed (matrix[0][0]),
	     XDoubleToFixed (matrix[1][0]),
	     XDoubleToFixed (matrix[2][0])},
	    {XDoubleToFixed (matrix[0][1]),
	     XDoubleToFixed (matrix[1][1]),
	     XDoubleToFixed (matrix[2][1])},
	    {XDoubleToFixed (matrix[0][2]),
	     XDoubleToFixed (matrix[1][2]),
	     XDoubleToFixed (matrix[2][2])}}};

      XRenderSetPictureFilter (FRAME_X_DISPLAY (f), img->picture, FilterBest,
			       0, 0);
      XRenderSetPictureTransform (FRAME_X_DISPLAY (f), img->picture, &tmat);
    }
# elif defined HAVE_NTGUI
  /* Store the transform matrix for application at draw time.  */
  img->xform.eM11 = matrix[0][0];
  img->xform.eM12 = matrix[0][1];
  img->xform.eM21 = matrix[1][0];
  img->xform.eM22 = matrix[1][1];
  img->xform.eDx  = matrix[2][0];
  img->xform.eDy  = matrix[2][1];
# endif
}

#endif /* HAVE_IMAGEMAGICK || HAVE_NATIVE_TRANSFORMS */

/* Return the id of image with Lisp specification SPEC on frame F.
   SPEC must be a valid Lisp image specification (see valid_image_p).  */

ptrdiff_t
lookup_image (struct frame *f, Lisp_Object spec)
{
  struct image *img;
  EMACS_UINT hash;

  /* F must be a window-system frame, and SPEC must be a valid image
     specification.  */
  eassert (FRAME_WINDOW_P (f));
  eassert (valid_image_p (spec));

  /* Look up SPEC in the hash table of the image cache.  */
  hash = sxhash (spec, 0);
  img = search_image_cache (f, spec, hash);
  if (img && img->load_failed_p)
    {
      free_image (f, img);
      img = NULL;
    }

  /* If not found, create a new image and cache it.  */
  if (img == NULL)
    {
      block_input ();
      img = make_image (spec, hash);
      cache_image (f, img);
      img->load_failed_p = ! img->type->load (f, img);
      img->frame_foreground = FRAME_FOREGROUND_PIXEL (f);
      img->frame_background = FRAME_BACKGROUND_PIXEL (f);

      /* If we can't load the image, and we don't have a width and
	 height, use some arbitrary width and height so that we can
	 draw a rectangle for it.  */
      if (img->load_failed_p)
	{
	  Lisp_Object value;

	  value = image_spec_value (spec, QCwidth, NULL);
	  img->width = (FIXNUMP (value)
			? XFIXNAT (value) : DEFAULT_IMAGE_WIDTH);
	  value = image_spec_value (spec, QCheight, NULL);
	  img->height = (FIXNUMP (value)
			 ? XFIXNAT (value) : DEFAULT_IMAGE_HEIGHT);
	}
      else
	{
	  /* Handle image type independent image attributes
	     `:ascent ASCENT', `:margin MARGIN', `:relief RELIEF',
	     `:background COLOR'.  */
	  Lisp_Object ascent, margin, relief, bg;
	  int relief_bound;

#ifdef HAVE_NATIVE_TRANSFORMS
<<<<<<< HEAD
	  matrix3x3 transform_matrix = { [0][0] = 1, [1][1] = 1, [2][2] = 1 };
	  image_set_size (img, transform_matrix);
	  image_set_crop (img, transform_matrix);
	  image_set_rotation (img, transform_matrix);
	  image_set_transform (f, img, transform_matrix);
=======
          image_set_transform (f, img);
>>>>>>> 5e88b50d
#endif

	  ascent = image_spec_value (spec, QCascent, NULL);
	  if (FIXNUMP (ascent))
	    img->ascent = XFIXNUM (ascent);
	  else if (EQ (ascent, Qcenter))
	    img->ascent = CENTERED_IMAGE_ASCENT;

	  margin = image_spec_value (spec, QCmargin, NULL);
	  if (FIXNUMP (margin))
	    img->vmargin = img->hmargin = XFIXNUM (margin);
	  else if (CONSP (margin))
	    {
	      img->hmargin = XFIXNUM (XCAR (margin));
	      img->vmargin = XFIXNUM (XCDR (margin));
	    }

	  relief = image_spec_value (spec, QCrelief, NULL);
	  relief_bound = INT_MAX - max (img->hmargin, img->vmargin);
	  if (RANGED_FIXNUMP (- relief_bound, relief, relief_bound))
	    {
	      img->relief = XFIXNUM (relief);
	      img->hmargin += eabs (img->relief);
	      img->vmargin += eabs (img->relief);
	    }

	  if (! img->background_valid)
	    {
	      bg = image_spec_value (img->spec, QCbackground, NULL);
	      if (!NILP (bg))
		{
		  img->background
		    = image_alloc_image_color (f, img, bg,
					       FRAME_BACKGROUND_PIXEL (f));
		  img->background_valid = 1;
		}
	    }

	  /* Do image transformations and compute masks, unless we
	     don't have the image yet.  */
	  if (!EQ (builtin_lisp_symbol (img->type->type), Qpostscript))
	    postprocess_image (f, img);
	}

      unblock_input ();
    }

  /* We're using IMG, so set its timestamp to `now'.  */
  img->timestamp = current_timespec ();

  /* Value is the image id.  */
  return img->id;
}


/* Cache image IMG in the image cache of frame F.  */

static void
cache_image (struct frame *f, struct image *img)
{
  struct image_cache *c = FRAME_IMAGE_CACHE (f);
  ptrdiff_t i;

  if (!c)
    c = FRAME_IMAGE_CACHE (f) = make_image_cache ();

  /* Find a free slot in c->images.  */
  for (i = 0; i < c->used; ++i)
    if (c->images[i] == NULL)
      break;

  /* If no free slot found, maybe enlarge c->images.  */
  if (i == c->used && c->used == c->size)
    c->images = xpalloc (c->images, &c->size, 1, -1, sizeof *c->images);

  /* Add IMG to c->images, and assign IMG an id.  */
  c->images[i] = img;
  img->id = i;
  if (i == c->used)
    ++c->used;

  /* Add IMG to the cache's hash table.  */
  i = img->hash % IMAGE_CACHE_BUCKETS_SIZE;
  img->next = c->buckets[i];
  if (img->next)
    img->next->prev = img;
  img->prev = NULL;
  c->buckets[i] = img;
}


/* Call FN on every image in the image cache of frame F.  Used to mark
   Lisp Objects in the image cache.  */

/* Mark Lisp objects in image IMG.  */

static void
mark_image (struct image *img)
{
  mark_object (img->spec);
  mark_object (img->dependencies);

  if (!NILP (img->lisp_data))
    mark_object (img->lisp_data);
}


void
mark_image_cache (struct image_cache *c)
{
  if (c)
    {
      ptrdiff_t i;
      for (i = 0; i < c->used; ++i)
	if (c->images[i])
	  mark_image (c->images[i]);
    }
}



/***********************************************************************
			  X / NS / W32 support code
 ***********************************************************************/

#ifdef HAVE_X_WINDOWS
static bool
x_check_image_size (XImage *ximg, int width, int height)
{
  /* Respect Xlib's limits: it cannot deal with images that have more
     than INT_MAX (and/or UINT_MAX) bytes.  And respect Emacs's limits
     of PTRDIFF_MAX (and/or SIZE_MAX) bytes for any object.  */
  enum
  {
    XLIB_BYTES_MAX = min (INT_MAX, UINT_MAX),
    X_IMAGE_BYTES_MAX = min (XLIB_BYTES_MAX, min (PTRDIFF_MAX, SIZE_MAX))
  };

  int bitmap_pad, depth, bytes_per_line;
  if (ximg)
    {
      bitmap_pad = ximg->bitmap_pad;
      depth = ximg->depth;
      bytes_per_line = ximg->bytes_per_line;
    }
  else
    {
      bitmap_pad = 8;
      depth = 1;
      bytes_per_line = (width >> 3) + ((width & 7) != 0);
    }
  return (width <= (INT_MAX - (bitmap_pad - 1)) / depth
	  && height <= X_IMAGE_BYTES_MAX / bytes_per_line);
}

static bool
x_create_x_image_and_pixmap (struct frame *f, int width, int height, int depth,
			     XImage **ximg, Pixmap *pixmap)
{
  Display *display = FRAME_X_DISPLAY (f);
  Drawable drawable = FRAME_X_DRAWABLE (f);
  Screen *screen = FRAME_X_SCREEN (f);

  eassert (input_blocked_p ());

  if (depth <= 0)
    depth = DefaultDepthOfScreen (screen);
  *ximg = XCreateImage (display, DefaultVisualOfScreen (screen),
			depth, ZPixmap, 0, NULL, width, height,
			depth > 16 ? 32 : depth > 8 ? 16 : 8, 0);
  if (*ximg == NULL)
    {
      image_error ("Unable to allocate X image");
      return 0;
    }

  if (! x_check_image_size (*ximg, width, height))
    {
      x_destroy_x_image (*ximg);
      *ximg = NULL;
      image_error ("Image too large (%dx%d)",
		   make_fixnum (width), make_fixnum (height));
      return 0;
    }

  /* Allocate image raster.  */
  (*ximg)->data = xmalloc ((*ximg)->bytes_per_line * height);

  /* Allocate a pixmap of the same size.  */
  *pixmap = XCreatePixmap (display, drawable, width, height, depth);
  if (*pixmap == NO_PIXMAP)
    {
      x_destroy_x_image (*ximg);
      *ximg = NULL;
      image_error ("Unable to create X pixmap");
      return 0;
    }

  return 1;
}

static void
x_destroy_x_image (XImage *ximg)
{
  eassert (input_blocked_p ());
  if (ximg)
    {
      xfree (ximg->data);
      ximg->data = NULL;
    }
}

#endif	/* HAVE_X_WINDOWS */

/* Return true if XIMG's size WIDTH x HEIGHT doesn't break the
   windowing system.
   WIDTH and HEIGHT must both be positive.
   If XIMG is null, assume it is a bitmap.  */

static bool
image_check_image_size (Emacs_Pix_Container ximg, int width, int height)
{
#if defined HAVE_X_WINDOWS && !defined USE_CAIRO
  return x_check_image_size (ximg, width, height);
#else
  /* FIXME: Implement this check for the HAVE_NS and HAVE_NTGUI cases.
     For now, assume that every image size is allowed on these systems.  */
  return 1;
#endif
}

/* Create an Emacs_Pix_Container and a pixmap of size WIDTH x
   HEIGHT for use on frame F.  Set *PIMG and *PIXMAP to the
   Emacs_Pix_Container and Emacs_Pixmap created.  Set (*PIMG)->data
   to a raster of WIDTH x HEIGHT pixels allocated via xmalloc.  Print
   error messages via image_error if an error occurs.  Value is true
   if successful.

   On W32, a DEPTH of zero signifies a 24 bit image, otherwise DEPTH
   should indicate the bit depth of the image.  */

static bool
image_create_x_image_and_pixmap_1 (struct frame *f, int width, int height, int depth,
				   Emacs_Pix_Container *pimg,
				   Emacs_Pixmap *pixmap, Picture *picture)
{
#ifdef USE_CAIRO
  eassert (input_blocked_p ());

  /* Allocate a pixmap of the same size.  */
  *pixmap = image_create_pix_container (f, width, height, depth);
  if (*pixmap == NO_PIXMAP)
    {
      *pimg = NULL;
      image_error ("Unable to create X pixmap", Qnil, Qnil);
      return 0;
    }

  *pimg = *pixmap;
  return 1;
#elif defined HAVE_X_WINDOWS
  if (!x_create_x_image_and_pixmap (f, width, height, depth, pimg, pixmap))
    return 0;
# ifdef HAVE_XRENDER
  Display *display = FRAME_X_DISPLAY (f);
  int event_basep, error_basep;
  if (picture && XRenderQueryExtension (display, &event_basep, &error_basep))
    {
      if (depth <= 0)
	depth = DefaultDepthOfScreen (FRAME_X_SCREEN (f));
      if (depth == 32 || depth == 24 || depth == 8)
	{
	  XRenderPictFormat *format;
	  XRenderPictureAttributes attr;

	  /* FIXME: Do we need to handle all possible bit depths?
	     XRenderFindStandardFormat supports PictStandardARGB32,
	     PictStandardRGB24, PictStandardA8, PictStandardA4,
	     PictStandardA1, and PictStandardNUM (what is this?!).

	     XRenderFindFormat may support more, but I don't
	     understand the documentation.  */
	  format = XRenderFindStandardFormat (display,
					      depth == 32 ? PictStandardARGB32
					      : depth == 24 ? PictStandardRGB24
					      : PictStandardA8);
	  *picture = XRenderCreatePicture (display, *pixmap, format, 0, &attr);
	}
      else
	{
	  image_error ("Specified image bit depth is not supported by XRender");
	  *picture = 0;
	}
    }
# endif

  return 1;
#endif /* HAVE_X_WINDOWS */

#ifdef HAVE_NTGUI

  BITMAPINFOHEADER *header;
  HDC hdc;
  int scanline_width_bits;
  int remainder;
  int palette_colors = 0;

  if (depth == 0)
    depth = 24;

  if (depth != 1 && depth != 4 && depth != 8
      && depth != 16 && depth != 24 && depth != 32)
    {
      image_error ("Invalid image bit depth specified");
      return 0;
    }

  scanline_width_bits = width * depth;
  remainder = scanline_width_bits % 32;

  if (remainder)
    scanline_width_bits += 32 - remainder;

  /* Bitmaps with a depth less than 16 need a palette.  */
  /* BITMAPINFO structure already contains the first RGBQUAD.  */
  if (depth < 16)
    palette_colors = 1 << (depth - 1);

  *pimg = xmalloc (sizeof (XImage) + palette_colors * sizeof (RGBQUAD));

  header = &(*pimg)->info.bmiHeader;
  memset (&(*pimg)->info, 0, sizeof (BITMAPINFO));
  header->biSize = sizeof (*header);
  header->biWidth = width;
  header->biHeight = -height;  /* negative indicates a top-down bitmap.  */
  header->biPlanes = 1;
  header->biBitCount = depth;
  header->biCompression = BI_RGB;
  header->biClrUsed = palette_colors;

  /* TODO: fill in palette.  */
  if (depth == 1)
    {
      (*pimg)->info.bmiColors[0].rgbBlue = 0;
      (*pimg)->info.bmiColors[0].rgbGreen = 0;
      (*pimg)->info.bmiColors[0].rgbRed = 0;
      (*pimg)->info.bmiColors[0].rgbReserved = 0;
      /* bmiColors is a variable-length array declared by w32api
	 headers as bmiColors[1], which triggers a warning under
	 -Warray-bounds; shut that up.  */
#     if GNUC_PREREQ (4, 4, 0)
#      pragma GCC push_options
#      pragma GCC diagnostic ignored "-Warray-bounds"
#     endif
      (*pimg)->info.bmiColors[1].rgbBlue = 255;
      (*pimg)->info.bmiColors[1].rgbGreen = 255;
      (*pimg)->info.bmiColors[1].rgbRed = 255;
      (*pimg)->info.bmiColors[1].rgbReserved = 0;
#     if GNUC_PREREQ (4, 4, 0)
#      pragma GCC pop_options
#     endif
    }

  hdc = get_frame_dc (f);

  /* Create a DIBSection and raster array for the bitmap,
     and store its handle in *pixmap.  */
  *pixmap = CreateDIBSection (hdc, &(*pimg)->info,
			      (depth < 16) ? DIB_PAL_COLORS : DIB_RGB_COLORS,
			      /* casting avoids a GCC warning */
			      (void **) &(*pimg)->data, NULL, 0);

  /* Realize display palette and garbage all frames. */
  release_frame_dc (f, hdc);

  if (*pixmap == NULL)
    {
      DWORD err = GetLastError ();
      Lisp_Object errcode;
      /* All system errors are < 10000, so the following is safe.  */
      XSETINT (errcode, err);
      image_error ("Unable to create bitmap, error code %d", errcode);
      image_destroy_x_image (*pimg);
      *pimg = NULL;
      return 0;
    }

  return 1;

#endif /* HAVE_NTGUI */

#ifdef HAVE_NS
  *pixmap = ns_image_for_XPM (width, height, depth);
  if (*pixmap == 0)
    {
      *pimg = NULL;
      image_error ("Unable to allocate NSImage for XPM pixmap");
      return 0;
    }
  *pimg = *pixmap;
  return 1;
#endif
}


/* Destroy Emacs_Pix_Container PIMG.  Free data associated with PIMG.  */

static void
image_destroy_x_image (Emacs_Pix_Container pimg)
{
#if defined HAVE_X_WINDOWS && !defined USE_CAIRO
  x_destroy_x_image (pimg);
#else
  eassert (input_blocked_p ());
  if (pimg)
    {
#ifdef USE_CAIRO
#endif	/* USE_CAIRO */
#ifdef HAVE_NTGUI
      /* Data will be freed by DestroyObject.  */
      pimg->data = NULL;
      xfree (pimg);
#endif /* HAVE_NTGUI */
#ifdef HAVE_NS
      ns_release_object (pimg);
#endif /* HAVE_NS */
    }
#endif
}


/* Put Emacs_Pix_Container PIMG into pixmap PIXMAP on frame F.
   WIDTH and HEIGHT are width and height of both the image and
   pixmap.  */

static void
gui_put_x_image (struct frame *f, Emacs_Pix_Container pimg,
		 Emacs_Pixmap pixmap, int width, int height)
{
#ifdef USE_CAIRO
  eassert (pimg == pixmap);
#elif defined HAVE_X_WINDOWS
  GC gc;

  eassert (input_blocked_p ());
  gc = XCreateGC (FRAME_X_DISPLAY (f), pixmap, 0, NULL);
  XPutImage (FRAME_X_DISPLAY (f), pixmap, gc, pimg, 0, 0, 0, 0,
	     pimg->width, pimg->height);
  XFreeGC (FRAME_X_DISPLAY (f), gc);
#endif /* HAVE_X_WINDOWS */

#ifdef HAVE_NTGUI
#if 0  /* I don't think this is necessary looking at where it is used.  */
  HDC hdc = get_frame_dc (f);
  SetDIBits (hdc, pixmap, 0, height, pimg->data, &(pimg->info), DIB_RGB_COLORS);
  release_frame_dc (f, hdc);
#endif
#endif /* HAVE_NTGUI */

#ifdef HAVE_NS
  eassert (pimg == pixmap);
  ns_retain_object (pimg);
#endif
}

/* Thin wrapper for image_create_x_image_and_pixmap_1, so that it matches
   with image_put_x_image.  */

static bool
image_create_x_image_and_pixmap (struct frame *f, struct image *img,
				 int width, int height, int depth,
				 Emacs_Pix_Container *ximg, bool mask_p)
{
  eassert ((!mask_p ? img->pixmap : img->mask) == NO_PIXMAP);

  Picture *picture = NULL;
#if !defined USE_CAIRO && defined HAVE_XRENDER
  picture = !mask_p ? &img->picture : &img->mask_picture;
#endif
  return image_create_x_image_and_pixmap_1 (f, width, height, depth, ximg,
					    !mask_p ? &img->pixmap : &img->mask,
					    picture);
}

/* Put pixel image PIMG into image IMG on frame F, as a mask if and only
   if MASK_P.  On X, this simply records PIMG on a member of IMG, so
   it can be put into the pixmap afterwards via image_sync_to_pixmaps.
   On the other platforms, it puts PIMG into the pixmap, then frees
   the pixel image and its buffer.  */

static void
image_put_x_image (struct frame *f, struct image *img, Emacs_Pix_Container ximg,
		   bool mask_p)
{
#if defined HAVE_X_WINDOWS && !defined USE_CAIRO
  if (!mask_p)
    {
      eassert (img->ximg == NULL);
      img->ximg = ximg;
    }
  else
    {
      eassert (img->mask_img == NULL);
      img->mask_img = ximg;
    }
#else
  gui_put_x_image (f, ximg, !mask_p ? img->pixmap : img->mask,
		   img->width, img->height);
  image_destroy_x_image (ximg);
#endif
}

#if defined HAVE_X_WINDOWS && !defined USE_CAIRO
/* Put the X images recorded in IMG on frame F into pixmaps, then free
   the X images and their buffers.  */

static void
image_sync_to_pixmaps (struct frame *f, struct image *img)
{
  if (img->ximg)
    {
      gui_put_x_image (f, img->ximg, img->pixmap, img->width, img->height);
      image_destroy_x_image (img->ximg);
      img->ximg = NULL;
    }
  if (img->mask_img)
    {
      gui_put_x_image (f, img->mask_img, img->mask, img->width, img->height);
      image_destroy_x_image (img->mask_img);
      img->mask_img = NULL;
    }
}
#endif

#ifdef HAVE_NTGUI
/* Create a memory device context for IMG on frame F.  It stores the
   currently selected GDI object into *PREV for future restoration by
   image_unget_x_image_or_dc.  */

static HDC
image_get_x_image_or_dc (struct frame *f, struct image *img, bool mask_p,
			 HGDIOBJ *prev)
{
  HDC frame_dc = get_frame_dc (f);
  HDC ximg = CreateCompatibleDC (frame_dc);

  release_frame_dc (f, frame_dc);
  *prev = SelectObject (ximg, !mask_p ? img->pixmap : img->mask);

  return ximg;
}

static void
image_unget_x_image_or_dc (struct image *img, bool mask_p,
			   HDC ximg, HGDIOBJ prev)
{
  SelectObject (ximg, prev);
  DeleteDC (ximg);
}
#else  /* !HAVE_NTGUI */
/* Get the X image for IMG on frame F.  The resulting X image data
   should be treated as read-only at least on X.  */

static Emacs_Pix_Container
image_get_x_image (struct frame *f, struct image *img, bool mask_p)
{
#ifdef USE_CAIRO
  return !mask_p ? img->pixmap : img->mask;
#elif defined HAVE_X_WINDOWS
  XImage *ximg_in_img = !mask_p ? img->ximg : img->mask_img;

  if (ximg_in_img)
    return ximg_in_img;
  else
    return XGetImage (FRAME_X_DISPLAY (f), !mask_p ? img->pixmap : img->mask,
		      0, 0, img->width, img->height, ~0, ZPixmap);
#elif defined (HAVE_NS)
  Emacs_Pix_Container pixmap = !mask_p ? img->pixmap : img->mask;

  ns_retain_object (pixmap);
  return pixmap;
#endif
}

static void
image_unget_x_image (struct image *img, bool mask_p, Emacs_Pix_Container ximg)
{
#ifdef USE_CAIRO
#elif defined HAVE_X_WINDOWS
  XImage *ximg_in_img = !mask_p ? img->ximg : img->mask_img;

  if (ximg_in_img)
    eassert (ximg == ximg_in_img);
  else
    XDestroyImage (ximg);
#elif defined (HAVE_NS)
  ns_release_object (ximg);
#endif
}
#endif	/* !HAVE_NTGUI */


/***********************************************************************
			      File Handling
 ***********************************************************************/

/* Find image file FILE.  Look in data-directory/images, then
   x-bitmap-file-path.  Value is the full name of the file
   found, or nil if not found.  If PFD is nonnull store into *PFD a
   readable file descriptor for the file, opened in binary mode.  If
   PFD is null, do not open the file.  */

static Lisp_Object
image_find_image_fd (Lisp_Object file, int *pfd)
{
  Lisp_Object file_found, search_path;
  int fd;

  /* TODO I think this should use something like image-load-path
     instead.  Unfortunately, that can contain non-string elements.  */
  search_path = Fcons (Fexpand_file_name (build_string ("images"),
					  Vdata_directory),
		       Vx_bitmap_file_path);

  /* Try to find FILE in data-directory/images, then x-bitmap-file-path.  */
  fd = openp (search_path, file, Qnil, &file_found,
	      pfd ? Qt : make_fixnum (R_OK), false);
  if (fd >= 0 || fd == -2)
    {
      file_found = ENCODE_FILE (file_found);
      if (fd == -2)
	{
	  /* The file exists locally, but has a file name handler.
	     (This happens, e.g., under Auto Image File Mode.)
	     'openp' didn't open the file, so we should, because the
	     caller expects that.  */
	  fd = emacs_open (SSDATA (file_found), O_RDONLY, 0);
	}
    }
  else	/* fd < 0, but not -2 */
    return Qnil;
  if (pfd)
    *pfd = fd;
  return file_found;
}

/* Find image file FILE.  Look in data-directory/images, then
   x-bitmap-file-path.  Value is the encoded full name of the file
   found, or nil if not found.  */

Lisp_Object
image_find_image_file (Lisp_Object file)
{
  return image_find_image_fd (file, 0);
}

/* Read FILE into memory.  Value is a pointer to a buffer allocated
   with xmalloc holding FILE's contents.  Value is null if an error
   occurred.  FD is a file descriptor open for reading FILE.  Set
   *SIZE to the size of the file.  */

static char *
slurp_file (int fd, ptrdiff_t *size)
{
  FILE *fp = fdopen (fd, "rb");

  char *buf = NULL;
  struct stat st;

  if (fp)
    {
      ptrdiff_t count = SPECPDL_INDEX ();
      record_unwind_protect_ptr (fclose_unwind, fp);

      if (fstat (fileno (fp), &st) == 0
	  && 0 <= st.st_size && st.st_size < min (PTRDIFF_MAX, SIZE_MAX))
	{
	  /* Report an error if we read past the purported EOF.
	     This can happen if the file grows as we read it.  */
	  ptrdiff_t buflen = st.st_size;
	  buf = xmalloc (buflen + 1);
	  if (fread_unlocked (buf, 1, buflen + 1, fp) == buflen)
	    *size = buflen;
	  else
	    {
	      xfree (buf);
	      buf = NULL;
	    }
	}

      unbind_to (count, Qnil);
    }

  return buf;
}



/***********************************************************************
			      XBM images
 ***********************************************************************/

static bool xbm_file_p (Lisp_Object);


/* Indices of image specification fields in xbm_format, below.  */

enum xbm_keyword_index
{
  XBM_TYPE,
  XBM_FILE,
  XBM_WIDTH,
  XBM_HEIGHT,
  XBM_DATA,
  XBM_FOREGROUND,
  XBM_BACKGROUND,
  XBM_ASCENT,
  XBM_MARGIN,
  XBM_RELIEF,
  XBM_ALGORITHM,
  XBM_HEURISTIC_MASK,
  XBM_MASK,
  XBM_LAST
};

/* Vector of image_keyword structures describing the format
   of valid XBM image specifications.  */

static const struct image_keyword xbm_format[XBM_LAST] =
{
  {":type",		IMAGE_SYMBOL_VALUE,			1},
  {":file",		IMAGE_STRING_VALUE,			0},
  {":width",		IMAGE_POSITIVE_INTEGER_VALUE,		0},
  {":height",		IMAGE_POSITIVE_INTEGER_VALUE,		0},
  {":data",		IMAGE_DONT_CHECK_VALUE_TYPE,		0},
  {":foreground",	IMAGE_STRING_OR_NIL_VALUE,		0},
  {":background",	IMAGE_STRING_OR_NIL_VALUE,		0},
  {":ascent",		IMAGE_ASCENT_VALUE,			0},
  {":margin",		IMAGE_NON_NEGATIVE_INTEGER_VALUE_OR_PAIR, 0},
  {":relief",		IMAGE_INTEGER_VALUE,			0},
  {":conversion",	IMAGE_DONT_CHECK_VALUE_TYPE,		0},
  {":heuristic-mask",	IMAGE_DONT_CHECK_VALUE_TYPE,		0},
  {":mask",		IMAGE_DONT_CHECK_VALUE_TYPE,		0}
};

/* Tokens returned from xbm_scan.  */

enum xbm_token
{
  XBM_TK_IDENT = 256,
  XBM_TK_NUMBER,
  XBM_TK_OVERFLOW
};


/* Return true if OBJECT is a valid XBM-type image specification.
   A valid specification is a list starting with the symbol `image'
   The rest of the list is a property list which must contain an
   entry `:type xbm'.

   If the specification specifies a file to load, it must contain
   an entry `:file FILENAME' where FILENAME is a string.

   If the specification is for a bitmap loaded from memory it must
   contain `:width WIDTH', `:height HEIGHT', and `:data DATA', where
   WIDTH and HEIGHT are integers > 0.  DATA may be:

   1. a string large enough to hold the bitmap data, i.e. it must
   have a size >= (WIDTH + 7) / 8 * HEIGHT

   2. a bool-vector of size >= WIDTH * HEIGHT

   3. a vector of strings or bool-vectors, one for each line of the
   bitmap.

   4. a string containing an in-memory XBM file.  WIDTH and HEIGHT
   may not be specified in this case because they are defined in the
   XBM file.

   Both the file and data forms may contain the additional entries
   `:background COLOR' and `:foreground COLOR'.  If not present,
   foreground and background of the frame on which the image is
   displayed is used.  */

static bool
xbm_image_p (Lisp_Object object)
{
  struct image_keyword kw[XBM_LAST];

  memcpy (kw, xbm_format, sizeof kw);
  if (!parse_image_spec (object, kw, XBM_LAST, Qxbm))
    return 0;

  eassert (EQ (kw[XBM_TYPE].value, Qxbm));

  if (kw[XBM_FILE].count)
    {
      if (kw[XBM_WIDTH].count || kw[XBM_HEIGHT].count || kw[XBM_DATA].count)
	return 0;
    }
  else if (kw[XBM_DATA].count && xbm_file_p (kw[XBM_DATA].value))
    {
      /* In-memory XBM file.  */
      if (kw[XBM_WIDTH].count || kw[XBM_HEIGHT].count || kw[XBM_FILE].count)
	return 0;
    }
  else
    {
      Lisp_Object data;
      int width, height;

      /* Entries for `:width', `:height' and `:data' must be present.  */
      if (!kw[XBM_WIDTH].count
	  || !kw[XBM_HEIGHT].count
	  || !kw[XBM_DATA].count)
	return 0;

      data = kw[XBM_DATA].value;
      width = XFIXNAT (kw[XBM_WIDTH].value);
      height = XFIXNAT (kw[XBM_HEIGHT].value);

      /* Check type of data, and width and height against contents of
	 data.  */
      if (VECTORP (data))
	{
	  EMACS_INT i;

	  /* Number of elements of the vector must be >= height.  */
	  if (ASIZE (data) < height)
	    return 0;

	  /* Each string or bool-vector in data must be large enough
	     for one line of the image.  */
	  for (i = 0; i < height; ++i)
	    {
	      Lisp_Object elt = AREF (data, i);

	      if (STRINGP (elt))
		{
		  if (SCHARS (elt)
		      < (width + CHAR_BIT - 1) / CHAR_BIT)
		    return 0;
		}
	      else if (BOOL_VECTOR_P (elt))
		{
		  if (bool_vector_size (elt) < width)
		    return 0;
		}
	      else
		return 0;
	    }
	}
      else if (STRINGP (data))
	{
	  if (SCHARS (data)
	      < (width + CHAR_BIT - 1) / CHAR_BIT * height)
	    return 0;
	}
      else if (BOOL_VECTOR_P (data))
	{
	  if (bool_vector_size (data) / height < width)
	    return 0;
	}
      else
	return 0;
    }

  return 1;
}


/* Scan a bitmap file.  FP is the stream to read from.  Value is
   either an enumerator from enum xbm_token, or a character for a
   single-character token, or 0 at end of file.  If scanning an
   identifier, store the lexeme of the identifier in SVAL.  If
   scanning a number, store its value in *IVAL.  */

static int
xbm_scan (char **s, char *end, char *sval, int *ival)
{
  unsigned char c UNINIT;

 loop:

  /* Skip white space.  */
  while (*s < end && (c = *(*s)++, c_isspace (c)))
    ;

  if (*s >= end)
    c = 0;
  else if (c_isdigit (c))
    {
      int value = 0, digit;
      bool overflow = false;

      if (c == '0' && *s < end)
	{
	  c = *(*s)++;
	  if (c == 'x' || c == 'X')
	    {
	      while (*s < end)
		{
		  c = *(*s)++;
		  digit = char_hexdigit (c);
		  if (digit < 0)
		    break;
		  overflow |= INT_MULTIPLY_WRAPV (value, 16, &value);
		  value += digit;
		}
	    }
	  else if ('0' <= c && c <= '7')
	    {
	      value = c - '0';
	      while (*s < end
		     && (c = *(*s)++, '0' <= c && c <= '7'))
		{
		  overflow |= INT_MULTIPLY_WRAPV (value, 8, &value);
		  value += c - '0';
		}
	    }
	}
      else
	{
	  value = c - '0';
	  while (*s < end
		 && (c = *(*s)++, c_isdigit (c)))
	    {
	      overflow |= INT_MULTIPLY_WRAPV (value, 10, &value);
	      overflow |= INT_ADD_WRAPV (value, c - '0', &value);
	    }
	}

      if (*s < end)
	*s = *s - 1;
      *ival = value;
      return overflow ? XBM_TK_OVERFLOW : XBM_TK_NUMBER;
    }
  else if (c_isalpha (c) || c == '_')
    {
      *sval++ = c;
      while (*s < end
	     && (c = *(*s)++, (c_isalnum (c) || c == '_')))
	*sval++ = c;
      *sval = 0;
      if (*s < end)
	*s = *s - 1;
      return XBM_TK_IDENT;
    }
  else if (c == '/' && **s == '*')
    {
      /* C-style comment.  */
      ++*s;
      while (**s && (**s != '*' || *(*s + 1) != '/'))
	++*s;
      if (**s)
	{
	  *s += 2;
	  goto loop;
	}
    }

  return c;
}

#ifdef HAVE_NTGUI

/* Create a Windows bitmap from X bitmap data.  */
static HBITMAP
w32_create_pixmap_from_bitmap_data (int width, int height, char *data)
{
  static unsigned char swap_nibble[16]
    = { 0x0, 0x8, 0x4, 0xc,    /* 0000 1000 0100 1100 */
	0x2, 0xa, 0x6, 0xe,    /* 0010 1010 0110 1110 */
	0x1, 0x9, 0x5, 0xd,    /* 0001 1001 0101 1101 */
	0x3, 0xb, 0x7, 0xf };  /* 0011 1011 0111 1111 */
  int i, j, w1, w2;
  unsigned char *bits, *p;
  HBITMAP bmp;

  w1 = (width + 7) / 8;         /* nb of 8bits elt in X bitmap */
  w2 = ((width + 15) / 16) * 2; /* nb of 16bits elt in W32 bitmap */
  bits = alloca (height * w2);
  memset (bits, 0, height * w2);
  for (i = 0; i < height; i++)
    {
      p = bits + i*w2;
      for (j = 0; j < w1; j++)
	{
	  /* Bitswap XBM bytes to match how Windows does things.  */
	  unsigned char c = *data++;
	  *p++ = (unsigned char)((swap_nibble[c & 0xf] << 4)
				 | (swap_nibble[(c>>4) & 0xf]));
	}
    }
  bmp = CreateBitmap (width, height, 1, 1, (char *) bits);

  return bmp;
}

static void
convert_mono_to_color_image (struct frame *f, struct image *img,
			     COLORREF foreground, COLORREF background)
{
  HDC hdc, old_img_dc, new_img_dc;
  HGDIOBJ old_prev, new_prev;
  HBITMAP new_pixmap;

  hdc = get_frame_dc (f);
  old_img_dc = CreateCompatibleDC (hdc);
  new_img_dc = CreateCompatibleDC (hdc);
  new_pixmap = CreateCompatibleBitmap (hdc, img->width, img->height);
  release_frame_dc (f, hdc);
  old_prev = SelectObject (old_img_dc, img->pixmap);
  new_prev = SelectObject (new_img_dc, new_pixmap);
  /* Windows convention for mono bitmaps is black = background,
     white = foreground.  */
  SetTextColor (new_img_dc, background);
  SetBkColor (new_img_dc, foreground);

  BitBlt (new_img_dc, 0, 0, img->width, img->height, old_img_dc,
	  0, 0, SRCCOPY);

  SelectObject (old_img_dc, old_prev);
  SelectObject (new_img_dc, new_prev);
  DeleteDC (old_img_dc);
  DeleteDC (new_img_dc);
  DeleteObject (img->pixmap);
  if (new_pixmap == 0)
    fprintf (stderr, "Failed to convert image to color.\n");
  else
    img->pixmap = new_pixmap;
}

#define XBM_BIT_SHUFFLE(b) (~(b))

#else

#define XBM_BIT_SHUFFLE(b) (b)

#endif /* HAVE_NTGUI */


static void
Create_Pixmap_From_Bitmap_Data (struct frame *f, struct image *img, char *data,
				RGB_PIXEL_COLOR fg, RGB_PIXEL_COLOR bg,
				bool non_default_colors)
{
#ifdef USE_CAIRO
  Emacs_Color fgbg[] = {{.pixel = fg}, {.pixel = bg}};
  FRAME_TERMINAL (f)->query_colors (f, fgbg, ARRAYELTS (fgbg));
  fg = lookup_rgb_color (f, fgbg[0].red, fgbg[0].green, fgbg[0].blue);
  bg = lookup_rgb_color (f, fgbg[1].red, fgbg[1].green, fgbg[1].blue);
  img->pixmap
    = image_pix_container_create_from_bitmap_data (f, data, img->width,
						   img->height, fg, bg);
#elif defined HAVE_X_WINDOWS
  img->pixmap
    = XCreatePixmapFromBitmapData (FRAME_X_DISPLAY (f),
				   FRAME_X_DRAWABLE (f),
				   data,
				   img->width, img->height,
				   fg, bg,
				   DefaultDepthOfScreen (FRAME_X_SCREEN (f)));
#elif defined HAVE_NTGUI
  img->pixmap
    = w32_create_pixmap_from_bitmap_data (img->width, img->height, data);

  /* If colors were specified, transfer the bitmap to a color one.  */
  if (non_default_colors)
    convert_mono_to_color_image (f, img, fg, bg);
#elif defined HAVE_NS
  img->pixmap = ns_image_from_XBM (data, img->width, img->height, fg, bg);
#endif
}



/* Replacement for XReadBitmapFileData which isn't available under old
   X versions.  CONTENTS is a pointer to a buffer to parse; END is the
   buffer's end.  Set *WIDTH and *HEIGHT to the width and height of
   the image.  Return in *DATA the bitmap data allocated with xmalloc.
   Value is true if successful.  DATA null means just test if
   CONTENTS looks like an in-memory XBM file.  If INHIBIT_IMAGE_ERROR,
   inhibit the call to image_error when the image size is invalid (the
   bitmap remains unread).  */

static bool
xbm_read_bitmap_data (struct frame *f, char *contents, char *end,
		      int *width, int *height, char **data,
		      bool inhibit_image_error)
{
  char *s = contents;
  char buffer[BUFSIZ];
  bool padding_p = 0;
  bool v10 = 0;
  int bytes_per_line, i, nbytes;
  char *p;
  int value;
  int LA1;

#define match() \
     LA1 = xbm_scan (&s, end, buffer, &value)

#define expect(TOKEN)		\
  do				\
    {				\
      if (LA1 != (TOKEN))	\
	goto failure;		\
      match ();			\
    }				\
  while (0)

#define expect_ident(IDENT)					\
     if (LA1 == XBM_TK_IDENT && strcmp (buffer, (IDENT)) == 0)	\
       match ();						\
     else							\
       goto failure

  *width = *height = -1;
  if (data)
    *data = NULL;
  LA1 = xbm_scan (&s, end, buffer, &value);

  /* Parse defines for width, height and hot-spots.  */
  while (LA1 == '#')
    {
      match ();
      expect_ident ("define");
      expect (XBM_TK_IDENT);

      if (LA1 == XBM_TK_NUMBER)
	{
	  char *q = strrchr (buffer, '_');
	  q = q ? q + 1 : buffer;
	  if (strcmp (q, "width") == 0)
	    *width = value;
	  else if (strcmp (q, "height") == 0)
	    *height = value;
	}
      expect (XBM_TK_NUMBER);
    }

  if (!check_image_size (f, *width, *height))
    {
      if (!inhibit_image_error)
	image_size_error ();
      goto failure;
    }
  else if (data == NULL)
    goto success;

  /* Parse bits.  Must start with `static'.  */
  expect_ident ("static");
  if (LA1 == XBM_TK_IDENT)
    {
      if (strcmp (buffer, "unsigned") == 0)
	{
	  match ();
	  expect_ident ("char");
	}
      else if (strcmp (buffer, "short") == 0)
	{
	  match ();
	  v10 = 1;
	  if (*width % 16 && *width % 16 < 9)
	    padding_p = 1;
	}
      else if (strcmp (buffer, "char") == 0)
	match ();
      else
	goto failure;
    }
  else
    goto failure;

  expect (XBM_TK_IDENT);
  expect ('[');
  expect (']');
  expect ('=');
  expect ('{');

  if (! image_check_image_size (0, *width, *height))
    {
      if (!inhibit_image_error)
	image_error ("Image too large (%dx%d)",
		     make_fixnum (*width), make_fixnum (*height));
      goto failure;
    }
  bytes_per_line = (*width + 7) / 8 + padding_p;
  nbytes = bytes_per_line * *height;
  p = *data = xmalloc (nbytes);

  if (v10)
    {
      for (i = 0; i < nbytes; i += 2)
	{
	  int val = value;
	  expect (XBM_TK_NUMBER);

	  *p++ = XBM_BIT_SHUFFLE (val);
	  if (!padding_p || ((i + 2) % bytes_per_line))
	    *p++ = XBM_BIT_SHUFFLE (value >> 8);

	  if (LA1 == ',' || LA1 == '}')
	    match ();
	  else
	    goto failure;
	}
    }
  else
    {
      for (i = 0; i < nbytes; ++i)
	{
	  int val = value;
	  expect (XBM_TK_NUMBER);

	  *p++ = XBM_BIT_SHUFFLE (val);

	  if (LA1 == ',' || LA1 == '}')
	    match ();
	  else
	    goto failure;
	}
    }

 success:
  return 1;

 failure:

  if (data && *data)
    {
      xfree (*data);
      *data = NULL;
    }
  return 0;

#undef match
#undef expect
#undef expect_ident
}


/* Load XBM image IMG which will be displayed on frame F from buffer
   CONTENTS.  END is the end of the buffer.  Value is true if
   successful.  */

static bool
xbm_load_image (struct frame *f, struct image *img, char *contents, char *end)
{
  bool rc;
  char *data;
  bool success_p = 0;

  rc = xbm_read_bitmap_data (f, contents, end, &img->width, &img->height,
			     &data, 0);
  if (rc)
    {
      unsigned long foreground = FRAME_FOREGROUND_PIXEL (f);
      unsigned long background = FRAME_BACKGROUND_PIXEL (f);
      bool non_default_colors = 0;
      Lisp_Object value;

      eassert (img->width > 0 && img->height > 0);

      /* Get foreground and background colors, maybe allocate colors.  */
      value = image_spec_value (img->spec, QCforeground, NULL);
      if (!NILP (value))
	{
	  foreground = image_alloc_image_color (f, img, value, foreground);
	  non_default_colors = 1;
	}
      value = image_spec_value (img->spec, QCbackground, NULL);
      if (!NILP (value))
	{
	  background = image_alloc_image_color (f, img, value, background);
	  img->background = background;
	  img->background_valid = 1;
	  non_default_colors = 1;
	}

      if (image_check_image_size (0, img->width, img->height))
	Create_Pixmap_From_Bitmap_Data (f, img, data,
					foreground, background,
					non_default_colors);
      else
	img->pixmap = NO_PIXMAP;
      xfree (data);

      if (img->pixmap == NO_PIXMAP)
	{
	  image_clear_image (f, img);
	  image_error ("Unable to create X pixmap for `%s'", img->spec);
	}
      else
	success_p = 1;
    }
  else
    image_error ("Error loading XBM image `%s'", img->spec);

  return success_p;
}


/* Value is true if DATA looks like an in-memory XBM file.  */

static bool
xbm_file_p (Lisp_Object data)
{
  int w, h;
  return (STRINGP (data)
	  && xbm_read_bitmap_data (NULL, SSDATA (data),
				   SSDATA (data) + SBYTES (data),
				   &w, &h, NULL, 1));
}


/* Fill image IMG which is used on frame F with pixmap data.  Value is
   true if successful.  */

static bool
xbm_load (struct frame *f, struct image *img)
{
  bool success_p = 0;
  Lisp_Object file_name;

  eassert (xbm_image_p (img->spec));

  /* If IMG->spec specifies a file name, create a non-file spec from it.  */
  file_name = image_spec_value (img->spec, QCfile, NULL);
  if (STRINGP (file_name))
    {
      int fd;
      Lisp_Object file = image_find_image_fd (file_name, &fd);
      if (!STRINGP (file))
	{
	  image_error ("Cannot find image file `%s'", file_name);
	  return 0;
	}

      ptrdiff_t size;
      char *contents = slurp_file (fd, &size);
      if (contents == NULL)
	{
	  image_error ("Error loading XBM image `%s'", file);
	  return 0;
	}

      success_p = xbm_load_image (f, img, contents, contents + size);
      xfree (contents);
    }
  else
    {
      struct image_keyword fmt[XBM_LAST];
      Lisp_Object data;
      unsigned long foreground = FRAME_FOREGROUND_PIXEL (f);
      unsigned long background = FRAME_BACKGROUND_PIXEL (f);
      bool non_default_colors = 0;
      char *bits;
      bool parsed_p;
      bool in_memory_file_p = 0;

      /* See if data looks like an in-memory XBM file.  */
      data = image_spec_value (img->spec, QCdata, NULL);
      in_memory_file_p = xbm_file_p (data);

      /* Parse the image specification.  */
      memcpy (fmt, xbm_format, sizeof fmt);
      parsed_p = parse_image_spec (img->spec, fmt, XBM_LAST, Qxbm);
      eassert (parsed_p);

      /* Get specified width, and height.  */
      if (!in_memory_file_p)
	{
	  img->width = XFIXNAT (fmt[XBM_WIDTH].value);
	  img->height = XFIXNAT (fmt[XBM_HEIGHT].value);
	  eassert (img->width > 0 && img->height > 0);
	  if (!check_image_size (f, img->width, img->height))
	    {
	      image_size_error ();
	      return 0;
	    }
	}

      /* Get foreground and background colors, maybe allocate colors.  */
      if (fmt[XBM_FOREGROUND].count
	  && STRINGP (fmt[XBM_FOREGROUND].value))
	{
	  foreground = image_alloc_image_color (f,
						img,
						fmt[XBM_FOREGROUND].value,
						foreground);
	  non_default_colors = 1;
	}

      if (fmt[XBM_BACKGROUND].count
	  && STRINGP (fmt[XBM_BACKGROUND].value))
	{
	  background = image_alloc_image_color (f,
						img,
						fmt[XBM_BACKGROUND].value,
						background);
	  non_default_colors = 1;
	}

      if (in_memory_file_p)
	success_p = xbm_load_image (f, img, SSDATA (data),
				    SSDATA (data) + SBYTES (data));
      else
	{
	  USE_SAFE_ALLOCA;

	  if (VECTORP (data))
	    {
	      int i;
	      char *p;
	      int nbytes = (img->width + CHAR_BIT - 1) / CHAR_BIT;

	      SAFE_NALLOCA (bits, nbytes, img->height);
	      p = bits;
	      for (i = 0; i < img->height; ++i, p += nbytes)
		{
		  Lisp_Object line = AREF (data, i);
		  if (STRINGP (line))
		    memcpy (p, SDATA (line), nbytes);
		  else
		    memcpy (p, bool_vector_data (line), nbytes);
		}
	    }
	  else if (STRINGP (data))
	    bits = SSDATA (data);
	  else
	    bits = (char *) bool_vector_data (data);

#ifdef HAVE_NTGUI
	  {
	    char *invertedBits;
	    int nbytes, i;
	    /* Windows mono bitmaps are reversed compared with X.  */
	    invertedBits = bits;
	    nbytes = (img->width + CHAR_BIT - 1) / CHAR_BIT * img->height;
	    SAFE_NALLOCA (bits, 1, nbytes);
	    for (i = 0; i < nbytes; i++)
	      bits[i] = XBM_BIT_SHUFFLE (invertedBits[i]);
	  }
#endif
	  /* Create the pixmap.  */

	  if (image_check_image_size (0, img->width, img->height))
	    Create_Pixmap_From_Bitmap_Data (f, img, bits,
					    foreground, background,
					    non_default_colors);
	  else
	    img->pixmap = NO_PIXMAP;

	  if (img->pixmap)
	    success_p = 1;
	  else
	    {
	      image_error ("Unable to create pixmap for XBM image `%s'",
			   img->spec);
	      image_clear_image (f, img);
	    }

	  SAFE_FREE ();
	}
    }

  return success_p;
}



/***********************************************************************
			      XPM images
 ***********************************************************************/

#if defined (HAVE_XPM) || defined (HAVE_NS) || defined (HAVE_PGTK)

static bool xpm_image_p (Lisp_Object object);
static bool xpm_load (struct frame *f, struct image *img);

#endif /* HAVE_XPM || HAVE_NS */

#ifdef HAVE_XPM
#ifdef HAVE_NTGUI
/* Indicate to xpm.h that we don't have Xlib.  */
#define FOR_MSW
/* simx.h in xpm defines XColor and XImage differently than Emacs.  */
/* It also defines Display the same way as Emacs, but gcc 3.3 still barfs.  */
#define XColor xpm_XColor
#define XImage xpm_XImage
#define Display xpm_Display
#ifdef CYGWIN
#include "noX/xpm.h"
#else  /* not CYGWIN */
#include "X11/xpm.h"
#endif	/* not CYGWIN */
#undef FOR_MSW
#undef XColor
#undef XImage
#undef Display
#else  /* not HAVE_NTGUI */
#include "X11/xpm.h"
#endif /* not HAVE_NTGUI */
#endif /* HAVE_XPM */

#if defined HAVE_XPM || defined USE_CAIRO || defined HAVE_NS

/* Indices of image specification fields in xpm_format, below.  */

enum xpm_keyword_index
{
  XPM_TYPE,
  XPM_FILE,
  XPM_DATA,
  XPM_ASCENT,
  XPM_MARGIN,
  XPM_RELIEF,
  XPM_ALGORITHM,
  XPM_HEURISTIC_MASK,
  XPM_MASK,
  XPM_COLOR_SYMBOLS,
  XPM_BACKGROUND,
  XPM_LAST
};

/* Vector of image_keyword structures describing the format
   of valid XPM image specifications.  */

static const struct image_keyword xpm_format[XPM_LAST] =
{
  {":type",		IMAGE_SYMBOL_VALUE,			1},
  {":file",		IMAGE_STRING_VALUE,			0},
  {":data",		IMAGE_STRING_VALUE,			0},
  {":ascent",		IMAGE_ASCENT_VALUE,			0},
  {":margin",		IMAGE_NON_NEGATIVE_INTEGER_VALUE_OR_PAIR, 0},
  {":relief",		IMAGE_INTEGER_VALUE,			0},
  {":conversion",	IMAGE_DONT_CHECK_VALUE_TYPE,		0},
  {":heuristic-mask",	IMAGE_DONT_CHECK_VALUE_TYPE,		0},
  {":mask",		IMAGE_DONT_CHECK_VALUE_TYPE,		0},
  {":color-symbols",	IMAGE_DONT_CHECK_VALUE_TYPE,		0},
  {":background",	IMAGE_STRING_OR_NIL_VALUE,		0}
};

#if defined HAVE_X_WINDOWS && !defined USE_CAIRO

/* Define ALLOC_XPM_COLORS if we can use Emacs' own color allocation
   functions for allocating image colors.  Our own functions handle
   color allocation failures more gracefully than the ones on the XPM
   lib.  */

#if defined XpmAllocColor && defined XpmFreeColors && defined XpmColorClosure
#define ALLOC_XPM_COLORS
#endif
#endif /* HAVE_X_WINDOWS && !USE_CAIRO */

#ifdef ALLOC_XPM_COLORS

static struct xpm_cached_color *xpm_cache_color (struct frame *, char *,
						 XColor *, int);

/* An entry in a hash table used to cache color definitions of named
   colors.  This cache is necessary to speed up XPM image loading in
   case we do color allocations ourselves.  Without it, we would need
   a call to XParseColor per pixel in the image.

   FIXME Now that we're using x_parse_color and its cache, reevaluate
   the need for this caching layer.  */

struct xpm_cached_color
{
  /* Next in collision chain.  */
  struct xpm_cached_color *next;

  /* Color definition (RGB and pixel color).  */
  XColor color;

  /* Color name.  */
  char name[FLEXIBLE_ARRAY_MEMBER];
};

/* The hash table used for the color cache, and its bucket vector
   size.  */

#define XPM_COLOR_CACHE_BUCKETS	1001
static struct xpm_cached_color **xpm_color_cache;

/* Initialize the color cache.  */

static void
xpm_init_color_cache (struct frame *f, XpmAttributes *attrs)
{
  size_t nbytes = XPM_COLOR_CACHE_BUCKETS * sizeof *xpm_color_cache;
  xpm_color_cache = xzalloc (nbytes);
  init_color_table ();

  if (attrs->valuemask & XpmColorSymbols)
    {
      int i;
      XColor color;

      for (i = 0; i < attrs->numsymbols; ++i)
	if (x_parse_color (f, attrs->colorsymbols[i].value, &color))
	  {
	    color.pixel = lookup_rgb_color (f, color.red, color.green,
					    color.blue);
	    xpm_cache_color (f, attrs->colorsymbols[i].name, &color, -1);
	  }
    }
}

/* Free the color cache.  */

static void
xpm_free_color_cache (void)
{
  struct xpm_cached_color *p, *next;
  int i;

  for (i = 0; i < XPM_COLOR_CACHE_BUCKETS; ++i)
    for (p = xpm_color_cache[i]; p; p = next)
      {
	next = p->next;
	xfree (p);
      }

  xfree (xpm_color_cache);
  xpm_color_cache = NULL;
  free_color_table ();
}

/* Return the bucket index for color named COLOR_NAME in the color
   cache.  */

static int
xpm_color_bucket (char *color_name)
{
  EMACS_UINT hash = hash_string (color_name, strlen (color_name));
  return hash % XPM_COLOR_CACHE_BUCKETS;
}


/* On frame F, cache values COLOR for color with name COLOR_NAME.
   BUCKET, if >= 0, is a precomputed bucket index.  Value is the cache
   entry added.  */

static struct xpm_cached_color *
xpm_cache_color (struct frame *f, char *color_name, XColor *color, int bucket)
{
  size_t nbytes;
  struct xpm_cached_color *p;

  if (bucket < 0)
    bucket = xpm_color_bucket (color_name);

  nbytes = FLEXSIZEOF (struct xpm_cached_color, name, strlen (color_name) + 1);
  p = xmalloc (nbytes);
  strcpy (p->name, color_name);
  p->color = *color;
  p->next = xpm_color_cache[bucket];
  xpm_color_cache[bucket] = p;
  return p;
}

/* Look up color COLOR_NAME for frame F in the color cache.  If found,
   return the cached definition in *COLOR.  Otherwise, make a new
   entry in the cache and allocate the color.  Value is false if color
   allocation failed.  */

static bool
xpm_lookup_color (struct frame *f, char *color_name, XColor *color)
{
  struct xpm_cached_color *p;
  int h = xpm_color_bucket (color_name);

  for (p = xpm_color_cache[h]; p; p = p->next)
    if (strcmp (p->name, color_name) == 0)
      break;

  if (p != NULL)
    *color = p->color;
  else if (x_parse_color (f, color_name, color))
    {
      color->pixel = lookup_rgb_color (f, color->red, color->green,
				       color->blue);
      p = xpm_cache_color (f, color_name, color, h);
    }
  /* You get `opaque' at least from ImageMagick converting pbm to xpm
     with transparency, and it's useful.  */
  else if (strcmp ("opaque", color_name) == 0)
    {
      memset (color, 0, sizeof (XColor));  /* Is this necessary/correct?  */
      color->pixel = FRAME_FOREGROUND_PIXEL (f);
      p = xpm_cache_color (f, color_name, color, h);
    }

  return p != NULL;
}


/* Callback for allocating color COLOR_NAME.  Called from the XPM lib.
   CLOSURE is a pointer to the frame on which we allocate the
   color.  Return in *COLOR the allocated color.  Value is non-zero
   if successful.  */

static int
xpm_alloc_color (Display *dpy, Colormap cmap, char *color_name, XColor *color,
		 void *closure)
{
  return xpm_lookup_color (closure, color_name, color);
}


/* Callback for freeing NPIXELS colors contained in PIXELS.  CLOSURE
   is a pointer to the frame on which we allocate the color.  Value is
   non-zero if successful.  */

static int
xpm_free_colors (Display *dpy, Colormap cmap, Pixel *pixels, int npixels, void *closure)
{
  return 1;
}

#endif /* ALLOC_XPM_COLORS */


#ifdef WINDOWSNT

/* XPM library details.  */

DEF_DLL_FN (void, XpmFreeAttributes, (XpmAttributes *));
DEF_DLL_FN (int, XpmCreateImageFromBuffer,
	    (Display *, char *, xpm_XImage **,
	     xpm_XImage **, XpmAttributes *));
DEF_DLL_FN (int, XpmReadFileToImage,
	    (Display *, char *, xpm_XImage **,
	     xpm_XImage **, XpmAttributes *));
DEF_DLL_FN (void, XImageFree, (xpm_XImage *));

static bool
init_xpm_functions (void)
{
  HMODULE library;

  if (!(library = w32_delayed_load (Qxpm)))
    return 0;

  LOAD_DLL_FN (library, XpmFreeAttributes);
  LOAD_DLL_FN (library, XpmCreateImageFromBuffer);
  LOAD_DLL_FN (library, XpmReadFileToImage);
  LOAD_DLL_FN (library, XImageFree);
  return 1;
}

# undef XImageFree
# undef XpmCreateImageFromBuffer
# undef XpmFreeAttributes
# undef XpmReadFileToImage

# define XImageFree fn_XImageFree
# define XpmCreateImageFromBuffer fn_XpmCreateImageFromBuffer
# define XpmFreeAttributes fn_XpmFreeAttributes
# define XpmReadFileToImage fn_XpmReadFileToImage

#endif /* WINDOWSNT */

/* Value is true if COLOR_SYMBOLS is a valid color symbols list
   for XPM images.  Such a list must consist of conses whose car and
   cdr are strings.  */

static bool
xpm_valid_color_symbols_p (Lisp_Object color_symbols)
{
  while (CONSP (color_symbols))
    {
      Lisp_Object sym = XCAR (color_symbols);
      if (!CONSP (sym)
	  || !STRINGP (XCAR (sym))
	  || !STRINGP (XCDR (sym)))
	break;
      color_symbols = XCDR (color_symbols);
    }

  return NILP (color_symbols);
}


/* Value is true if OBJECT is a valid XPM image specification.  */

static bool
xpm_image_p (Lisp_Object object)
{
  struct image_keyword fmt[XPM_LAST];
  memcpy (fmt, xpm_format, sizeof fmt);
  return (parse_image_spec (object, fmt, XPM_LAST, Qxpm)
	  /* Either `:file' or `:data' must be present.  */
	  && fmt[XPM_FILE].count + fmt[XPM_DATA].count == 1
	  /* Either no `:color-symbols' or it's a list of conses
	     whose car and cdr are strings.  */
	  && (! fmt[XPM_COLOR_SYMBOLS].count
	      || xpm_valid_color_symbols_p (fmt[XPM_COLOR_SYMBOLS].value)));
}

#endif /* HAVE_XPM || USE_CAIRO || HAVE_NS */

#if defined HAVE_XPM && defined HAVE_X_WINDOWS && !defined USE_GTK
ptrdiff_t
x_create_bitmap_from_xpm_data (struct frame *f, const char **bits)
{
  Display_Info *dpyinfo = FRAME_DISPLAY_INFO (f);
  ptrdiff_t id;
  int rc;
  XpmAttributes attrs;
  Pixmap bitmap, mask;

  memset (&attrs, 0, sizeof attrs);

  attrs.visual = FRAME_X_VISUAL (f);
  attrs.colormap = FRAME_X_COLORMAP (f);
  attrs.valuemask |= XpmVisual;
  attrs.valuemask |= XpmColormap;

#ifdef ALLOC_XPM_COLORS
  attrs.color_closure = f;
  attrs.alloc_color = xpm_alloc_color;
  attrs.free_colors = xpm_free_colors;
  attrs.valuemask |= XpmAllocColor | XpmFreeColors | XpmColorClosure;
  xpm_init_color_cache (f, &attrs);
#endif

  rc = XpmCreatePixmapFromData (FRAME_X_DISPLAY (f), FRAME_X_DRAWABLE (f),
				(char **) bits, &bitmap, &mask, &attrs);
  if (rc != XpmSuccess)
    {
      XpmFreeAttributes (&attrs);
      return -1;
    }

  id = image_allocate_bitmap_record (f);
  dpyinfo->bitmaps[id - 1].pixmap = bitmap;
  dpyinfo->bitmaps[id - 1].have_mask = true;
  dpyinfo->bitmaps[id - 1].mask = mask;
  dpyinfo->bitmaps[id - 1].file = NULL;
  dpyinfo->bitmaps[id - 1].height = attrs.height;
  dpyinfo->bitmaps[id - 1].width = attrs.width;
  dpyinfo->bitmaps[id - 1].depth = attrs.depth;
  dpyinfo->bitmaps[id - 1].refcount = 1;
#ifdef USE_CAIRO
  dpyinfo->bitmaps[id - 1].stipple = NULL;
#endif	/* USE_CAIRO */

#ifdef ALLOC_XPM_COLORS
  xpm_free_color_cache ();
#endif
  XpmFreeAttributes (&attrs);
  return id;
}
#endif /* defined (HAVE_XPM) && defined (HAVE_X_WINDOWS) */

/* Load image IMG which will be displayed on frame F.  Value is
   true if successful.  */

#if defined HAVE_XPM && !defined USE_CAIRO

static bool
xpm_load (struct frame *f, struct image *img)
{
  int rc;
  XpmAttributes attrs;
  Lisp_Object specified_file, color_symbols;
  USE_SAFE_ALLOCA;

#ifdef HAVE_NTGUI
  HDC hdc;
  xpm_XImage * xpm_image = NULL, * xpm_mask = NULL;
#endif /* HAVE_NTGUI */

  /* Configure the XPM lib.  Use the visual of frame F.  Allocate
     close colors.  Return colors allocated.  */
  memset (&attrs, 0, sizeof attrs);

#ifndef HAVE_NTGUI
  attrs.visual = FRAME_X_VISUAL (f);
  attrs.colormap = FRAME_X_COLORMAP (f);
  attrs.valuemask |= XpmVisual;
  attrs.valuemask |= XpmColormap;
#endif /* HAVE_NTGUI */

#ifdef ALLOC_XPM_COLORS
  /* Allocate colors with our own functions which handle
     failing color allocation more gracefully.  */
  attrs.color_closure = f;
  attrs.alloc_color = xpm_alloc_color;
  attrs.free_colors = xpm_free_colors;
  attrs.valuemask |= XpmAllocColor | XpmFreeColors | XpmColorClosure;
#else /* not ALLOC_XPM_COLORS */
  /* Let the XPM lib allocate colors.  */
  attrs.valuemask |= XpmReturnAllocPixels;
#ifdef XpmAllocCloseColors
  attrs.alloc_close_colors = 1;
  attrs.valuemask |= XpmAllocCloseColors;
#else /* not XpmAllocCloseColors */
  attrs.closeness = 600;
  attrs.valuemask |= XpmCloseness;
#endif /* not XpmAllocCloseColors */
#endif /* ALLOC_XPM_COLORS */

  /* If image specification contains symbolic color definitions, add
     these to `attrs'.  */
  color_symbols = image_spec_value (img->spec, QCcolor_symbols, NULL);
  if (CONSP (color_symbols))
    {
      Lisp_Object tail;
      XpmColorSymbol *xpm_syms;
      ptrdiff_t i, size;

      attrs.valuemask |= XpmColorSymbols;

      /* Count number of symbols.  */
      attrs.numsymbols = 0;
      for (tail = color_symbols; CONSP (tail); tail = XCDR (tail))
	++attrs.numsymbols;

      /* Allocate an XpmColorSymbol array.  */
      SAFE_NALLOCA (xpm_syms, 1, attrs.numsymbols);
      size = attrs.numsymbols * sizeof *xpm_syms;
      memset (xpm_syms, 0, size);
      attrs.colorsymbols = xpm_syms;

      /* Fill the color symbol array.  */
      for (tail = color_symbols, i = 0;
	   CONSP (tail);
	   ++i, tail = XCDR (tail))
	{
	  Lisp_Object name;
	  Lisp_Object color;
	  char *empty_string = (char *) "";

	  if (!CONSP (XCAR (tail)))
	    {
	      xpm_syms[i].name = empty_string;
	      xpm_syms[i].value = empty_string;
	      continue;
	    }
	  name = XCAR (XCAR (tail));
	  color = XCDR (XCAR (tail));
	  if (STRINGP (name))
	    SAFE_ALLOCA_STRING (xpm_syms[i].name, name);
	  else
	    xpm_syms[i].name = empty_string;
	  if (STRINGP (color))
	    SAFE_ALLOCA_STRING (xpm_syms[i].value, color);
	  else
	    xpm_syms[i].value = empty_string;
	}
    }

  /* Create a pixmap for the image, either from a file, or from a
     string buffer containing data in the same format as an XPM file.  */
#ifdef ALLOC_XPM_COLORS
  xpm_init_color_cache (f, &attrs);
#endif

  specified_file = image_spec_value (img->spec, QCfile, NULL);

#ifdef HAVE_NTGUI
  {
    HDC frame_dc = get_frame_dc (f);
    hdc = CreateCompatibleDC (frame_dc);
    release_frame_dc (f, frame_dc);
  }
#endif /* HAVE_NTGUI */

  if (STRINGP (specified_file))
    {
      Lisp_Object file = image_find_image_file (specified_file);
      if (!STRINGP (file))
	{
	  image_error ("Cannot find image file `%s'", specified_file);
#ifdef ALLOC_XPM_COLORS
	  xpm_free_color_cache ();
#endif
	  SAFE_FREE ();
	  return 0;
	}

      file = ENCODE_FILE (file);
#ifdef HAVE_NTGUI
#ifdef WINDOWSNT
      /* FILE is encoded in UTF-8, but image libraries on Windows
	 support neither UTF-8 nor UTF-16 encoded file names.  So we
	 need to re-encode it in ANSI.  */
      file = ansi_encode_filename (file);
#endif
      /* XpmReadFileToPixmap is not available in the Windows port of
	 libxpm.  But XpmReadFileToImage almost does what we want.  */
      rc = XpmReadFileToImage (&hdc, SSDATA (file),
			       &xpm_image, &xpm_mask,
			       &attrs);
#else
      rc = XpmReadFileToImage (FRAME_X_DISPLAY (f), SSDATA (file),
			       &img->ximg, &img->mask_img,
			       &attrs);
#endif /* HAVE_NTGUI */
    }
  else
    {
      Lisp_Object buffer = image_spec_value (img->spec, QCdata, NULL);
      if (!STRINGP (buffer))
	{
	  image_error ("Invalid image data `%s'", buffer);
#ifdef ALLOC_XPM_COLORS
	  xpm_free_color_cache ();
#endif
	  SAFE_FREE ();
	  return 0;
	}
#ifdef HAVE_NTGUI
      /* XpmCreatePixmapFromBuffer is not available in the Windows port
	 of libxpm.  But XpmCreateImageFromBuffer almost does what we want.  */
      rc = XpmCreateImageFromBuffer (&hdc, SSDATA (buffer),
				     &xpm_image, &xpm_mask,
				     &attrs);
#else
      rc = XpmCreateImageFromBuffer (FRAME_X_DISPLAY (f), SSDATA (buffer),
				     &img->ximg, &img->mask_img,
				     &attrs);
#endif /* HAVE_NTGUI */
    }

#ifdef HAVE_X_WINDOWS
  if (rc == XpmSuccess)
    {
      img->pixmap = XCreatePixmap (FRAME_X_DISPLAY (f), FRAME_X_DRAWABLE (f),
				   img->ximg->width, img->ximg->height,
				   img->ximg->depth);
      if (img->pixmap == NO_PIXMAP)
	{
	  image_clear_image (f, img);
	  rc = XpmNoMemory;
	}
      else if (img->mask_img)
	{
	  img->mask = XCreatePixmap (FRAME_X_DISPLAY (f), FRAME_X_DRAWABLE (f),
				     img->mask_img->width,
				     img->mask_img->height,
				     img->mask_img->depth);
	  if (img->mask == NO_PIXMAP)
	    {
	      image_clear_image (f, img);
	      rc = XpmNoMemory;
	    }
	}
    }
#endif

  if (rc == XpmSuccess)
    {
#if defined (COLOR_TABLE_SUPPORT) && defined (ALLOC_XPM_COLORS)
      img->colors = colors_in_color_table (&img->ncolors);
#else /* not ALLOC_XPM_COLORS */
      int i;

#ifdef HAVE_NTGUI
      /* W32 XPM uses XImage to wrap what W32 Emacs calls a Pixmap,
	 plus some duplicate attributes.  */
      if (xpm_image && xpm_image->bitmap)
	{
	  img->pixmap = xpm_image->bitmap;
	  /* XImageFree in libXpm frees XImage struct without destroying
	     the bitmap, which is what we want.  */
	  XImageFree (xpm_image);
	}
      if (xpm_mask && xpm_mask->bitmap)
	{
	  /* The mask appears to be inverted compared with what we expect.
	     TODO: invert our expectations.  See other places where we
	     have to invert bits because our idea of masks is backwards.  */
	  HGDIOBJ old_obj;
	  old_obj = SelectObject (hdc, xpm_mask->bitmap);

	  PatBlt (hdc, 0, 0, xpm_mask->width, xpm_mask->height, DSTINVERT);
	  SelectObject (hdc, old_obj);

	  img->mask = xpm_mask->bitmap;
	  XImageFree (xpm_mask);
	  DeleteDC (hdc);
	}

      DeleteDC (hdc);
#endif /* HAVE_NTGUI */

      /* Remember allocated colors.  */
      img->colors = xnmalloc (attrs.nalloc_pixels, sizeof *img->colors);
      img->ncolors = attrs.nalloc_pixels;
      for (i = 0; i < attrs.nalloc_pixels; ++i)
	{
	  img->colors[i] = attrs.alloc_pixels[i];
#ifdef DEBUG_X_COLORS
	  register_color (img->colors[i]);
#endif
	}
#endif /* not ALLOC_XPM_COLORS */

      img->width = attrs.width;
      img->height = attrs.height;
      eassert (img->width > 0 && img->height > 0);

      /* The call to XpmFreeAttributes below frees attrs.alloc_pixels.  */
      XpmFreeAttributes (&attrs);

#ifdef HAVE_X_WINDOWS
      /* Maybe fill in the background field while we have ximg handy.  */
      IMAGE_BACKGROUND (img, f, img->ximg);
      if (img->mask_img)
	/* Fill in the background_transparent field while we have the
	   mask handy.  */
	image_background_transparent (img, f, img->mask_img);
#endif
    }
  else
    {
#ifdef HAVE_NTGUI
      DeleteDC (hdc);
#endif /* HAVE_NTGUI */

      switch (rc)
	{
	case XpmOpenFailed:
	  image_error ("Error opening XPM file (%s)", img->spec);
	  break;

	case XpmFileInvalid:
	  image_error ("Invalid XPM file (%s)", img->spec);
	  break;

	case XpmNoMemory:
	  image_error ("Out of memory (%s)", img->spec);
	  break;

	case XpmColorFailed:
	  image_error ("Color allocation error (%s)", img->spec);
	  break;

	default:
	  image_error ("Unknown error (%s)", img->spec);
	  break;
	}
    }

#ifdef ALLOC_XPM_COLORS
  xpm_free_color_cache ();
#endif
  SAFE_FREE ();
  return rc == XpmSuccess;
}

#endif /* HAVE_XPM && !USE_CAIRO */

#if defined USE_CAIRO || (defined HAVE_NS && !defined HAVE_XPM)

/* XPM support functions for NS where libxpm is not available.
   Only XPM version 3 (without any extensions) is supported.  */

static void xpm_put_color_table_v (Lisp_Object, const char *,
				   int, Lisp_Object);
static Lisp_Object xpm_get_color_table_v (Lisp_Object, const char *, int);
static void xpm_put_color_table_h (Lisp_Object, const char *,
				   int, Lisp_Object);
static Lisp_Object xpm_get_color_table_h (Lisp_Object, const char *, int);

/* Tokens returned from xpm_scan.  */

enum xpm_token
{
  XPM_TK_IDENT = 256,
  XPM_TK_STRING,
  XPM_TK_EOF
};

/* Scan an XPM data and return a character (< 256) or a token defined
   by enum xpm_token above.  *S and END are the start (inclusive) and
   the end (exclusive) addresses of the data, respectively.  Advance
   *S while scanning.  If token is either XPM_TK_IDENT or
   XPM_TK_STRING, *BEG and *LEN are set to the start address and the
   length of the corresponding token, respectively.  */

static int
xpm_scan (const char **s, const char *end, const char **beg, ptrdiff_t *len)
{
  unsigned char c;

  while (*s < end)
    {
      /* Skip white-space.  */
      while (*s < end && (c = *(*s)++, c_isspace (c)))
	;

      /* gnus-pointer.xpm uses '-' in its identifier.
	 sb-dir-plus.xpm uses '+' in its identifier.  */
      if (c_isalpha (c) || c == '_' || c == '-' || c == '+')
	{
	  *beg = *s - 1;
	  while (*s < end
		 && (c = **s, c_isalnum (c)
		     || c == '_' || c == '-' || c == '+'))
	      ++*s;
	  *len = *s - *beg;
	  return XPM_TK_IDENT;
	}
      else if (c == '"')
	{
	  *beg = *s;
	  while (*s < end && **s != '"')
	    ++*s;
	  *len = *s - *beg;
	  if (*s < end)
	    ++*s;
	  return XPM_TK_STRING;
	}
      else if (c == '/')
	{
	  if (*s < end && **s == '*')
	    {
	      /* C-style comment.  */
	      ++*s;
	      do
		{
		  while (*s < end && *(*s)++ != '*')
		    ;
		}
	      while (*s < end && **s != '/');
	      if (*s < end)
		++*s;
	    }
	  else
	    return c;
	}
      else
	return c;
    }

  return XPM_TK_EOF;
}

/* Functions for color table lookup in XPM data.  A key is a string
   specifying the color of each pixel in XPM data.  A value is either
   an integer that specifies a pixel color, Qt that specifies
   transparency, or Qnil for the unspecified color.  If the length of
   the key string is one, a vector is used as a table.  Otherwise, a
   hash table is used.  */

static Lisp_Object
xpm_make_color_table_v (void (**put_func) (Lisp_Object, const char *, int,
					   Lisp_Object),
			Lisp_Object (**get_func) (Lisp_Object, const char *,
						  int))
{
  *put_func = xpm_put_color_table_v;
  *get_func = xpm_get_color_table_v;
  return make_nil_vector (256);
}

static void
xpm_put_color_table_v (Lisp_Object color_table,
		       const char *chars_start,
		       int chars_len,
		       Lisp_Object color)
{
  unsigned char uc = *chars_start;
  ASET (color_table, uc, color);
}

static Lisp_Object
xpm_get_color_table_v (Lisp_Object color_table,
		       const char *chars_start,
		       int chars_len)
{
  unsigned char uc = *chars_start;
  return AREF (color_table, uc);
}

static Lisp_Object
xpm_make_color_table_h (void (**put_func) (Lisp_Object, const char *, int,
					   Lisp_Object),
			Lisp_Object (**get_func) (Lisp_Object, const char *,
						  int))
{
  *put_func = xpm_put_color_table_h;
  *get_func = xpm_get_color_table_h;
  return make_hash_table (hashtest_equal, DEFAULT_HASH_SIZE,
			  DEFAULT_REHASH_SIZE, DEFAULT_REHASH_THRESHOLD,
			  Qnil, false);
}

static void
xpm_put_color_table_h (Lisp_Object color_table,
		       const char *chars_start,
		       int chars_len,
		       Lisp_Object color)
{
  struct Lisp_Hash_Table *table = XHASH_TABLE (color_table);
  EMACS_UINT hash_code;
  Lisp_Object chars = make_unibyte_string (chars_start, chars_len);

  hash_lookup (table, chars, &hash_code);
  hash_put (table, chars, color, hash_code);
}

static Lisp_Object
xpm_get_color_table_h (Lisp_Object color_table,
		       const char *chars_start,
		       int chars_len)
{
  struct Lisp_Hash_Table *table = XHASH_TABLE (color_table);
  ptrdiff_t i =
    hash_lookup (table, make_unibyte_string (chars_start, chars_len), NULL);

  return i >= 0 ? HASH_VALUE (table, i) : Qnil;
}

enum xpm_color_key {
  XPM_COLOR_KEY_S,
  XPM_COLOR_KEY_M,
  XPM_COLOR_KEY_G4,
  XPM_COLOR_KEY_G,
  XPM_COLOR_KEY_C
};

static const char xpm_color_key_strings[][4] = {"s", "m", "g4", "g", "c"};

static int
xpm_str_to_color_key (const char *s)
{
  int i;

  for (i = 0; i < ARRAYELTS (xpm_color_key_strings); i++)
    if (strcmp (xpm_color_key_strings[i], s) == 0)
      return i;
  return -1;
}

static bool
xpm_load_image (struct frame *f,
		struct image *img,
		const char *contents,
		const char *end)
{
  const char *s = contents, *beg, *str;
  char buffer[BUFSIZ];
  int width, height, x, y;
  int num_colors, chars_per_pixel;
  ptrdiff_t len;
  int LA1;
  void (*put_color_table) (Lisp_Object, const char *, int, Lisp_Object);
  Lisp_Object (*get_color_table) (Lisp_Object, const char *, int);
  Lisp_Object frame, color_symbols, color_table;
  int best_key;
#if !defined(HAVE_NS)
  bool have_mask = false;
#endif
  Emacs_Pix_Container ximg = NULL, mask_img = NULL;

#define match() \
     LA1 = xpm_scan (&s, end, &beg, &len)

#define expect(TOKEN)		\
  do				\
    {				\
      if (LA1 != (TOKEN))	\
	goto failure;		\
      match ();			\
    }				\
  while (0)

#define expect_ident(IDENT)					\
     if (LA1 == XPM_TK_IDENT \
	 && strlen ((IDENT)) == len && memcmp ((IDENT), beg, len) == 0)	\
       match ();						\
     else							\
       goto failure

  if (!(end - s >= 9 && memcmp (s, "/* XPM */", 9) == 0))
    goto failure;
  s += 9;
  match ();
  expect_ident ("static");
  expect_ident ("char");
  expect ('*');
  expect (XPM_TK_IDENT);
  expect ('[');
  expect (']');
  expect ('=');
  expect ('{');
  expect (XPM_TK_STRING);
  if (len >= BUFSIZ)
    goto failure;
  memcpy (buffer, beg, len);
  buffer[len] = '\0';
  if (sscanf (buffer, "%d %d %d %d", &width, &height,
	      &num_colors, &chars_per_pixel) != 4
      || width <= 0 || height <= 0
      || num_colors <= 0 || chars_per_pixel <= 0)
    goto failure;

  if (!check_image_size (f, width, height))
    {
      image_size_error ();
      goto failure;
    }

  if (!image_create_x_image_and_pixmap (f, img, width, height, 0, &ximg, 0)
#if !defined(HAVE_NS)
      || !image_create_x_image_and_pixmap (f, img, width, height, 1,
					   &mask_img, 1)
#endif
      )
    {
      image_error ("Image too large");
      goto failure;
    }

  expect (',');

  XSETFRAME (frame, f);
  if (!NILP (Fxw_display_color_p (frame)))
    best_key = XPM_COLOR_KEY_C;
  else if (!NILP (Fx_display_grayscale_p (frame)))
    best_key = (XFIXNAT (Fx_display_planes (frame)) > 2
		? XPM_COLOR_KEY_G : XPM_COLOR_KEY_G4);
  else
    best_key = XPM_COLOR_KEY_M;

  color_symbols = image_spec_value (img->spec, QCcolor_symbols, NULL);
  if (chars_per_pixel == 1)
    color_table = xpm_make_color_table_v (&put_color_table,
					  &get_color_table);
  else
    color_table = xpm_make_color_table_h (&put_color_table,
					  &get_color_table);

  while (num_colors-- > 0)
    {
      char *color, *max_color;
      int key, next_key, max_key = 0;
      Lisp_Object symbol_color = Qnil, color_val;
      Emacs_Color cdef;

      expect (XPM_TK_STRING);
      if (len <= chars_per_pixel || len >= BUFSIZ + chars_per_pixel)
	goto failure;
      memcpy (buffer, beg + chars_per_pixel, len - chars_per_pixel);
      buffer[len - chars_per_pixel] = '\0';

      str = strtok (buffer, " \t");
      if (str == NULL)
	goto failure;
      key = xpm_str_to_color_key (str);
      if (key < 0)
	goto failure;
      do
	{
	  color = strtok (NULL, " \t");
	  if (color == NULL)
	    goto failure;

	  while ((str = strtok (NULL, " \t")) != NULL)
	    {
	      next_key = xpm_str_to_color_key (str);
	      if (next_key >= 0)
		break;
	      color[strlen (color)] = ' ';
	    }

	  if (key == XPM_COLOR_KEY_S)
	    {
	      if (NILP (symbol_color))
		symbol_color = build_string (color);
	    }
	  else if (max_key < key && key <= best_key)
	    {
	      max_key = key;
	      max_color = color;
	    }
	  key = next_key;
	}
      while (str);

      color_val = Qnil;
      if (!NILP (color_symbols) && !NILP (symbol_color))
	{
	  Lisp_Object specified_color = Fassoc (symbol_color, color_symbols, Qnil);

	  if (CONSP (specified_color) && STRINGP (XCDR (specified_color)))
	    {
	      if (xstrcasecmp (SSDATA (XCDR (specified_color)), "None") == 0)
		color_val = Qt;
	      else if (FRAME_TERMINAL (f)->defined_color_hook
		       (f, SSDATA (XCDR (specified_color)), &cdef, false, false))
		color_val
		  = make_fixnum (lookup_rgb_color (f, cdef.red, cdef.green,
						   cdef.blue));
	    }
	}
      if (NILP (color_val) && max_key > 0)
	{
	  if (xstrcasecmp (max_color, "None") == 0)
	    color_val = Qt;
	  else if (FRAME_TERMINAL (f)->defined_color_hook
		   (f, max_color, &cdef, false, false))
	    color_val = make_fixnum (lookup_rgb_color (f, cdef.red, cdef.green,
						       cdef.blue));
	}
      if (!NILP (color_val))
	(*put_color_table) (color_table, beg, chars_per_pixel, color_val);

      expect (',');
    }

  unsigned long frame_fg = FRAME_FOREGROUND_PIXEL (f);
#ifdef USE_CAIRO
  {
    Emacs_Color color = {.pixel = frame_fg};
    FRAME_TERMINAL (f)->query_colors (f, &color, 1);
    frame_fg = lookup_rgb_color (f, color.red, color.green, color.blue);
  }
#endif
  for (y = 0; y < height; y++)
    {
      expect (XPM_TK_STRING);
      str = beg;
      if (len < width * chars_per_pixel)
	goto failure;
      for (x = 0; x < width; x++, str += chars_per_pixel)
	{
	  Lisp_Object color_val =
	    (*get_color_table) (color_table, str, chars_per_pixel);

	  PUT_PIXEL (ximg, x, y,
		     FIXNUMP (color_val) ? XFIXNUM (color_val) : frame_fg);
#if !defined(HAVE_NS)
	  PUT_PIXEL (mask_img, x, y,
		     (!EQ (color_val, Qt) ? PIX_MASK_DRAW
		      : (have_mask = true, PIX_MASK_RETAIN)));
#else
	  if (EQ (color_val, Qt))
	    ns_set_alpha (ximg, x, y, 0);
#endif
	}
      if (y + 1 < height)
	expect (',');
    }

  img->width = width;
  img->height = height;

  /* Maybe fill in the background field while we have ximg handy. */
  if (NILP (image_spec_value (img->spec, QCbackground, NULL)))
    IMAGE_BACKGROUND (img, f, ximg);

  image_put_x_image (f, img, ximg, 0);
#if !defined(HAVE_NS)
  if (have_mask)
    {
      /* Fill in the background_transparent field while we have the
	 mask handy.  */
      image_background_transparent (img, f, mask_img);

      image_put_x_image (f, img, mask_img, 1);
    }
  else
    {
      image_destroy_x_image (mask_img);
      image_clear_image_1 (f, img, CLEAR_IMAGE_MASK);
    }
#endif
  return 1;

 failure:
  image_error ("Invalid XPM3 file (%s)", img->spec);
  image_destroy_x_image (ximg);
  image_destroy_x_image (mask_img);
  image_clear_image (f, img);
  return 0;

#undef match
#undef expect
#undef expect_ident
}

static bool
xpm_load (struct frame *f,
	  struct image *img)
{
  bool success_p = 0;
  Lisp_Object file_name;

  /* If IMG->spec specifies a file name, create a non-file spec from it.  */
  file_name = image_spec_value (img->spec, QCfile, NULL);
  if (STRINGP (file_name))
    {
      int fd;
      Lisp_Object file = image_find_image_fd (file_name, &fd);
      if (!STRINGP (file))
	{
	  image_error ("Cannot find image file `%s'", file_name);
	  return 0;
	}

      ptrdiff_t size;
      char *contents = slurp_file (fd, &size);
      if (contents == NULL)
	{
	  image_error ("Error loading XPM image `%s'", file);
	  return 0;
	}

      success_p = xpm_load_image (f, img, contents, contents + size);
      xfree (contents);
    }
  else
    {
      Lisp_Object data;

      data = image_spec_value (img->spec, QCdata, NULL);
      if (!STRINGP (data))
	{
	  image_error ("Invalid image data `%s'", data);
	  return 0;
	}
      success_p = xpm_load_image (f, img, SSDATA (data),
				  SSDATA (data) + SBYTES (data));
    }

  return success_p;
}

#endif /* HAVE_NS && !HAVE_XPM */



/***********************************************************************
			     Color table
 ***********************************************************************/

#ifdef COLOR_TABLE_SUPPORT

/* An entry in the color table mapping an RGB color to a pixel color.  */

struct ct_color
{
  int r, g, b;
  unsigned long pixel;

  /* Next in color table collision list.  */
  struct ct_color *next;
};

/* The bucket vector size to use.  Must be prime.  */

#define CT_SIZE 101

/* Value is a hash of the RGB color given by R, G, and B.  */

static unsigned
ct_hash_rgb (unsigned r, unsigned g, unsigned b)
{
  return (r << 16) ^ (g << 8) ^ b;
}

/* The color hash table.  */

static struct ct_color **ct_table;

/* Number of entries in the color table.  */

static int ct_colors_allocated;
enum
{
  ct_colors_allocated_max =
    min (INT_MAX,
	 min (PTRDIFF_MAX, SIZE_MAX) / sizeof (unsigned long))
};

/* Initialize the color table.  */

static void
init_color_table (void)
{
  int size = CT_SIZE * sizeof (*ct_table);
  ct_table = xzalloc (size);
  ct_colors_allocated = 0;
}


/* Free memory associated with the color table.  */

static void
free_color_table (void)
{
  int i;
  struct ct_color *p, *next;

  for (i = 0; i < CT_SIZE; ++i)
    for (p = ct_table[i]; p; p = next)
      {
	next = p->next;
	xfree (p);
      }

  xfree (ct_table);
  ct_table = NULL;
}


/* Value is a pixel color for RGB color R, G, B on frame F.  If an
   entry for that color already is in the color table, return the
   pixel color of that entry.  Otherwise, allocate a new color for R,
   G, B, and make an entry in the color table.  */

static unsigned long
lookup_rgb_color (struct frame *f, int r, int g, int b)
{
  unsigned hash = ct_hash_rgb (r, g, b);
  int i = hash % CT_SIZE;
  struct ct_color *p;
  Display_Info *dpyinfo;

  /* Handle TrueColor visuals specially, which improves performance by
     two orders of magnitude.  Freeing colors on TrueColor visuals is
     a nop, and pixel colors specify RGB values directly.  See also
     the Xlib spec, chapter 3.1.  */
  dpyinfo = FRAME_DISPLAY_INFO (f);
  if (dpyinfo->red_bits > 0)
    {
      /* Apply gamma-correction like normal color allocation does.  */
      if (f->gamma)
	{
	  XColor color;
	  color.red = r, color.green = g, color.blue = b;
	  gamma_correct (f, &color);
	  r = color.red, g = color.green, b = color.blue;
	}

      return x_make_truecolor_pixel (dpyinfo, r, g, b);
    }

  for (p = ct_table[i]; p; p = p->next)
    if (p->r == r && p->g == g && p->b == b)
      break;

  if (p == NULL)
    {

#ifdef HAVE_X_WINDOWS
      XColor color;
      Colormap cmap;
      bool rc;
#else
      COLORREF color;
#endif

      if (ct_colors_allocated_max <= ct_colors_allocated)
	return FRAME_FOREGROUND_PIXEL (f);

#ifdef HAVE_X_WINDOWS
      color.red = r;
      color.green = g;
      color.blue = b;

      cmap = FRAME_X_COLORMAP (f);
      rc = x_alloc_nearest_color (f, cmap, &color);
      if (rc)
	{
	  ++ct_colors_allocated;
	  p = xmalloc (sizeof *p);
	  p->r = r;
	  p->g = g;
	  p->b = b;
	  p->pixel = color.pixel;
	  p->next = ct_table[i];
	  ct_table[i] = p;
	}
      else
	return FRAME_FOREGROUND_PIXEL (f);

#else
#ifdef HAVE_NTGUI
      color = PALETTERGB (r, g, b);
#else
      color = RGB_TO_ULONG (r, g, b);
#endif /* HAVE_NTGUI */
      ++ct_colors_allocated;
      p = xmalloc (sizeof *p);
      p->r = r;
      p->g = g;
      p->b = b;
      p->pixel = color;
      p->next = ct_table[i];
      ct_table[i] = p;
#endif /* HAVE_X_WINDOWS */

    }

  return p->pixel;
}


/* Look up pixel color PIXEL which is used on frame F in the color
   table.  If not already present, allocate it.  Value is PIXEL.  */

static unsigned long
lookup_pixel_color (struct frame *f, unsigned long pixel)
{
  int i = pixel % CT_SIZE;
  struct ct_color *p;

  for (p = ct_table[i]; p; p = p->next)
    if (p->pixel == pixel)
      break;

  if (p == NULL)
    {
      XColor color;
      Colormap cmap;
      bool rc;

      if (ct_colors_allocated >= ct_colors_allocated_max)
	return FRAME_FOREGROUND_PIXEL (f);

#ifdef HAVE_X_WINDOWS
      cmap = FRAME_X_COLORMAP (f);
      color.pixel = pixel;
      x_query_colors (f, &color, 1);
      rc = x_alloc_nearest_color (f, cmap, &color);
#else
      block_input ();
      cmap = DefaultColormapOfScreen (FRAME_X_SCREEN (f));
      color.pixel = pixel;
      XQueryColor (NULL, cmap, &color);
      rc = x_alloc_nearest_color (f, cmap, &color);
      unblock_input ();
#endif /* HAVE_X_WINDOWS */

      if (rc)
	{
	  ++ct_colors_allocated;

	  p = xmalloc (sizeof *p);
	  p->r = color.red;
	  p->g = color.green;
	  p->b = color.blue;
	  p->pixel = pixel;
	  p->next = ct_table[i];
	  ct_table[i] = p;
	}
      else
	return FRAME_FOREGROUND_PIXEL (f);
    }
  return p->pixel;
}


/* Value is a vector of all pixel colors contained in the color table,
   allocated via xmalloc.  Set *N to the number of colors.  */

static unsigned long *
colors_in_color_table (int *n)
{
  int i, j;
  struct ct_color *p;
  unsigned long *colors;

  if (ct_colors_allocated == 0)
    {
      *n = 0;
      colors = NULL;
    }
  else
    {
      colors = xmalloc (ct_colors_allocated * sizeof *colors);
      *n = ct_colors_allocated;

      for (i = j = 0; i < CT_SIZE; ++i)
	for (p = ct_table[i]; p; p = p->next)
	  colors[j++] = p->pixel;
    }

  return colors;
}

#else /* COLOR_TABLE_SUPPORT */

static unsigned long
lookup_rgb_color (struct frame *f, int r, int g, int b)
{
#ifdef HAVE_NTGUI
  return PALETTERGB (r >> 8, g >> 8, b >> 8);
#elif defined USE_CAIRO || defined HAVE_NS
  return RGB_TO_ULONG (r >> 8, g >> 8, b >> 8);
#else
  xsignal1 (Qfile_error,
	    build_string ("This Emacs mishandles this image file type"));
#endif
}

static void
init_color_table (void)
{
}
#endif /* COLOR_TABLE_SUPPORT */


/***********************************************************************
			      Algorithms
 ***********************************************************************/

/* Edge detection matrices for different edge-detection
   strategies.  */

static int emboss_matrix[9] = {
   /* x - 1	x	x + 1  */
	2,     -1,	  0,		/* y - 1 */
       -1,      0,        1,		/* y     */
	0,      1,       -2		/* y + 1 */
};

static int laplace_matrix[9] = {
   /* x - 1	x	x + 1  */
	1,      0,	  0,		/* y - 1 */
	0,      0,        0,		/* y     */
	0,      0,       -1		/* y + 1 */
};

/* Value is the intensity of the color whose red/green/blue values
   are R, G, and B.  */

#define COLOR_INTENSITY(R, G, B) ((2 * (R) + 3 * (G) + (B)) / 6)


/* On frame F, return an array of Emacs_Color structures describing image
   IMG->pixmap.  Each Emacs_Color structure has its pixel color set.  RGB_P
   means also fill the red/green/blue members of the Emacs_Color
   structures.  Value is a pointer to the array of Emacs_Color structures,
   allocated with xmalloc; it must be freed by the caller.  */

static Emacs_Color *
image_to_emacs_colors (struct frame *f, struct image *img, bool rgb_p)
{
  int x, y;
  Emacs_Color *colors, *p;
  Emacs_Pix_Context ximg;
  ptrdiff_t nbytes;
#ifdef HAVE_NTGUI
  HGDIOBJ prev;
#endif /* HAVE_NTGUI */

  if (INT_MULTIPLY_WRAPV (sizeof *colors, img->width, &nbytes)
      || INT_MULTIPLY_WRAPV (img->height, nbytes, &nbytes)
      || SIZE_MAX < nbytes)
    memory_full (SIZE_MAX);
  colors = xmalloc (nbytes);

  /* Get the X image or create a memory device context for IMG. */
  ximg = image_get_x_image_or_dc (f, img, 0, &prev);

  /* Fill the `pixel' members of the Emacs_Color array.  I wished there
     were an easy and portable way to circumvent XGetPixel.  */
  p = colors;
  for (y = 0; y < img->height; ++y)
    {
#if !defined USE_CAIRO && !defined HAVE_NS
      Emacs_Color *row = p;
      for (x = 0; x < img->width; ++x, ++p)
	p->pixel = GET_PIXEL (ximg, x, y);
      if (rgb_p)
	{
	  FRAME_TERMINAL (f)->query_colors (f, row, img->width);
	}
#else  /* USE_CAIRO || HAVE_NS */
      for (x = 0; x < img->width; ++x, ++p)
	{
	  p->pixel = GET_PIXEL (ximg, x, y);
	  if (rgb_p)
	    {
	      p->red = RED16_FROM_ULONG (p->pixel);
	      p->green = GREEN16_FROM_ULONG (p->pixel);
	      p->blue = BLUE16_FROM_ULONG (p->pixel);
	    }
	}
#endif	/* USE_CAIRO || HAVE_NS */
    }

  image_unget_x_image_or_dc (img, 0, ximg, prev);

  return colors;
}

#ifdef HAVE_NTGUI

/* Put a pixel of COLOR at position X, Y in XIMG.  XIMG must have been
   created with CreateDIBSection, with the pointer to the bit values
   stored in ximg->data.  */

static void
XPutPixel (XImage *ximg, int x, int y, COLORREF color)
{
  int width = ximg->info.bmiHeader.biWidth;
  unsigned char * pixel;

  /* True color images.  */
  if (ximg->info.bmiHeader.biBitCount == 24)
    {
      int rowbytes = width * 3;
      /* Ensure scanlines are aligned on 4 byte boundaries.  */
      if (rowbytes % 4)
	rowbytes += 4 - (rowbytes % 4);

      pixel = ximg->data + y * rowbytes + x * 3;
      /* Windows bitmaps are in BGR order.  */
      *pixel = GetBValue (color);
      *(pixel + 1) = GetGValue (color);
      *(pixel + 2) = GetRValue (color);
    }
  /* Monochrome images.  */
  else if (ximg->info.bmiHeader.biBitCount == 1)
    {
      int rowbytes = width / 8;
      /* Ensure scanlines are aligned on 4 byte boundaries.  */
      if (rowbytes % 4)
	rowbytes += 4 - (rowbytes % 4);
      pixel = ximg->data + y * rowbytes + x / 8;
      /* Filter out palette info.  */
      if (color & 0x00ffffff)
	*pixel = *pixel | (1 << x % 8);
      else
	*pixel = *pixel & ~(1 << x % 8);
    }
  else
    image_error ("XPutPixel: palette image not supported");
}

#endif /* HAVE_NTGUI */

/* Create IMG->pixmap from an array COLORS of Emacs_Color structures, whose
   RGB members are set.  F is the frame on which this all happens.
   COLORS will be freed; an existing IMG->pixmap will be freed, too.  */

static void
image_from_emacs_colors (struct frame *f, struct image *img, Emacs_Color *colors)
{
  int x, y;
  Emacs_Pix_Container oimg = NULL;
  Emacs_Color *p;

  init_color_table ();

  image_clear_image_1 (f, img, CLEAR_IMAGE_PIXMAP | CLEAR_IMAGE_COLORS);
  image_create_x_image_and_pixmap (f, img, img->width, img->height, 0,
				   &oimg, 0);
  p = colors;
  for (y = 0; y < img->height; ++y)
    for (x = 0; x < img->width; ++x, ++p)
      {
	unsigned long pixel;
	pixel = lookup_rgb_color (f, p->red, p->green, p->blue);
	PUT_PIXEL (oimg, x, y, pixel);
      }

  xfree (colors);

  image_put_x_image (f, img, oimg, 0);
#ifdef COLOR_TABLE_SUPPORT
  img->colors = colors_in_color_table (&img->ncolors);
  free_color_table ();
#endif /* COLOR_TABLE_SUPPORT */
}


/* On frame F, perform edge-detection on image IMG.

   MATRIX is a nine-element array specifying the transformation
   matrix.  See emboss_matrix for an example.

   COLOR_ADJUST is a color adjustment added to each pixel of the
   outgoing image.  */

static void
image_detect_edges (struct frame *f, struct image *img,
		    int *matrix, int color_adjust)
{
  Emacs_Color *colors = image_to_emacs_colors (f, img, 1);
  Emacs_Color *new, *p;
  int x, y, i, sum;
  ptrdiff_t nbytes;

  for (i = sum = 0; i < 9; ++i)
    sum += eabs (matrix[i]);

#define COLOR(A, X, Y) ((A) + (Y) * img->width + (X))

  if (INT_MULTIPLY_WRAPV (sizeof *new, img->width, &nbytes)
      || INT_MULTIPLY_WRAPV (img->height, nbytes, &nbytes))
    memory_full (SIZE_MAX);
  new = xmalloc (nbytes);

  for (y = 0; y < img->height; ++y)
    {
      p = COLOR (new, 0, y);
      p->red = p->green = p->blue = 0xffff/2;
      p = COLOR (new, img->width - 1, y);
      p->red = p->green = p->blue = 0xffff/2;
    }

  for (x = 1; x < img->width - 1; ++x)
    {
      p = COLOR (new, x, 0);
      p->red = p->green = p->blue = 0xffff/2;
      p = COLOR (new, x, img->height - 1);
      p->red = p->green = p->blue = 0xffff/2;
    }

  for (y = 1; y < img->height - 1; ++y)
    {
      p = COLOR (new, 1, y);

      for (x = 1; x < img->width - 1; ++x, ++p)
	{
	  int r, g, b, yy, xx;

	  r = g = b = i = 0;
	  for (yy = y - 1; yy < y + 2; ++yy)
	    for (xx = x - 1; xx < x + 2; ++xx, ++i)
	      if (matrix[i])
		{
		  Emacs_Color *t = COLOR (colors, xx, yy);
		  r += matrix[i] * t->red;
		  g += matrix[i] * t->green;
		  b += matrix[i] * t->blue;
		}

	  r = (r / sum + color_adjust) & 0xffff;
	  g = (g / sum + color_adjust) & 0xffff;
	  b = (b / sum + color_adjust) & 0xffff;
	  p->red = p->green = p->blue = COLOR_INTENSITY (r, g, b);
	}
    }

  xfree (colors);
  image_from_emacs_colors (f, img, new);

#undef COLOR
}


/* Perform the pre-defined `emboss' edge-detection on image IMG
   on frame F.  */

static void
image_emboss (struct frame *f, struct image *img)
{
  image_detect_edges (f, img, emboss_matrix, 0xffff / 2);
}


/* Transform image IMG which is used on frame F with a Laplace
   edge-detection algorithm.  The result is an image that can be used
   to draw disabled buttons, for example.  */

static void
image_laplace (struct frame *f, struct image *img)
{
  image_detect_edges (f, img, laplace_matrix, 45000);
}


/* Perform edge-detection on image IMG on frame F, with specified
   transformation matrix MATRIX and color-adjustment COLOR_ADJUST.

   MATRIX must be either

   - a list of at least 9 numbers in row-major form
   - a vector of at least 9 numbers

   COLOR_ADJUST nil means use a default; otherwise it must be a
   number.  */

static void
image_edge_detection (struct frame *f, struct image *img,
		      Lisp_Object matrix, Lisp_Object color_adjust)
{
  int i = 0;
  int trans[9];

  if (CONSP (matrix))
    {
      for (i = 0;
	   i < 9 && CONSP (matrix) && NUMBERP (XCAR (matrix));
	   ++i, matrix = XCDR (matrix))
	trans[i] = XFLOATINT (XCAR (matrix));
    }
  else if (VECTORP (matrix) && ASIZE (matrix) >= 9)
    {
      for (i = 0; i < 9 && NUMBERP (AREF (matrix, i)); ++i)
	trans[i] = XFLOATINT (AREF (matrix, i));
    }

  if (NILP (color_adjust))
    color_adjust = make_fixnum (0xffff / 2);

  if (i == 9 && NUMBERP (color_adjust))
    image_detect_edges (f, img, trans, XFLOATINT (color_adjust));
}


#if defined HAVE_X_WINDOWS || defined USE_CAIRO
static void
image_pixmap_draw_cross (struct frame *f, Emacs_Pixmap pixmap,
			 int x, int y, unsigned int width, unsigned int height,
			 unsigned long color)
{
#ifdef USE_CAIRO
  cairo_surface_t *surface
    = cairo_image_surface_create_for_data ((unsigned char *) pixmap->data,
					   (pixmap->bits_per_pixel == 32
					    ? CAIRO_FORMAT_RGB24
					    : CAIRO_FORMAT_A8),
					   pixmap->width, pixmap->height,
					   pixmap->bytes_per_line);
  cairo_t *cr = cairo_create (surface);
  cairo_surface_destroy (surface);
  cairo_set_source_rgb (cr, RED_FROM_ULONG (color) / 255.0,
			GREEN_FROM_ULONG (color) / 255.0,
			BLUE_FROM_ULONG (color) / 255.0);
  cairo_move_to (cr, x + 0.5, y + 0.5);
  cairo_rel_line_to (cr, width - 1, height - 1);
  cairo_rel_move_to (cr, 0, - (height - 1));
  cairo_rel_line_to (cr, - (width - 1), height - 1);
  cairo_set_line_width (cr, 1);
  cairo_stroke (cr);
  cairo_destroy (cr);
#elif HAVE_X_WINDOWS
  Display *dpy = FRAME_X_DISPLAY (f);
  GC gc = XCreateGC (dpy, pixmap, 0, NULL);

  XSetForeground (dpy, gc, color);
  XDrawLine (dpy, pixmap, gc, x, y, x + width - 1, y + height - 1);
  XDrawLine (dpy, pixmap, gc, x, y + height - 1, x + width - 1, y);
  XFreeGC (dpy, gc);
#endif	/* HAVE_X_WINDOWS */
}
#endif	/* HAVE_X_WINDOWS || USE_CAIRO */

/* Transform image IMG on frame F so that it looks disabled.  */

static void
image_disable_image (struct frame *f, struct image *img)
{
  Display_Info *dpyinfo = FRAME_DISPLAY_INFO (f);
#ifdef HAVE_NTGUI
  int n_planes = dpyinfo->n_planes * dpyinfo->n_cbits;
#else
  int n_planes = dpyinfo->n_planes;
#endif /* HAVE_NTGUI */

  if (n_planes >= 2)
    {
      /* Color (or grayscale).  Convert to gray, and equalize.  Just
	 drawing such images with a stipple can look very odd, so
	 we're using this method instead.  */
      Emacs_Color *colors = image_to_emacs_colors (f, img, 1);
      Emacs_Color *p, *end;
      const int h = 15000;
      const int l = 30000;

      for (p = colors, end = colors + img->width * img->height;
	   p < end;
	   ++p)
	{
	  int i = COLOR_INTENSITY (p->red, p->green, p->blue);
	  int i2 = (0xffff - h - l) * i / 0xffff + l;
	  p->red = p->green = p->blue = i2;
	}

      image_from_emacs_colors (f, img, colors);
    }

  /* Draw a cross over the disabled image, if we must or if we
     should.  */
  if (n_planes < 2 || cross_disabled_images)
    {
#ifndef HAVE_NTGUI
#if !defined(HAVE_NS)  /* TODO: NS support, however this not needed for toolbars */

#ifndef USE_CAIRO
#define CrossForeground(f) BLACK_PIX_DEFAULT (f)
#define MaskForeground(f)  WHITE_PIX_DEFAULT (f)
#else  /* USE_CAIRO */
#define CrossForeground(f) 0
#define MaskForeground(f)  PIX_MASK_DRAW
#endif	/* USE_CAIRO */

#ifndef USE_CAIRO
      image_sync_to_pixmaps (f, img);
#endif	/* !USE_CAIRO */
      image_pixmap_draw_cross (f, img->pixmap, 0, 0, img->width, img->height,
			       CrossForeground (f));
      if (img->mask)
	image_pixmap_draw_cross (f, img->mask, 0, 0, img->width, img->height,
				 MaskForeground (f));
#endif /* !HAVE_NS */
#else
      HDC hdc, bmpdc;
      HGDIOBJ prev;

      hdc = get_frame_dc (f);
      bmpdc = CreateCompatibleDC (hdc);
      release_frame_dc (f, hdc);

      prev = SelectObject (bmpdc, img->pixmap);

      SetTextColor (bmpdc, BLACK_PIX_DEFAULT (f));
      MoveToEx (bmpdc, 0, 0, NULL);
      LineTo (bmpdc, img->width - 1, img->height - 1);
      MoveToEx (bmpdc, 0, img->height - 1, NULL);
      LineTo (bmpdc, img->width - 1, 0);

      if (img->mask)
	{
	  SelectObject (bmpdc, img->mask);
	  SetTextColor (bmpdc, WHITE_PIX_DEFAULT (f));
	  MoveToEx (bmpdc, 0, 0, NULL);
	  LineTo (bmpdc, img->width - 1, img->height - 1);
	  MoveToEx (bmpdc, 0, img->height - 1, NULL);
	  LineTo (bmpdc, img->width - 1, 0);
	}
      SelectObject (bmpdc, prev);
      DeleteDC (bmpdc);
#endif /* HAVE_NTGUI */
    }
}


/* Build a mask for image IMG which is used on frame F.  FILE is the
   name of an image file, for error messages.  HOW determines how to
   determine the background color of IMG.  If it is a list '(R G B)',
   with R, G, and B being integers >= 0, take that as the color of the
   background.  Otherwise, determine the background color of IMG
   heuristically.  */

static void
image_build_heuristic_mask (struct frame *f, struct image *img,
			    Lisp_Object how)
{
  Emacs_Pix_Context ximg;
#ifdef HAVE_NTGUI
  HGDIOBJ prev;
  char *mask_img;
  int row_width;
#elif !defined HAVE_NS
  Emacs_Pix_Container mask_img;
#endif
  int x, y;
  bool use_img_background;
  unsigned long bg = 0;

  if (img->mask)
    image_clear_image_1 (f, img, CLEAR_IMAGE_MASK);

#ifndef HAVE_NTGUI
#if !defined HAVE_NS
  /* Create an image and pixmap serving as mask.  */
  if (! image_create_x_image_and_pixmap (f, img, img->width, img->height, 1,
					 &mask_img, 1))
    return;
#endif /* !HAVE_NS */
#else
  /* Create the bit array serving as mask.  */
  row_width = (img->width + 7) / 8;
  mask_img = xzalloc (row_width * img->height);
#endif /* HAVE_NTGUI */

  /* Get the X image or create a memory device context for IMG.  */
  ximg = image_get_x_image_or_dc (f, img, 0, &prev);

  /* Determine the background color of ximg.  If HOW is `(R G B)'
     take that as color.  Otherwise, use the image's background color. */
  use_img_background = 1;

  if (CONSP (how))
    {
      int rgb[3], i;

      for (i = 0; i < 3 && CONSP (how) && FIXNATP (XCAR (how)); ++i)
	{
	  rgb[i] = XFIXNAT (XCAR (how)) & 0xffff;
	  how = XCDR (how);
	}

      if (i == 3 && NILP (how))
	{
#ifndef USE_CAIRO
	  char color_name[30];
	  sprintf (color_name, "#%04x%04x%04x",
		   rgb[0] + 0u, rgb[1] + 0u, rgb[2] + 0u);
	  bg = (
#ifdef HAVE_NTGUI
		0x00ffffff & /* Filter out palette info.  */
#endif /* HAVE_NTGUI */
		image_alloc_image_color (f, img, build_string (color_name), 0));
#else  /* USE_CAIRO */
	  bg = lookup_rgb_color (f, rgb[0], rgb[1], rgb[2]);
#endif	/* USE_CAIRO */
	  use_img_background = 0;
	}
    }

  if (use_img_background)
    bg = four_corners_best (ximg, img->corners, img->width, img->height);

  /* Set all bits in mask_img to 1 whose color in ximg is different
     from the background color bg.  */
#ifndef HAVE_NTGUI
  for (y = 0; y < img->height; ++y)
    for (x = 0; x < img->width; ++x)
#ifndef HAVE_NS
      PUT_PIXEL (mask_img, x, y, (GET_PIXEL (ximg, x, y) != bg
				  ? PIX_MASK_DRAW : PIX_MASK_RETAIN));
#else
      if (XGetPixel (ximg, x, y) == bg)
	ns_set_alpha (ximg, x, y, 0);
#endif /* HAVE_NS */
#if !defined HAVE_NS
  /* Fill in the background_transparent field while we have the mask handy. */
  image_background_transparent (img, f, mask_img);

  /* Put mask_img into the image.  */
  image_put_x_image (f, img, mask_img, 1);
#endif /* !HAVE_NS */
#else
  for (y = 0; y < img->height; ++y)
    for (x = 0; x < img->width; ++x)
      {
	COLORREF p = GetPixel (ximg, x, y);
	if (p != bg)
	  mask_img[y * row_width + x / 8] |= 1 << (x % 8);
      }

  /* Create the mask image.  */
  img->mask = w32_create_pixmap_from_bitmap_data (img->width, img->height,
						  mask_img);
  /* Fill in the background_transparent field while we have the mask handy. */
  SelectObject (ximg, img->mask);
  image_background_transparent (img, f, ximg);

  /* Was: image_destroy_x_image ((XImagePtr )mask_img); which seems bogus ++kfs */
  xfree (mask_img);
#endif /* HAVE_NTGUI */

  image_unget_x_image_or_dc (img, 0, ximg, prev);
}


/***********************************************************************
		       PBM (mono, gray, color)
 ***********************************************************************/

/* Indices of image specification fields in gs_format, below.  */

enum pbm_keyword_index
{
  PBM_TYPE,
  PBM_FILE,
  PBM_DATA,
  PBM_ASCENT,
  PBM_MARGIN,
  PBM_RELIEF,
  PBM_ALGORITHM,
  PBM_HEURISTIC_MASK,
  PBM_MASK,
  PBM_FOREGROUND,
  PBM_BACKGROUND,
  PBM_LAST
};

/* Vector of image_keyword structures describing the format
   of valid user-defined image specifications.  */

static const struct image_keyword pbm_format[PBM_LAST] =
{
  {":type",		IMAGE_SYMBOL_VALUE,			1},
  {":file",		IMAGE_STRING_VALUE,			0},
  {":data",		IMAGE_STRING_VALUE,			0},
  {":ascent",		IMAGE_ASCENT_VALUE,			0},
  {":margin",		IMAGE_NON_NEGATIVE_INTEGER_VALUE_OR_PAIR, 0},
  {":relief",		IMAGE_INTEGER_VALUE,			0},
  {":conversion",	IMAGE_DONT_CHECK_VALUE_TYPE,		0},
  {":heuristic-mask",	IMAGE_DONT_CHECK_VALUE_TYPE,		0},
  {":mask",		IMAGE_DONT_CHECK_VALUE_TYPE,		0},
  {":foreground",	IMAGE_STRING_OR_NIL_VALUE,		0},
  {":background",	IMAGE_STRING_OR_NIL_VALUE,		0}
};

/* Return true if OBJECT is a valid PBM image specification.  */

static bool
pbm_image_p (Lisp_Object object)
{
  struct image_keyword fmt[PBM_LAST];

  memcpy (fmt, pbm_format, sizeof fmt);

  if (!parse_image_spec (object, fmt, PBM_LAST, Qpbm))
    return 0;

  /* Must specify either :data or :file.  */
  return fmt[PBM_DATA].count + fmt[PBM_FILE].count == 1;
}


/* Get next char skipping comments in Netpbm header.  Returns -1 at
   end of input.  */

static int
pbm_next_char (char **s, char *end)
{
  while (*s < end)
    {
      unsigned char c = *(*s)++;
      if (c != '#')
	return c;
      while (*s < end)
	{
	  c = *(*s)++;
	  if (c == '\n' || c == '\r')
	    break;
	}
    }

  return -1;
}


/* Scan a decimal number from *S and return it.  Advance *S while
   reading the number.  END is the end of the string.  Value is -1 at
   end of input.  */

static int
pbm_scan_number (char **s, char *end)
{
  int c = 0, val = -1;

  /* Skip white-space.  */
  while ((c = pbm_next_char (s, end)) != -1 && c_isspace (c))
    ;

  if (c_isdigit (c))
    {
      /* Read decimal number.  */
      val = c - '0';
      while ((c = pbm_next_char (s, end)) != -1 && c_isdigit (c))
	val = 10 * val + c - '0';
    }

  return val;
}

/* Scan an index from *S and return it.  It is a one-byte unsigned
   index if !TWO_BYTE, and a two-byte big-endian unsigned index if
   TWO_BYTE.  */

static int
pbm_scan_index (char **s, bool two_byte)
{
  char *p = *s;
  unsigned char c0 = *p++;
  int n = c0;
  if (two_byte)
    {
      unsigned char c1 = *p++;
      n = (n << 8) + c1;
    }
  *s = p;
  return n;
}


/* Load PBM image IMG for use on frame F.  */

static bool
pbm_load (struct frame *f, struct image *img)
{
  bool raw_p;
  int x, y;
  int width, height, max_color_idx = 0;
  Lisp_Object specified_file;
  enum {PBM_MONO, PBM_GRAY, PBM_COLOR} type;
  char *contents = NULL;
  char *end, *p;
  Emacs_Pix_Container ximg;

  specified_file = image_spec_value (img->spec, QCfile, NULL);

  if (STRINGP (specified_file))
    {
      int fd;
      Lisp_Object file = image_find_image_fd (specified_file, &fd);
      if (!STRINGP (file))
	{
	  image_error ("Cannot find image file `%s'", specified_file);
	  return 0;
	}

      ptrdiff_t size;
      contents = slurp_file (fd, &size);
      if (contents == NULL)
	{
	  image_error ("Error reading `%s'", file);
	  return 0;
	}

      p = contents;
      end = contents + size;
    }
  else
    {
      Lisp_Object data;
      data = image_spec_value (img->spec, QCdata, NULL);
      if (!STRINGP (data))
	{
	  image_error ("Invalid image data `%s'", data);
	  return 0;
	}
      p = SSDATA (data);
      end = p + SBYTES (data);
    }

  /* Check magic number.  */
  if (end - p < 2 || *p++ != 'P')
    {
      image_error ("Not a PBM image: `%s'", img->spec);
    error:
      xfree (contents);
      img->pixmap = NO_PIXMAP;
      return 0;
    }

  switch (*p++)
    {
    case '1':
      raw_p = 0, type = PBM_MONO;
      break;

    case '2':
      raw_p = 0, type = PBM_GRAY;
      break;

    case '3':
      raw_p = 0, type = PBM_COLOR;
      break;

    case '4':
      raw_p = 1, type = PBM_MONO;
      break;

    case '5':
      raw_p = 1, type = PBM_GRAY;
      break;

    case '6':
      raw_p = 1, type = PBM_COLOR;
      break;

    default:
      image_error ("Not a PBM image: `%s'", img->spec);
      goto error;
    }

  /* Read width, height, maximum color-component.  Characters
     starting with `#' up to the end of a line are ignored.  */
  width = pbm_scan_number (&p, end);
  height = pbm_scan_number (&p, end);

  if (type != PBM_MONO)
    {
      max_color_idx = pbm_scan_number (&p, end);
      if (max_color_idx > 65535 || max_color_idx < 0)
	{
	  image_error ("Unsupported maximum PBM color value");
	  goto error;
	}
    }

  if (!check_image_size (f, width, height))
    {
      image_size_error ();
      goto error;
    }

  if (!image_create_x_image_and_pixmap (f, img, width, height, 0, &ximg, 0))
    goto error;

  /* Initialize the color hash table.  */
  init_color_table ();

  if (type == PBM_MONO)
    {
      unsigned char c = 0;
      int g;
      struct image_keyword fmt[PBM_LAST];
      unsigned long fg = FRAME_FOREGROUND_PIXEL (f);
      unsigned long bg = FRAME_BACKGROUND_PIXEL (f);
      /* Parse the image specification.  */
      memcpy (fmt, pbm_format, sizeof fmt);
      parse_image_spec (img->spec, fmt, PBM_LAST, Qpbm);

      /* Get foreground and background colors, maybe allocate colors.  */
      if (fmt[PBM_FOREGROUND].count
	  && STRINGP (fmt[PBM_FOREGROUND].value))
	fg = image_alloc_image_color (f, img, fmt[PBM_FOREGROUND].value, fg);
      if (fmt[PBM_BACKGROUND].count
	  && STRINGP (fmt[PBM_BACKGROUND].value))
	{
	  bg = image_alloc_image_color (f, img, fmt[PBM_BACKGROUND].value, bg);
	  img->background = bg;
	  img->background_valid = 1;
	}

#ifdef USE_CAIRO
      {
	Emacs_Color fgbg[] = {{.pixel = fg}, {.pixel = bg}};
	FRAME_TERMINAL (f)->query_colors (f, fgbg, ARRAYELTS (fgbg));
	fg = lookup_rgb_color (f, fgbg[0].red, fgbg[0].green, fgbg[0].blue);
	bg = lookup_rgb_color (f, fgbg[1].red, fgbg[1].green, fgbg[1].blue);
      }
#endif
      for (y = 0; y < height; ++y)
	for (x = 0; x < width; ++x)
	  {
	    if (raw_p)
	      {
		if ((x & 7) == 0)
		  {
		    if (p >= end)
		      {
			image_destroy_x_image (ximg);
			image_clear_image (f, img);
			image_error ("Invalid image size in image `%s'",
				     img->spec);
			goto error;
		      }
		    c = *p++;
		  }
		g = c & 0x80;
		c <<= 1;
	      }
	    else
	      {
		int c = 0;
		/* Skip white-space and comments.  */
		while ((c = pbm_next_char (&p, end)) != -1 && c_isspace (c))
		  ;

		if (c == '0' || c == '1')
		  g = c - '0';
		else
		  g = 0;
	      }

	    PUT_PIXEL (ximg, x, y, g ? fg : bg);
	  }
    }
  else
    {
      int expected_size = height * width;
      bool two_byte = 255 < max_color_idx;
      if (two_byte)
	expected_size *= 2;
      if (type == PBM_COLOR)
	expected_size *= 3;

      if (raw_p && p + expected_size > end)
	{
	  image_destroy_x_image (ximg);
	  image_clear_image (f, img);
	  image_error ("Invalid image size in image `%s'", img->spec);
	  goto error;
	}

      for (y = 0; y < height; ++y)
	for (x = 0; x < width; ++x)
	  {
	    int r, g, b;

	    if (type == PBM_GRAY && raw_p)
	      r = g = b = pbm_scan_index (&p, two_byte);
	    else if (type == PBM_GRAY)
	      r = g = b = pbm_scan_number (&p, end);
	    else if (raw_p)
	      {
		r = pbm_scan_index (&p, two_byte);
		g = pbm_scan_index (&p, two_byte);
		b = pbm_scan_index (&p, two_byte);
	      }
	    else
	      {
		r = pbm_scan_number (&p, end);
		g = pbm_scan_number (&p, end);
		b = pbm_scan_number (&p, end);
	      }

	    if (r < 0 || g < 0 || b < 0)
	      {
		image_destroy_x_image (ximg);
		image_error ("Invalid pixel value in image `%s'", img->spec);
		goto error;
	      }

	    /* RGB values are now in the range 0..max_color_idx.
	       Scale this to the range 0..0xffff supported by X.  */
	    r = (double) r * 65535 / max_color_idx;
	    g = (double) g * 65535 / max_color_idx;
	    b = (double) b * 65535 / max_color_idx;
	    PUT_PIXEL (ximg, x, y, lookup_rgb_color (f, r, g, b));
	  }
    }

#ifdef COLOR_TABLE_SUPPORT
  /* Store in IMG->colors the colors allocated for the image, and
     free the color table.  */
  img->colors = colors_in_color_table (&img->ncolors);
  free_color_table ();
#endif /* COLOR_TABLE_SUPPORT */

  img->width = width;
  img->height = height;

  /* Maybe fill in the background field while we have ximg handy.  */

  if (NILP (image_spec_value (img->spec, QCbackground, NULL)))
    /* Casting avoids a GCC warning.  */
    IMAGE_BACKGROUND (img, f, (Emacs_Pix_Context)ximg);

  /* Put ximg into the image.  */
  image_put_x_image (f, img, ximg, 0);

  /* X and W32 versions did it here, MAC version above.  ++kfs
     img->width = width;
     img->height = height; */

  xfree (contents);
  return 1;
}


/***********************************************************************
				 PNG
 ***********************************************************************/

#if defined (HAVE_PNG) || defined (HAVE_NS) || defined (USE_CAIRO)

/* Indices of image specification fields in png_format, below.  */

enum png_keyword_index
{
  PNG_TYPE,
  PNG_DATA,
  PNG_FILE,
  PNG_ASCENT,
  PNG_MARGIN,
  PNG_RELIEF,
  PNG_ALGORITHM,
  PNG_HEURISTIC_MASK,
  PNG_MASK,
  PNG_BACKGROUND,
  PNG_LAST
};

/* Vector of image_keyword structures describing the format
   of valid user-defined image specifications.  */

static const struct image_keyword png_format[PNG_LAST] =
{
  {":type",		IMAGE_SYMBOL_VALUE,			1},
  {":data",		IMAGE_STRING_VALUE,			0},
  {":file",		IMAGE_STRING_VALUE,			0},
  {":ascent",		IMAGE_ASCENT_VALUE,			0},
  {":margin",		IMAGE_NON_NEGATIVE_INTEGER_VALUE_OR_PAIR, 0},
  {":relief",		IMAGE_INTEGER_VALUE,			0},
  {":conversion",	IMAGE_DONT_CHECK_VALUE_TYPE,		0},
  {":heuristic-mask",	IMAGE_DONT_CHECK_VALUE_TYPE,		0},
  {":mask",		IMAGE_DONT_CHECK_VALUE_TYPE,		0},
  {":background",	IMAGE_STRING_OR_NIL_VALUE,		0}
};

/* Return true if OBJECT is a valid PNG image specification.  */

static bool
png_image_p (Lisp_Object object)
{
  struct image_keyword fmt[PNG_LAST];
  memcpy (fmt, png_format, sizeof fmt);

  if (!parse_image_spec (object, fmt, PNG_LAST, Qpng))
    return 0;

  /* Must specify either the :data or :file keyword.  */
  return fmt[PNG_FILE].count + fmt[PNG_DATA].count == 1;
}

#endif /* HAVE_PNG || HAVE_NS || USE_CAIRO */


#if (defined HAVE_PNG && !defined HAVE_NS) || defined USE_CAIRO

# ifdef WINDOWSNT
/* PNG library details.  */

DEF_DLL_FN (png_voidp, png_get_io_ptr, (png_structp));
DEF_DLL_FN (int, png_sig_cmp, (png_bytep, png_size_t, png_size_t));
DEF_DLL_FN (png_structp, png_create_read_struct,
	    (png_const_charp, png_voidp, png_error_ptr, png_error_ptr));
DEF_DLL_FN (png_infop, png_create_info_struct, (png_structp));
DEF_DLL_FN (void, png_destroy_read_struct,
	    (png_structpp, png_infopp, png_infopp));
DEF_DLL_FN (void, png_set_read_fn, (png_structp, png_voidp, png_rw_ptr));
DEF_DLL_FN (void, png_set_sig_bytes, (png_structp, int));
DEF_DLL_FN (void, png_read_info, (png_structp, png_infop));
DEF_DLL_FN (png_uint_32, png_get_IHDR,
	    (png_structp, png_infop, png_uint_32 *, png_uint_32 *,
	     int *, int *, int *, int *, int *));
DEF_DLL_FN (png_uint_32, png_get_valid, (png_structp, png_infop, png_uint_32));
DEF_DLL_FN (void, png_set_strip_16, (png_structp));
DEF_DLL_FN (void, png_set_expand, (png_structp));
DEF_DLL_FN (void, png_set_gray_to_rgb, (png_structp));
DEF_DLL_FN (int, png_set_interlace_handling, (png_structp));
DEF_DLL_FN (void, png_set_background,
	    (png_structp, png_color_16p, int, int, double));
DEF_DLL_FN (png_uint_32, png_get_bKGD,
	    (png_structp, png_infop, png_color_16p *));
DEF_DLL_FN (void, png_read_update_info, (png_structp, png_infop));
DEF_DLL_FN (png_byte, png_get_channels, (png_structp, png_infop));
DEF_DLL_FN (png_size_t, png_get_rowbytes, (png_structp, png_infop));
DEF_DLL_FN (void, png_read_image, (png_structp, png_bytepp));
DEF_DLL_FN (void, png_read_end, (png_structp, png_infop));
DEF_DLL_FN (void, png_error, (png_structp, png_const_charp));

#  if (PNG_LIBPNG_VER >= 10500)
DEF_DLL_FN (void, png_longjmp, (png_structp, int) PNG_NORETURN);
DEF_DLL_FN (jmp_buf *, png_set_longjmp_fn,
	    (png_structp, png_longjmp_ptr, size_t));
#  endif /* libpng version >= 1.5 */

static bool
init_png_functions (void)
{
  HMODULE library;

  if (!(library = w32_delayed_load (Qpng)))
    return 0;

  LOAD_DLL_FN (library, png_get_io_ptr);
  LOAD_DLL_FN (library, png_sig_cmp);
  LOAD_DLL_FN (library, png_create_read_struct);
  LOAD_DLL_FN (library, png_create_info_struct);
  LOAD_DLL_FN (library, png_destroy_read_struct);
  LOAD_DLL_FN (library, png_set_read_fn);
  LOAD_DLL_FN (library, png_set_sig_bytes);
  LOAD_DLL_FN (library, png_read_info);
  LOAD_DLL_FN (library, png_get_IHDR);
  LOAD_DLL_FN (library, png_get_valid);
  LOAD_DLL_FN (library, png_set_strip_16);
  LOAD_DLL_FN (library, png_set_expand);
  LOAD_DLL_FN (library, png_set_gray_to_rgb);
  LOAD_DLL_FN (library, png_set_interlace_handling);
  LOAD_DLL_FN (library, png_set_background);
  LOAD_DLL_FN (library, png_get_bKGD);
  LOAD_DLL_FN (library, png_read_update_info);
  LOAD_DLL_FN (library, png_get_channels);
  LOAD_DLL_FN (library, png_get_rowbytes);
  LOAD_DLL_FN (library, png_read_image);
  LOAD_DLL_FN (library, png_read_end);
  LOAD_DLL_FN (library, png_error);

#  if (PNG_LIBPNG_VER >= 10500)
  LOAD_DLL_FN (library, png_longjmp);
  LOAD_DLL_FN (library, png_set_longjmp_fn);
#  endif /* libpng version >= 1.5 */

  return 1;
}

#  undef png_create_info_struct
#  undef png_create_read_struct
#  undef png_destroy_read_struct
#  undef png_error
#  undef png_get_bKGD
#  undef png_get_channels
#  undef png_get_IHDR
#  undef png_get_io_ptr
#  undef png_get_rowbytes
#  undef png_get_valid
#  undef png_longjmp
#  undef png_read_end
#  undef png_read_image
#  undef png_read_info
#  undef png_read_update_info
#  undef png_set_background
#  undef png_set_expand
#  undef png_set_gray_to_rgb
#  undef png_set_interlace_handling
#  undef png_set_longjmp_fn
#  undef png_set_read_fn
#  undef png_set_sig_bytes
#  undef png_set_strip_16
#  undef png_sig_cmp

#  define png_create_info_struct fn_png_create_info_struct
#  define png_create_read_struct fn_png_create_read_struct
#  define png_destroy_read_struct fn_png_destroy_read_struct
#  define png_error fn_png_error
#  define png_get_bKGD fn_png_get_bKGD
#  define png_get_channels fn_png_get_channels
#  define png_get_IHDR fn_png_get_IHDR
#  define png_get_io_ptr fn_png_get_io_ptr
#  define png_get_rowbytes fn_png_get_rowbytes
#  define png_get_valid fn_png_get_valid
#  define png_longjmp fn_png_longjmp
#  define png_read_end fn_png_read_end
#  define png_read_image fn_png_read_image
#  define png_read_info fn_png_read_info
#  define png_read_update_info fn_png_read_update_info
#  define png_set_background fn_png_set_background
#  define png_set_expand fn_png_set_expand
#  define png_set_gray_to_rgb fn_png_set_gray_to_rgb
#  define png_set_interlace_handling fn_png_set_interlace_handling
#  define png_set_longjmp_fn fn_png_set_longjmp_fn
#  define png_set_read_fn fn_png_set_read_fn
#  define png_set_sig_bytes fn_png_set_sig_bytes
#  define png_set_strip_16 fn_png_set_strip_16
#  define png_sig_cmp fn_png_sig_cmp

# endif /* WINDOWSNT */

#ifdef HAVE_PNG

/* Fast implementations of setjmp and longjmp.  Although setjmp and longjmp
   will do, POSIX _setjmp and _longjmp (if available) are often faster.
   Do not use sys_setjmp, as PNG supports only jmp_buf.
   It's OK if the longjmp substitute restores the signal mask.  */
# ifdef HAVE__SETJMP
#  define FAST_SETJMP(j) _setjmp (j)
#  define FAST_LONGJMP _longjmp
# else
#  define FAST_SETJMP(j) setjmp (j)
#  define FAST_LONGJMP longjmp
# endif

# if PNG_LIBPNG_VER < 10500
#  define PNG_LONGJMP(ptr) FAST_LONGJMP ((ptr)->jmpbuf, 1)
#  define PNG_JMPBUF(ptr) ((ptr)->jmpbuf)
# else
/* In libpng version 1.5, the jmpbuf member is hidden. (Bug#7908)  */
#  define PNG_LONGJMP(ptr) png_longjmp (ptr, 1)
#  define PNG_JMPBUF(ptr) \
     (*png_set_longjmp_fn (ptr, FAST_LONGJMP, sizeof (jmp_buf)))
# endif

/* Error and warning handlers installed when the PNG library
   is initialized.  */

static AVOID
my_png_error (png_struct *png_ptr, const char *msg)
{
  eassert (png_ptr != NULL);
  /* Avoid compiler warning about deprecated direct access to
     png_ptr's fields in libpng versions 1.4.x.  */
  image_error ("PNG error: %s", build_string (msg));
  PNG_LONGJMP (png_ptr);
}


static void
my_png_warning (png_struct *png_ptr, const char *msg)
{
  eassert (png_ptr != NULL);
  image_error ("PNG warning: %s", build_string (msg));
}

/* Memory source for PNG decoding.  */

struct png_memory_storage
{
  unsigned char *bytes;		/* The data       */
  ptrdiff_t len;		/* How big is it? */
  ptrdiff_t index;		/* Where are we?  */
};


/* Function set as reader function when reading PNG image from memory.
   PNG_PTR is a pointer to the PNG control structure.  Copy LENGTH
   bytes from the input to DATA.  */

static void
png_read_from_memory (png_structp png_ptr, png_bytep data, png_size_t length)
{
  struct png_memory_storage *tbr = png_get_io_ptr (png_ptr);

  if (length > tbr->len - tbr->index)
    png_error (png_ptr, "Read error");

  memcpy (data, tbr->bytes + tbr->index, length);
  tbr->index = tbr->index + length;
}


/* Function set as reader function when reading PNG image from a file.
   PNG_PTR is a pointer to the PNG control structure.  Copy LENGTH
   bytes from the input to DATA.  */

static void
png_read_from_file (png_structp png_ptr, png_bytep data, png_size_t length)
{
  FILE *fp = png_get_io_ptr (png_ptr);

  if (fread_unlocked (data, 1, length, fp) < length)
    png_error (png_ptr, "Read error");
}


/* Load PNG image IMG for use on frame F.  Value is true if
   successful.  */

struct png_load_context
{
  /* These are members so that longjmp doesn't munge local variables.  */
  png_struct *png_ptr;
  png_info *info_ptr;
  png_info *end_info;
  FILE *fp;
  png_byte *pixels;
  png_byte **rows;
};

static bool
png_load_body (struct frame *f, struct image *img, struct png_load_context *c)
{
  Lisp_Object specified_file, specified_data;
  FILE *fp = NULL;
  int x, y;
  ptrdiff_t i;
  png_struct *png_ptr;
  png_info *info_ptr = NULL, *end_info = NULL;
  png_byte sig[8];
  png_byte *pixels = NULL;
  png_byte **rows = NULL;
  png_uint_32 width, height;
  int bit_depth, color_type, interlace_type;
  png_byte channels;
  png_uint_32 row_bytes;
  bool transparent_p;
  struct png_memory_storage tbr;  /* Data to be read */
  ptrdiff_t nbytes;
  Emacs_Pix_Container ximg, mask_img = NULL;

  /* Find out what file to load.  */
  specified_file = image_spec_value (img->spec, QCfile, NULL);
  specified_data = image_spec_value (img->spec, QCdata, NULL);

  if (NILP (specified_data))
    {
      int fd;
      Lisp_Object file = image_find_image_fd (specified_file, &fd);
      if (!STRINGP (file))
	{
	  image_error ("Cannot find image file `%s'", specified_file);
	  return 0;
	}

      /* Open the image file.  */
      fp = fdopen (fd, "rb");
      if (!fp)
	{
	  image_error ("Cannot open image file `%s'", file);
	  return 0;
	}

      /* Check PNG signature.  */
      if (fread_unlocked (sig, 1, sizeof sig, fp) != sizeof sig
	  || png_sig_cmp (sig, 0, sizeof sig))
	{
	  fclose (fp);
	  image_error ("Not a PNG file: `%s'", file);
	  return 0;
	}
    }
  else
    {
      if (!STRINGP (specified_data))
	{
	  image_error ("Invalid image data `%s'", specified_data);
	  return 0;
	}

      /* Read from memory.  */
      tbr.bytes = SDATA (specified_data);
      tbr.len = SBYTES (specified_data);
      tbr.index = 0;

      /* Check PNG signature.  */
      if (tbr.len < sizeof sig
	  || png_sig_cmp (tbr.bytes, 0, sizeof sig))
	{
	  image_error ("Not a PNG image: `%s'", img->spec);
	  return 0;
	}

      /* Need to skip past the signature.  */
      tbr.bytes += sizeof (sig);
    }

  /* Initialize read and info structs for PNG lib.  */
  png_ptr = png_create_read_struct (PNG_LIBPNG_VER_STRING,
				       NULL, my_png_error,
				       my_png_warning);
  if (png_ptr)
    {
      info_ptr = png_create_info_struct (png_ptr);
      end_info = png_create_info_struct (png_ptr);
    }

  c->png_ptr = png_ptr;
  c->info_ptr = info_ptr;
  c->end_info = end_info;
  c->fp = fp;
  c->pixels = pixels;
  c->rows = rows;

  if (! (info_ptr && end_info))
    {
      png_destroy_read_struct (&c->png_ptr, &c->info_ptr, &c->end_info);
      png_ptr = 0;
    }
  if (! png_ptr)
    {
      if (fp) fclose (fp);
      return 0;
    }

  /* Set error jump-back.  We come back here when the PNG library
     detects an error.  */
  if (FAST_SETJMP (PNG_JMPBUF (png_ptr)))
    {
    error:
      if (c->png_ptr)
	png_destroy_read_struct (&c->png_ptr, &c->info_ptr, &c->end_info);
      xfree (c->pixels);
      xfree (c->rows);
      if (c->fp)
	fclose (c->fp);
      return 0;
    }

  /* Read image info.  */
  if (!NILP (specified_data))
    png_set_read_fn (png_ptr, &tbr, png_read_from_memory);
  else
    png_set_read_fn (png_ptr, fp, png_read_from_file);

  png_set_sig_bytes (png_ptr, sizeof sig);
  png_read_info (png_ptr, info_ptr);
  png_get_IHDR (png_ptr, info_ptr, &width, &height, &bit_depth, &color_type,
		&interlace_type, NULL, NULL);

  if (! (width <= INT_MAX && height <= INT_MAX
	 && check_image_size (f, width, height)))
    {
      image_size_error ();
      goto error;
    }

  /* Create the X image and pixmap now, so that the work below can be
     omitted if the image is too large for X.  */
  if (!image_create_x_image_and_pixmap (f, img, width, height, 0, &ximg, 0))
    goto error;

  /* If image contains simply transparency data, we prefer to
     construct a clipping mask.  */
  if (png_get_valid (png_ptr, info_ptr, PNG_INFO_tRNS))
    transparent_p = 1;
  else
    transparent_p = 0;

  /* This function is easier to write if we only have to handle
     one data format: RGB or RGBA with 8 bits per channel.  Let's
     transform other formats into that format.  */

  /* Strip more than 8 bits per channel.  */
  if (bit_depth == 16)
    png_set_strip_16 (png_ptr);

  /* Expand data to 24 bit RGB, or 8 bit grayscale, with alpha channel
     if available.  */
  png_set_expand (png_ptr);

  /* Convert grayscale images to RGB.  */
  if (color_type == PNG_COLOR_TYPE_GRAY
      || color_type == PNG_COLOR_TYPE_GRAY_ALPHA)
    png_set_gray_to_rgb (png_ptr);

  /* Handle alpha channel by combining the image with a background
     color.  Do this only if a real alpha channel is supplied.  For
     simple transparency, we prefer a clipping mask.  */
  if (!transparent_p)
    {
      /* png_color_16 *image_bg; */
      Lisp_Object specified_bg
	= image_spec_value (img->spec, QCbackground, NULL);
      Emacs_Color color;

      /* If the user specified a color, try to use it; if not, use the
	 current frame background, ignoring any default background
	 color set by the image.  */
      if (STRINGP (specified_bg)
	  ? FRAME_TERMINAL (f)->defined_color_hook (f,
						    SSDATA (specified_bg),
						    &color,
						    false,
						    false)
	  : (FRAME_TERMINAL (f)->query_frame_background_color (f, &color),
	     true))
	/* The user specified `:background', use that.  */
	{
	  int shift = bit_depth == 16 ? 0 : 8;
	  png_color_16 bg = { 0 };
	  bg.red = color.red >> shift;
	  bg.green = color.green >> shift;
	  bg.blue = color.blue >> shift;

	  png_set_background (png_ptr, &bg,
			      PNG_BACKGROUND_GAMMA_SCREEN, 0, 1.0);
	}
    }

  png_set_interlace_handling (png_ptr);
  png_read_update_info (png_ptr, info_ptr);

  /* Get number of channels.  Valid values are 1 for grayscale images
     and images with a palette, 2 for grayscale images with transparency
     information (alpha channel), 3 for RGB images, and 4 for RGB
     images with alpha channel, i.e. RGBA.  If conversions above were
     sufficient we should only have 3 or 4 channels here.  */
  channels = png_get_channels (png_ptr, info_ptr);
  eassert (channels == 3 || channels == 4);

  /* Number of bytes needed for one row of the image.  */
  row_bytes = png_get_rowbytes (png_ptr, info_ptr);

  /* Allocate memory for the image.  */
  if (INT_MULTIPLY_WRAPV (row_bytes, sizeof *pixels, &nbytes)
      || INT_MULTIPLY_WRAPV (nbytes, height, &nbytes))
    memory_full (SIZE_MAX);
  c->pixels = pixels = xmalloc (nbytes);
  c->rows = rows = xmalloc (height * sizeof *rows);
  for (i = 0; i < height; ++i)
    rows[i] = pixels + i * row_bytes;

  /* Read the entire image.  */
  png_read_image (png_ptr, rows);
  png_read_end (png_ptr, info_ptr);
  if (fp)
    {
      fclose (fp);
      c->fp = NULL;
    }

  /* Create an image and pixmap serving as mask if the PNG image
     contains an alpha channel.  */
  if (channels == 4
      && !transparent_p
      && !image_create_x_image_and_pixmap (f, img, width, height, 1,
					   &mask_img, 1))
    {
      image_destroy_x_image (ximg);
      image_clear_image_1 (f, img, CLEAR_IMAGE_PIXMAP);
      goto error;
    }

  /* Fill the X image and mask from PNG data.  */
  init_color_table ();

  for (y = 0; y < height; ++y)
    {
      png_byte *p = rows[y];

      for (x = 0; x < width; ++x)
	{
	  int r, g, b;

	  r = *p++ << 8;
	  g = *p++ << 8;
	  b = *p++ << 8;
	  PUT_PIXEL (ximg, x, y, lookup_rgb_color (f, r, g, b));
	  /* An alpha channel, aka mask channel, associates variable
	     transparency with an image.  Where other image formats
	     support binary transparency---fully transparent or fully
	     opaque---PNG allows up to 254 levels of partial transparency.
	     The PNG library implements partial transparency by combining
	     the image with a specified background color.

	     I'm not sure how to handle this here nicely: because the
	     background on which the image is displayed may change, for
	     real alpha channel support, it would be necessary to create
	     a new image for each possible background.

	     What I'm doing now is that a mask is created if we have
	     boolean transparency information.  Otherwise I'm using
	     the frame's background color to combine the image with.  */

	  if (channels == 4)
	    {
	      if (mask_img)
		PUT_PIXEL (mask_img, x, y, *p > 0 ? PIX_MASK_DRAW : PIX_MASK_RETAIN);
	      ++p;
	    }
	}
    }

  if (NILP (image_spec_value (img->spec, QCbackground, NULL)))
    /* Set IMG's background color from the PNG image, unless the user
       overrode it.  */
    {
      png_color_16 *bg;
      if (png_get_bKGD (png_ptr, info_ptr, &bg))
	{
#ifndef USE_CAIRO
	  img->background = lookup_rgb_color (f, bg->red, bg->green, bg->blue);
#else  /* USE_CAIRO */
	  char color_name[30];
	  sprintf (color_name, "#%04x%04x%04x", bg->red, bg->green, bg->blue);
	  img->background
	    = image_alloc_image_color (f, img, build_string (color_name), 0);
#endif /* USE_CAIRO */
	  img->background_valid = 1;
	}
    }

# ifdef COLOR_TABLE_SUPPORT
  /* Remember colors allocated for this image.  */
  img->colors = colors_in_color_table (&img->ncolors);
  free_color_table ();
# endif /* COLOR_TABLE_SUPPORT */

  /* Clean up.  */
  png_destroy_read_struct (&c->png_ptr, &c->info_ptr, &c->end_info);
  xfree (rows);
  xfree (pixels);

  img->width = width;
  img->height = height;

  /* Maybe fill in the background field while we have ximg handy.
     Casting avoids a GCC warning.  */
  IMAGE_BACKGROUND (img, f, (Emacs_Pix_Context)ximg);

  /* Put ximg into the image.  */
  image_put_x_image (f, img, ximg, 0);

  /* Same for the mask.  */
  if (mask_img)
    {
      /* Fill in the background_transparent field while we have the
	 mask handy.  Casting avoids a GCC warning.  */
      image_background_transparent (img, f, (Emacs_Pix_Context)mask_img);

      image_put_x_image (f, img, mask_img, 1);
    }

  return 1;
}

static bool
png_load (struct frame *f, struct image *img)
{
  struct png_load_context c;
  return png_load_body (f, img, &c);
}

#endif

#elif defined HAVE_NS

static bool
png_load (struct frame *f, struct image *img)
{
  return ns_load_image (f, img,
			image_spec_value (img->spec, QCfile, NULL),
			image_spec_value (img->spec, QCdata, NULL));
}


#endif /* HAVE_NS */



/***********************************************************************
				 JPEG
 ***********************************************************************/

#if defined (HAVE_JPEG) || defined (HAVE_NS)

/* Indices of image specification fields in gs_format, below.  */

enum jpeg_keyword_index
{
  JPEG_TYPE,
  JPEG_DATA,
  JPEG_FILE,
  JPEG_ASCENT,
  JPEG_MARGIN,
  JPEG_RELIEF,
  JPEG_ALGORITHM,
  JPEG_HEURISTIC_MASK,
  JPEG_MASK,
  JPEG_BACKGROUND,
  JPEG_LAST
};

/* Vector of image_keyword structures describing the format
   of valid user-defined image specifications.  */

static const struct image_keyword jpeg_format[JPEG_LAST] =
{
  {":type",		IMAGE_SYMBOL_VALUE,			1},
  {":data",		IMAGE_STRING_VALUE,			0},
  {":file",		IMAGE_STRING_VALUE,			0},
  {":ascent",		IMAGE_ASCENT_VALUE,			0},
  {":margin",		IMAGE_NON_NEGATIVE_INTEGER_VALUE_OR_PAIR, 0},
  {":relief",		IMAGE_INTEGER_VALUE,			0},
  {":conversions",	IMAGE_DONT_CHECK_VALUE_TYPE,		0},
  {":heuristic-mask",	IMAGE_DONT_CHECK_VALUE_TYPE,		0},
  {":mask",		IMAGE_DONT_CHECK_VALUE_TYPE,		0},
  {":background",	IMAGE_STRING_OR_NIL_VALUE,		0}
};

/* Return true if OBJECT is a valid JPEG image specification.  */

static bool
jpeg_image_p (Lisp_Object object)
{
  struct image_keyword fmt[JPEG_LAST];

  memcpy (fmt, jpeg_format, sizeof fmt);

  if (!parse_image_spec (object, fmt, JPEG_LAST, Qjpeg))
    return 0;

  /* Must specify either the :data or :file keyword.  */
  return fmt[JPEG_FILE].count + fmt[JPEG_DATA].count == 1;
}

#endif /* HAVE_JPEG || HAVE_NS */

#ifdef HAVE_JPEG

/* Work around a warning about HAVE_STDLIB_H being redefined in
   jconfig.h.  */
# ifdef HAVE_STDLIB_H
#  undef HAVE_STDLIB_H
# endif

# if defined (HAVE_NTGUI) && !defined (__WIN32__)
/* In older releases of the jpeg library, jpeglib.h will define boolean
   differently depending on __WIN32__, so make sure it is defined.  */
#  define __WIN32__ 1
# endif

/* rpcndr.h (via windows.h) and jpeglib.h both define boolean types.
   Some versions of jpeglib try to detect whether rpcndr.h is loaded,
   using the Windows boolean type instead of the jpeglib boolean type
   if so.  Cygwin jpeglib, however, doesn't try to detect whether its
   headers are included along with windows.h, so under Cygwin, jpeglib
   attempts to define a conflicting boolean type.  Worse, forcing
   Cygwin jpeglib headers to use the Windows boolean type doesn't work
   because it created an ABI incompatibility between the
   already-compiled jpeg library and the header interface definition.

   The best we can do is to define jpeglib's boolean type to a
   different name.  This name, jpeg_boolean, remains in effect through
   the rest of image.c.
*/
# if defined CYGWIN && defined HAVE_NTGUI
#  define boolean jpeg_boolean
# endif
# include <jpeglib.h>
# include <jerror.h>

# ifdef WINDOWSNT

/* JPEG library details.  */
DEF_DLL_FN (void, jpeg_CreateDecompress, (j_decompress_ptr, int, size_t));
DEF_DLL_FN (boolean, jpeg_start_decompress, (j_decompress_ptr));
DEF_DLL_FN (boolean, jpeg_finish_decompress, (j_decompress_ptr));
DEF_DLL_FN (void, jpeg_destroy_decompress, (j_decompress_ptr));
DEF_DLL_FN (int, jpeg_read_header, (j_decompress_ptr, boolean));
DEF_DLL_FN (JDIMENSION, jpeg_read_scanlines,
	    (j_decompress_ptr, JSAMPARRAY, JDIMENSION));
DEF_DLL_FN (struct jpeg_error_mgr *, jpeg_std_error,
	    (struct jpeg_error_mgr *));
DEF_DLL_FN (boolean, jpeg_resync_to_restart, (j_decompress_ptr, int));

static bool
init_jpeg_functions (void)
{
  HMODULE library;

  if (!(library = w32_delayed_load (Qjpeg)))
    return 0;

  LOAD_DLL_FN (library, jpeg_finish_decompress);
  LOAD_DLL_FN (library, jpeg_read_scanlines);
  LOAD_DLL_FN (library, jpeg_start_decompress);
  LOAD_DLL_FN (library, jpeg_read_header);
  LOAD_DLL_FN (library, jpeg_CreateDecompress);
  LOAD_DLL_FN (library, jpeg_destroy_decompress);
  LOAD_DLL_FN (library, jpeg_std_error);
  LOAD_DLL_FN (library, jpeg_resync_to_restart);
  return 1;
}

#  undef jpeg_CreateDecompress
#  undef jpeg_destroy_decompress
#  undef jpeg_finish_decompress
#  undef jpeg_read_header
#  undef jpeg_read_scanlines
#  undef jpeg_resync_to_restart
#  undef jpeg_start_decompress
#  undef jpeg_std_error

#  define jpeg_CreateDecompress fn_jpeg_CreateDecompress
#  define jpeg_destroy_decompress fn_jpeg_destroy_decompress
#  define jpeg_finish_decompress fn_jpeg_finish_decompress
#  define jpeg_read_header fn_jpeg_read_header
#  define jpeg_read_scanlines fn_jpeg_read_scanlines
#  define jpeg_resync_to_restart fn_jpeg_resync_to_restart
#  define jpeg_start_decompress fn_jpeg_start_decompress
#  define jpeg_std_error fn_jpeg_std_error

/* Wrapper since we can't directly assign the function pointer
   to another function pointer that was declared more completely easily.  */
static boolean
jpeg_resync_to_restart_wrapper (j_decompress_ptr cinfo, int desired)
{
  return jpeg_resync_to_restart (cinfo, desired);
}
#  undef jpeg_resync_to_restart
#  define jpeg_resync_to_restart jpeg_resync_to_restart_wrapper

# endif /* WINDOWSNT */

struct my_jpeg_error_mgr
{
  struct jpeg_error_mgr pub;
  sys_jmp_buf setjmp_buffer;

  /* The remaining members are so that longjmp doesn't munge local
     variables.  */
  struct jpeg_decompress_struct cinfo;
  enum
    {
      MY_JPEG_ERROR_EXIT,
      MY_JPEG_INVALID_IMAGE_SIZE,
      MY_JPEG_CANNOT_CREATE_X
    } failure_code;
};


static AVOID
my_error_exit (j_common_ptr cinfo)
{
  struct my_jpeg_error_mgr *mgr = (struct my_jpeg_error_mgr *) cinfo->err;
  mgr->failure_code = MY_JPEG_ERROR_EXIT;
  sys_longjmp (mgr->setjmp_buffer, 1);
}


/* Init source method for JPEG data source manager.  Called by
   jpeg_read_header before any data is actually read.  See
   libjpeg.doc from the JPEG lib distribution.  */

static void
our_common_init_source (j_decompress_ptr cinfo)
{
}


/* Method to terminate data source.  Called by
   jpeg_finish_decompress after all data has been processed.  */

static void
our_common_term_source (j_decompress_ptr cinfo)
{
}


/* Fill input buffer method for JPEG data source manager.  Called
   whenever more data is needed.  We read the whole image in one step,
   so this only adds a fake end of input marker at the end.  */

static JOCTET our_memory_buffer[2];

static boolean
our_memory_fill_input_buffer (j_decompress_ptr cinfo)
{
  /* Insert a fake EOI marker.  */
  struct jpeg_source_mgr *src = cinfo->src;

  our_memory_buffer[0] = (JOCTET) 0xFF;
  our_memory_buffer[1] = (JOCTET) JPEG_EOI;

  src->next_input_byte = our_memory_buffer;
  src->bytes_in_buffer = 2;
  return 1;
}


/* Method to skip over NUM_BYTES bytes in the image data.  CINFO->src
   is the JPEG data source manager.  */

static void
our_memory_skip_input_data (j_decompress_ptr cinfo, long int num_bytes)
{
  struct jpeg_source_mgr *src = cinfo->src;

  if (src)
    {
      if (num_bytes > src->bytes_in_buffer)
	ERREXIT (cinfo, JERR_INPUT_EOF);

      src->bytes_in_buffer -= num_bytes;
      src->next_input_byte += num_bytes;
    }
}


/* Set up the JPEG lib for reading an image from DATA which contains
   LEN bytes.  CINFO is the decompression info structure created for
   reading the image.  */

static void
jpeg_memory_src (j_decompress_ptr cinfo, JOCTET *data, ptrdiff_t len)
{
  struct jpeg_source_mgr *src = cinfo->src;

  if (! src)
    {
      /* First time for this JPEG object?  */
      src = cinfo->mem->alloc_small ((j_common_ptr) cinfo,
				     JPOOL_PERMANENT, sizeof *src);
      cinfo->src = src;
      src->next_input_byte = data;
    }

  src->init_source = our_common_init_source;
  src->fill_input_buffer = our_memory_fill_input_buffer;
  src->skip_input_data = our_memory_skip_input_data;
  src->resync_to_restart = jpeg_resync_to_restart; /* Use default method.  */
  src->term_source = our_common_term_source;
  src->bytes_in_buffer = len;
  src->next_input_byte = data;
}


struct jpeg_stdio_mgr
{
  struct jpeg_source_mgr mgr;
  boolean finished;
  FILE *file;
  JOCTET *buffer;
};


/* Size of buffer to read JPEG from file.
   Not too big, as we want to use alloc_small.  */
#define JPEG_STDIO_BUFFER_SIZE 8192


/* Fill input buffer method for JPEG data source manager.  Called
   whenever more data is needed.  The data is read from a FILE *.  */

static boolean
our_stdio_fill_input_buffer (j_decompress_ptr cinfo)
{
  struct jpeg_stdio_mgr *src;

  src = (struct jpeg_stdio_mgr *) cinfo->src;
  if (!src->finished)
    {
      ptrdiff_t bytes;

      bytes = fread_unlocked (src->buffer, 1, JPEG_STDIO_BUFFER_SIZE,
			      src->file);
      if (bytes > 0)
	src->mgr.bytes_in_buffer = bytes;
      else
	{
	  WARNMS (cinfo, JWRN_JPEG_EOF);
	  src->finished = 1;
	  src->buffer[0] = (JOCTET) 0xFF;
	  src->buffer[1] = (JOCTET) JPEG_EOI;
	  src->mgr.bytes_in_buffer = 2;
	}
      src->mgr.next_input_byte = src->buffer;
    }

  return 1;
}


/* Method to skip over NUM_BYTES bytes in the image data.  CINFO->src
   is the JPEG data source manager.  */

static void
our_stdio_skip_input_data (j_decompress_ptr cinfo, long int num_bytes)
{
  struct jpeg_stdio_mgr *src;
  src = (struct jpeg_stdio_mgr *) cinfo->src;

  while (num_bytes > 0 && !src->finished)
    {
      if (num_bytes <= src->mgr.bytes_in_buffer)
	{
	  src->mgr.bytes_in_buffer -= num_bytes;
	  src->mgr.next_input_byte += num_bytes;
	  break;
	}
      else
	{
	  num_bytes -= src->mgr.bytes_in_buffer;
	  src->mgr.bytes_in_buffer = 0;
	  src->mgr.next_input_byte = NULL;

	  our_stdio_fill_input_buffer (cinfo);
	}
    }
}


/* Set up the JPEG lib for reading an image from a FILE *.
   CINFO is the decompression info structure created for
   reading the image.  */

static void
jpeg_file_src (j_decompress_ptr cinfo, FILE *fp)
{
  struct jpeg_stdio_mgr *src = (struct jpeg_stdio_mgr *) cinfo->src;

  if (! src)
    {
      /* First time for this JPEG object?  */
      src = cinfo->mem->alloc_small ((j_common_ptr) cinfo,
				     JPOOL_PERMANENT, sizeof *src);
      cinfo->src = (struct jpeg_source_mgr *) src;
      src->buffer = cinfo->mem->alloc_small ((j_common_ptr) cinfo,
					     JPOOL_PERMANENT,
					     JPEG_STDIO_BUFFER_SIZE);
    }

  src->file = fp;
  src->finished = 0;
  src->mgr.init_source = our_common_init_source;
  src->mgr.fill_input_buffer = our_stdio_fill_input_buffer;
  src->mgr.skip_input_data = our_stdio_skip_input_data;
  src->mgr.resync_to_restart = jpeg_resync_to_restart; /* Use default.  */
  src->mgr.term_source = our_common_term_source;
  src->mgr.bytes_in_buffer = 0;
  src->mgr.next_input_byte = NULL;
}

/* Load image IMG for use on frame F.  Patterned after example.c
   from the JPEG lib.  */

static bool
jpeg_load_body (struct frame *f, struct image *img,
		struct my_jpeg_error_mgr *mgr)
{
  Lisp_Object specified_file, specified_data;
  FILE *volatile fp = NULL;
  JSAMPARRAY buffer;
  int row_stride, x, y;
  int width, height;
  int i, ir, ig, ib;
  unsigned long *colors;
  Emacs_Pix_Container ximg = NULL;

  /* Open the JPEG file.  */
  specified_file = image_spec_value (img->spec, QCfile, NULL);
  specified_data = image_spec_value (img->spec, QCdata, NULL);

  if (NILP (specified_data))
    {
      int fd;
      Lisp_Object file = image_find_image_fd (specified_file, &fd);
      if (!STRINGP (file))
	{
	  image_error ("Cannot find image file `%s'", specified_file);
	  return 0;
	}

      fp = fdopen (fd, "rb");
      if (fp == NULL)
	{
	  image_error ("Cannot open `%s'", file);
	  return 0;
	}
    }
  else if (!STRINGP (specified_data))
    {
      image_error ("Invalid image data `%s'", specified_data);
      return 0;
    }

  /* Customize libjpeg's error handling to call my_error_exit when an
     error is detected.  This function will perform a longjmp.  */
  mgr->cinfo.err = jpeg_std_error (&mgr->pub);
  mgr->pub.error_exit = my_error_exit;
  if (sys_setjmp (mgr->setjmp_buffer))
    {
      switch (mgr->failure_code)
	{
	case MY_JPEG_ERROR_EXIT:
	  {
	    char buf[JMSG_LENGTH_MAX];
	    mgr->cinfo.err->format_message ((j_common_ptr) &mgr->cinfo, buf);
	    image_error ("Error reading JPEG image `%s': %s",
			 img->spec, build_string (buf));
	    break;
	  }

	case MY_JPEG_INVALID_IMAGE_SIZE:
	  image_size_error ();
	  break;

	case MY_JPEG_CANNOT_CREATE_X:
	  break;
	}

      /* Close the input file and destroy the JPEG object.  */
      if (fp)
	fclose (fp);
      jpeg_destroy_decompress (&mgr->cinfo);

      /* If we already have an XImage, free that.  */
      image_destroy_x_image (ximg);
      /* Free pixmap and colors.  */
      image_clear_image (f, img);
      return 0;
    }

  /* Create the JPEG decompression object.  Let it read from fp.
	 Read the JPEG image header.  */
  jpeg_CreateDecompress (&mgr->cinfo, JPEG_LIB_VERSION, sizeof *&mgr->cinfo);

  if (NILP (specified_data))
    jpeg_file_src (&mgr->cinfo, fp);
  else
    jpeg_memory_src (&mgr->cinfo, SDATA (specified_data),
		     SBYTES (specified_data));

  jpeg_read_header (&mgr->cinfo, 1);

  /* Customize decompression so that color quantization will be used.
	 Start decompression.  */
  mgr->cinfo.quantize_colors = 1;
  jpeg_start_decompress (&mgr->cinfo);
  width = img->width = mgr->cinfo.output_width;
  height = img->height = mgr->cinfo.output_height;

  if (!check_image_size (f, width, height))
    {
      mgr->failure_code = MY_JPEG_INVALID_IMAGE_SIZE;
      sys_longjmp (mgr->setjmp_buffer, 1);
    }

  /* Create X image and pixmap.  */
  if (!image_create_x_image_and_pixmap (f, img, width, height, 0, &ximg, 0))
    {
      mgr->failure_code = MY_JPEG_CANNOT_CREATE_X;
      sys_longjmp (mgr->setjmp_buffer, 1);
    }

  /* Allocate colors.  When color quantization is used,
     mgr->cinfo.actual_number_of_colors has been set with the number of
     colors generated, and mgr->cinfo.colormap is a two-dimensional array
     of color indices in the range 0..mgr->cinfo.actual_number_of_colors.
     No more than 255 colors will be generated.  */
  USE_SAFE_ALLOCA;
  {
    if (mgr->cinfo.out_color_components > 2)
      ir = 0, ig = 1, ib = 2;
    else if (mgr->cinfo.out_color_components > 1)
      ir = 0, ig = 1, ib = 0;
    else
      ir = 0, ig = 0, ib = 0;

    /* Use the color table mechanism because it handles colors that
       cannot be allocated nicely.  Such colors will be replaced with
       a default color, and we don't have to care about which colors
       can be freed safely, and which can't.  */
    init_color_table ();
    SAFE_NALLOCA (colors, 1, mgr->cinfo.actual_number_of_colors);

    for (i = 0; i < mgr->cinfo.actual_number_of_colors; ++i)
      {
	/* Multiply RGB values with 255 because X expects RGB values
	   in the range 0..0xffff.  */
	int r = mgr->cinfo.colormap[ir][i] << 8;
	int g = mgr->cinfo.colormap[ig][i] << 8;
	int b = mgr->cinfo.colormap[ib][i] << 8;
	colors[i] = lookup_rgb_color (f, r, g, b);
      }

#ifdef COLOR_TABLE_SUPPORT
    /* Remember those colors actually allocated.  */
    img->colors = colors_in_color_table (&img->ncolors);
    free_color_table ();
#endif /* COLOR_TABLE_SUPPORT */
  }

  /* Read pixels.  */
  row_stride = width * mgr->cinfo.output_components;
  buffer = mgr->cinfo.mem->alloc_sarray ((j_common_ptr) &mgr->cinfo,
					 JPOOL_IMAGE, row_stride, 1);
  for (y = 0; y < height; ++y)
    {
      jpeg_read_scanlines (&mgr->cinfo, buffer, 1);
      for (x = 0; x < mgr->cinfo.output_width; ++x)
	PUT_PIXEL (ximg, x, y, colors[buffer[0][x]]);
    }

  /* Clean up.  */
  jpeg_finish_decompress (&mgr->cinfo);
  jpeg_destroy_decompress (&mgr->cinfo);
  if (fp)
    fclose (fp);

  /* Maybe fill in the background field while we have ximg handy. */
  if (NILP (image_spec_value (img->spec, QCbackground, NULL)))
    /* Casting avoids a GCC warning.  */
    IMAGE_BACKGROUND (img, f, (Emacs_Pix_Context)ximg);

  /* Put ximg into the image.  */
  image_put_x_image (f, img, ximg, 0);
  SAFE_FREE ();
  return 1;
}

static bool
jpeg_load (struct frame *f, struct image *img)
{
  struct my_jpeg_error_mgr mgr;
  return jpeg_load_body (f, img, &mgr);
}

#else /* HAVE_JPEG */

#ifdef HAVE_NS
static bool
jpeg_load (struct frame *f, struct image *img)
{
  return ns_load_image (f, img,
			image_spec_value (img->spec, QCfile, NULL),
			image_spec_value (img->spec, QCdata, NULL));
}
#endif  /* HAVE_NS */

#endif /* !HAVE_JPEG */



/***********************************************************************
				 TIFF
 ***********************************************************************/

#if defined (HAVE_TIFF) || defined (HAVE_NS)

/* Indices of image specification fields in tiff_format, below.  */

enum tiff_keyword_index
{
  TIFF_TYPE,
  TIFF_DATA,
  TIFF_FILE,
  TIFF_ASCENT,
  TIFF_MARGIN,
  TIFF_RELIEF,
  TIFF_ALGORITHM,
  TIFF_HEURISTIC_MASK,
  TIFF_MASK,
  TIFF_BACKGROUND,
  TIFF_INDEX,
  TIFF_LAST
};

/* Vector of image_keyword structures describing the format
   of valid user-defined image specifications.  */

static const struct image_keyword tiff_format[TIFF_LAST] =
{
  {":type",		IMAGE_SYMBOL_VALUE,			1},
  {":data",		IMAGE_STRING_VALUE,			0},
  {":file",		IMAGE_STRING_VALUE,			0},
  {":ascent",		IMAGE_ASCENT_VALUE,			0},
  {":margin",		IMAGE_NON_NEGATIVE_INTEGER_VALUE_OR_PAIR, 0},
  {":relief",		IMAGE_INTEGER_VALUE,			0},
  {":conversions",	IMAGE_DONT_CHECK_VALUE_TYPE,		0},
  {":heuristic-mask",	IMAGE_DONT_CHECK_VALUE_TYPE,		0},
  {":mask",		IMAGE_DONT_CHECK_VALUE_TYPE,		0},
  {":background",	IMAGE_STRING_OR_NIL_VALUE,		0},
  {":index",		IMAGE_NON_NEGATIVE_INTEGER_VALUE,	0}
};

/* Return true if OBJECT is a valid TIFF image specification.  */

static bool
tiff_image_p (Lisp_Object object)
{
  struct image_keyword fmt[TIFF_LAST];
  memcpy (fmt, tiff_format, sizeof fmt);

  if (!parse_image_spec (object, fmt, TIFF_LAST, Qtiff))
    return 0;

  /* Must specify either the :data or :file keyword.  */
  return fmt[TIFF_FILE].count + fmt[TIFF_DATA].count == 1;
}

#endif /* HAVE_TIFF || HAVE_NS */

#ifdef HAVE_TIFF

# include <tiffio.h>

# ifdef WINDOWSNT

/* TIFF library details.  */
DEF_DLL_FN (TIFFErrorHandler, TIFFSetErrorHandler, (TIFFErrorHandler));
DEF_DLL_FN (TIFFErrorHandler, TIFFSetWarningHandler, (TIFFErrorHandler));
DEF_DLL_FN (TIFF *, TIFFOpen, (const char *, const char *));
DEF_DLL_FN (TIFF *, TIFFClientOpen,
	    (const char *, const char *, thandle_t, TIFFReadWriteProc,
	     TIFFReadWriteProc, TIFFSeekProc, TIFFCloseProc, TIFFSizeProc,
	     TIFFMapFileProc, TIFFUnmapFileProc));
DEF_DLL_FN (int, TIFFGetField, (TIFF *, ttag_t, ...));
DEF_DLL_FN (int, TIFFReadRGBAImage, (TIFF *, uint32, uint32, uint32 *, int));
DEF_DLL_FN (void, TIFFClose, (TIFF *));
DEF_DLL_FN (int, TIFFSetDirectory, (TIFF *, tdir_t));

static bool
init_tiff_functions (void)
{
  HMODULE library;

  if (!(library = w32_delayed_load (Qtiff)))
    return 0;

  LOAD_DLL_FN (library, TIFFSetErrorHandler);
  LOAD_DLL_FN (library, TIFFSetWarningHandler);
  LOAD_DLL_FN (library, TIFFOpen);
  LOAD_DLL_FN (library, TIFFClientOpen);
  LOAD_DLL_FN (library, TIFFGetField);
  LOAD_DLL_FN (library, TIFFReadRGBAImage);
  LOAD_DLL_FN (library, TIFFClose);
  LOAD_DLL_FN (library, TIFFSetDirectory);
  return 1;
}

#  undef TIFFClientOpen
#  undef TIFFClose
#  undef TIFFGetField
#  undef TIFFOpen
#  undef TIFFReadRGBAImage
#  undef TIFFSetDirectory
#  undef TIFFSetErrorHandler
#  undef TIFFSetWarningHandler

#  define TIFFClientOpen fn_TIFFClientOpen
#  define TIFFClose fn_TIFFClose
#  define TIFFGetField fn_TIFFGetField
#  define TIFFOpen fn_TIFFOpen
#  define TIFFReadRGBAImage fn_TIFFReadRGBAImage
#  define TIFFSetDirectory fn_TIFFSetDirectory
#  define TIFFSetErrorHandler fn_TIFFSetErrorHandler
#  define TIFFSetWarningHandler fn_TIFFSetWarningHandler

# endif /* WINDOWSNT */


/* Reading from a memory buffer for TIFF images Based on the PNG
   memory source, but we have to provide a lot of extra functions.
   Blah.

   We really only need to implement read and seek, but I am not
   convinced that the TIFF library is smart enough not to destroy
   itself if we only hand it the function pointers we need to
   override.  */

typedef struct
{
  unsigned char *bytes;
  ptrdiff_t len;
  ptrdiff_t index;
}
tiff_memory_source;

static tsize_t
tiff_read_from_memory (thandle_t data, tdata_t buf, tsize_t size)
{
  tiff_memory_source *src = (tiff_memory_source *) data;

  size = min (size, src->len - src->index);
  memcpy (buf, src->bytes + src->index, size);
  src->index += size;
  return size;
}

static tsize_t
tiff_write_from_memory (thandle_t data, tdata_t buf, tsize_t size)
{
  return -1;
}

static toff_t
tiff_seek_in_memory (thandle_t data, toff_t off, int whence)
{
  tiff_memory_source *src = (tiff_memory_source *) data;
  ptrdiff_t idx;

  switch (whence)
    {
    case SEEK_SET:		/* Go from beginning of source.  */
      idx = off;
      break;

    case SEEK_END:		/* Go from end of source.  */
      idx = src->len + off;
      break;

    case SEEK_CUR:		/* Go from current position.  */
      idx = src->index + off;
      break;

    default:			/* Invalid `whence'.   */
      return -1;
    }

  if (idx > src->len || idx < 0)
    return -1;

  src->index = idx;
  return src->index;
}

static int
tiff_close_memory (thandle_t data)
{
  /* NOOP */
  return 0;
}

static int
tiff_mmap_memory (thandle_t data, tdata_t *pbase, toff_t *psize)
{
  /* It is already _IN_ memory. */
  return 0;
}

static void
tiff_unmap_memory (thandle_t data, tdata_t base, toff_t size)
{
  /* We don't need to do this. */
}

static toff_t
tiff_size_of_memory (thandle_t data)
{
  return ((tiff_memory_source *) data)->len;
}

/* GCC 3.x on x86 Windows targets has a bug that triggers an internal
   compiler error compiling tiff_handler, see Bugzilla bug #17406
   (https://gcc.gnu.org/bugzilla/show_bug.cgi?id=17406).  Declaring
   this function as external works around that problem.  */
# if defined (__MINGW32__) && __GNUC__ == 3
#  define MINGW_STATIC
# else
#  define MINGW_STATIC static
# endif

MINGW_STATIC void
tiff_handler (const char *, const char *, const char *, va_list)
  ATTRIBUTE_FORMAT_PRINTF (3, 0);
MINGW_STATIC void
tiff_handler (const char *log_format, const char *title,
	      const char *format, va_list ap)
{
  /* doprnt is not suitable here, as TIFF handlers are called from
     libtiff and are passed arbitrary printf directives.  Instead, use
     vsnprintf, taking care to be portable to nonstandard environments
     where vsnprintf returns -1 on buffer overflow.  Since it's just a
     log entry, it's OK to truncate it.  */
  char buf[4000];
  int len = vsnprintf (buf, sizeof buf, format, ap);
  add_to_log (log_format, build_string (title),
	      make_string (buf, max (0, min (len, sizeof buf - 1))));
}
# undef MINGW_STATIC

static void tiff_error_handler (const char *, const char *, va_list)
  ATTRIBUTE_FORMAT_PRINTF (2, 0);
static void
tiff_error_handler (const char *title, const char *format, va_list ap)
{
  tiff_handler ("TIFF error: %s %s", title, format, ap);
}


static void tiff_warning_handler (const char *, const char *, va_list)
  ATTRIBUTE_FORMAT_PRINTF (2, 0);
static void
tiff_warning_handler (const char *title, const char *format, va_list ap)
{
  tiff_handler ("TIFF warning: %s %s", title, format, ap);
}


/* Load TIFF image IMG for use on frame F.  Value is true if
   successful.  */

static bool
tiff_load (struct frame *f, struct image *img)
{
  Lisp_Object specified_file;
  Lisp_Object specified_data;
  TIFF *tiff;
  int width, height, x, y, count;
  uint32 *buf;
  int rc;
  Emacs_Pix_Container ximg;
  tiff_memory_source memsrc;
  Lisp_Object image;

  specified_file = image_spec_value (img->spec, QCfile, NULL);
  specified_data = image_spec_value (img->spec, QCdata, NULL);

  TIFFSetErrorHandler ((TIFFErrorHandler) tiff_error_handler);
  TIFFSetWarningHandler ((TIFFErrorHandler) tiff_warning_handler);

  if (NILP (specified_data))
    {
      /* Read from a file */
      Lisp_Object file = image_find_image_file (specified_file);
      if (!STRINGP (file))
	{
	  image_error ("Cannot find image file `%s'", specified_file);
	  return 0;
	}

      Lisp_Object encoded_file = ENCODE_FILE (file);
# ifdef WINDOWSNT
      encoded_file = ansi_encode_filename (encoded_file);
# endif

      /* Try to open the image file.  */
      tiff = TIFFOpen (SSDATA (encoded_file), "r");
      if (tiff == NULL)
	{
	  image_error ("Cannot open `%s'", file);
	  return 0;
	}
    }
  else
    {
      if (!STRINGP (specified_data))
	{
	  image_error ("Invalid image data `%s'", specified_data);
	  return 0;
	}

      /* Memory source! */
      memsrc.bytes = SDATA (specified_data);
      memsrc.len = SBYTES (specified_data);
      memsrc.index = 0;

      tiff = TIFFClientOpen ("memory_source", "r", (thandle_t)&memsrc,
			     tiff_read_from_memory,
			     tiff_write_from_memory,
			     tiff_seek_in_memory,
			     tiff_close_memory,
			     tiff_size_of_memory,
			     tiff_mmap_memory,
			     tiff_unmap_memory);

      if (!tiff)
	{
	  image_error ("Cannot open memory source for `%s'", img->spec);
	  return 0;
	}
    }

  image = image_spec_value (img->spec, QCindex, NULL);
  if (FIXNUMP (image))
    {
      EMACS_INT ino = XFIXNAT (image);
      if (! (TYPE_MINIMUM (tdir_t) <= ino && ino <= TYPE_MAXIMUM (tdir_t)
	     && TIFFSetDirectory (tiff, ino)))
	{
	  image_error ("Invalid image number `%s' in image `%s'",
		       image, img->spec);
	  TIFFClose (tiff);
	  return 0;
	}
    }

  /* Get width and height of the image, and allocate a raster buffer
     of width x height 32-bit values.  */
  TIFFGetField (tiff, TIFFTAG_IMAGEWIDTH, &width);
  TIFFGetField (tiff, TIFFTAG_IMAGELENGTH, &height);

  if (!check_image_size (f, width, height))
    {
      image_size_error ();
      TIFFClose (tiff);
      return 0;
    }

  /* Create the X image and pixmap.  */
  if (! (height <= min (PTRDIFF_MAX, SIZE_MAX) / sizeof *buf / width
	 && image_create_x_image_and_pixmap (f, img, width, height, 0,
					     &ximg, 0)))
    {
      TIFFClose (tiff);
      return 0;
    }

  buf = xmalloc (sizeof *buf * width * height);

  rc = TIFFReadRGBAImage (tiff, width, height, buf, 0);

  /* Count the number of images in the file.  */
  for (count = 1; TIFFSetDirectory (tiff, count); count++)
    continue;

  if (count > 1)
    img->lisp_data = Fcons (Qcount,
			    Fcons (make_fixnum (count),
				   img->lisp_data));

  TIFFClose (tiff);
  if (!rc)
    {
      image_error ("Error reading TIFF image `%s'", img->spec);
      xfree (buf);
      return 0;
    }

  /* Initialize the color table.  */
  init_color_table ();

  /* Process the pixel raster.  Origin is in the lower-left corner.  */
  for (y = 0; y < height; ++y)
    {
      uint32 *row = buf + y * width;

      for (x = 0; x < width; ++x)
	{
	  uint32 abgr = row[x];
	  int r = TIFFGetR (abgr) << 8;
	  int g = TIFFGetG (abgr) << 8;
	  int b = TIFFGetB (abgr) << 8;
	  PUT_PIXEL (ximg, x, height - 1 - y, lookup_rgb_color (f, r, g, b));
	}
    }

# ifdef COLOR_TABLE_SUPPORT
  /* Remember the colors allocated for the image.  Free the color table.  */
  img->colors = colors_in_color_table (&img->ncolors);
  free_color_table ();
# endif /* COLOR_TABLE_SUPPORT */

  img->width = width;
  img->height = height;

  /* Maybe fill in the background field while we have ximg handy. */
  if (NILP (image_spec_value (img->spec, QCbackground, NULL)))
    /* Casting avoids a GCC warning on W32.  */
    IMAGE_BACKGROUND (img, f, (Emacs_Pix_Context)ximg);

  /* Put ximg into the image.  */
  image_put_x_image (f, img, ximg, 0);

  xfree (buf);
  return 1;
}

#elif defined HAVE_NS

static bool
tiff_load (struct frame *f, struct image *img)
{
  return ns_load_image (f, img,
			image_spec_value (img->spec, QCfile, NULL),
			image_spec_value (img->spec, QCdata, NULL));
}

#endif



/***********************************************************************
				 GIF
 ***********************************************************************/

#if defined (HAVE_GIF) || defined (HAVE_NS)

/* Indices of image specification fields in gif_format, below.  */

enum gif_keyword_index
{
  GIF_TYPE,
  GIF_DATA,
  GIF_FILE,
  GIF_ASCENT,
  GIF_MARGIN,
  GIF_RELIEF,
  GIF_ALGORITHM,
  GIF_HEURISTIC_MASK,
  GIF_MASK,
  GIF_IMAGE,
  GIF_BACKGROUND,
  GIF_LAST
};

/* Vector of image_keyword structures describing the format
   of valid user-defined image specifications.  */

static const struct image_keyword gif_format[GIF_LAST] =
{
  {":type",		IMAGE_SYMBOL_VALUE,			1},
  {":data",		IMAGE_STRING_VALUE,			0},
  {":file",		IMAGE_STRING_VALUE,			0},
  {":ascent",		IMAGE_ASCENT_VALUE,			0},
  {":margin",		IMAGE_NON_NEGATIVE_INTEGER_VALUE_OR_PAIR, 0},
  {":relief",		IMAGE_INTEGER_VALUE,			0},
  {":conversion",	IMAGE_DONT_CHECK_VALUE_TYPE,		0},
  {":heuristic-mask",	IMAGE_DONT_CHECK_VALUE_TYPE,		0},
  {":mask",		IMAGE_DONT_CHECK_VALUE_TYPE,		0},
  {":index",		IMAGE_NON_NEGATIVE_INTEGER_VALUE,	0},
  {":background",	IMAGE_STRING_OR_NIL_VALUE,		0}
};

/* Free X resources of GIF image IMG which is used on frame F.  */

static void
gif_clear_image (struct frame *f, struct image *img)
{
  img->lisp_data = Qnil;
  image_clear_image (f, img);
}

/* Return true if OBJECT is a valid GIF image specification.  */

static bool
gif_image_p (Lisp_Object object)
{
  struct image_keyword fmt[GIF_LAST];
  memcpy (fmt, gif_format, sizeof fmt);

  if (!parse_image_spec (object, fmt, GIF_LAST, Qgif))
    return 0;

  /* Must specify either the :data or :file keyword.  */
  return fmt[GIF_FILE].count + fmt[GIF_DATA].count == 1;
}

#endif /* HAVE_GIF */

#ifdef HAVE_GIF

# ifdef HAVE_NTGUI

/* winuser.h might define DrawText to DrawTextA or DrawTextW.
   Undefine before redefining to avoid a preprocessor warning.  */
#  ifdef DrawText
#   undef DrawText
#  endif
/* avoid conflict with QuickdrawText.h */
#  define DrawText gif_DrawText
#  include <gif_lib.h>
/* The bogus ifdef below, which is always true, is to avoid a compiler
   warning about DrawText being unused.  */
#  ifdef DrawText
#   undef DrawText
#  endif

/* Giflib before 5.0 didn't define these macros (used only if HAVE_NTGUI).  */
#  ifndef GIFLIB_MINOR
#   define GIFLIB_MINOR 0
#  endif
#  ifndef GIFLIB_RELEASE
#   define GIFLIB_RELEASE 0
#  endif

# else /* HAVE_NTGUI */

#  include <gif_lib.h>

# endif /* HAVE_NTGUI */

/* Giflib before 5.0 didn't define these macros.  */
# ifndef GIFLIB_MAJOR
#  define GIFLIB_MAJOR 4
# endif

/* GifErrorString is declared to return char const * when GIFLIB_MAJOR
   and GIFLIB_MINOR indicate 5.1 or later.  Do not bother using it in
   earlier releases, where either it returns char * or GIFLIB_MINOR
   may be incorrect.  */
# define HAVE_GIFERRORSTRING (5 < GIFLIB_MAJOR + (1 <= GIFLIB_MINOR))

# ifdef WINDOWSNT

/* GIF library details.  */
#  if GIFLIB_MAJOR + (GIFLIB_MINOR >= 1) > 5
DEF_DLL_FN (int, DGifCloseFile, (GifFileType *, int *));
#   else
DEF_DLL_FN (int, DGifCloseFile, (GifFileType *));
#  endif
DEF_DLL_FN (int, DGifSlurp, (GifFileType *));
#  if GIFLIB_MAJOR < 5
DEF_DLL_FN (GifFileType *, DGifOpen, (void *, InputFunc));
DEF_DLL_FN (GifFileType *, DGifOpenFileName, (const char *));
#  else
DEF_DLL_FN (GifFileType *, DGifOpen, (void *, InputFunc, int *));
DEF_DLL_FN (GifFileType *, DGifOpenFileName, (const char *, int *));
#  endif
#  if HAVE_GIFERRORSTRING
DEF_DLL_FN (char const *, GifErrorString, (int));
#  endif

static bool
init_gif_functions (void)
{
  HMODULE library;

  if (!(library = w32_delayed_load (Qgif)))
    return 0;

  LOAD_DLL_FN (library, DGifCloseFile);
  LOAD_DLL_FN (library, DGifSlurp);
  LOAD_DLL_FN (library, DGifOpen);
  LOAD_DLL_FN (library, DGifOpenFileName);
#  if HAVE_GIFERRORSTRING
  LOAD_DLL_FN (library, GifErrorString);
#  endif
  return 1;
}

#  undef DGifCloseFile
#  undef DGifOpen
#  undef DGifOpenFileName
#  undef DGifSlurp
#  undef GifErrorString

#  define DGifCloseFile fn_DGifCloseFile
#  define DGifOpen fn_DGifOpen
#  define DGifOpenFileName fn_DGifOpenFileName
#  define DGifSlurp fn_DGifSlurp
#  define GifErrorString fn_GifErrorString

# endif /* WINDOWSNT */

/* Reading a GIF image from memory
   Based on the PNG memory stuff to a certain extent. */

typedef struct
{
  unsigned char *bytes;
  ptrdiff_t len;
  ptrdiff_t index;
}
gif_memory_source;

/* Make the current memory source available to gif_read_from_memory.
   It's done this way because not all versions of libungif support
   a UserData field in the GifFileType structure.  */
static gif_memory_source *current_gif_memory_src;

static int
gif_read_from_memory (GifFileType *file, GifByteType *buf, int len)
{
  gif_memory_source *src = current_gif_memory_src;

  if (len > src->len - src->index)
    return -1;

  memcpy (buf, src->bytes + src->index, len);
  src->index += len;
  return len;
}

static int
gif_close (GifFileType *gif, int *err)
{
  int retval;

#if GIFLIB_MAJOR + (GIFLIB_MINOR >= 1) > 5
  retval = DGifCloseFile (gif, err);
#else
  retval = DGifCloseFile (gif);
#if GIFLIB_MAJOR >= 5
  if (err)
    *err = gif->Error;
#endif
#endif
  return retval;
}

/* Load GIF image IMG for use on frame F.  Value is true if
   successful.  */

static const int interlace_start[] = {0, 4, 2, 1};
static const int interlace_increment[] = {8, 8, 4, 2};

#define GIF_LOCAL_DESCRIPTOR_EXTENSION 249

static bool
gif_load (struct frame *f, struct image *img)
{
  int rc, width, height, x, y, i, j;
  ColorMapObject *gif_color_map;
  GifFileType *gif;
  gif_memory_source memsrc;
  Lisp_Object specified_bg = image_spec_value (img->spec, QCbackground, NULL);
  Lisp_Object specified_file = image_spec_value (img->spec, QCfile, NULL);
  Lisp_Object specified_data = image_spec_value (img->spec, QCdata, NULL);
  EMACS_INT idx;
  int gif_err;

  if (NILP (specified_data))
    {
      Lisp_Object file = image_find_image_file (specified_file);
      if (!STRINGP (file))
	{
	  image_error ("Cannot find image file `%s'", specified_file);
	  return 0;
	}

      Lisp_Object encoded_file = ENCODE_FILE (file);
#ifdef WINDOWSNT
      encoded_file = ansi_encode_filename (encoded_file);
#endif

      /* Open the GIF file.  */
#if GIFLIB_MAJOR < 5
      gif = DGifOpenFileName (SSDATA (encoded_file));
#else
      gif = DGifOpenFileName (SSDATA (encoded_file), &gif_err);
#endif
      if (gif == NULL)
	{
#if HAVE_GIFERRORSTRING
	  image_error ("Cannot open `%s': %s",
		       file, build_string (GifErrorString (gif_err)));
#else
	  image_error ("Cannot open `%s'", file);
#endif
	  return 0;
	}
    }
  else
    {
      if (!STRINGP (specified_data))
	{
	  image_error ("Invalid image data `%s'", specified_data);
	  return 0;
	}

      /* Read from memory! */
      current_gif_memory_src = &memsrc;
      memsrc.bytes = SDATA (specified_data);
      memsrc.len = SBYTES (specified_data);
      memsrc.index = 0;

#if GIFLIB_MAJOR < 5
      gif = DGifOpen (&memsrc, gif_read_from_memory);
#else
      gif = DGifOpen (&memsrc, gif_read_from_memory, &gif_err);
#endif
      if (!gif)
	{
#if HAVE_GIFERRORSTRING
	  image_error ("Cannot open memory source `%s': %s",
		       img->spec, build_string (GifErrorString (gif_err)));
#else
	  image_error ("Cannot open memory source `%s'", img->spec);
#endif
	  return 0;
	}
    }

  /* Before reading entire contents, check the declared image size. */
  if (!check_image_size (f, gif->SWidth, gif->SHeight))
    {
      image_size_error ();
      gif_close (gif, NULL);
      return 0;
    }

  /* Read entire contents.  */
  rc = DGifSlurp (gif);
  if (rc == GIF_ERROR || gif->ImageCount <= 0)
    {
      image_error ("Error reading `%s'", img->spec);
      gif_close (gif, NULL);
      return 0;
    }

  /* Which sub-image are we to display?  */
  {
    Lisp_Object image_number = image_spec_value (img->spec, QCindex, NULL);
    idx = FIXNUMP (image_number) ? XFIXNAT (image_number) : 0;
    if (idx < 0 || idx >= gif->ImageCount)
      {
	image_error ("Invalid image number `%s' in image `%s'",
		     image_number, img->spec);
	gif_close (gif, NULL);
	return 0;
      }
  }

  width = img->width = gif->SWidth;
  height = img->height = gif->SHeight;

  img->corners[TOP_CORNER] = gif->SavedImages[0].ImageDesc.Top;
  img->corners[LEFT_CORNER] = gif->SavedImages[0].ImageDesc.Left;
  img->corners[BOT_CORNER]
    = img->corners[TOP_CORNER] + gif->SavedImages[0].ImageDesc.Height;
  img->corners[RIGHT_CORNER]
    = img->corners[LEFT_CORNER] + gif->SavedImages[0].ImageDesc.Width;

  if (!check_image_size (f, width, height))
    {
      image_size_error ();
      gif_close (gif, NULL);
      return 0;
    }

  /* Check that the selected subimages fit.  It's not clear whether
     the GIF spec requires this, but Emacs can crash if they don't fit.  */
  for (j = 0; j <= idx; ++j)
    {
      struct SavedImage *subimage = gif->SavedImages + j;
      int subimg_width = subimage->ImageDesc.Width;
      int subimg_height = subimage->ImageDesc.Height;
      int subimg_top = subimage->ImageDesc.Top;
      int subimg_left = subimage->ImageDesc.Left;
      if (! (subimg_width >= 0 && subimg_height >= 0
	     && 0 <= subimg_top && subimg_top <= height - subimg_height
	     && 0 <= subimg_left && subimg_left <= width - subimg_width))
	{
	  image_error ("Subimage does not fit in image");
	  gif_close (gif, NULL);
	  return 0;
	}
    }

  /* Create the X image and pixmap.  */
  Emacs_Pix_Container ximg;
  if (!image_create_x_image_and_pixmap (f, img, width, height, 0, &ximg, 0))
    {
      gif_close (gif, NULL);
      return 0;
    }

  /* Clear the part of the screen image not covered by the image.
     Full animated GIF support requires more here (see the gif89 spec,
     disposal methods).  Let's simply assume that the part not covered
     by a sub-image is in the frame's background color.  */
  unsigned long frame_bg;
#ifndef USE_CAIRO
  frame_bg = FRAME_BACKGROUND_PIXEL (f);
#else  /* USE_CAIRO */
  {
    Emacs_Color color;
    FRAME_TERMINAL (f)->query_frame_background_color (f, &color);
    frame_bg = lookup_rgb_color (f, color.red, color.green, color.blue);
  }
#endif	/* USE_CAIRO */
  for (y = 0; y < img->corners[TOP_CORNER]; ++y)
    for (x = 0; x < width; ++x)
      PUT_PIXEL (ximg, x, y, frame_bg);

  for (y = img->corners[BOT_CORNER]; y < height; ++y)
    for (x = 0; x < width; ++x)
      PUT_PIXEL (ximg, x, y, frame_bg);

  for (y = img->corners[TOP_CORNER]; y < img->corners[BOT_CORNER]; ++y)
    {
      for (x = 0; x < img->corners[LEFT_CORNER]; ++x)
	PUT_PIXEL (ximg, x, y, frame_bg);
      for (x = img->corners[RIGHT_CORNER]; x < width; ++x)
	PUT_PIXEL (ximg, x, y, frame_bg);
    }

  /* Read the GIF image into the X image.   */

  /* FIXME: With the current implementation, loading an animated gif
     is quadratic in the number of animation frames, since each frame
     is a separate struct image.  We must provide a way for a single
     gif_load call to construct and save all animation frames.  */

  init_color_table ();

  unsigned long bgcolor UNINIT;
  if (STRINGP (specified_bg))
    {
      bgcolor = image_alloc_image_color (f, img, specified_bg,
					 FRAME_BACKGROUND_PIXEL (f));
#ifdef USE_CAIRO
      Emacs_Color color = {.pixel = bgcolor};
      FRAME_TERMINAL (f)->query_colors (f, &color, 1);
      bgcolor = lookup_rgb_color (f, color.red, color.green, color.blue);
#endif
    }

  for (j = 0; j <= idx; ++j)
    {
      /* We use a local variable `raster' here because RasterBits is a
	 char *, which invites problems with bytes >= 0x80.  */
      struct SavedImage *subimage = gif->SavedImages + j;
      unsigned char *raster = (unsigned char *) subimage->RasterBits;
      int transparency_color_index = -1;
      int disposal = 0;
      int subimg_width = subimage->ImageDesc.Width;
      int subimg_height = subimage->ImageDesc.Height;
      int subimg_top = subimage->ImageDesc.Top;
      int subimg_left = subimage->ImageDesc.Left;

      /* Find the Graphic Control Extension block for this sub-image.
	 Extract the disposal method and transparency color.  */
      for (i = 0; i < subimage->ExtensionBlockCount; i++)
	{
	  ExtensionBlock *extblock = subimage->ExtensionBlocks + i;

	  if ((extblock->Function == GIF_LOCAL_DESCRIPTOR_EXTENSION)
	      && extblock->ByteCount == 4
	      && extblock->Bytes[0] & 1)
	    {
	      /* From gif89a spec: 1 = "keep in place", 2 = "restore
		 to background".  Treat any other value like 2.  */
	      disposal = (extblock->Bytes[0] >> 2) & 7;
	      transparency_color_index = (unsigned char) extblock->Bytes[3];
	      break;
	    }
	}

      /* We can't "keep in place" the first subimage.  */
      if (j == 0)
	disposal = 2;

      /* For disposal == 0, the spec says "No disposal specified. The
	 decoder is not required to take any action."  In practice, it
	 seems we need to treat this like "keep in place", see e.g.
	 http://upload.wikimedia.org/wikipedia/commons/3/37/Clock.gif */
      if (disposal == 0)
	disposal = 1;

      gif_color_map = subimage->ImageDesc.ColorMap;
      if (!gif_color_map)
	gif_color_map = gif->SColorMap;

      /* Allocate subimage colors.  */
      unsigned long pixel_colors[256] = { 0, };

      if (gif_color_map)
	for (i = 0; i < gif_color_map->ColorCount; ++i)
	  {
	    if (transparency_color_index == i)
	      pixel_colors[i] = STRINGP (specified_bg)
		? bgcolor : frame_bg;
	    else
	      {
		int r = gif_color_map->Colors[i].Red << 8;
		int g = gif_color_map->Colors[i].Green << 8;
		int b = gif_color_map->Colors[i].Blue << 8;
		pixel_colors[i] = lookup_rgb_color (f, r, g, b);
	      }
	  }

      /* Apply the pixel values.  */
      if (GIFLIB_MAJOR < 5 && gif->SavedImages[j].ImageDesc.Interlace)
	{
	  int row, pass;

	  for (y = 0, row = interlace_start[0], pass = 0;
	       y < subimg_height;
	       y++, row += interlace_increment[pass])
	    {
	      while (subimg_height <= row)
		row = interlace_start[++pass];

	      for (x = 0; x < subimg_width; x++)
		{
		  int c = raster[y * subimg_width + x];
		  if (transparency_color_index != c || disposal != 1)
		    {
		      PUT_PIXEL (ximg, x + subimg_left, row + subimg_top,
				 pixel_colors[c]);
		    }
		}
	    }
	}
      else
	{
	  for (y = 0; y < subimg_height; ++y)
	    for (x = 0; x < subimg_width; ++x)
	      {
		int c = raster[y * subimg_width + x];
		if (transparency_color_index != c || disposal != 1)
		  {
		    PUT_PIXEL (ximg, x + subimg_left, y + subimg_top,
			       pixel_colors[c]);
		  }
	      }
	}
    }

#ifdef COLOR_TABLE_SUPPORT
  img->colors = colors_in_color_table (&img->ncolors);
  free_color_table ();
#endif /* COLOR_TABLE_SUPPORT */

  /* Save GIF image extension data for `image-metadata'.
     Format is (count IMAGES extension-data (FUNCTION "BYTES" ...)).  */
  img->lisp_data = Qnil;
  if (gif->SavedImages[idx].ExtensionBlockCount > 0)
    {
      int delay = 0;
      ExtensionBlock *ext = gif->SavedImages[idx].ExtensionBlocks;
      for (i = 0; i < gif->SavedImages[idx].ExtensionBlockCount; i++, ext++)
	/* Append (... FUNCTION "BYTES") */
	{
	  img->lisp_data
	    = Fcons (make_fixnum (ext->Function),
		     Fcons (make_unibyte_string ((char *) ext->Bytes,
						 ext->ByteCount),
			    img->lisp_data));
	  if (ext->Function == GIF_LOCAL_DESCRIPTOR_EXTENSION
	      && ext->ByteCount == 4)
	    {
	      delay = ext->Bytes[2] << CHAR_BIT;
	      delay |= ext->Bytes[1];
	    }
	}
      img->lisp_data = list2 (Qextension_data, img->lisp_data);
      if (delay)
	img->lisp_data
	  = Fcons (Qdelay,
		   Fcons (make_float (delay / 100.0),
			  img->lisp_data));
    }

  if (gif->ImageCount > 1)
    img->lisp_data = Fcons (Qcount,
			    Fcons (make_fixnum (gif->ImageCount),
				   img->lisp_data));

  if (gif_close (gif, &gif_err) == GIF_ERROR)
    {
#if HAVE_GIFERRORSTRING
      char const *error_text = GifErrorString (gif_err);

      if (error_text)
	image_error ("Error closing `%s': %s",
		     img->spec, build_string (error_text));
#else
      image_error ("Error closing `%s'", img->spec);
#endif
    }

  /* Maybe fill in the background field while we have ximg handy. */
  if (NILP (image_spec_value (img->spec, QCbackground, NULL)))
    /* Casting avoids a GCC warning.  */
    IMAGE_BACKGROUND (img, f, (Emacs_Pix_Context)ximg);

  /* Put ximg into the image.  */
  image_put_x_image (f, img, ximg, 0);

  return 1;
}

#else  /* !HAVE_GIF */

#ifdef HAVE_NS
static bool
gif_load (struct frame *f, struct image *img)
{
  return ns_load_image (f, img,
			image_spec_value (img->spec, QCfile, NULL),
			image_spec_value (img->spec, QCdata, NULL));
}
#endif /* HAVE_NS */

#endif /* HAVE_GIF */


#ifdef HAVE_IMAGEMAGICK

/***********************************************************************
				 ImageMagick
***********************************************************************/

/* Indices of image specification fields in imagemagick_format.  */

enum imagemagick_keyword_index
  {
    IMAGEMAGICK_TYPE,
    IMAGEMAGICK_DATA,
    IMAGEMAGICK_FILE,
    IMAGEMAGICK_ASCENT,
    IMAGEMAGICK_MARGIN,
    IMAGEMAGICK_RELIEF,
    IMAGEMAGICK_ALGORITHM,
    IMAGEMAGICK_HEURISTIC_MASK,
    IMAGEMAGICK_MASK,
    IMAGEMAGICK_BACKGROUND,
    IMAGEMAGICK_HEIGHT,
    IMAGEMAGICK_WIDTH,
    IMAGEMAGICK_MAX_HEIGHT,
    IMAGEMAGICK_MAX_WIDTH,
    IMAGEMAGICK_FORMAT,
    IMAGEMAGICK_ROTATION,
    IMAGEMAGICK_CROP,
    IMAGEMAGICK_LAST
  };

/* Vector of image_keyword structures describing the format
   of valid user-defined image specifications.  */

static struct image_keyword imagemagick_format[IMAGEMAGICK_LAST] =
  {
    {":type",		IMAGE_SYMBOL_VALUE,			1},
    {":data",		IMAGE_STRING_VALUE,			0},
    {":file",		IMAGE_STRING_VALUE,			0},
    {":ascent",		IMAGE_ASCENT_VALUE,			0},
    {":margin",		IMAGE_NON_NEGATIVE_INTEGER_VALUE_OR_PAIR, 0},
    {":relief",		IMAGE_INTEGER_VALUE,			0},
    {":conversion",	IMAGE_DONT_CHECK_VALUE_TYPE,		0},
    {":heuristic-mask",	IMAGE_DONT_CHECK_VALUE_TYPE,		0},
    {":mask",		IMAGE_DONT_CHECK_VALUE_TYPE,		0},
    {":background",	IMAGE_STRING_OR_NIL_VALUE,		0},
    {":height",		IMAGE_INTEGER_VALUE,			0},
    {":width",		IMAGE_INTEGER_VALUE,			0},
    {":max-height",	IMAGE_INTEGER_VALUE,			0},
    {":max-width",	IMAGE_INTEGER_VALUE,			0},
    {":format",		IMAGE_SYMBOL_VALUE,			0},
    {":rotation",	IMAGE_NUMBER_VALUE,			0},
    {":crop",		IMAGE_DONT_CHECK_VALUE_TYPE,		0}
  };

/* Free X resources of imagemagick image IMG which is used on frame F.  */

static void
imagemagick_clear_image (struct frame *f,
			 struct image *img)
{
  image_clear_image (f, img);
}

/* Return true if OBJECT is a valid IMAGEMAGICK image specification.  Do
   this by calling parse_image_spec and supplying the keywords that
   identify the IMAGEMAGICK format.   */

static bool
imagemagick_image_p (Lisp_Object object)
{
  struct image_keyword fmt[IMAGEMAGICK_LAST];
  memcpy (fmt, imagemagick_format, sizeof fmt);

  if (!parse_image_spec (object, fmt, IMAGEMAGICK_LAST, Qimagemagick))
    return 0;

  /* Must specify either the :data or :file keyword.  */
  return fmt[IMAGEMAGICK_FILE].count + fmt[IMAGEMAGICK_DATA].count == 1;
}

/* The GIF library also defines DrawRectangle, but its never used in Emacs.
   Therefore rename the function so it doesn't collide with ImageMagick.  */
#define DrawRectangle DrawRectangleGif

#ifdef HAVE_IMAGEMAGICK7
# include <MagickWand/MagickWand.h>
# include <MagickCore/version.h>
/* ImageMagick 7 compatibility definitions.  */
# define PixelSetMagickColor PixelSetPixelColor
typedef PixelInfo MagickPixelPacket;
#else
# include <wand/MagickWand.h>
# include <magick/version.h>
#endif

/* ImageMagick 6.5.3 through 6.6.5 hid PixelGetMagickColor for some reason.
   Emacs seems to work fine with the hidden version, so unhide it.  */
#if 0x653 <= MagickLibVersion && MagickLibVersion <= 0x665
extern WandExport void PixelGetMagickColor (const PixelWand *,
					    MagickPixelPacket *);
#endif

/* Log ImageMagick error message.
   Useful when an ImageMagick function returns the status `MagickFalse'.  */

static void
imagemagick_error (MagickWand *wand)
{
  char *description;
  ExceptionType severity;

  description = MagickGetException (wand, &severity);
  image_error ("ImageMagick error: %s", build_string (description));
  MagickRelinquishMemory (description);
}

/* Possibly give ImageMagick some extra help to determine the image
   type by supplying a "dummy" filename based on the Content-Type.  */

static char *
imagemagick_filename_hint (Lisp_Object spec, char hint_buffer[MaxTextExtent])
{
  Lisp_Object symbol = intern ("image-format-suffixes");
  Lisp_Object val = find_symbol_value (symbol);
  Lisp_Object format;

  if (! CONSP (val))
    return NULL;

  format = image_spec_value (spec, intern (":format"), NULL);
  val = Fcar_safe (Fcdr_safe (Fassq (format, val)));
  if (! STRINGP (val))
    return NULL;

  /* It's OK to truncate the hint if it has MaxTextExtent or more bytes,
     as ImageMagick would ignore the extra bytes anyway.  */
  snprintf (hint_buffer, MaxTextExtent, "/tmp/foo.%s", SSDATA (val));
  return hint_buffer;
}

/* Animated images (e.g., GIF89a) are composed from one "master image"
   (which is the first one, and then there's a number of images that
   follow.  If following images have non-transparent colors, these are
   composed "on top" of the master image.  So, in general, one has to
   compute ann the preceding images to be able to display a particular
   sub-image.

   Computing all the preceding images is too slow, so we maintain a
   cache of previously computed images.  We have to maintain a cache
   separate from the image cache, because the images may be scaled
   before display. */

struct animation_cache
{
  MagickWand *wand;
  int index;
  struct timespec update_time;
  struct animation_cache *next;
  char signature[FLEXIBLE_ARRAY_MEMBER];
};

static struct animation_cache *animation_cache = NULL;

static struct animation_cache *
imagemagick_create_cache (char *signature)
{
  struct animation_cache *cache
    = xmalloc (FLEXSIZEOF (struct animation_cache, signature,
			   strlen (signature) + 1));
  cache->wand = 0;
  cache->index = 0;
  cache->next = 0;
  strcpy (cache->signature, signature);
  return cache;
}

/* Discard cached images that haven't been used for a minute. */
static void
imagemagick_prune_animation_cache (void)
{
  struct animation_cache **pcache = &animation_cache;
  struct timespec old = timespec_sub (current_timespec (),
				      make_timespec (60, 0));

  while (*pcache)
    {
      struct animation_cache *cache = *pcache;
      if (timespec_cmp (old, cache->update_time) <= 0)
	pcache = &cache->next;
      else
	{
	  if (cache->wand)
	    DestroyMagickWand (cache->wand);
	  *pcache = cache->next;
	  xfree (cache);
	}
    }
}

static struct animation_cache *
imagemagick_get_animation_cache (MagickWand *wand)
{
  char *signature = MagickGetImageSignature (wand);
  struct animation_cache *cache;
  struct animation_cache **pcache = &animation_cache;

  imagemagick_prune_animation_cache ();

  while (1)
    {
      cache = *pcache;
      if (! cache)
	{
	  *pcache = cache = imagemagick_create_cache (signature);
	  break;
	}
      if (strcmp (signature, cache->signature) == 0)
	break;
      pcache = &cache->next;
    }

  DestroyString (signature);
  cache->update_time = current_timespec ();
  return cache;
}

static MagickWand *
imagemagick_compute_animated_image (MagickWand *super_wand, int ino)
{
  int i;
  MagickWand *composite_wand;
  size_t dest_width, dest_height;
  struct animation_cache *cache = imagemagick_get_animation_cache (super_wand);

  MagickSetIteratorIndex (super_wand, 0);

  if (ino == 0 || cache->wand == NULL || cache->index > ino)
    {
      composite_wand = MagickGetImage (super_wand);
      if (cache->wand)
	DestroyMagickWand (cache->wand);
    }
  else
    composite_wand = cache->wand;

  dest_height = MagickGetImageHeight (composite_wand);

  for (i = max (1, cache->index + 1); i <= ino; i++)
    {
      MagickWand *sub_wand;
      PixelIterator *source_iterator, *dest_iterator;
      PixelWand **source, **dest;
      size_t source_width, source_height;
      ssize_t source_left, source_top;
      MagickPixelPacket pixel;
      DisposeType dispose;
      ptrdiff_t lines = 0;

      MagickSetIteratorIndex (super_wand, i);
      sub_wand = MagickGetImage (super_wand);

      MagickGetImagePage (sub_wand, &source_width, &source_height,
			  &source_left, &source_top);

      /* This flag says how to handle transparent pixels.  */
      dispose = MagickGetImageDispose (sub_wand);

      source_iterator = NewPixelIterator (sub_wand);
      if (! source_iterator)
	{
	  DestroyMagickWand (composite_wand);
	  DestroyMagickWand (sub_wand);
	  cache->wand = NULL;
	  image_error ("Imagemagick pixel iterator creation failed");
	  return NULL;
	}

      dest_iterator = NewPixelIterator (composite_wand);
      if (! dest_iterator)
	{
	  DestroyMagickWand (composite_wand);
	  DestroyMagickWand (sub_wand);
	  DestroyPixelIterator (source_iterator);
	  cache->wand = NULL;
	  image_error ("Imagemagick pixel iterator creation failed");
	  return NULL;
	}

      /* The sub-image may not start at origin, so move the destination
	 iterator to where the sub-image should start. */
      if (source_top > 0)
	{
	  PixelSetIteratorRow (dest_iterator, source_top);
	  lines = source_top;
	}

      while ((source = PixelGetNextIteratorRow (source_iterator, &source_width))
	     != NULL)
	{
	  ptrdiff_t x;

	  /* Sanity check.  This shouldn't happen, but apparently
	     does in some pictures.  */
	  if (++lines >= dest_height)
	    break;

	  dest = PixelGetNextIteratorRow (dest_iterator, &dest_width);
	  for (x = 0; x < source_width; x++)
	    {
	      /* Sanity check.  This shouldn't happen, but apparently
		 also does in some pictures.  */
	      if (x + source_left >= dest_width)
		break;
	      /* Normally we only copy over non-transparent pixels,
		 but if the disposal method is "Background", then we
		 copy over all pixels.  */
	      if (dispose == BackgroundDispose || PixelGetAlpha (source[x]))
		{
		  PixelGetMagickColor (source[x], &pixel);
		  PixelSetMagickColor (dest[x + source_left], &pixel);
		}
	    }
	  PixelSyncIterator (dest_iterator);
	}

      DestroyPixelIterator (source_iterator);
      DestroyPixelIterator (dest_iterator);
      DestroyMagickWand (sub_wand);
    }

  /* Cache a copy for the next iteration.  The current wand will be
     destroyed by the caller. */
  cache->wand = CloneMagickWand (composite_wand);
  cache->index = ino;

  return composite_wand;
}


/* Helper function for imagemagick_load, which does the actual loading
   given contents and size, apart from frame and image structures,
   passed from imagemagick_load.  Uses librimagemagick to do most of
   the image processing.

   F is a pointer to the Emacs frame; IMG to the image structure to
   prepare; CONTENTS is the string containing the IMAGEMAGICK data to
   be parsed; SIZE is the number of bytes of data; and FILENAME is
   either the file name or the image data.

   Return true if successful.  */

static bool
imagemagick_load_image (struct frame *f, struct image *img,
			unsigned char *contents, unsigned int size,
			char *filename)
{
  int width, height;
  size_t image_width, image_height;
  MagickBooleanType status;
  Emacs_Pix_Container ximg;
  int x, y;
  MagickWand *image_wand;
  PixelIterator *iterator;
  PixelWand **pixels, *bg_wand = NULL;
  MagickPixelPacket  pixel;
  Lisp_Object image;
  Lisp_Object value;
  Lisp_Object crop;
  EMACS_INT ino;
  int desired_width, desired_height;
  double rotation;
  char hint_buffer[MaxTextExtent];
  char *filename_hint = NULL;

  /* Initialize the ImageMagick environment.  */
  static bool imagemagick_initialized;
  if (!imagemagick_initialized)
    {
      imagemagick_initialized = true;
      MagickWandGenesis ();
    }

  /* Handle image index for image types who can contain more than one image.
     Interface :index is same as for GIF.  First we "ping" the image to see how
     many sub-images it contains.  Pinging is faster than loading the image to
     find out things about it.  */

  image = image_spec_value (img->spec, QCindex, NULL);
  ino = FIXNUMP (image) ? XFIXNAT (image) : 0;
  image_wand = NewMagickWand ();

  if (filename)
    status = MagickReadImage (image_wand, filename);
  else
    {
      Lisp_Object lwidth = image_spec_value (img->spec, QCwidth, NULL);
      Lisp_Object lheight = image_spec_value (img->spec, QCheight, NULL);

      if (FIXNATP (lwidth) && FIXNATP (lheight))
	{
	  MagickSetSize (image_wand, XFIXNAT (lwidth), XFIXNAT (lheight));
	  MagickSetDepth (image_wand, 8);
	}
      filename_hint = imagemagick_filename_hint (img->spec, hint_buffer);
      MagickSetFilename (image_wand, filename_hint);
      status = MagickReadImageBlob (image_wand, contents, size);
    }

  if (status == MagickFalse)
    {
      imagemagick_error (image_wand);
      DestroyMagickWand (image_wand);
      return 0;
    }

#ifdef HAVE_MAGICKAUTOORIENTIMAGE
  /* If no :rotation is explicitly specified, apply the automatic
     rotation from EXIF. */
  if (NILP (image_spec_value (img->spec, QCrotation, NULL)))
    if (MagickAutoOrientImage (image_wand) == MagickFalse)
      {
	image_error ("Error applying automatic orientation in image `%s'", img->spec);
	DestroyMagickWand (image_wand);
	return 0;
      }
#endif

  if (ino < 0 || ino >= MagickGetNumberImages (image_wand))
    {
      image_error ("Invalid image number `%s' in image `%s'", image, img->spec);
      DestroyMagickWand (image_wand);
      return 0;
    }

  if (MagickGetImageDelay (image_wand) > 0)
    img->lisp_data =
      Fcons (Qdelay,
	     Fcons (make_float (MagickGetImageDelay (image_wand) / 100.0),
		    img->lisp_data));

  if (MagickGetNumberImages (image_wand) > 1)
    img->lisp_data =
      Fcons (Qcount,
	     Fcons (make_fixnum (MagickGetNumberImages (image_wand)),
		    img->lisp_data));

  /* If we have an animated image, get the new wand based on the
     "super-wand". */
  if (MagickGetNumberImages (image_wand) > 1)
    {
      MagickWand *super_wand = image_wand;
      image_wand = imagemagick_compute_animated_image (super_wand, ino);
      if (! image_wand)
	image_wand = super_wand;
      else
	DestroyMagickWand (super_wand);
    }

  /* Retrieve the frame's background color, for use later.  */
  {
    Emacs_Color bgcolor;
    Lisp_Object specified_bg;

    specified_bg = image_spec_value (img->spec, QCbackground, NULL);
    if (!STRINGP (specified_bg)
	|| !FRAME_TERMINAL (f)->defined_color_hook (f,
						    SSDATA (specified_bg),
						    &bgcolor,
						    false,
						    false))
      FRAME_TERMINAL (f)->query_frame_background_color (f, &bgcolor);

    bg_wand = NewPixelWand ();
    PixelSetRed   (bg_wand, (double) bgcolor.red   / 65535);
    PixelSetGreen (bg_wand, (double) bgcolor.green / 65535);
    PixelSetBlue  (bg_wand, (double) bgcolor.blue  / 65535);
  }

  compute_image_size (MagickGetImageWidth (image_wand),
		      MagickGetImageHeight (image_wand),
		      img->spec, &desired_width, &desired_height);

  if (desired_width != -1 && desired_height != -1)
    {
      status = MagickScaleImage (image_wand, desired_width, desired_height);
      if (status == MagickFalse)
	{
	  image_error ("Imagemagick scale failed");
	  imagemagick_error (image_wand);
	  goto imagemagick_error;
	}
    }

  /* crop behaves similar to image slicing in Emacs but is more memory
     efficient.  */
  crop = image_spec_value (img->spec, QCcrop, NULL);

  if (CONSP (crop) && TYPE_RANGED_FIXNUMP (size_t, XCAR (crop)))
    {
      /* After some testing, it seems MagickCropImage is the fastest crop
	 function in ImageMagick.  This crop function seems to do less copying
	 than the alternatives, but it still reads the entire image into memory
	 before cropping, which is apparently difficult to avoid when using
	 imagemagick.  */
      size_t crop_width = XFIXNUM (XCAR (crop));
      crop = XCDR (crop);
      if (CONSP (crop) && TYPE_RANGED_FIXNUMP (size_t, XCAR (crop)))
	{
	  size_t crop_height = XFIXNUM (XCAR (crop));
	  crop = XCDR (crop);
	  if (CONSP (crop) && TYPE_RANGED_FIXNUMP (ssize_t, XCAR (crop)))
	    {
	      ssize_t crop_x = XFIXNUM (XCAR (crop));
	      crop = XCDR (crop);
	      if (CONSP (crop) && TYPE_RANGED_FIXNUMP (ssize_t, XCAR (crop)))
		{
		  ssize_t crop_y = XFIXNUM (XCAR (crop));
		  MagickCropImage (image_wand, crop_width, crop_height,
				   crop_x, crop_y);
		}
	    }
	}
    }

  /* Furthermore :rotation. we need background color and angle for
     rotation.  */
  /*
    TODO background handling for rotation specified_bg =
    image_spec_value (img->spec, QCbackground, NULL); if (!STRINGP
    (specified_bg).  */
  value = image_spec_value (img->spec, QCrotation, NULL);
  if (FLOATP (value))
    {
      rotation = XFLOAT_DATA (value);
      status = MagickRotateImage (image_wand, bg_wand, rotation);
      if (status == MagickFalse)
	{
	  image_error ("Imagemagick image rotate failed");
	  imagemagick_error (image_wand);
	  goto imagemagick_error;
	}
    }

  /* Set the canvas background color to the frame or specified
     background, and flatten the image.  Note: as of ImageMagick
     6.6.0, SVG image transparency is not handled properly
     (e.g. etc/images/splash.svg shows a white background always).  */
  {
    MagickWand *new_wand;
    MagickSetImageBackgroundColor (image_wand, bg_wand);
#ifdef HAVE_MAGICKMERGEIMAGELAYERS
    new_wand = MagickMergeImageLayers (image_wand, MergeLayer);
#else
    new_wand = MagickFlattenImages (image_wand);
#endif
    DestroyMagickWand (image_wand);
    image_wand = new_wand;
  }

  /* Finally we are done manipulating the image.  Figure out the
     resulting width/height and transfer ownership to Emacs.  */
  image_height = MagickGetImageHeight (image_wand);
  image_width = MagickGetImageWidth (image_wand);

  if (! (image_width <= INT_MAX && image_height <= INT_MAX
	 && check_image_size (f, image_width, image_height)))
    {
      image_size_error ();
      goto imagemagick_error;
    }

  width = image_width;
  height = image_height;

  /* We can now get a valid pixel buffer from the imagemagick file, if all
     went ok.  */

  init_color_table ();

#if defined (HAVE_MAGICKEXPORTIMAGEPIXELS) && ! defined (HAVE_NS)
  if (imagemagick_render_type != 0)
    {
      /* Magicexportimage is normally faster than pixelpushing.  This
	 method is also well tested.  Some aspects of this method are
	 ad-hoc and needs to be more researched. */
      void *dataptr;
      int imagedepth = 24; /*MagickGetImageDepth(image_wand);*/
      const char *exportdepth = imagedepth <= 8 ? "I" : "BGRP"; /*"RGBP";*/
      /* Try to create a x pixmap to hold the imagemagick pixmap.  */
      if (!image_create_x_image_and_pixmap (f, img, width, height, imagedepth,
					    &ximg, 0))
	{
#ifdef COLOR_TABLE_SUPPORT
	  free_color_table ();
#endif
	  image_error ("Imagemagick X bitmap allocation failure");
	  goto imagemagick_error;
	}
      dataptr = ximg->data;

      /* Oddly, the below code doesn't seem to work:*/
      /* switch(ximg->bitmap_unit){ */
      /* case 8: */
      /*   pixelwidth=CharPixel; */
      /*   break; */
      /* case   16: */
      /*   pixelwidth=ShortPixel; */
      /*   break; */
      /* case   32: */
      /*   pixelwidth=LongPixel; */
      /*   break; */
      /* } */
      /*
	Here im just guessing the format of the bitmap.
	happens to work fine for:
	- bw djvu images
	on rgb display.
	seems about 3 times as fast as pixel pushing(not carefully measured)
      */
      int pixelwidth = CharPixel; /*??? TODO figure out*/
      MagickExportImagePixels (image_wand, 0, 0, width, height,
			       exportdepth, pixelwidth, dataptr);
    }
  else
#endif /* HAVE_MAGICKEXPORTIMAGEPIXELS */
    {
      size_t image_height;
      double quantum_range = QuantumRange;
      MagickRealType color_scale = 65535.0 / quantum_range;
      /* Try to create a x pixmap to hold the imagemagick pixmap.  */
      if (!image_create_x_image_and_pixmap (f, img, width, height, 0,
					    &ximg, 0))
	{
#ifdef COLOR_TABLE_SUPPORT
	  free_color_table ();
#endif
	  image_error ("Imagemagick X bitmap allocation failure");
	  goto imagemagick_error;
	}

      /* Copy imagemagick image to x with primitive yet robust pixel
	 pusher loop.  This has been tested a lot with many different
	 images.  */

      /* Copy pixels from the imagemagick image structure to the x image map. */
      iterator = NewPixelIterator (image_wand);
      if (! iterator)
	{
#ifdef COLOR_TABLE_SUPPORT
	  free_color_table ();
#endif
	  image_destroy_x_image (ximg);
	  image_error ("Imagemagick pixel iterator creation failed");
	  goto imagemagick_error;
	}

      image_height = MagickGetImageHeight (image_wand);
      for (y = 0; y < image_height; y++)
	{
	  size_t row_width;
	  pixels = PixelGetNextIteratorRow (iterator, &row_width);
	  if (! pixels)
	    break;
	  int xlim = min (row_width, width);
	  for (x = 0; x < xlim; x++)
	    {
	      PixelGetMagickColor (pixels[x], &pixel);
	      PUT_PIXEL (ximg, x, y,
			 lookup_rgb_color (f,
					   color_scale * pixel.red,
					   color_scale * pixel.green,
					   color_scale * pixel.blue));
	    }
	}
      DestroyPixelIterator (iterator);
    }

#ifdef COLOR_TABLE_SUPPORT
  /* Remember colors allocated for this image.  */
  img->colors = colors_in_color_table (&img->ncolors);
  free_color_table ();
#endif /* COLOR_TABLE_SUPPORT */

  img->width  = width;
  img->height = height;

  /* Put ximg into the image.  */
  image_put_x_image (f, img, ximg, 0);

  /* Final cleanup. image_wand should be the only resource left. */
  DestroyMagickWand (image_wand);
  if (bg_wand) DestroyPixelWand (bg_wand);

  /* Do not call MagickWandTerminus, to work around ImageMagick bug 825.  See:
     https://github.com/ImageMagick/ImageMagick/issues/825
     Although this bug was introduced in ImageMagick 6.9.9-14 and
     fixed in 6.9.9-18, it's simpler to work around it in all versions.  */

  return 1;

 imagemagick_error:
  DestroyMagickWand (image_wand);
  if (bg_wand) DestroyPixelWand (bg_wand);

  /* TODO more cleanup.  */
  image_error ("Error parsing IMAGEMAGICK image `%s'", img->spec);
  return 0;
}


/* Load IMAGEMAGICK image IMG for use on frame F.  Value is true if
   successful. this function will go into the imagemagick_type structure, and
   the prototype thus needs to be compatible with that structure.  */

static bool
imagemagick_load (struct frame *f, struct image *img)
{
  bool success_p = 0;
  Lisp_Object file_name;

  /* If IMG->spec specifies a file name, create a non-file spec from it.  */
  file_name = image_spec_value (img->spec, QCfile, NULL);
  if (STRINGP (file_name))
    {
      Lisp_Object file = image_find_image_file (file_name);
      if (!STRINGP (file))
	{
	  image_error ("Cannot find image file `%s'", file_name);
	  return 0;
	}
      file = ENCODE_FILE (file);
#ifdef WINDOWSNT
      file = ansi_encode_filename (file);
#endif
      success_p = imagemagick_load_image (f, img, 0, 0, SSDATA (file));
    }
  /* Else it's not a file, it's a Lisp object.  Load the image from a
     Lisp object rather than a file.  */
  else
    {
      Lisp_Object data;

      data = image_spec_value (img->spec, QCdata, NULL);
      if (!STRINGP (data))
	{
	  image_error ("Invalid image data `%s'", data);
	  return 0;
	}
      success_p = imagemagick_load_image (f, img, SDATA (data),
					  SBYTES (data), NULL);
    }

  return success_p;
}

DEFUN ("imagemagick-types", Fimagemagick_types, Simagemagick_types, 0, 0, 0,
       doc: /* Return a list of image types supported by ImageMagick.
Each entry in this list is a symbol named after an ImageMagick format
tag.  See the ImageMagick manual for a list of ImageMagick formats and
their descriptions (http://www.imagemagick.org/script/formats.php).
You can also try the shell command: `identify -list format'.

Note that ImageMagick recognizes many file-types that Emacs does not
recognize as images, such as C.  See `imagemagick-enabled-types'
and `imagemagick-types-inhibit'.  */)
  (void)
{
  Lisp_Object typelist = Qnil;
  size_t numf = 0;
  ExceptionInfo *ex;
  char **imtypes;
  size_t i;

  ex = AcquireExceptionInfo ();
  imtypes = GetMagickList ("*", &numf, ex);
  DestroyExceptionInfo (ex);

  for (i = 0; i < numf; i++)
    {
      Lisp_Object imagemagicktype = intern (imtypes[i]);
      typelist = Fcons (imagemagicktype, typelist);
      imtypes[i] = MagickRelinquishMemory (imtypes[i]);
    }

  MagickRelinquishMemory (imtypes);
  return Fnreverse (typelist);
}

#endif	/* defined (HAVE_IMAGEMAGICK) */



/***********************************************************************
				 SVG
 ***********************************************************************/

#ifdef HAVE_RSVG

/* Function prototypes.  */

static bool svg_load_image (struct frame *, struct image *,
			    char *, ptrdiff_t, char *);

/* Indices of image specification fields in svg_format, below.  */

enum svg_keyword_index
{
  SVG_TYPE,
  SVG_DATA,
  SVG_FILE,
  SVG_ASCENT,
  SVG_MARGIN,
  SVG_RELIEF,
  SVG_ALGORITHM,
  SVG_HEURISTIC_MASK,
  SVG_MASK,
  SVG_BACKGROUND,
  SVG_LAST
};

/* Vector of image_keyword structures describing the format
   of valid user-defined image specifications.  */

static const struct image_keyword svg_format[SVG_LAST] =
{
  {":type",		IMAGE_SYMBOL_VALUE,			1},
  {":data",		IMAGE_STRING_VALUE,			0},
  {":file",		IMAGE_STRING_VALUE,			0},
  {":ascent",		IMAGE_ASCENT_VALUE,			0},
  {":margin",		IMAGE_NON_NEGATIVE_INTEGER_VALUE_OR_PAIR, 0},
  {":relief",		IMAGE_INTEGER_VALUE,			0},
  {":conversion",	IMAGE_DONT_CHECK_VALUE_TYPE,		0},
  {":heuristic-mask",	IMAGE_DONT_CHECK_VALUE_TYPE,		0},
  {":mask",		IMAGE_DONT_CHECK_VALUE_TYPE,		0},
  {":background",	IMAGE_STRING_OR_NIL_VALUE,		0}
};

/* Return true if OBJECT is a valid SVG image specification.  Do
   this by calling parse_image_spec and supplying the keywords that
   identify the SVG format.   */

static bool
svg_image_p (Lisp_Object object)
{
  struct image_keyword fmt[SVG_LAST];
  memcpy (fmt, svg_format, sizeof fmt);

  if (!parse_image_spec (object, fmt, SVG_LAST, Qsvg))
    return 0;

  /* Must specify either the :data or :file keyword.  */
  return fmt[SVG_FILE].count + fmt[SVG_DATA].count == 1;
}

/* Some versions of glib's gatomic.h define MemoryBarrier, but MinGW
   w32api 3.18 and later has its own definition.  The following gross
   hack avoids the clash.  */
# ifdef WINDOWSNT
#  if (__W32API_MAJOR_VERSION + (__W32API_MINOR_VERSION >= 18)) >= 4
#   define W32_SAVE_MINGW_VERSION __MINGW_MAJOR_VERSION
#   undef __MINGW_MAJOR_VERSION
#   define __MINGW_MAJOR_VERSION 4
#  endif
# endif

# include <librsvg/rsvg.h>

/* librsvg is too old for us if it doesn't define this macro.  */
# ifndef LIBRSVG_CHECK_VERSION
#  define LIBRSVG_CHECK_VERSION(v, w, x) false
# endif

# ifdef WINDOWSNT

/* Restore the original definition of __MINGW_MAJOR_VERSION.  */
# ifdef W32_SAVE_MINGW_VERSION
#  undef __MINGW_MAJOR_VERSION
#  define __MINGW_MAJOR_VERSION W32_SAVE_MINGW_VERSION
#  ifdef __MINGW_MAJOR_VERSION
#   undef W32_SAVE_MINGW_VERSION
#  endif
# endif

/* SVG library functions.  */
DEF_DLL_FN (RsvgHandle *, rsvg_handle_new, (void));
DEF_DLL_FN (void, rsvg_handle_get_dimensions,
	    (RsvgHandle *, RsvgDimensionData *));
DEF_DLL_FN (gboolean, rsvg_handle_write,
	    (RsvgHandle *, const guchar *, gsize, GError **));
DEF_DLL_FN (gboolean, rsvg_handle_close, (RsvgHandle *, GError **));
DEF_DLL_FN (GdkPixbuf *, rsvg_handle_get_pixbuf, (RsvgHandle *));
DEF_DLL_FN (void, rsvg_handle_set_base_uri, (RsvgHandle *, const char *));

DEF_DLL_FN (int, gdk_pixbuf_get_width, (const GdkPixbuf *));
DEF_DLL_FN (int, gdk_pixbuf_get_height, (const GdkPixbuf *));
DEF_DLL_FN (guchar *, gdk_pixbuf_get_pixels, (const GdkPixbuf *));
DEF_DLL_FN (int, gdk_pixbuf_get_rowstride, (const GdkPixbuf *));
DEF_DLL_FN (GdkColorspace, gdk_pixbuf_get_colorspace, (const GdkPixbuf *));
DEF_DLL_FN (int, gdk_pixbuf_get_n_channels, (const GdkPixbuf *));
DEF_DLL_FN (gboolean, gdk_pixbuf_get_has_alpha, (const GdkPixbuf *));
DEF_DLL_FN (int, gdk_pixbuf_get_bits_per_sample, (const GdkPixbuf *));

#  if ! GLIB_CHECK_VERSION (2, 36, 0)
DEF_DLL_FN (void, g_type_init, (void));
#  endif
DEF_DLL_FN (void, g_object_unref, (gpointer));
DEF_DLL_FN (void, g_clear_error, (GError **));

static bool
init_svg_functions (void)
{
  HMODULE library, gdklib = NULL, glib = NULL, gobject = NULL;

  if (!(glib = w32_delayed_load (Qglib))
      || !(gobject = w32_delayed_load (Qgobject))
      || !(gdklib = w32_delayed_load (Qgdk_pixbuf))
      || !(library = w32_delayed_load (Qsvg)))
    {
      if (gdklib)  FreeLibrary (gdklib);
      if (gobject) FreeLibrary (gobject);
      if (glib)    FreeLibrary (glib);
      return 0;
    }

  LOAD_DLL_FN (library, rsvg_handle_new);
  LOAD_DLL_FN (library, rsvg_handle_get_dimensions);
  LOAD_DLL_FN (library, rsvg_handle_write);
  LOAD_DLL_FN (library, rsvg_handle_close);
  LOAD_DLL_FN (library, rsvg_handle_get_pixbuf);
  LOAD_DLL_FN (library, rsvg_handle_set_base_uri);

  LOAD_DLL_FN (gdklib, gdk_pixbuf_get_width);
  LOAD_DLL_FN (gdklib, gdk_pixbuf_get_height);
  LOAD_DLL_FN (gdklib, gdk_pixbuf_get_pixels);
  LOAD_DLL_FN (gdklib, gdk_pixbuf_get_rowstride);
  LOAD_DLL_FN (gdklib, gdk_pixbuf_get_colorspace);
  LOAD_DLL_FN (gdklib, gdk_pixbuf_get_n_channels);
  LOAD_DLL_FN (gdklib, gdk_pixbuf_get_has_alpha);
  LOAD_DLL_FN (gdklib, gdk_pixbuf_get_bits_per_sample);

#  if ! GLIB_CHECK_VERSION (2, 36, 0)
  LOAD_DLL_FN (gobject, g_type_init);
#  endif
  LOAD_DLL_FN (gobject, g_object_unref);
  LOAD_DLL_FN (glib, g_clear_error);

  return 1;
}

/* The following aliases for library functions allow dynamic loading
   to be used on some platforms.  */

#  undef gdk_pixbuf_get_bits_per_sample
#  undef gdk_pixbuf_get_colorspace
#  undef gdk_pixbuf_get_has_alpha
#  undef gdk_pixbuf_get_height
#  undef gdk_pixbuf_get_n_channels
#  undef gdk_pixbuf_get_pixels
#  undef gdk_pixbuf_get_rowstride
#  undef gdk_pixbuf_get_width
#  undef g_clear_error
#  undef g_object_unref
#  undef g_type_init
#  undef rsvg_handle_close
#  undef rsvg_handle_get_dimensions
#  undef rsvg_handle_get_pixbuf
#  undef rsvg_handle_new
#  undef rsvg_handle_set_base_uri
#  undef rsvg_handle_write

#  define gdk_pixbuf_get_bits_per_sample fn_gdk_pixbuf_get_bits_per_sample
#  define gdk_pixbuf_get_colorspace fn_gdk_pixbuf_get_colorspace
#  define gdk_pixbuf_get_has_alpha fn_gdk_pixbuf_get_has_alpha
#  define gdk_pixbuf_get_height fn_gdk_pixbuf_get_height
#  define gdk_pixbuf_get_n_channels fn_gdk_pixbuf_get_n_channels
#  define gdk_pixbuf_get_pixels fn_gdk_pixbuf_get_pixels
#  define gdk_pixbuf_get_rowstride fn_gdk_pixbuf_get_rowstride
#  define gdk_pixbuf_get_width fn_gdk_pixbuf_get_width
#  define g_clear_error fn_g_clear_error
#  define g_object_unref fn_g_object_unref
#  if ! GLIB_CHECK_VERSION (2, 36, 0)
#   define g_type_init fn_g_type_init
#  endif
#  define rsvg_handle_close fn_rsvg_handle_close
#  define rsvg_handle_get_dimensions fn_rsvg_handle_get_dimensions
#  define rsvg_handle_get_pixbuf fn_rsvg_handle_get_pixbuf
#  define rsvg_handle_new fn_rsvg_handle_new
#  define rsvg_handle_set_base_uri fn_rsvg_handle_set_base_uri
#  define rsvg_handle_write fn_rsvg_handle_write

# endif /* !WINDOWSNT  */

/* Load SVG image IMG for use on frame F.  Value is true if
   successful.  */

static bool
svg_load (struct frame *f, struct image *img)
{
  bool success_p = 0;
  Lisp_Object file_name;

  /* If IMG->spec specifies a file name, create a non-file spec from it.  */
  file_name = image_spec_value (img->spec, QCfile, NULL);
  if (STRINGP (file_name))
    {
      int fd;
      Lisp_Object file = image_find_image_fd (file_name, &fd);
      if (!STRINGP (file))
	{
	  image_error ("Cannot find image file `%s'", file_name);
	  return 0;
	}

      /* Read the entire file into memory.  */
      ptrdiff_t size;
      char *contents = slurp_file (fd, &size);
      if (contents == NULL)
	{
	  image_error ("Error loading SVG image `%s'", file);
	  return 0;
	}
      /* If the file was slurped into memory properly, parse it.  */
      success_p = svg_load_image (f, img, contents, size,
				  SSDATA (ENCODE_FILE (file)));
      xfree (contents);
    }
  /* Else it's not a file, it's a Lisp object.  Load the image from a
     Lisp object rather than a file.  */
  else
    {
      Lisp_Object data, original_filename;

      data = image_spec_value (img->spec, QCdata, NULL);
      if (!STRINGP (data))
	{
	  image_error ("Invalid image data `%s'", data);
	  return 0;
	}
      original_filename = BVAR (current_buffer, filename);
      success_p = svg_load_image (f, img, SSDATA (data), SBYTES (data),
				  (NILP (original_filename) ? NULL
				   : SSDATA (original_filename)));
    }

  return success_p;
}

/* Load frame F and image IMG.  CONTENTS contains the SVG XML data to
   be parsed, SIZE is its size, and FILENAME is the name of the SVG
   file being loaded.

   Use librsvg to do most of the image processing.

   Return true when successful.  */
static bool
svg_load_image (struct frame *f, struct image *img, char *contents,
		ptrdiff_t size, char *filename)
{
  RsvgHandle *rsvg_handle;
  RsvgDimensionData dimension_data;
  GError *err = NULL;
  GdkPixbuf *pixbuf;
  int width;
  int height;
  const guint8 *pixels;
  int rowstride;

#if ! GLIB_CHECK_VERSION (2, 36, 0)
  /* g_type_init is a glib function that must be called prior to
     using gnome type library functions (obsolete since 2.36.0).  */
  g_type_init ();
#endif

  /* Make a handle to a new rsvg object.  */
  rsvg_handle = rsvg_handle_new ();

  /* Set base_uri for properly handling referenced images (via 'href').
     See rsvg bug 596114 - "image refs are relative to curdir, not .svg file"
     <https://gitlab.gnome.org/GNOME/librsvg/issues/33>. */
  if (filename)
    rsvg_handle_set_base_uri (rsvg_handle, filename);

  /* Suppress GCC deprecation warnings starting in librsvg 2.45.1 for
     rsvg_handle_write and rsvg_handle_close.  FIXME: Use functions
     like rsvg_handle_new_from_gfile_sync on newer librsvg versions,
     and remove this hack.  */
  #if GNUC_PREREQ (4, 6, 0)
   #pragma GCC diagnostic push
  #endif
  #if LIBRSVG_CHECK_VERSION (2, 45, 1) && GNUC_PREREQ (4, 2, 0)
   #pragma GCC diagnostic ignored "-Wdeprecated-declarations"
  #endif

  /* Parse the contents argument and fill in the rsvg_handle.  */
  rsvg_handle_write (rsvg_handle, (unsigned char *) contents, size, &err);
  if (err) goto rsvg_error;

  /* The parsing is complete, rsvg_handle is ready to used, close it
     for further writes.  */
  rsvg_handle_close (rsvg_handle, &err);
  if (err) goto rsvg_error;

  #if GNUC_PREREQ (4, 6, 0)
   #pragma GCC diagnostic pop
  #endif

  rsvg_handle_get_dimensions (rsvg_handle, &dimension_data);
  if (! check_image_size (f, dimension_data.width, dimension_data.height))
    {
      image_size_error ();
      goto rsvg_error;
    }

  /* We can now get a valid pixel buffer from the svg file, if all
     went ok.  */
  pixbuf = rsvg_handle_get_pixbuf (rsvg_handle);
  if (!pixbuf) goto rsvg_error;
  g_object_unref (rsvg_handle);

  /* Extract some meta data from the svg handle.  */
  width     = gdk_pixbuf_get_width (pixbuf);
  height    = gdk_pixbuf_get_height (pixbuf);
  pixels    = gdk_pixbuf_get_pixels (pixbuf);
  rowstride = gdk_pixbuf_get_rowstride (pixbuf);

  /* Validate the svg meta data.  */
  eassert (gdk_pixbuf_get_colorspace (pixbuf) == GDK_COLORSPACE_RGB);
  eassert (gdk_pixbuf_get_n_channels (pixbuf) == 4);
  eassert (gdk_pixbuf_get_has_alpha (pixbuf));
  eassert (gdk_pixbuf_get_bits_per_sample (pixbuf) == 8);

  {
    /* Try to create a x pixmap to hold the svg pixmap.  */
    Emacs_Pix_Container ximg;
    if (!image_create_x_image_and_pixmap (f, img, width, height, 0, &ximg, 0))
      {
	g_object_unref (pixbuf);
	return 0;
      }

    init_color_table ();

    /* Handle alpha channel by combining the image with a background
       color.  */
    Emacs_Color background;
    Lisp_Object specified_bg = image_spec_value (img->spec, QCbackground, NULL);
    if (!STRINGP (specified_bg)
	|| !FRAME_TERMINAL (f)->defined_color_hook (f,
						    SSDATA (specified_bg),
						    &background,
						    false,
						    false))
      FRAME_TERMINAL (f)->query_frame_background_color (f, &background);

    /* SVG pixmaps specify transparency in the last byte, so right
       shift 8 bits to get rid of it, since emacs doesn't support
       transparency.  */
    background.red   >>= 8;
    background.green >>= 8;
    background.blue  >>= 8;

    /* This loop handles opacity values, since Emacs assumes
       non-transparent images.  Each pixel must be "flattened" by
       calculating the resulting color, given the transparency of the
       pixel, and the image background color.  */
    for (int y = 0; y < height; ++y)
      {
	for (int x = 0; x < width; ++x)
	  {
	    int red     = *pixels++;
	    int green   = *pixels++;
	    int blue    = *pixels++;
	    int opacity = *pixels++;

	    red   = ((red * opacity)
		     + (background.red * ((1 << 8) - opacity)));
	    green = ((green * opacity)
		     + (background.green * ((1 << 8) - opacity)));
	    blue  = ((blue * opacity)
		     + (background.blue * ((1 << 8) - opacity)));

	    PUT_PIXEL (ximg, x, y, lookup_rgb_color (f, red, green, blue));
	  }

	pixels += rowstride - 4 * width;
      }

#ifdef COLOR_TABLE_SUPPORT
    /* Remember colors allocated for this image.  */
    img->colors = colors_in_color_table (&img->ncolors);
    free_color_table ();
#endif /* COLOR_TABLE_SUPPORT */

    g_object_unref (pixbuf);

    img->width  = width;
    img->height = height;

    /* Maybe fill in the background field while we have ximg handy.
       Casting avoids a GCC warning.  */
    IMAGE_BACKGROUND (img, f, (Emacs_Pix_Context)ximg);

    /* Put ximg into the image.  */
    image_put_x_image (f, img, ximg, 0);
  }

  return 1;

 rsvg_error:
  g_object_unref (rsvg_handle);
  /* FIXME: Use error->message so the user knows what is the actual
     problem with the image.  */
  image_error ("Error parsing SVG image `%s'", img->spec);
  g_clear_error (&err);
  return 0;
}

#endif	/* defined (HAVE_RSVG) */




/***********************************************************************
				Ghostscript
 ***********************************************************************/

#if defined HAVE_X_WINDOWS && !defined USE_CAIRO
#define HAVE_GHOSTSCRIPT 1
#endif /* HAVE_X_WINDOWS && !USE_CAIRO */

#ifdef HAVE_GHOSTSCRIPT

/* Indices of image specification fields in gs_format, below.  */

enum gs_keyword_index
{
  GS_TYPE,
  GS_PT_WIDTH,
  GS_PT_HEIGHT,
  GS_FILE,
  GS_LOADER,
  GS_BOUNDING_BOX,
  GS_ASCENT,
  GS_MARGIN,
  GS_RELIEF,
  GS_ALGORITHM,
  GS_HEURISTIC_MASK,
  GS_MASK,
  GS_BACKGROUND,
  GS_LAST
};

/* Vector of image_keyword structures describing the format
   of valid user-defined image specifications.  */

static const struct image_keyword gs_format[GS_LAST] =
{
  {":type",		IMAGE_SYMBOL_VALUE,			1},
  {":pt-width",		IMAGE_POSITIVE_INTEGER_VALUE,		1},
  {":pt-height",	IMAGE_POSITIVE_INTEGER_VALUE,		1},
  {":file",		IMAGE_STRING_VALUE,			1},
  {":loader",		IMAGE_FUNCTION_VALUE,			0},
  {":bounding-box",	IMAGE_DONT_CHECK_VALUE_TYPE,		1},
  {":ascent",		IMAGE_ASCENT_VALUE,			0},
  {":margin",		IMAGE_NON_NEGATIVE_INTEGER_VALUE_OR_PAIR, 0},
  {":relief",		IMAGE_INTEGER_VALUE,			0},
  {":conversion",	IMAGE_DONT_CHECK_VALUE_TYPE,		0},
  {":heuristic-mask",	IMAGE_DONT_CHECK_VALUE_TYPE,		0},
  {":mask",		IMAGE_DONT_CHECK_VALUE_TYPE,		0},
  {":background",	IMAGE_STRING_OR_NIL_VALUE,		0}
};

/* Return true if OBJECT is a valid Ghostscript image
   specification.  */

static bool
gs_image_p (Lisp_Object object)
{
  struct image_keyword fmt[GS_LAST];
  Lisp_Object tem;
  int i;

  memcpy (fmt, gs_format, sizeof fmt);

  if (!parse_image_spec (object, fmt, GS_LAST, Qpostscript))
    return 0;

  /* Bounding box must be a list or vector containing 4 integers.  */
  tem = fmt[GS_BOUNDING_BOX].value;
  if (CONSP (tem))
    {
      for (i = 0; i < 4; ++i, tem = XCDR (tem))
	if (!CONSP (tem) || !FIXNUMP (XCAR (tem)))
	  return 0;
      if (!NILP (tem))
	return 0;
    }
  else if (VECTORP (tem))
    {
      if (ASIZE (tem) != 4)
	return 0;
      for (i = 0; i < 4; ++i)
	if (!FIXNUMP (AREF (tem, i)))
	  return 0;
    }
  else
    return 0;

  return 1;
}


/* Load Ghostscript image IMG for use on frame F.  Value is true
   if successful.  */

static bool
gs_load (struct frame *f, struct image *img)
{
  uprintmax_t printnum1, printnum2;
  char buffer[sizeof " " + INT_STRLEN_BOUND (printmax_t)];
  Lisp_Object window_and_pixmap_id = Qnil, loader, pt_height, pt_width;
  Lisp_Object frame;
  double in_width, in_height;
  Lisp_Object pixel_colors = Qnil;

  /* Compute pixel size of pixmap needed from the given size in the
     image specification.  Sizes in the specification are in pt.  1 pt
     = 1/72 in, xdpi and ydpi are stored in the frame's X display
     info.  */
  pt_width = image_spec_value (img->spec, QCpt_width, NULL);
  in_width = FIXNUMP (pt_width) ? XFIXNAT (pt_width) / 72.0 : 0;
  in_width *= FRAME_RES_X (f);
  pt_height = image_spec_value (img->spec, QCpt_height, NULL);
  in_height = FIXNUMP (pt_height) ? XFIXNAT (pt_height) / 72.0 : 0;
  in_height *= FRAME_RES_Y (f);

  if (! (in_width <= INT_MAX && in_height <= INT_MAX
	 && check_image_size (f, in_width, in_height)))
    {
      image_size_error ();
      return 0;
    }
  img->width = in_width;
  img->height = in_height;

  /* Create the pixmap.  */
  eassert (img->pixmap == NO_PIXMAP);

  if (image_check_image_size (0, img->width, img->height))
    {
      /* Only W32 version did BLOCK_INPUT here.  ++kfs */
      block_input ();
      img->pixmap = XCreatePixmap (FRAME_X_DISPLAY (f), FRAME_X_DRAWABLE (f),
				   img->width, img->height,
				   DefaultDepthOfScreen (FRAME_X_SCREEN (f)));
      unblock_input ();
    }

  if (!img->pixmap)
    {
      image_error ("Unable to create pixmap for `%s'" , img->spec);
      return 0;
    }

  /* Call the loader to fill the pixmap.  It returns a process object
     if successful.  We do not record_unwind_protect here because
     other places in redisplay like calling window scroll functions
     don't either.  Let the Lisp loader use `unwind-protect' instead.  */
  printnum1 = FRAME_X_DRAWABLE (f);
  printnum2 = img->pixmap;
  window_and_pixmap_id
    = make_formatted_string (buffer, "%"pMu" %"pMu, printnum1, printnum2);

  printnum1 = FRAME_FOREGROUND_PIXEL (f);
  printnum2 = FRAME_BACKGROUND_PIXEL (f);
  pixel_colors
    = make_formatted_string (buffer, "%"pMu" %"pMu, printnum1, printnum2);

  XSETFRAME (frame, f);
  loader = image_spec_value (img->spec, QCloader, NULL);
  if (NILP (loader))
    loader = intern ("gs-load-image");

  img->lisp_data = call6 (loader, frame, img->spec,
			  make_fixnum (img->width),
			  make_fixnum (img->height),
			  window_and_pixmap_id,
			  pixel_colors);
  return PROCESSP (img->lisp_data);
}


/* Kill the Ghostscript process that was started to fill PIXMAP on
   frame F.  Called from XTread_socket when receiving an event
   telling Emacs that Ghostscript has finished drawing.  */

void
x_kill_gs_process (Pixmap pixmap, struct frame *f)
{
  struct image_cache *c = FRAME_IMAGE_CACHE (f);
  ptrdiff_t i;
  struct image *img;

  /* Find the image containing PIXMAP.  */
  for (i = 0; i < c->used; ++i)
    if (c->images[i]->pixmap == pixmap)
      break;

  /* Should someone in between have cleared the image cache, for
     instance, give up.  */
  if (i == c->used)
    return;

  /* Kill the GS process.  We should have found PIXMAP in the image
     cache and its image should contain a process object.  */
  img = c->images[i];
  eassert (PROCESSP (img->lisp_data));
  Fkill_process (img->lisp_data, Qnil);
  img->lisp_data = Qnil;

#if defined (HAVE_X_WINDOWS)

  /* On displays with a mutable colormap, figure out the colors
     allocated for the image by looking at the pixels of an XImage for
     img->pixmap.  */
  if (x_mutable_colormap (FRAME_X_VISUAL (f)))
    {
      XImage *ximg;

      block_input ();

      /* Try to get an XImage for img->pixmep.  */
      ximg = XGetImage (FRAME_X_DISPLAY (f), img->pixmap,
			0, 0, img->width, img->height, ~0, ZPixmap);
      if (ximg)
	{
	  /* Initialize the color table.  */
	  init_color_table ();

	  /* For each pixel of the image, look its color up in the
	     color table.  After having done so, the color table will
	     contain an entry for each color used by the image.  */
#ifdef COLOR_TABLE_SUPPORT
	  for (int y = 0; y < img->height; ++y)
	    for (int x = 0; x < img->width; ++x)
	      {
		unsigned long pixel = XGetPixel (ximg, x, y);

		lookup_pixel_color (f, pixel);
	      }

	  /* Record colors in the image.  Free color table and XImage.  */
	  img->colors = colors_in_color_table (&img->ncolors);
	  free_color_table ();
#endif
	  XDestroyImage (ximg);

#if 0 /* This doesn't seem to be the case.  If we free the colors
	 here, we get a BadAccess later in image_clear_image when
	 freeing the colors.  */
	  /* We have allocated colors once, but Ghostscript has also
	     allocated colors on behalf of us.  So, to get the
	     reference counts right, free them once.  */
	  if (img->ncolors)
	    x_free_colors (f, img->colors, img->ncolors);
#endif
	}
      else
	image_error ("Cannot get X image of `%s'; colors will not be freed",
		     img->spec);

      unblock_input ();
    }
#endif /* HAVE_X_WINDOWS */

  /* Now that we have the pixmap, compute mask and transform the
     image if requested.  */
  block_input ();
  postprocess_image (f, img);
  unblock_input ();
}

#endif /* HAVE_GHOSTSCRIPT */


/***********************************************************************
				Tests
 ***********************************************************************/

#ifdef GLYPH_DEBUG

DEFUN ("imagep", Fimagep, Simagep, 1, 1, 0,
       doc: /* Value is non-nil if SPEC is a valid image specification.  */)
  (Lisp_Object spec)
{
  return valid_image_p (spec) ? Qt : Qnil;
}


DEFUN ("lookup-image", Flookup_image, Slookup_image, 1, 1, 0,
       doc: /* */)
  (Lisp_Object spec)
{
  ptrdiff_t id = -1;

  if (valid_image_p (spec))
    id = lookup_image (SELECTED_FRAME (), spec);

  debug_print (spec);
  return make_fixnum (id);
}

#endif /* GLYPH_DEBUG */


/***********************************************************************
			    Initialization
 ***********************************************************************/

DEFUN ("image-transforms-p", Fimage_transforms_p, Simage_transforms_p, 0, 1, 0,
       doc: /* Test whether FRAME supports image transformation.
Return list of capabilities if FRAME supports native transforms, nil otherwise.
FRAME defaults to the selected frame.
The list of capabilities can include one or more of the following:

 - the symbol `scale' if FRAME supports image scaling
 - the symbol `rotate90' if FRAME supports image rotation only by angles
    that are integral multiples of 90 degrees.  */)
     (Lisp_Object frame)
{
  struct frame *f = decode_live_frame (frame);
  if (FRAME_WINDOW_P (f))
    {
#ifdef HAVE_NATIVE_TRANSFORMS
# if defined HAVE_IMAGEMAGICK || defined (USE_CAIRO) || defined (HAVE_NS)
      return list2 (Qscale, Qrotate90);
# elif defined (HAVE_X_WINDOWS) && defined (HAVE_XRENDER)
      int event_basep, error_basep;

      if (XRenderQueryExtension (FRAME_X_DISPLAY (f),
				 &event_basep, &error_basep))
	return list2 (Qscale, Qrotate90);
# elif defined (HAVE_NTGUI)
      return (w32_image_rotations_p ()
	      ? list2 (Qscale, Qrotate90)
	      : list1 (Qscale));
# endif
#endif
    }

  return Qnil;
}

DEFUN ("init-image-library", Finit_image_library, Sinit_image_library, 1, 1, 0,
       doc: /* Initialize image library implementing image type TYPE.
Return non-nil if TYPE is a supported image type.

If image libraries are loaded dynamically (currently only the case on
MS-Windows), load the library for TYPE if it is not yet loaded, using
the library file(s) specified by `dynamic-library-alist'.  */)
  (Lisp_Object type)
{
  return lookup_image_type (type) ? Qt : Qnil;
}

static bool
initialize_image_type (struct image_type const *type)
{
#ifdef WINDOWSNT
  Lisp_Object typesym = builtin_lisp_symbol (type->type);
  Lisp_Object tested = Fassq (typesym, Vlibrary_cache);
  /* If we failed to load the library before, don't try again.  */
  if (CONSP (tested))
    return !NILP (XCDR (tested)) ? true : false;

  bool (*init) (void) = type->init;
  if (init)
    {
      bool type_valid = init ();
      Vlibrary_cache = Fcons (Fcons (typesym, type_valid ? Qt : Qnil),
			      Vlibrary_cache);
      return type_valid;
    }
#endif
  return true;
}

/* Array of supported image types.  */

static struct image_type const image_types[] =
{
#ifdef HAVE_GHOSTSCRIPT
 { SYMBOL_INDEX (Qpostscript), gs_image_p, gs_load, image_clear_image },
#endif
#ifdef HAVE_IMAGEMAGICK
 { SYMBOL_INDEX (Qimagemagick), imagemagick_image_p, imagemagick_load,
   imagemagick_clear_image },
#endif
#ifdef HAVE_RSVG
 { SYMBOL_INDEX (Qsvg), svg_image_p, svg_load, image_clear_image,
   IMAGE_TYPE_INIT (init_svg_functions) },
#endif
#if defined HAVE_PNG || defined HAVE_NS || defined USE_CAIRO
 { SYMBOL_INDEX (Qpng), png_image_p, png_load, image_clear_image,
   IMAGE_TYPE_INIT (init_png_functions) },
#endif
#if defined HAVE_GIF || defined HAVE_NS
 { SYMBOL_INDEX (Qgif), gif_image_p, gif_load, gif_clear_image,
   IMAGE_TYPE_INIT (init_gif_functions) },
#endif
#if defined HAVE_TIFF || defined HAVE_NS
 { SYMBOL_INDEX (Qtiff), tiff_image_p, tiff_load, image_clear_image,
   IMAGE_TYPE_INIT (init_tiff_functions) },
#endif
#if defined HAVE_JPEG || defined HAVE_NS
 { SYMBOL_INDEX (Qjpeg), jpeg_image_p, jpeg_load, image_clear_image,
   IMAGE_TYPE_INIT (init_jpeg_functions) },
#endif
#if defined HAVE_XPM || defined HAVE_NS || defined USE_CAIRO
 { SYMBOL_INDEX (Qxpm), xpm_image_p, xpm_load, image_clear_image,
   IMAGE_TYPE_INIT (init_xpm_functions) },
#endif
 { SYMBOL_INDEX (Qxbm), xbm_image_p, xbm_load, image_clear_image },
 { SYMBOL_INDEX (Qpbm), pbm_image_p, pbm_load, image_clear_image },
};

/* Look up image type TYPE, and return a pointer to its image_type
   structure.  Return 0 if TYPE is not a known image type.  */

static struct image_type const *
lookup_image_type (Lisp_Object type)
{
  for (int i = 0; i < ARRAYELTS (image_types); i++)
    {
      struct image_type const *r = &image_types[i];
      if (EQ (type, builtin_lisp_symbol (r->type)))
	return initialize_image_type (r) ? r : NULL;
    }
  return NULL;
}


void
syms_of_image (void)
{
  /* Must be defined now because we're going to update it below, while
     defining the supported image types.  */
  DEFVAR_LISP ("image-types", Vimage_types,
    doc: /* List of potentially supported image types.
Each element of the list is a symbol for an image type, like `jpeg' or `png'.
To check whether it is really supported, use `image-type-available-p'.  */);
  Vimage_types = Qnil;

  DEFVAR_LISP ("max-image-size", Vmax_image_size,
    doc: /* Maximum size of images.
Emacs will not load an image into memory if its pixel width or
pixel height exceeds this limit.

If the value is an integer, it directly specifies the maximum
image height and width, measured in pixels.  If it is a floating
point number, it specifies the maximum image height and width
as a ratio to the frame height and width.  If the value is
non-numeric, there is no explicit limit on the size of images.  */);
  Vmax_image_size = make_float (MAX_IMAGE_SIZE);

  /* Other symbols.  */
  DEFSYM (Qcount, "count");
  DEFSYM (Qextension_data, "extension-data");
  DEFSYM (Qdelay, "delay");

  /* Keywords.  */
  DEFSYM (QCascent, ":ascent");
  DEFSYM (QCmargin, ":margin");
  DEFSYM (QCrelief, ":relief");
  DEFSYM (QCconversion, ":conversion");
  DEFSYM (QCcolor_symbols, ":color-symbols");
  DEFSYM (QCheuristic_mask, ":heuristic-mask");
  DEFSYM (QCindex, ":index");
  DEFSYM (QCcrop, ":crop");
  DEFSYM (QCrotation, ":rotation");
  DEFSYM (QCmatrix, ":matrix");
  DEFSYM (QCscale, ":scale");
  DEFSYM (QCcolor_adjustment, ":color-adjustment");
  DEFSYM (QCmask, ":mask");

  /* Other symbols.  */
  DEFSYM (Qlaplace, "laplace");
  DEFSYM (Qemboss, "emboss");
  DEFSYM (Qedge_detection, "edge-detection");
  DEFSYM (Qheuristic, "heuristic");

  DEFSYM (Qpostscript, "postscript");
  DEFSYM (QCmax_width, ":max-width");
  DEFSYM (QCmax_height, ":max-height");

#ifdef HAVE_NATIVE_TRANSFORMS
  DEFSYM (Qscale, "scale");
  DEFSYM (Qrotate, "rotate");
  DEFSYM (Qrotate90, "rotate90");
  DEFSYM (Qcrop, "crop");
#endif

#ifdef HAVE_GHOSTSCRIPT
  add_image_type (Qpostscript);
  DEFSYM (QCloader, ":loader");
  DEFSYM (QCpt_width, ":pt-width");
  DEFSYM (QCpt_height, ":pt-height");
#endif /* HAVE_GHOSTSCRIPT */

#ifdef HAVE_NTGUI
  /* Versions of libpng, libgif, and libjpeg that we were compiled with,
     or -1 if no PNG/GIF support was compiled in.  This is tested by
     w32-win.el to correctly set up the alist used to search for the
     respective image libraries.  */
  DEFSYM (Qlibpng_version, "libpng-version");
  Fset (Qlibpng_version,
#if HAVE_PNG
	make_fixnum (PNG_LIBPNG_VER)
#else
	make_fixnum (-1)
#endif
	);
  DEFSYM (Qlibgif_version, "libgif-version");
  Fset (Qlibgif_version,
#ifdef HAVE_GIF
	make_fixnum (GIFLIB_MAJOR * 10000
		     + GIFLIB_MINOR * 100
		     + GIFLIB_RELEASE)
#else
	make_fixnum (-1)
#endif
	);
  DEFSYM (Qlibjpeg_version, "libjpeg-version");
  Fset (Qlibjpeg_version,
#if HAVE_JPEG
	make_fixnum (JPEG_LIB_VERSION)
#else
	make_fixnum (-1)
#endif
	);
#endif

  DEFSYM (Qpbm, "pbm");
  add_image_type (Qpbm);

  DEFSYM (Qxbm, "xbm");
  add_image_type (Qxbm);

#if defined (HAVE_XPM) || defined (HAVE_NS)
  DEFSYM (Qxpm, "xpm");
  add_image_type (Qxpm);
#endif

#if defined (HAVE_JPEG) || defined (HAVE_NS)
  DEFSYM (Qjpeg, "jpeg");
  add_image_type (Qjpeg);
#endif

#if defined (HAVE_TIFF) || defined (HAVE_NS)
  DEFSYM (Qtiff, "tiff");
  add_image_type (Qtiff);
#endif

#if defined (HAVE_GIF) || defined (HAVE_NS)
  DEFSYM (Qgif, "gif");
  add_image_type (Qgif);
#endif

#if defined (HAVE_PNG) || defined (HAVE_NS)
  DEFSYM (Qpng, "png");
  add_image_type (Qpng);
#endif

#if defined (HAVE_IMAGEMAGICK)
  DEFSYM (Qimagemagick, "imagemagick");
  add_image_type (Qimagemagick);
#endif

#if defined (HAVE_RSVG)
  DEFSYM (Qsvg, "svg");
  add_image_type (Qsvg);
#ifdef HAVE_NTGUI
  /* Other libraries used directly by svg code.  */
  DEFSYM (Qgdk_pixbuf, "gdk-pixbuf");
  DEFSYM (Qglib, "glib");
  DEFSYM (Qgobject, "gobject");
#endif /* HAVE_NTGUI  */
#endif /* HAVE_RSVG  */

  defsubr (&Sinit_image_library);
#ifdef HAVE_IMAGEMAGICK
  defsubr (&Simagemagick_types);
#endif
  defsubr (&Sclear_image_cache);
  defsubr (&Simage_flush);
  defsubr (&Simage_size);
  defsubr (&Simage_mask_p);
  defsubr (&Simage_metadata);

#ifdef GLYPH_DEBUG
  defsubr (&Simagep);
  defsubr (&Slookup_image);
#endif

  defsubr (&Simage_transforms_p);

  DEFVAR_BOOL ("cross-disabled-images", cross_disabled_images,
    doc: /* Non-nil means always draw a cross over disabled images.
Disabled images are those having a `:conversion disabled' property.
A cross is always drawn on black & white displays.  */);
  cross_disabled_images = 0;

  DEFVAR_LISP ("x-bitmap-file-path", Vx_bitmap_file_path,
    doc: /* List of directories to search for window system bitmap files.  */);
  Vx_bitmap_file_path = decode_env_path (0, PATH_BITMAPS, 0);

  DEFVAR_LISP ("image-cache-eviction-delay", Vimage_cache_eviction_delay,
    doc: /* Maximum time after which images are removed from the cache.
When an image has not been displayed this many seconds, Emacs
automatically removes it from the image cache.  If the cache contains
a large number of images, the actual eviction time may be shorter.
The value can also be nil, meaning the cache is never cleared.

The function `clear-image-cache' disregards this variable.  */);
  Vimage_cache_eviction_delay = make_fixnum (300);
#ifdef HAVE_IMAGEMAGICK
  DEFVAR_INT ("imagemagick-render-type", imagemagick_render_type,
    doc: /* Integer indicating which ImageMagick rendering method to use.
The options are:
  0 -- the default method (pixel pushing)
  1 -- a newer method ("MagickExportImagePixels") that may perform
       better (speed etc) in some cases, but has not been as thoroughly
       tested with Emacs as the default method.  This method requires
       ImageMagick version 6.4.6 (approximately) or later.
*/);
  /* MagickExportImagePixels is in 6.4.6-9, but not 6.4.4-10.  */
  imagemagick_render_type = 0;
#endif

}<|MERGE_RESOLUTION|>--- conflicted
+++ resolved
@@ -2166,37 +2166,11 @@
   img->width = width;
   img->height = height;
 
-<<<<<<< HEAD
-  int width = img->width;
-  if (FIXNATP (w) && XFIXNAT (w) < img->width)
-    width = XFIXNAT (w);
-  int left;
-  if (TYPE_RANGED_FIXNUMP (int, x))
-    {
-      left = XFIXNUM (x);
-      if (left < 0)
-	left = img->width - width + left;
-    }
-  else
-    left = (img->width - width) >> 1;
-
-  int height = img->height;
-  if (FIXNATP (h) && XFIXNAT (h) < img->height)
-    height = XFIXNAT (h);
-  int top;
-  if (TYPE_RANGED_FIXNUMP (int, y))
-    {
-      top = XFIXNUM (y);
-      if (top < 0)
-	top = img->height - height + top;
-    }
-=======
   /* Perform rotation transformation.  */
 
   int rotate_flag = -1;
   if (rotation == 0)
     rotate_flag = 0;
->>>>>>> 5e88b50d
   else
     {
 # if (defined USE_CAIRO || defined HAVE_XRENDER \
@@ -2376,15 +2350,7 @@
 	  int relief_bound;
 
 #ifdef HAVE_NATIVE_TRANSFORMS
-<<<<<<< HEAD
-	  matrix3x3 transform_matrix = { [0][0] = 1, [1][1] = 1, [2][2] = 1 };
-	  image_set_size (img, transform_matrix);
-	  image_set_crop (img, transform_matrix);
-	  image_set_rotation (img, transform_matrix);
-	  image_set_transform (f, img, transform_matrix);
-=======
           image_set_transform (f, img);
->>>>>>> 5e88b50d
 #endif
 
 	  ascent = image_spec_value (spec, QCascent, NULL);
