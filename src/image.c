/* Functions for image support on window system.

Copyright (C) 1989, 1992-2020 Free Software Foundation, Inc.

This file is part of GNU Emacs.

GNU Emacs is free software: you can redistribute it and/or modify
it under the terms of the GNU General Public License as published by
the Free Software Foundation, either version 3 of the License, or (at
your option) any later version.

GNU Emacs is distributed in the hope that it will be useful,
but WITHOUT ANY WARRANTY; without even the implied warranty of
MERCHANTABILITY or FITNESS FOR A PARTICULAR PURPOSE.  See the
GNU General Public License for more details.

You should have received a copy of the GNU General Public License
along with GNU Emacs.  If not, see <https://www.gnu.org/licenses/>.  */

#include <config.h>

#include <fcntl.h>
#include <unistd.h>

/* Include this before including <setjmp.h> to work around bugs with
   older libpng; see Bug#17429.  */
#if defined HAVE_PNG
# include <png.h>
#endif

#include <setjmp.h>

#include <stdint.h>
#include <c-ctype.h>
#include <flexmember.h>

#include "lisp.h"
#include "frame.h"
#include "process.h"
#include "window.h"
#include "buffer.h"
#include "dispextern.h"
#include "blockinput.h"
#include "sysstdio.h"
#include "systime.h"
#include <epaths.h>
#include "coding.h"
#include "termhooks.h"
#include "font.h"
#include "pdumper.h"

#ifdef HAVE_SYS_STAT_H
#include <sys/stat.h>
#endif /* HAVE_SYS_STAT_H */

#ifdef HAVE_SYS_TYPES_H
#include <sys/types.h>
#endif /* HAVE_SYS_TYPES_H */

#ifdef HAVE_WINDOW_SYSTEM
#include TERM_HEADER
#endif /* HAVE_WINDOW_SYSTEM */

/* Work around GCC bug 54561.  */
#if GNUC_PREREQ (4, 3, 0)
# pragma GCC diagnostic ignored "-Wclobbered"
#endif

#ifdef HAVE_X_WINDOWS
typedef struct x_bitmap_record Bitmap_Record;
#ifndef USE_CAIRO
#define GET_PIXEL(ximg, x, y) XGetPixel (ximg, x, y)
#define PUT_PIXEL XPutPixel
#define NO_PIXMAP None

#define PIX_MASK_RETAIN	0
#define PIX_MASK_DRAW	1
#endif	/* !USE_CAIRO */
#endif /* HAVE_X_WINDOWS */

#ifdef USE_CAIRO
#define GET_PIXEL image_pix_context_get_pixel
#define PUT_PIXEL image_pix_container_put_pixel
#define NO_PIXMAP 0

#define PIX_MASK_RETAIN	0
#define PIX_MASK_DRAW	255

#define RGB_TO_ULONG(r, g, b) (((r) << 16) | ((g) << 8) | (b))
#define ARGB_TO_ULONG(a, r, g, b) (((a) << 24) | ((r) << 16) | ((g) << 8) | (b))
#define RED_FROM_ULONG(color)	(((color) >> 16) & 0xff)
#define GREEN_FROM_ULONG(color)	(((color) >> 8) & 0xff)
#define BLUE_FROM_ULONG(color)	((color) & 0xff)
#define RED16_FROM_ULONG(color)		(RED_FROM_ULONG (color) * 0x101)
#define GREEN16_FROM_ULONG(color)	(GREEN_FROM_ULONG (color) * 0x101)
#define BLUE16_FROM_ULONG(color)	(BLUE_FROM_ULONG (color) * 0x101)

static unsigned long image_alloc_image_color (struct frame *, struct image *,
					      Lisp_Object, unsigned long);
#endif	/* USE_CAIRO */

#ifdef HAVE_NTGUI

/* We need (or want) w32.h only when we're _not_ compiling for Cygwin.  */
#ifdef WINDOWSNT
# include "w32common.h"
# include "w32.h"
#endif

typedef struct w32_bitmap_record Bitmap_Record;
#define GET_PIXEL(ximg, x, y) GetPixel (ximg, x, y)
#define PUT_PIXEL XPutPixel
#define NO_PIXMAP 0

#define PIX_MASK_RETAIN	0
#define PIX_MASK_DRAW	1

#endif /* HAVE_NTGUI */

#ifdef HAVE_NS
typedef struct ns_bitmap_record Bitmap_Record;

#define GET_PIXEL(ximg, x, y) XGetPixel (ximg, x, y)
#define PUT_PIXEL XPutPixel
#define NO_PIXMAP 0

#define PIX_MASK_RETAIN	0
#define PIX_MASK_DRAW	1

#endif /* HAVE_NS */

#ifdef HAVE_PGTK
typedef struct pgtk_bitmap_record Bitmap_Record;
#endif /* HAVE_PGTK */

#if (defined HAVE_X_WINDOWS \
     && ! (defined HAVE_NTGUI || defined USE_CAIRO || defined HAVE_NS))
/* W32_TODO : Color tables on W32.  */
# define COLOR_TABLE_SUPPORT 1
#endif

static void image_disable_image (struct frame *, struct image *);
static void image_edge_detection (struct frame *, struct image *, Lisp_Object,
				  Lisp_Object);

static void init_color_table (void);
static unsigned long lookup_rgb_color (struct frame *f, int r, int g, int b);
#ifdef COLOR_TABLE_SUPPORT
static void free_color_table (void);
static unsigned long *colors_in_color_table (int *n);
#endif

#ifdef USE_CAIRO

static Emacs_Pix_Container
image_create_pix_container (struct frame *f, unsigned int width,
			    unsigned int height, unsigned int depth)
{
  Emacs_Pix_Container pimg;

  pimg = xmalloc (sizeof (*pimg));
  pimg->width = width;
  pimg->height = height;
  pimg->bits_per_pixel = depth == 1 ? 8 : 32;
  pimg->bytes_per_line = cairo_format_stride_for_width ((depth == 1
							 ? CAIRO_FORMAT_A8
							 : CAIRO_FORMAT_RGB24),
							width);
  pimg->data = xmalloc (pimg->bytes_per_line * height);

  return pimg;
}

static void
image_pix_container_put_pixel (Emacs_Pix_Container image,
			       int x, int y, unsigned long pixel)
{
  if (image->bits_per_pixel == 32)
    ((uint32_t *)(image->data + y * image->bytes_per_line))[x] = pixel;
  else
    ((uint8_t *)(image->data + y * image->bytes_per_line))[x] = pixel;
}

static unsigned long
image_pix_context_get_pixel (Emacs_Pix_Context image, int x, int y)
{
  if (image->bits_per_pixel == 32)
    return ((uint32_t *)(image->data + y * image->bytes_per_line))[x];
  else
    return ((uint8_t *)(image->data + y * image->bytes_per_line))[x];
}

static Emacs_Pix_Container
image_pix_container_create_from_bitmap_data (struct frame *f,
					     char *data, unsigned int width,
					     unsigned int height,
					     unsigned long fg,
					     unsigned long bg)
{
  Emacs_Pix_Container pimg = image_create_pix_container (f, width, height, 0);
  int bytes_per_line = (width + (CHAR_BIT - 1)) / CHAR_BIT;

  for (int y = 0; y < height; y++)
    {
      for (int x = 0; x < width; x++)
	PUT_PIXEL (pimg, x, y,
		   (data[x / CHAR_BIT] >> (x % CHAR_BIT)) & 1 ? fg : bg);
      data += bytes_per_line;
    }

  return pimg;
}

static cairo_surface_t *
cr_create_surface_from_pix_containers (Emacs_Pix_Container pimg,
				       Emacs_Pix_Container mask)
{
  cairo_surface_t *surface;

  if (mask)
    {
      int x, y;

      for (y = 0; y < pimg->height; y++)
	for (x = 0; x < pimg->width; x++)
	  {
	    unsigned long color, alpha;
	    int r, g, b;

	    color = GET_PIXEL (pimg, x, y);
	    alpha = GET_PIXEL (mask, x, y);
	    r = (RED_FROM_ULONG (color) * alpha + 0x7f) / 0xff;
	    g = (GREEN_FROM_ULONG (color) * alpha + 0x7f) / 0xff;
	    b = (BLUE_FROM_ULONG (color) * alpha + 0x7f) / 0xff;
	    PUT_PIXEL (pimg, x, y, ARGB_TO_ULONG (alpha, r, g, b));
	  }
      xfree (mask->data);
      mask->data = NULL;
    }
  surface = cairo_image_surface_create_for_data ((unsigned char *) pimg->data,
						 (mask ? CAIRO_FORMAT_ARGB32
						  : CAIRO_FORMAT_RGB24),
						 pimg->width, pimg->height,
						 pimg->bytes_per_line);
  static const cairo_user_data_key_t key;
  cairo_surface_set_user_data (surface, &key, pimg->data, xfree);
  pimg->data = NULL;

  return surface;
}

static void
cr_put_image_to_cr_data (struct image *img)
{
  cairo_pattern_t *pattern = NULL;
  cairo_surface_t *surface = cr_create_surface_from_pix_containers (img->pixmap,
								    img->mask);
  if (surface)
    {
      pattern = cairo_pattern_create_for_surface (surface);
      if (img->cr_data)
	{
	  cairo_matrix_t matrix;
	  cairo_pattern_get_matrix (img->cr_data, &matrix);
	  cairo_pattern_set_matrix (pattern, &matrix);
	  cairo_pattern_destroy (img->cr_data);
	}
      cairo_surface_destroy (surface);
    }

  img->cr_data = pattern;
}

#endif	/* USE_CAIRO */

#ifdef HAVE_NS
/* Use with images created by ns_image_for_XPM.  */
static unsigned long
XGetPixel (Emacs_Pix_Container image, int x, int y)
{
  return ns_get_pixel (image, x, y);
}

/* Use with images created by ns_image_for_XPM; alpha set to 1;
   pixel is assumed to be in RGB form.  */
static void
XPutPixel (Emacs_Pix_Container image, int x, int y, unsigned long pixel)
{
  ns_put_pixel (image, x, y, pixel);
}
#endif /* HAVE_NS */

/* Code to deal with bitmaps.  Bitmaps are referenced by their bitmap
   id, which is just an int that this section returns.  Bitmaps are
   reference counted so they can be shared among frames.

   Bitmap indices are guaranteed to be > 0, so a negative number can
   be used to indicate no bitmap.

   If you use image_create_bitmap_from_data, then you must keep track
   of the bitmaps yourself.  That is, creating a bitmap from the same
   data more than once will not be caught.  */

/* Functions to access the contents of a bitmap, given an id.  */

#ifdef HAVE_X_WINDOWS
static int
x_bitmap_height (struct frame *f, ptrdiff_t id)
{
  return FRAME_DISPLAY_INFO (f)->bitmaps[id - 1].height;
}

static int
x_bitmap_width (struct frame *f, ptrdiff_t id)
{
  return FRAME_DISPLAY_INFO (f)->bitmaps[id - 1].width;
}

#ifdef USE_CAIRO
cairo_pattern_t *
x_bitmap_stipple (struct frame *f, Pixmap pixmap)
{
  Display_Info *dpyinfo = FRAME_DISPLAY_INFO (f);

  for (ptrdiff_t i = 0; i < dpyinfo->bitmaps_last; i++)
    {
      struct x_bitmap_record *bm = dpyinfo->bitmaps + i;

      if (bm->refcount && bm->pixmap == pixmap && bm->depth == 1)
	{
	  if (bm->stipple == NULL)
	    {
	      cairo_surface_t *surface
		= cairo_xlib_surface_create_for_bitmap (FRAME_X_DISPLAY (f),
							pixmap,
							FRAME_X_SCREEN (f),
							bm->width, bm->height);
	      cairo_pattern_t *pattern
		= cairo_pattern_create_for_surface (surface);
	      cairo_surface_destroy (surface);
	      cairo_pattern_set_extend (pattern, CAIRO_EXTEND_REPEAT);
	      bm->stipple = pattern;
	    }

	  return bm->stipple;
	}
    }

  return NULL;
}

#endif	/* USE_CAIRO */
#endif

#if defined (HAVE_X_WINDOWS) || defined (HAVE_NTGUI)
ptrdiff_t
image_bitmap_pixmap (struct frame *f, ptrdiff_t id)
{
  /* HAVE_NTGUI needs the explicit cast here.  */
  return (ptrdiff_t) FRAME_DISPLAY_INFO (f)->bitmaps[id - 1].pixmap;
}
#endif

#ifdef HAVE_X_WINDOWS
int
x_bitmap_mask (struct frame *f, ptrdiff_t id)
{
  return FRAME_DISPLAY_INFO (f)->bitmaps[id - 1].mask;
}
#endif

/* Allocate a new bitmap record.  Returns index of new record.  */

static ptrdiff_t
image_allocate_bitmap_record (struct frame *f)
{
  Display_Info *dpyinfo = FRAME_DISPLAY_INFO (f);
  ptrdiff_t i;

  if (dpyinfo->bitmaps_last < dpyinfo->bitmaps_size)
    return ++dpyinfo->bitmaps_last;

  for (i = 0; i < dpyinfo->bitmaps_size; ++i)
    if (dpyinfo->bitmaps[i].refcount == 0)
      return i + 1;

  dpyinfo->bitmaps =
    xpalloc (dpyinfo->bitmaps, &dpyinfo->bitmaps_size,
	     10, -1, sizeof *dpyinfo->bitmaps);
  return ++dpyinfo->bitmaps_last;
}

/* Add one reference to the reference count of the bitmap with id ID.  */

void
image_reference_bitmap (struct frame *f, ptrdiff_t id)
{
  ++FRAME_DISPLAY_INFO (f)->bitmaps[id - 1].refcount;
}

#ifdef HAVE_PGTK
static cairo_pattern_t *
image_create_pattern_from_pixbuf (struct frame *f, GdkPixbuf *pixbuf)
{
  GdkPixbuf *pb = gdk_pixbuf_add_alpha (pixbuf, TRUE, 255, 255, 255);
  cairo_surface_t *surface = cairo_surface_create_similar_image (cairo_get_target(
								   f->output_data.pgtk->cr_context),
								 CAIRO_FORMAT_A1,
								 gdk_pixbuf_get_width (pb),
								 gdk_pixbuf_get_height (pb));

  cairo_t *cr = cairo_create (surface);
  gdk_cairo_set_source_pixbuf (cr, pb, 0, 0);
  cairo_set_operator (cr, CAIRO_OPERATOR_SOURCE);
  cairo_paint (cr);
  cairo_destroy (cr);

  cairo_pattern_t *pat = cairo_pattern_create_for_surface (surface);
  cairo_pattern_set_extend (pat, CAIRO_EXTEND_REPEAT);

  cairo_surface_destroy (surface);
  g_object_unref (pb);

  return pat;
}
#endif

/* Create a bitmap for frame F from a HEIGHT x WIDTH array of bits at BITS.  */

ptrdiff_t
image_create_bitmap_from_data (struct frame *f, char *bits,
			       unsigned int width, unsigned int height)
{
  Display_Info *dpyinfo = FRAME_DISPLAY_INFO (f);
  ptrdiff_t id;

#ifdef HAVE_X_WINDOWS
  Pixmap bitmap;
  bitmap = XCreateBitmapFromData (FRAME_X_DISPLAY (f), FRAME_X_DRAWABLE (f),
				  bits, width, height);
  if (! bitmap)
    return -1;
#endif /* HAVE_X_WINDOWS */

#ifdef HAVE_NTGUI
  Lisp_Object frame UNINIT;	/* The value is not used.  */
  Emacs_Pixmap bitmap;
  bitmap = CreateBitmap (width, height,
			 FRAME_DISPLAY_INFO (XFRAME (frame))->n_planes,
			 FRAME_DISPLAY_INFO (XFRAME (frame))->n_cbits,
			 bits);
  if (! bitmap)
    return -1;
#endif /* HAVE_NTGUI */

#ifdef HAVE_NS
  void *bitmap = ns_image_from_XBM (bits, width, height, 0, 0);
  if (!bitmap)
      return -1;
#endif

#ifdef HAVE_PGTK
  GdkPixbuf *pixbuf = gdk_pixbuf_new(GDK_COLORSPACE_RGB,
				     FALSE,
				     8,
				     width,
				     height);
  {
    char *sp = bits;
    int mask = 0x01;
    unsigned char *buf = gdk_pixbuf_get_pixels (pixbuf);
    int rowstride = gdk_pixbuf_get_rowstride (pixbuf);
    for (int y = 0; y < height; y++) {
      unsigned char *dp = buf + rowstride * y;
      for (int x = 0; x < width; x++) {
	if (*sp & mask) {
	  *dp++ = 0xff;
	  *dp++ = 0xff;
	  *dp++ = 0xff;
	} else {
	  *dp++ = 0x00;
	  *dp++ = 0x00;
	  *dp++ = 0x00;
	}
	if ((mask <<= 1) >= 0x100) {
	  mask = 0x01;
	  sp++;
	}
      }
      if (mask != 0x01) {
	mask = 0x01;
	sp++;
      }
    }
  }
#endif

  id = image_allocate_bitmap_record (f);

#ifdef HAVE_NS
  dpyinfo->bitmaps[id - 1].img = bitmap;
  dpyinfo->bitmaps[id - 1].depth = 1;
#endif

#ifdef HAVE_PGTK
  dpyinfo->bitmaps[id - 1].img = pixbuf;
  dpyinfo->bitmaps[id - 1].depth = 1;
  dpyinfo->bitmaps[id - 1].pattern = image_create_pattern_from_pixbuf (f, pixbuf);
#endif

  dpyinfo->bitmaps[id - 1].file = NULL;
  dpyinfo->bitmaps[id - 1].height = height;
  dpyinfo->bitmaps[id - 1].width = width;
  dpyinfo->bitmaps[id - 1].refcount = 1;

#ifdef HAVE_X_WINDOWS
  dpyinfo->bitmaps[id - 1].pixmap = bitmap;
  dpyinfo->bitmaps[id - 1].have_mask = false;
  dpyinfo->bitmaps[id - 1].depth = 1;
#ifdef USE_CAIRO
  dpyinfo->bitmaps[id - 1].stipple = NULL;
#endif	/* USE_CAIRO */
#endif /* HAVE_X_WINDOWS */

#ifdef HAVE_NTGUI
  dpyinfo->bitmaps[id - 1].pixmap = bitmap;
  dpyinfo->bitmaps[id - 1].hinst = NULL;
  dpyinfo->bitmaps[id - 1].depth = 1;
#endif /* HAVE_NTGUI */

  return id;
}

/* Create bitmap from file FILE for frame F.  */

ptrdiff_t
image_create_bitmap_from_file (struct frame *f, Lisp_Object file)
{
#ifdef HAVE_NTGUI
  return -1;  /* W32_TODO : bitmap support */
#else
  Display_Info *dpyinfo = FRAME_DISPLAY_INFO (f);
#endif

#ifdef HAVE_NS
  ptrdiff_t id;
  void *bitmap = ns_image_from_file (file);

  if (!bitmap)
      return -1;


  id = image_allocate_bitmap_record (f);
  dpyinfo->bitmaps[id - 1].img = bitmap;
  dpyinfo->bitmaps[id - 1].refcount = 1;
  dpyinfo->bitmaps[id - 1].file = xlispstrdup (file);
  dpyinfo->bitmaps[id - 1].depth = 1;
  dpyinfo->bitmaps[id - 1].height = ns_image_width (bitmap);
  dpyinfo->bitmaps[id - 1].width = ns_image_height (bitmap);
  return id;
#endif

#ifdef HAVE_PGTK
  GError *err = NULL;
  ptrdiff_t id;
  void * bitmap = gdk_pixbuf_new_from_file(SSDATA(file), &err);

  if (!bitmap) {
    g_error_free(err);
    return -1;
  }

  id = image_allocate_bitmap_record(f);

  dpyinfo->bitmaps[id - 1].img = bitmap;
  dpyinfo->bitmaps[id - 1].refcount = 1;
  dpyinfo->bitmaps[id - 1].file = xlispstrdup (file);
  //dpyinfo->bitmaps[id - 1].depth = 1;
  dpyinfo->bitmaps[id - 1].height = gdk_pixbuf_get_width (bitmap);
  dpyinfo->bitmaps[id - 1].width = gdk_pixbuf_get_height (bitmap);
  dpyinfo->bitmaps[id - 1].pattern = image_create_pattern_from_pixbuf (f, bitmap);
  return id;
#endif

#ifdef HAVE_X_WINDOWS
  unsigned int width, height;
  Pixmap bitmap;
  int xhot, yhot, result;
  ptrdiff_t id;
  Lisp_Object found;
  char *filename;

  /* Look for an existing bitmap with the same name.  */
  for (id = 0; id < dpyinfo->bitmaps_last; ++id)
    {
      if (dpyinfo->bitmaps[id].refcount
	  && dpyinfo->bitmaps[id].file
	  && !strcmp (dpyinfo->bitmaps[id].file, SSDATA (file)))
	{
	  ++dpyinfo->bitmaps[id].refcount;
	  return id + 1;
	}
    }

  /* Search bitmap-file-path for the file, if appropriate.  */
  if (openp (Vx_bitmap_file_path, file, Qnil, &found,
	     make_fixnum (R_OK), false)
      < 0)
    return -1;

  filename = SSDATA (found);

  result = XReadBitmapFile (FRAME_X_DISPLAY (f), FRAME_X_DRAWABLE (f),
			    filename, &width, &height, &bitmap, &xhot, &yhot);
  if (result != BitmapSuccess)
    return -1;

  id = image_allocate_bitmap_record (f);
  dpyinfo->bitmaps[id - 1].pixmap = bitmap;
  dpyinfo->bitmaps[id - 1].have_mask = false;
  dpyinfo->bitmaps[id - 1].refcount = 1;
  dpyinfo->bitmaps[id - 1].file = xlispstrdup (file);
  dpyinfo->bitmaps[id - 1].depth = 1;
  dpyinfo->bitmaps[id - 1].height = height;
  dpyinfo->bitmaps[id - 1].width = width;
#ifdef USE_CAIRO
  dpyinfo->bitmaps[id - 1].stipple = NULL;
#endif	/* USE_CAIRO */

  return id;
#endif /* HAVE_X_WINDOWS */
}

/* Free bitmap B.  */

static void
free_bitmap_record (Display_Info *dpyinfo, Bitmap_Record *bm)
{
#ifdef HAVE_X_WINDOWS
  XFreePixmap (dpyinfo->display, bm->pixmap);
  if (bm->have_mask)
    XFreePixmap (dpyinfo->display, bm->mask);
#ifdef USE_CAIRO
  if (bm->stipple)
    cairo_pattern_destroy (bm->stipple);
#endif	/* USE_CAIRO */
#endif /* HAVE_X_WINDOWS */

#ifdef HAVE_NTGUI
  DeleteObject (bm->pixmap);
#endif /* HAVE_NTGUI */

#ifdef HAVE_NS
  ns_release_object (bm->img);
#endif

#ifdef HAVE_PGTK
  if (bm->pattern != NULL)
    cairo_pattern_destroy (bm->pattern);
#endif

  if (bm->file)
    {
      xfree (bm->file);
      bm->file = NULL;
    }
}

/* Remove reference to bitmap with id number ID.  */

void
image_destroy_bitmap (struct frame *f, ptrdiff_t id)
{
  Display_Info *dpyinfo = FRAME_DISPLAY_INFO (f);

  if (id > 0)
    {
      Bitmap_Record *bm = &dpyinfo->bitmaps[id - 1];

      if (--bm->refcount == 0)
	{
	  block_input ();
	  free_bitmap_record (dpyinfo, bm);
	  unblock_input ();
	}
    }
}

/* Free all the bitmaps for the display specified by DPYINFO.  */

void
image_destroy_all_bitmaps (Display_Info *dpyinfo)
{
  ptrdiff_t i;
  Bitmap_Record *bm = dpyinfo->bitmaps;

  for (i = 0; i < dpyinfo->bitmaps_last; i++, bm++)
    if (bm->refcount > 0)
      free_bitmap_record (dpyinfo, bm);

  dpyinfo->bitmaps_last = 0;
}

#ifndef HAVE_XRENDER
/* Required for the definition of image_create_x_image_and_pixmap_1 below.  */
typedef void Picture;
#endif

static bool image_create_x_image_and_pixmap_1 (struct frame *, int, int, int,
					       Emacs_Pix_Container *,
					       Emacs_Pixmap *, Picture *);
static void image_destroy_x_image (Emacs_Pix_Container);

#ifdef HAVE_NTGUI
static HDC image_get_x_image_or_dc (struct frame *, struct image *,
				    bool, HGDIOBJ *);
static void image_unget_x_image_or_dc (struct image *, bool,
				       HDC, HGDIOBJ);
#else
static Emacs_Pix_Container image_get_x_image (struct frame *, struct image *,
					      bool);
static void image_unget_x_image (struct image *, bool, Emacs_Pix_Container);
#define image_get_x_image_or_dc(f, img, mask_p, dummy)	\
  image_get_x_image (f, img, mask_p)
#define image_unget_x_image_or_dc(img, mask_p, ximg, dummy)	\
  image_unget_x_image (img, mask_p, ximg)
#endif

#ifdef HAVE_X_WINDOWS

#ifndef USE_CAIRO
static void image_sync_to_pixmaps (struct frame *, struct image *);
#endif	/* !USE_CAIRO */

/* We are working on X-specific data structures here even with cairo.
   So we use X-specific versions of image construction/destruction
   functions and inline the specific case of four_corners_best.  */

static bool x_create_x_image_and_pixmap (struct frame *, int, int, int,
					 XImage **, Pixmap *);
static void x_destroy_x_image (XImage *);

/* Create a mask of a bitmap. Note is this not a perfect mask.
   It's nicer with some borders in this context */

void
x_create_bitmap_mask (struct frame *f, ptrdiff_t id)
{
  Pixmap pixmap, mask;
  XImage *ximg, *mask_img;
  unsigned long width, height;
  bool result;
  unsigned long bg UNINIT;
  unsigned long x, y, xp, xm, yp, ym;
  GC gc;

  Display_Info *dpyinfo = FRAME_DISPLAY_INFO (f);

  if (!(id > 0))
    return;

  pixmap = image_bitmap_pixmap (f, id);
  width = x_bitmap_width (f, id);
  height = x_bitmap_height (f, id);

  block_input ();
  ximg = XGetImage (FRAME_X_DISPLAY (f), pixmap, 0, 0, width, height,
		    ~0, ZPixmap);

  if (!ximg)
    {
      unblock_input ();
      return;
    }

  result = x_create_x_image_and_pixmap (f, width, height, 1, &mask_img, &mask);

  unblock_input ();
  if (!result)
    {
      XDestroyImage (ximg);
      return;
    }

  unsigned long corner_pixels[4];
  corner_pixels[0] = XGetPixel (ximg, 0, 0);
  corner_pixels[1] = XGetPixel (ximg, width - 1, 0);
  corner_pixels[2] = XGetPixel (ximg, width - 1, height - 1);
  corner_pixels[3] = XGetPixel (ximg, 0, height - 1);
  int i, best_count;
  for (i = best_count = 0; i < 4; ++i)
    {
      int j, n;

      for (j = n = 0; j < 4; ++j)
	if (corner_pixels[i] == corner_pixels[j])
	  ++n;

      if (n > best_count)
	bg = corner_pixels[i], best_count = n;
    }

  for (y = 0; y < ximg->height; ++y)
    {
      for (x = 0; x < ximg->width; ++x)
	{
	  xp = x != ximg->width - 1 ? x + 1 : 0;
	  xm = x != 0 ? x - 1 : ximg->width - 1;
	  yp = y != ximg->height - 1 ? y + 1 : 0;
	  ym = y != 0 ? y - 1 : ximg->height - 1;
	  if (XGetPixel (ximg, x, y) == bg
	      && XGetPixel (ximg, x, yp) == bg
	      && XGetPixel (ximg, x, ym) == bg
	      && XGetPixel (ximg, xp, y) == bg
	      && XGetPixel (ximg, xp, yp) == bg
	      && XGetPixel (ximg, xp, ym) == bg
	      && XGetPixel (ximg, xm, y) == bg
	      && XGetPixel (ximg, xm, yp) == bg
	      && XGetPixel (ximg, xm, ym) == bg)
	    XPutPixel (mask_img, x, y, 0);
	  else
	    XPutPixel (mask_img, x, y, 1);
	}
    }

  eassert (input_blocked_p ());
  gc = XCreateGC (FRAME_X_DISPLAY (f), mask, 0, NULL);
  XPutImage (FRAME_X_DISPLAY (f), mask, gc, mask_img, 0, 0, 0, 0,
	     width, height);
  XFreeGC (FRAME_X_DISPLAY (f), gc);

  dpyinfo->bitmaps[id - 1].have_mask = true;
  dpyinfo->bitmaps[id - 1].mask = mask;

  XDestroyImage (ximg);
  x_destroy_x_image (mask_img);
}

#endif /* HAVE_X_WINDOWS */

/***********************************************************************
			    Image types
 ***********************************************************************/

/* Each image format (JPEG, TIFF, ...) supported is described by
   a structure of the type below.  */

struct image_type
{
  /* Index of a symbol uniquely identifying the image type, e.g., 'jpeg'.  */
  int type;

  /* Check that SPEC is a valid image specification for the given
     image type.  Value is true if SPEC is valid.  */
  bool (*valid_p) (Lisp_Object spec);

  /* Load IMG which is used on frame F from information contained in
     IMG->spec.  Value is true if successful.  */
  bool (*load) (struct frame *f, struct image *img);

  /* Free resources of image IMG which is used on frame F.  */
  void (*free) (struct frame *f, struct image *img);

#ifdef WINDOWSNT
  /* Initialization function (used for dynamic loading of image
     libraries on Windows), or NULL if none.  */
  bool (*init) (void);
  /* An initializer for the init field.  */
# define IMAGE_TYPE_INIT(f) f
#else
# define IMAGE_TYPE_INIT(f)
#endif
};

/* Forward function prototypes.  */

static struct image_type const *lookup_image_type (Lisp_Object);
static void image_laplace (struct frame *, struct image *);
static void image_emboss (struct frame *, struct image *);
static void image_build_heuristic_mask (struct frame *, struct image *,
				    Lisp_Object);

static void
add_image_type (Lisp_Object type)
{
  Vimage_types = Fcons (type, Vimage_types);
}


/* Value is true if OBJECT is a valid Lisp image specification.  A
   valid image specification is a list whose car is the symbol
   `image', and whose rest is a property list.  The property list must
   contain a value for key `:type'.  That value must be the name of a
   supported image type.  The rest of the property list depends on the
   image type.  */

bool
valid_image_p (Lisp_Object object)
{
  if (IMAGEP (object))
    {
      Lisp_Object tail = XCDR (object);
      FOR_EACH_TAIL_SAFE (tail)
	if (EQ (XCAR (tail), QCtype))
	  {
	    tail = XCDR (tail);
	    if (CONSP (tail))
	      {
		struct image_type const *type = lookup_image_type (XCAR (tail));
		if (type)
		  return type->valid_p (object);
	      }
	    break;
	  }
    }

  return false;
}

/* Log error message with format string FORMAT and trailing arguments.
   Signaling an error, e.g. when an image cannot be loaded, is not a
   good idea because this would interrupt redisplay, and the error
   message display would lead to another redisplay.  This function
   therefore simply displays a message.  */

static void
image_error (const char *format, ...)
{
  va_list ap;
  va_start (ap, format);
  vadd_to_log (format, ap);
  va_end (ap);
}

static void
image_size_error (void)
{
  image_error ("Invalid image size (see `max-image-size')");
}


/***********************************************************************
			 Image specifications
 ***********************************************************************/

enum image_value_type
{
  IMAGE_DONT_CHECK_VALUE_TYPE,
  IMAGE_STRING_VALUE,
  IMAGE_STRING_OR_NIL_VALUE,
  IMAGE_SYMBOL_VALUE,
  IMAGE_POSITIVE_INTEGER_VALUE,
  IMAGE_NON_NEGATIVE_INTEGER_VALUE_OR_PAIR,
  IMAGE_NON_NEGATIVE_INTEGER_VALUE,
  IMAGE_ASCENT_VALUE,
  IMAGE_INTEGER_VALUE,
  IMAGE_FUNCTION_VALUE,
  IMAGE_NUMBER_VALUE,
  IMAGE_BOOL_VALUE
};

/* Structure used when parsing image specifications.  */

struct image_keyword
{
  /* Name of keyword.  */
  const char *name;

  /* The type of value allowed.  */
  enum image_value_type type;

  /* True means key must be present.  */
  bool mandatory_p;

  /* Used to recognize duplicate keywords in a property list.  */
  bool count;

  /* The value that was found.  */
  Lisp_Object value;
};


/* Parse image spec SPEC according to KEYWORDS.  A valid image spec
   has the format (image KEYWORD VALUE ...).  One of the keyword/
   value pairs must be `:type TYPE'.  KEYWORDS is a vector of
   image_keywords structures of size NKEYWORDS describing other
   allowed keyword/value pairs.  Value is true if SPEC is valid.  */

static bool
parse_image_spec (Lisp_Object spec, struct image_keyword *keywords,
		  int nkeywords, Lisp_Object type)
{
  int i;
  Lisp_Object plist;

  if (!IMAGEP (spec))
    return false;

  plist = XCDR (spec);
  while (CONSP (plist))
    {
      Lisp_Object key, value;

      /* First element of a pair must be a symbol.  */
      key = XCAR (plist);
      plist = XCDR (plist);
      if (!SYMBOLP (key))
	return false;

      /* There must follow a value.  */
      if (!CONSP (plist))
	return false;
      value = XCAR (plist);
      plist = XCDR (plist);

      /* Find key in KEYWORDS.  Error if not found.  */
      for (i = 0; i < nkeywords; ++i)
	if (strcmp (keywords[i].name, SSDATA (SYMBOL_NAME (key))) == 0)
	  break;

      if (i == nkeywords)
	continue;

      /* Record that we recognized the keyword.  If a keyword
	 was found more than once, it's an error.  */
      keywords[i].value = value;
      if (keywords[i].count)
	return false;
      keywords[i].count = true;

      /* Check type of value against allowed type.  */
      switch (keywords[i].type)
	{
	case IMAGE_STRING_VALUE:
	  if (!STRINGP (value))
	    return false;
	  break;

	case IMAGE_STRING_OR_NIL_VALUE:
	  if (!STRINGP (value) && !NILP (value))
	    return false;
	  break;

	case IMAGE_SYMBOL_VALUE:
	  if (!SYMBOLP (value))
	    return false;
	  break;

	case IMAGE_POSITIVE_INTEGER_VALUE:
	  if (! RANGED_FIXNUMP (1, value, INT_MAX))
	    return false;
	  break;

	case IMAGE_NON_NEGATIVE_INTEGER_VALUE_OR_PAIR:
	  if (RANGED_FIXNUMP (0, value, INT_MAX))
	    break;
	  if (CONSP (value)
	      && RANGED_FIXNUMP (0, XCAR (value), INT_MAX)
	      && RANGED_FIXNUMP (0, XCDR (value), INT_MAX))
	    break;
	  return false;

	case IMAGE_ASCENT_VALUE:
	  if (SYMBOLP (value) && EQ (value, Qcenter))
	    break;
	  else if (RANGED_FIXNUMP (0, value, 100))
	    break;
	  return false;

	case IMAGE_NON_NEGATIVE_INTEGER_VALUE:
	  /* Unlike the other integer-related cases, this one does not
	     verify that VALUE fits in 'int'.  This is because callers
	     want EMACS_INT.  */
	  if (!FIXNUMP (value) || XFIXNUM (value) < 0)
	    return false;
	  break;

	case IMAGE_DONT_CHECK_VALUE_TYPE:
	  break;

	case IMAGE_FUNCTION_VALUE:
	  value = indirect_function (value);
	  if (FUNCTIONP (value))
	    break;
	  return false;

	case IMAGE_NUMBER_VALUE:
	  if (! NUMBERP (value))
	    return false;
	  break;

	case IMAGE_INTEGER_VALUE:
	  if (! TYPE_RANGED_FIXNUMP (int, value))
	    return false;
	  break;

	case IMAGE_BOOL_VALUE:
	  if (!NILP (value) && !EQ (value, Qt))
	    return false;
	  break;

	default:
	  emacs_abort ();
	  break;
	}

      if (EQ (key, QCtype)
	  && !(EQ (type, value) || EQ (type, Qnative_image)))
	return false;
    }

  /* Check that all mandatory fields are present.  */
  for (i = 0; i < nkeywords; ++i)
    if (keywords[i].count < keywords[i].mandatory_p)
      return false;

  return NILP (plist);
}


/* Return the value of KEY in image specification SPEC.  Value is nil
   if KEY is not present in SPEC.  Set *FOUND depending on whether KEY
   was found in SPEC.  */

static Lisp_Object
image_spec_value (Lisp_Object spec, Lisp_Object key, bool *found)
{
  Lisp_Object tail;

  eassert (valid_image_p (spec));

  for (tail = XCDR (spec);
       CONSP (tail) && CONSP (XCDR (tail));
       tail = XCDR (XCDR (tail)))
    {
      if (EQ (XCAR (tail), key))
	{
	  if (found)
	    *found = 1;
	  return XCAR (XCDR (tail));
	}
    }

  if (found)
    *found = 0;
  return Qnil;
}


DEFUN ("image-size", Fimage_size, Simage_size, 1, 3, 0,
       doc: /* Return the size of image SPEC as pair (WIDTH . HEIGHT).
PIXELS non-nil means return the size in pixels, otherwise return the
size in canonical character units.

FRAME is the frame on which the image will be displayed.  FRAME nil
or omitted means use the selected frame.

Calling this function will result in the image being stored in the
image cache.  If this is not desirable, call `image-flush' after
calling this function.  */)
  (Lisp_Object spec, Lisp_Object pixels, Lisp_Object frame)
{
  Lisp_Object size;

  size = Qnil;
  if (valid_image_p (spec))
    {
      struct frame *f = decode_window_system_frame (frame);
      ptrdiff_t id = lookup_image (f, spec);
      struct image *img = IMAGE_FROM_ID (f, id);
      int width = img->width + 2 * img->hmargin;
      int height = img->height + 2 * img->vmargin;

      if (NILP (pixels))
	size = Fcons (make_float ((double) width / FRAME_COLUMN_WIDTH (f)),
		      make_float ((double) height / FRAME_LINE_HEIGHT (f)));
      else
	size = Fcons (make_fixnum (width), make_fixnum (height));
    }
  else
    error ("Invalid image specification");

  return size;
}


DEFUN ("image-mask-p", Fimage_mask_p, Simage_mask_p, 1, 2, 0,
       doc: /* Return t if image SPEC has a mask bitmap.
FRAME is the frame on which the image will be displayed.  FRAME nil
or omitted means use the selected frame.  */)
  (Lisp_Object spec, Lisp_Object frame)
{
  Lisp_Object mask;

  mask = Qnil;
  if (valid_image_p (spec))
    {
      struct frame *f = decode_window_system_frame (frame);
      ptrdiff_t id = lookup_image (f, spec);
      struct image *img = IMAGE_FROM_ID (f, id);
      if (img->mask)
	mask = Qt;
    }
  else
    error ("Invalid image specification");

  return mask;
}

DEFUN ("image-metadata", Fimage_metadata, Simage_metadata, 1, 2, 0,
       doc: /* Return metadata for image SPEC.
FRAME is the frame on which the image will be displayed.  FRAME nil
or omitted means use the selected frame.  */)
  (Lisp_Object spec, Lisp_Object frame)
{
  Lisp_Object ext;

  ext = Qnil;
  if (valid_image_p (spec))
    {
      struct frame *f = decode_window_system_frame (frame);
      ptrdiff_t id = lookup_image (f, spec);
      struct image *img = IMAGE_FROM_ID (f, id);
      ext = img->lisp_data;
    }

  return ext;
}


/***********************************************************************
		 Image type independent image structures
 ***********************************************************************/

#define MAX_IMAGE_SIZE 10.0
/* Allocate and return a new image structure for image specification
   SPEC.  SPEC has a hash value of HASH.  */

static struct image *
make_image (Lisp_Object spec, EMACS_UINT hash)
{
  struct image *img = xzalloc (sizeof *img);
  Lisp_Object file = image_spec_value (spec, QCfile, NULL);

  eassert (valid_image_p (spec));
  img->dependencies = NILP (file) ? Qnil : list1 (file);
  img->type = lookup_image_type (image_spec_value (spec, QCtype, NULL));
  eassert (img->type != NULL);
  img->spec = spec;
  img->lisp_data = Qnil;
  img->ascent = DEFAULT_IMAGE_ASCENT;
  img->hash = hash;
  img->corners[BOT_CORNER] = -1;  /* Full image */
  return img;
}


/* Free image IMG which was used on frame F, including its resources.  */

static void
free_image (struct frame *f, struct image *img)
{
  if (img)
    {
      struct image_cache *c = FRAME_IMAGE_CACHE (f);

      /* Remove IMG from the hash table of its cache.  */
      if (img->prev)
	img->prev->next = img->next;
      else
	c->buckets[img->hash % IMAGE_CACHE_BUCKETS_SIZE] = img->next;

      if (img->next)
	img->next->prev = img->prev;

      c->images[img->id] = NULL;

#if !defined USE_CAIRO && defined HAVE_XRENDER
      if (img->picture)
	XRenderFreePicture (FRAME_X_DISPLAY (f), img->picture);
      if (img->mask_picture)
	XRenderFreePicture (FRAME_X_DISPLAY (f), img->mask_picture);
#endif

      /* Windows NT redefines 'free', but in this file, we need to
	 avoid the redefinition.  */
#ifdef WINDOWSNT
#undef free
#endif
      /* Free resources, then free IMG.  */
      img->type->free (f, img);
      xfree (img);
    }
}

/* Return true if the given widths and heights are valid for display.  */

static bool
check_image_size (struct frame *f, int width, int height)
{
  int w, h;

  if (width <= 0 || height <= 0)
    return 0;

  if (FIXNUMP (Vmax_image_size))
    return (width <= XFIXNUM (Vmax_image_size)
	    && height <= XFIXNUM (Vmax_image_size));
  else if (FLOATP (Vmax_image_size))
    {
      if (f != NULL)
	{
	  w = FRAME_PIXEL_WIDTH (f);
	  h = FRAME_PIXEL_HEIGHT (f);
	}
      else
	w = h = 1024;  /* Arbitrary size for unknown frame. */
      return (width <= XFLOAT_DATA (Vmax_image_size) * w
	      && height <= XFLOAT_DATA (Vmax_image_size) * h);
    }
  else
    return 1;
}

/* Prepare image IMG for display on frame F.  Must be called before
   drawing an image.  */

void
prepare_image_for_display (struct frame *f, struct image *img)
{
  /* We're about to display IMG, so set its timestamp to `now'.  */
  img->timestamp = current_timespec ();

  /* If IMG doesn't have a pixmap yet, load it now, using the image
     type dependent loader function.  */
  if (img->pixmap == NO_PIXMAP && !img->load_failed_p)
    img->load_failed_p = ! img->type->load (f, img);

#ifdef USE_CAIRO
  if (!img->load_failed_p)
    {
      block_input ();
      if (img->cr_data == NULL || (cairo_pattern_get_type (img->cr_data)
				   != CAIRO_PATTERN_TYPE_SURFACE))
	{
	  /* Fill in the background/background_transparent field while
	     we have img->pixmap->data/img->mask->data.  */
	  IMAGE_BACKGROUND (img, f, img->pixmap);
	  IMAGE_BACKGROUND_TRANSPARENT (img, f, img->mask);
	  cr_put_image_to_cr_data (img);
	  if (img->cr_data == NULL)
	    {
	      img->load_failed_p = 1;
	      img->type->free (f, img);
	    }
	}
      unblock_input ();
    }
#elif defined HAVE_X_WINDOWS
  if (!img->load_failed_p)
    {
      block_input ();
      image_sync_to_pixmaps (f, img);
      unblock_input ();
    }
#endif
}


/* Value is the number of pixels for the ascent of image IMG when
   drawn in face FACE.  */

int
image_ascent (struct image *img, struct face *face, struct glyph_slice *slice)
{
  int height;
  int ascent;

  if (slice->height == img->height)
    height = img->height + img->vmargin;
  else if (slice->y == 0)
    height = slice->height + img->vmargin;
  else
    height = slice->height;

  if (img->ascent == CENTERED_IMAGE_ASCENT)
    {
      if (face->font)
	{
#ifdef HAVE_NTGUI
	  /* W32 specific version.  Why?. ++kfs  */
	  ascent = height / 2 - (FONT_DESCENT (face->font)
				 - FONT_BASE (face->font)) / 2;
#else
	  /* This expression is arranged so that if the image can't be
	     exactly centered, it will be moved slightly up.  This is
	     because a typical font is `top-heavy' (due to the presence
	     uppercase letters), so the image placement should err towards
	     being top-heavy too.  It also just generally looks better.  */
	  ascent = (height + FONT_BASE (face->font)
		    - FONT_DESCENT (face->font) + 1) / 2;
#endif /* HAVE_NTGUI */
	}
      else
	ascent = height / 2;
    }
  else
    ascent = height * (img->ascent / 100.0);

  return ascent;
}



/* Image background colors.  */

/* Find the "best" corner color of a bitmap.
   On W32, PIMG is assumed to a device context with the bitmap selected.  */

static RGB_PIXEL_COLOR
four_corners_best (Emacs_Pix_Context pimg, int *corners,
		   unsigned long width, unsigned long height)
{
  RGB_PIXEL_COLOR corner_pixels[4];
  RGB_PIXEL_COLOR best UNINIT;
  int i, best_count;

  if (corners && corners[BOT_CORNER] >= 0)
    {
      /* Get the colors at the corner_pixels of pimg.  */
      corner_pixels[0] = GET_PIXEL (pimg, corners[LEFT_CORNER], corners[TOP_CORNER]);
      corner_pixels[1] = GET_PIXEL (pimg, corners[RIGHT_CORNER] - 1, corners[TOP_CORNER]);
      corner_pixels[2] = GET_PIXEL (pimg, corners[RIGHT_CORNER] - 1, corners[BOT_CORNER] - 1);
      corner_pixels[3] = GET_PIXEL (pimg, corners[LEFT_CORNER], corners[BOT_CORNER] - 1);
    }
  else
    {
      /* Get the colors at the corner_pixels of pimg.  */
      corner_pixels[0] = GET_PIXEL (pimg, 0, 0);
      corner_pixels[1] = GET_PIXEL (pimg, width - 1, 0);
      corner_pixels[2] = GET_PIXEL (pimg, width - 1, height - 1);
      corner_pixels[3] = GET_PIXEL (pimg, 0, height - 1);
    }
  /* Choose the most frequently found color as background.  */
  for (i = best_count = 0; i < 4; ++i)
    {
      int j, n;

      for (j = n = 0; j < 4; ++j)
	if (corner_pixels[i] == corner_pixels[j])
	  ++n;

      if (n > best_count)
	best = corner_pixels[i], best_count = n;
    }

  return best;
}

/* Return the `background' field of IMG.  If IMG doesn't have one yet,
   it is guessed heuristically.  If non-zero, XIMG is an existing
   Emacs_Pix_Context object (device context with the image selected on
   W32) to use for the heuristic.  */

RGB_PIXEL_COLOR
image_background (struct image *img, struct frame *f, Emacs_Pix_Context pimg)
{
  if (! img->background_valid)
    /* IMG doesn't have a background yet, try to guess a reasonable value.  */
    {
      bool free_pimg = !pimg;
#ifdef HAVE_NTGUI
      HGDIOBJ prev;
#endif /* HAVE_NTGUI */

      if (free_pimg)
	pimg = image_get_x_image_or_dc (f, img, 0, &prev);

      RGB_PIXEL_COLOR bg
	= four_corners_best (pimg, img->corners, img->width, img->height);
#ifdef USE_CAIRO
      {
	char color_name[30];
	sprintf (color_name, "#%04x%04x%04x",
		 (unsigned int) RED16_FROM_ULONG (bg),
		 (unsigned int) GREEN16_FROM_ULONG (bg),
		 (unsigned int) BLUE16_FROM_ULONG (bg));
	bg = image_alloc_image_color (f, img, build_string (color_name), 0);
      }
#endif
      img->background = bg;

      if (free_pimg)
	image_unget_x_image_or_dc (img, 0, pimg, prev);

      img->background_valid = 1;
    }

  return img->background;
}

/* Return the `background_transparent' field of IMG.  If IMG doesn't
   have one yet, it is guessed heuristically.  If non-zero, MASK is an
   existing Emacs_Pix_Context (XImage* on X) object to use for the
   heuristic.  */

int
image_background_transparent (struct image *img, struct frame *f,
			      Emacs_Pix_Context mask)
{
  if (! img->background_transparent_valid)
    /* IMG doesn't have a background yet, try to guess a reasonable value.  */
    {
      if (img->mask)
	{
	  bool free_mask = !mask;
#ifdef HAVE_NTGUI
	  HGDIOBJ prev;
#endif /* HAVE_NTGUI */

	  if (free_mask)
	    mask = image_get_x_image_or_dc (f, img, 1, &prev);

	  img->background_transparent
	    = (four_corners_best (mask, img->corners, img->width, img->height) == PIX_MASK_RETAIN);

	  if (free_mask)
	    image_unget_x_image_or_dc (img, 1, mask, prev);
	}
      else
	img->background_transparent = 0;

      img->background_transparent_valid = 1;
    }

  return img->background_transparent;
}

/***********************************************************************
		  Helper functions for X image types
 ***********************************************************************/

/* Clear X resources of image IMG on frame F according to FLAGS.
   FLAGS is bitwise-or of the following masks:
   CLEAR_IMAGE_PIXMAP free the pixmap if any.
   CLEAR_IMAGE_MASK means clear the mask pixmap if any.
   CLEAR_IMAGE_COLORS means free colors allocated for the image, if
     any.  */

#define CLEAR_IMAGE_PIXMAP	(1 << 0)
#define CLEAR_IMAGE_MASK	(1 << 1)
#define CLEAR_IMAGE_COLORS	(1 << 2)

static void
image_clear_image_1 (struct frame *f, struct image *img, int flags)
{
  if (flags & CLEAR_IMAGE_PIXMAP)
    {
      if (img->pixmap)
	{
	  FRAME_TERMINAL (f)->free_pixmap (f, img->pixmap);
	  img->pixmap = NO_PIXMAP;
	  /* NOTE (HAVE_NS): background color is NOT an indexed color! */
	  img->background_valid = 0;
	}
#if defined HAVE_X_WINDOWS && !defined USE_CAIRO
      if (img->ximg)
	{
	  image_destroy_x_image (img->ximg);
	  img->ximg = NULL;
	  img->background_valid = 0;
	}
#endif
    }

  if (flags & CLEAR_IMAGE_MASK)
    {
      if (img->mask)
	{
	  FRAME_TERMINAL (f)->free_pixmap (f, img->mask);
	  img->mask = NO_PIXMAP;
	  img->background_transparent_valid = 0;
	}
#if defined HAVE_X_WINDOWS && !defined USE_CAIRO
      if (img->mask_img)
	{
	  image_destroy_x_image (img->mask_img);
	  img->mask_img = NULL;
	  img->background_transparent_valid = 0;
	}
#endif
    }

  if ((flags & CLEAR_IMAGE_COLORS) && img->ncolors)
    {
      /* W32_TODO: color table support.  */
#if defined HAVE_X_WINDOWS && !defined USE_CAIRO
      x_free_colors (f, img->colors, img->ncolors);
#endif /* HAVE_X_WINDOWS && !USE_CAIRO */
      xfree (img->colors);
      img->colors = NULL;
      img->ncolors = 0;
    }

#ifdef USE_CAIRO
  if (img->cr_data)
    {
      cairo_pattern_destroy (img->cr_data);
      img->cr_data = NULL;
    }
#endif	/* USE_CAIRO */
}

/* Free X resources of image IMG which is used on frame F.  */

static void
image_clear_image (struct frame *f, struct image *img)
{
  block_input ();
  image_clear_image_1 (f, img,
		   CLEAR_IMAGE_PIXMAP | CLEAR_IMAGE_MASK | CLEAR_IMAGE_COLORS);
  unblock_input ();
}


/* Allocate color COLOR_NAME for image IMG on frame F.  If color
   cannot be allocated, use DFLT.  Add a newly allocated color to
   IMG->colors, so that it can be freed again.  Value is the pixel
   color.  */

static unsigned long
image_alloc_image_color (struct frame *f, struct image *img,
			 Lisp_Object color_name, unsigned long dflt)
{
  Emacs_Color color;
  unsigned long result;

  eassert (STRINGP (color_name));

  if (FRAME_TERMINAL (f)->defined_color_hook (f,
					      SSDATA (color_name),
					      &color,
					      true,
					      false)
      && img->ncolors < min (min (PTRDIFF_MAX, SIZE_MAX) / sizeof *img->colors,
			     INT_MAX))
    {
      /* This isn't called frequently so we get away with simply
	 reallocating the color vector to the needed size, here.  */
      ptrdiff_t ncolors = img->ncolors + 1;
      img->colors = xrealloc (img->colors, ncolors * sizeof *img->colors);
      img->colors[ncolors - 1] = color.pixel;
      img->ncolors = ncolors;
      result = color.pixel;
    }
  else
    result = dflt;

  return result;
}



/***********************************************************************
			     Image Cache
 ***********************************************************************/

static void cache_image (struct frame *f, struct image *img);

/* Return a new, initialized image cache that is allocated from the
   heap.  Call free_image_cache to free an image cache.  */

struct image_cache *
make_image_cache (void)
{
  struct image_cache *c = xmalloc (sizeof *c);

  c->size = 50;
  c->used = c->refcount = 0;
  c->images = xmalloc (c->size * sizeof *c->images);
  c->buckets = xzalloc (IMAGE_CACHE_BUCKETS_SIZE * sizeof *c->buckets);
  return c;
}


/* Find an image matching SPEC in the cache, and return it.  If no
   image is found, return NULL.  */
static struct image *
search_image_cache (struct frame *f, Lisp_Object spec, EMACS_UINT hash)
{
  struct image *img;
  struct image_cache *c = FRAME_IMAGE_CACHE (f);
  int i = hash % IMAGE_CACHE_BUCKETS_SIZE;

  if (!c) return NULL;

  /* If the image spec does not specify a background color, the cached
     image must have the same background color as the current frame.
     The foreground color must also match, for the sake of monochrome
     images.

     In fact, we could ignore the foreground color matching condition
     for color images, or if the image spec specifies :foreground;
     similarly we could ignore the background color matching condition
     for formats that don't use transparency (such as jpeg), or if the
     image spec specifies :background.  However, the extra memory
     usage is probably negligible in practice, so we don't bother.  */

  for (img = c->buckets[i]; img; img = img->next)
    if (img->hash == hash
	&& !NILP (Fequal (img->spec, spec))
	&& img->frame_foreground == FRAME_FOREGROUND_PIXEL (f)
	&& img->frame_background == FRAME_BACKGROUND_PIXEL (f))
      break;
  return img;
}


/* Search frame F for an image with spec SPEC, and free it.  */

static void
uncache_image (struct frame *f, Lisp_Object spec)
{
  struct image *img = search_image_cache (f, spec, sxhash (spec));
  if (img)
    {
      free_image (f, img);
      /* As display glyphs may still be referring to the image ID, we
	 must garbage the frame (Bug#6426).  */
      SET_FRAME_GARBAGED (f);
    }
}


/* Free image cache of frame F.  Be aware that X frames share images
   caches.  */

void
free_image_cache (struct frame *f)
{
  struct image_cache *c = FRAME_IMAGE_CACHE (f);
  if (c)
    {
      ptrdiff_t i;

      /* Cache should not be referenced by any frame when freed.  */
      eassert (c->refcount == 0);

      for (i = 0; i < c->used; ++i)
	free_image (f, c->images[i]);
      xfree (c->images);
      xfree (c->buckets);
      xfree (c);
      FRAME_IMAGE_CACHE (f) = NULL;
    }
}


/* Clear image cache of frame F.  FILTER=t means free all images.
   FILTER=nil means clear only images that haven't been
   displayed for some time.
   Else, only free the images which have FILTER in their `dependencies'.
   Should be called from time to time to reduce the number of loaded images.
   If image-cache-eviction-delay is non-nil, this frees images in the cache
   which weren't displayed for at least that many seconds.  */

static void
clear_image_cache (struct frame *f, Lisp_Object filter)
{
  struct image_cache *c = FRAME_IMAGE_CACHE (f);

  if (c && !f->inhibit_clear_image_cache)
    {
      ptrdiff_t i, nfreed = 0;

      /* Block input so that we won't be interrupted by a SIGIO
	 while being in an inconsistent state.  */
      block_input ();

      if (!NILP (filter))
	{
	  /* Filter image cache.  */
	  for (i = 0; i < c->used; ++i)
	    {
	      struct image *img = c->images[i];
	      if (img && (EQ (Qt, filter)
			  || !NILP (Fmember (filter, img->dependencies))))
		{
		  free_image (f, img);
		  ++nfreed;
		}
	    }
	}
      else if (FIXNUMP (Vimage_cache_eviction_delay))
	{
	  /* Free cache based on timestamp.  */
	  struct timespec old, t;
	  double delay;
	  ptrdiff_t nimages = 0;

	  for (i = 0; i < c->used; ++i)
	    if (c->images[i])
	      nimages++;

	  /* If the number of cached images has grown unusually large,
	     decrease the cache eviction delay (Bug#6230).  */
	  delay = XFIXNUM (Vimage_cache_eviction_delay);
	  if (nimages > 40)
	    delay = 1600 * delay / nimages / nimages;
	  delay = max (delay, 1);

	  t = current_timespec ();
	  old = timespec_sub (t, dtotimespec (delay));

	  for (i = 0; i < c->used; ++i)
	    {
	      struct image *img = c->images[i];
	      if (img && timespec_cmp (img->timestamp, old) < 0)
		{
		  free_image (f, img);
		  ++nfreed;
		}
	    }
	}

      /* We may be clearing the image cache because, for example,
	 Emacs was iconified for a longer period of time.  In that
	 case, current matrices may still contain references to
	 images freed above.  So, clear these matrices.  */
      if (nfreed)
	{
	  Lisp_Object tail, frame;

	  FOR_EACH_FRAME (tail, frame)
	    {
	      struct frame *fr = XFRAME (frame);
	      if (FRAME_IMAGE_CACHE (fr) == c)
		clear_current_matrices (fr);
	    }

	  windows_or_buffers_changed = 19;
	}

      unblock_input ();
    }
}

void
clear_image_caches (Lisp_Object filter)
{
  /* FIXME: We want to do
   * struct terminal *t;
   * for (t = terminal_list; t; t = t->next_terminal)
   *   clear_image_cache (t, filter); */
  Lisp_Object tail, frame;
  FOR_EACH_FRAME (tail, frame)
    if (FRAME_WINDOW_P (XFRAME (frame)))
      clear_image_cache (XFRAME (frame), filter);
}

DEFUN ("clear-image-cache", Fclear_image_cache, Sclear_image_cache,
       0, 1, 0,
       doc: /* Clear the image cache.
FILTER nil or a frame means clear all images in the selected frame.
FILTER t means clear the image caches of all frames.
Anything else means clear only those images that refer to FILTER,
which is then usually a filename.  */)
  (Lisp_Object filter)
{
  if (! (NILP (filter) || FRAMEP (filter)))
    clear_image_caches (filter);
  else
    clear_image_cache (decode_window_system_frame (filter), Qt);

  return Qnil;
}


DEFUN ("image-flush", Fimage_flush, Simage_flush,
       1, 2, 0,
       doc: /* Flush the image with specification SPEC on frame FRAME.
This removes the image from the Emacs image cache.  If SPEC specifies
an image file, the next redisplay of this image will read from the
current contents of that file.

FRAME nil or omitted means use the selected frame.
FRAME t means refresh the image on all frames.  */)
  (Lisp_Object spec, Lisp_Object frame)
{
  if (!valid_image_p (spec))
    error ("Invalid image specification");

  if (EQ (frame, Qt))
    {
      Lisp_Object tail;
      FOR_EACH_FRAME (tail, frame)
	{
	  struct frame *f = XFRAME (frame);
	  if (FRAME_WINDOW_P (f))
	    uncache_image (f, spec);
	}
    }
  else
    uncache_image (decode_window_system_frame (frame), spec);

  return Qnil;
}


/* Compute masks and transform image IMG on frame F, as specified
   by the image's specification,  */

static void
postprocess_image (struct frame *f, struct image *img)
{
  /* Manipulation of the image's mask.  */
  if (img->pixmap)
    {
      Lisp_Object conversion, spec;
      Lisp_Object mask;

      spec = img->spec;

      /* `:heuristic-mask t'
	 `:mask heuristic'
	 means build a mask heuristically.
	 `:heuristic-mask (R G B)'
	 `:mask (heuristic (R G B))'
	 means build a mask from color (R G B) in the
	 image.
	 `:mask nil'
	 means remove a mask, if any.  */

      mask = image_spec_value (spec, QCheuristic_mask, NULL);
      if (!NILP (mask))
	image_build_heuristic_mask (f, img, mask);
      else
	{
	  bool found_p;

	  mask = image_spec_value (spec, QCmask, &found_p);

	  if (EQ (mask, Qheuristic))
	    image_build_heuristic_mask (f, img, Qt);
	  else if (CONSP (mask)
		   && EQ (XCAR (mask), Qheuristic))
	    {
	      if (CONSP (XCDR (mask)))
		image_build_heuristic_mask (f, img, XCAR (XCDR (mask)));
	      else
		image_build_heuristic_mask (f, img, XCDR (mask));
	    }
	  else if (NILP (mask) && found_p && img->mask)
	    image_clear_image_1 (f, img, CLEAR_IMAGE_MASK);
	}


      /* Should we apply an image transformation algorithm?  */
      conversion = image_spec_value (spec, QCconversion, NULL);
      if (EQ (conversion, Qdisabled))
	image_disable_image (f, img);
      else if (EQ (conversion, Qlaplace))
	image_laplace (f, img);
      else if (EQ (conversion, Qemboss))
	image_emboss (f, img);
      else if (CONSP (conversion)
	       && EQ (XCAR (conversion), Qedge_detection))
	{
	  Lisp_Object tem;
	  tem = XCDR (conversion);
	  if (CONSP (tem))
	    image_edge_detection (f, img,
				  Fplist_get (tem, QCmatrix),
				  Fplist_get (tem, QCcolor_adjustment));
	}
    }
}

#if defined (HAVE_IMAGEMAGICK) || defined (HAVE_NATIVE_TRANSFORMS)
/* Scale an image size by returning SIZE / DIVISOR * MULTIPLIER,
   safely rounded and clipped to int range.  */

static int
scale_image_size (int size, size_t divisor, size_t multiplier)
{
  if (divisor != 0)
    {
      double s = size;
      double scaled = s * multiplier / divisor + 0.5;
      if (scaled < INT_MAX)
	return scaled;
    }
  return INT_MAX;
}

/* Compute the desired size of an image with native size WIDTH x HEIGHT.
   Use SPEC to deduce the size.  Store the desired size into
   *D_WIDTH x *D_HEIGHT.  Store -1 x -1 if the native size is OK.  */
static void
compute_image_size (size_t width, size_t height,
		    Lisp_Object spec,
		    int *d_width, int *d_height)
{
  Lisp_Object value;
  int desired_width = -1, desired_height = -1, max_width = -1, max_height = -1;
  double scale = 1;

  value = image_spec_value (spec, QCscale, NULL);
  if (NUMBERP (value))
    scale = XFLOATINT (value);

  value = image_spec_value (spec, QCmax_width, NULL);
  if (FIXNATP (value))
    max_width = min (XFIXNAT (value), INT_MAX);

  value = image_spec_value (spec, QCmax_height, NULL);
  if (FIXNATP (value))
    max_height = min (XFIXNAT (value), INT_MAX);

  /* If width and/or height is set in the display spec assume we want
     to scale to those values.  If either h or w is unspecified, the
     unspecified should be calculated from the specified to preserve
     aspect ratio.  */
  value = image_spec_value (spec, QCwidth, NULL);
  if (FIXNATP (value))
    {
      desired_width = min (XFIXNAT (value) * scale, INT_MAX);
      /* :width overrides :max-width. */
      max_width = -1;
    }

  value = image_spec_value (spec, QCheight, NULL);
  if (FIXNATP (value))
    {
      desired_height = min (XFIXNAT (value) * scale, INT_MAX);
      /* :height overrides :max-height. */
      max_height = -1;
    }

  /* If we have both width/height set explicitly, we skip past all the
     aspect ratio-preserving computations below. */
  if (desired_width != -1 && desired_height != -1)
    goto out;

  width = width * scale;
  height = height * scale;

  if (desired_width != -1)
    /* Width known, calculate height. */
    desired_height = scale_image_size (desired_width, width, height);
  else if (desired_height != -1)
    /* Height known, calculate width. */
    desired_width = scale_image_size (desired_height, height, width);
  else
    {
      desired_width = width;
      desired_height = height;
    }

  if (max_width != -1 && desired_width > max_width)
    {
      /* The image is wider than :max-width. */
      desired_width = max_width;
      desired_height = scale_image_size (desired_width, width, height);
    }

  if (max_height != -1 && desired_height > max_height)
    {
      /* The image is higher than :max-height. */
      desired_height = max_height;
      desired_width = scale_image_size (desired_height, height, width);
    }

 out:
  *d_width = desired_width;
  *d_height = desired_height;
}

/* image_set_rotation and image_set_transform use affine
   transformation matrices to perform various transforms on the image.
   The matrix is a 2D array of doubles.  It is laid out like this:

   m[0][0] = m11 | m[1][0] = m12 | m[2][0] = tx
   --------------+---------------+-------------
   m[0][1] = m21 | m[1][1] = m22 | m[2][1] = ty
   --------------+---------------+-------------
   m[0][2] = 0   | m[1][2] = 0   | m[2][2] = 1

   tx and ty represent translations, m11 and m22 represent scaling
   transforms and m21 and m12 represent shear transforms.  Most
   graphics toolkits don't require the third row, however it is
   necessary for multiplication.

   Transforms are done by creating a matrix for each action we wish to
   take, then multiplying the transformation matrix by each of those
   matrices in order (matrix multiplication is not commutative).
   After we've done that we can use our modified transformation matrix
   to transform points.  We take the x and y coordinates and convert
   them into a 3x1 matrix and multiply that by the transformation
   matrix and it gives us a new, transformed, set of coordinates:

       [m11 m12 tx]   [x]   [m11*x+m12*y+tx*1]   [x']
       [m21 m22 ty] X [y] = [m21*x+m22*y+ty*1] = [y']
       [  0   0  1]   [1]   [     0*x+0*y+1*1]   [ 1]

   We don't have to worry about the last step as the graphics toolkit
   will do it for us.

   The three transforms we are concerned with are translation, scaling
   and rotation.  The translation matrix looks like this:

       [1 0 tx]
       [0 1 ty]
       [0 0  1]

   Where tx and ty are the amount to translate the origin in the x and
   y coordinates, respectively.  Since we are translating the origin
   and not the image data itself, it can appear backwards in use, for
   example to move the image 10 pixels to the right, you would set tx
   to -10.

   To scale we use:

       [x 0 0]
       [0 y 0]
       [0 0 1]

   Where x and y are the amounts to scale in the x and y dimensions.
   Values smaller than 1 make the image larger, values larger than 1
   make it smaller.  Negative values flip the image.  For example to
   double the image size set x and y to 0.5.

   To rotate we use:

       [ cos(r) sin(r) 0]
       [-sin(r) cos(r) 0]
       [      0      0 1]

   Where r is the angle of rotation required.  Rotation occurs around
   the origin, not the center of the image.  Note that this is
   normally considered a counter-clockwise rotation, however because
   our y axis is reversed, (0, 0) at the top left, it works as a
   clockwise rotation.

   The full process of rotating an image is to move the origin to the
   center of the image (width/2, height/2), perform the rotation, and
   finally move the origin back to the top left of the image, which
   may now be a different corner.

   Note that different GUI backends (X, Cairo, w32, NS) want the
   transform matrix defined as transform from the original image to
   the transformed image, while others want the matrix to describe the
   transform of the space, which boils down to inverting the matrix.

   It's possible to pre-calculate the matrix multiplications and just
   generate one transform matrix that will do everything we need in a
   single step, but the maths for each element is much more complex
   and performing the steps separately makes for more readable code.  */

typedef double matrix3x3[3][3];

static void
matrix3x3_mult (matrix3x3 a, matrix3x3 b, matrix3x3 result)
{
  for (int i = 0; i < 3; i++)
    for (int j = 0; j < 3; j++)
      {
	double sum = 0;
	for (int k = 0; k < 3; k++)
	  sum += a[i][k] * b[k][j];
	result[i][j] = sum;
      }
}

static void
compute_image_rotation (struct image *img, double *rotation)
{
  bool foundp = false;
  Lisp_Object value = image_spec_value (img->spec, QCrotation, &foundp);
  if (!foundp)
    return;
  if (! NUMBERP (value))
    {
      image_error ("Invalid image `:rotation' parameter");
      return;
    }

  Lisp_Object reduced_angle = Fmod (value, make_fixnum (360));
  if (FLOATP (reduced_angle))
    *rotation = XFLOAT_DATA (reduced_angle);
  else
    *rotation = XFIXNUM (reduced_angle);
}

static void
image_set_transform (struct frame *f, struct image *img)
{
# ifdef HAVE_IMAGEMAGICK
  /* ImageMagick images already have the correct transform.  */
  if (EQ (image_spec_value (img->spec, QCtype, NULL), Qimagemagick))
    return;
# endif

# if !defined USE_CAIRO && defined HAVE_XRENDER
  if (!img->picture)
    return;
# endif

  /* Determine size.  */
  int width, height;
  compute_image_size (img->width, img->height, img->spec, &width, &height);

  /* Determine rotation.  */
  double rotation = 0.0;
  compute_image_rotation (img, &rotation);

  /* Perform scale transformation.  */

  matrix3x3 matrix
    = {
# if defined USE_CAIRO || defined HAVE_XRENDER
	[0][0] = (!IEEE_FLOATING_POINT && width == 0 ? DBL_MAX
		  : img->width / (double) width),
	[1][1] = (!IEEE_FLOATING_POINT && height == 0 ? DBL_MAX
		  : img->height / (double) height),
# elif defined HAVE_NTGUI || defined HAVE_NS
	[0][0] = (!IEEE_FLOATING_POINT && img->width == 0 ? DBL_MAX
		  : width / (double) img->width),
	[1][1] = (!IEEE_FLOATING_POINT && img->height == 0 ? DBL_MAX
		  : height / (double) img->height),
# else
	[0][0] = 1, [1][1] = 1,
# endif
	[2][2] = 1 };
  img->width = width;
  img->height = height;

  /* Perform rotation transformation.  */

  int rotate_flag = -1;
  if (rotation == 0)
    rotate_flag = 0;
  else
    {
# if (defined USE_CAIRO || defined HAVE_XRENDER \
      || defined HAVE_NTGUI || defined HAVE_NS)
      int cos_r, sin_r;
      if (rotation == 90)
	{
	  width = img->height;
	  height = img->width;
	  cos_r = 0;
	  sin_r = 1;
	  rotate_flag = 1;
	}
      else if (rotation == 180)
	{
	  cos_r = -1;
	  sin_r = 0;
	  rotate_flag = 1;
	}
      else if (rotation == 270)
	{
	  width = img->height;
	  height = img->width;
	  cos_r = 0;
	  sin_r = -1;
	  rotate_flag = 1;
	}

      if (0 < rotate_flag)
	{
#  if defined USE_CAIRO || defined HAVE_XRENDER
	  /* 1. Translate so (0, 0) is in the center of the image.  */
	  matrix3x3 t
	    = { [0][0] = 1,
					[1][1] = 1,
		[2][0] = img->width*.5, [2][1] = img->height*.5, [2][2] = 1 };
	  matrix3x3 u;
	  matrix3x3_mult (t, matrix, u);

	  /* 2. Rotate.  */
	  matrix3x3 rot = { [0][0] = cos_r, [0][1] = -sin_r,
			    [1][0] = sin_r, [1][1] = cos_r,
							     [2][2] = 1 };
	  matrix3x3 v;
	  matrix3x3_mult (rot, u, v);

	  /* 3. Translate back.  */
	  t[2][0] = width * -.5;
	  t[2][1] = height * -.5;
	  matrix3x3_mult (t, v, matrix);
#  else
	  /* 1. Translate so (0, 0) is in the center of the image.  */
	  matrix3x3 t
	    = { [0][0] = 1,
					 [1][1] = 1,
		[2][0] = img->width*-.5, [2][1] = img->height*-.5, [2][2] = 1 };
	  matrix3x3 u;
	  matrix3x3_mult (matrix, t, u);

	  /* 2. Rotate.  */
	  matrix3x3 rot = { [0][0] = cos_r,  [0][1] = sin_r,
			    [1][0] = -sin_r, [1][1] = cos_r,
							     [2][2] = 1 };
	  matrix3x3 v;
	  matrix3x3_mult (u, rot, v);

	  /* 3. Translate back.  */
	  t[2][0] = width * .5;
	  t[2][1] = height * .5;
	  matrix3x3_mult (v, t, matrix);
#  endif
	  img->width = width;
	  img->height = height;
	}
# endif
    }

  if (rotate_flag < 0)
    image_error ("No native support for rotation by %g degrees",
		 make_float (rotation));

# if defined (HAVE_NS)
  /* Under NS the transform is applied to the drawing surface at
     drawing time, so store it for later.  */
  ns_image_set_transform (img->pixmap, matrix);
# elif defined USE_CAIRO
  cairo_matrix_t cr_matrix = {matrix[0][0], matrix[0][1], matrix[1][0],
			      matrix[1][1], matrix[2][0], matrix[2][1]};
  cairo_pattern_t *pattern = cairo_pattern_create_rgb (0, 0, 0);
  cairo_pattern_set_matrix (pattern, &cr_matrix);
  /* Dummy solid color pattern just to record pattern matrix.  */
  img->cr_data = pattern;
# elif defined (HAVE_XRENDER)
  if (img->picture)
    {
      XTransform tmat
	= {{{XDoubleToFixed (matrix[0][0]),
	     XDoubleToFixed (matrix[1][0]),
	     XDoubleToFixed (matrix[2][0])},
	    {XDoubleToFixed (matrix[0][1]),
	     XDoubleToFixed (matrix[1][1]),
	     XDoubleToFixed (matrix[2][1])},
	    {XDoubleToFixed (matrix[0][2]),
	     XDoubleToFixed (matrix[1][2]),
	     XDoubleToFixed (matrix[2][2])}}};

      XRenderSetPictureFilter (FRAME_X_DISPLAY (f), img->picture, FilterBest,
			       0, 0);
      XRenderSetPictureTransform (FRAME_X_DISPLAY (f), img->picture, &tmat);

      if (img->mask_picture)
        {
          XRenderSetPictureFilter (FRAME_X_DISPLAY (f), img->mask_picture,
                                   FilterBest, 0, 0);
          XRenderSetPictureTransform (FRAME_X_DISPLAY (f), img->mask_picture,
                                      &tmat);
        }
    }
# elif defined HAVE_NTGUI
  /* Store the transform matrix for application at draw time.  */
  img->xform.eM11 = matrix[0][0];
  img->xform.eM12 = matrix[0][1];
  img->xform.eM21 = matrix[1][0];
  img->xform.eM22 = matrix[1][1];
  img->xform.eDx  = matrix[2][0];
  img->xform.eDy  = matrix[2][1];
# endif
}

#endif /* HAVE_IMAGEMAGICK || HAVE_NATIVE_TRANSFORMS */

/* Return the id of image with Lisp specification SPEC on frame F.
   SPEC must be a valid Lisp image specification (see valid_image_p).  */

ptrdiff_t
lookup_image (struct frame *f, Lisp_Object spec)
{
  struct image *img;
  EMACS_UINT hash;

  /* F must be a window-system frame, and SPEC must be a valid image
     specification.  */
  eassert (FRAME_WINDOW_P (f));
  eassert (valid_image_p (spec));

  /* Look up SPEC in the hash table of the image cache.  */
  hash = sxhash (spec);
  img = search_image_cache (f, spec, hash);
  if (img && img->load_failed_p)
    {
      free_image (f, img);
      img = NULL;
    }

  /* If not found, create a new image and cache it.  */
  if (img == NULL)
    {
      block_input ();
      img = make_image (spec, hash);
      cache_image (f, img);
      img->load_failed_p = ! img->type->load (f, img);
      img->frame_foreground = FRAME_FOREGROUND_PIXEL (f);
      img->frame_background = FRAME_BACKGROUND_PIXEL (f);

      /* If we can't load the image, and we don't have a width and
	 height, use some arbitrary width and height so that we can
	 draw a rectangle for it.  */
      if (img->load_failed_p)
	{
	  Lisp_Object value;

	  value = image_spec_value (spec, QCwidth, NULL);
	  img->width = (FIXNUMP (value)
			? XFIXNAT (value) : DEFAULT_IMAGE_WIDTH);
	  value = image_spec_value (spec, QCheight, NULL);
	  img->height = (FIXNUMP (value)
			 ? XFIXNAT (value) : DEFAULT_IMAGE_HEIGHT);
	}
      else
	{
	  /* Handle image type independent image attributes
	     `:ascent ASCENT', `:margin MARGIN', `:relief RELIEF',
	     `:background COLOR'.  */
	  Lisp_Object ascent, margin, relief, bg;
	  int relief_bound;

	  ascent = image_spec_value (spec, QCascent, NULL);
	  if (FIXNUMP (ascent))
	    img->ascent = XFIXNUM (ascent);
	  else if (EQ (ascent, Qcenter))
	    img->ascent = CENTERED_IMAGE_ASCENT;

	  margin = image_spec_value (spec, QCmargin, NULL);
	  if (FIXNUMP (margin))
	    img->vmargin = img->hmargin = XFIXNUM (margin);
	  else if (CONSP (margin))
	    {
	      img->hmargin = XFIXNUM (XCAR (margin));
	      img->vmargin = XFIXNUM (XCDR (margin));
	    }

	  relief = image_spec_value (spec, QCrelief, NULL);
	  relief_bound = INT_MAX - max (img->hmargin, img->vmargin);
	  if (RANGED_FIXNUMP (- relief_bound, relief, relief_bound))
	    {
	      img->relief = XFIXNUM (relief);
	      img->hmargin += eabs (img->relief);
	      img->vmargin += eabs (img->relief);
	    }

	  if (! img->background_valid)
	    {
	      bg = image_spec_value (img->spec, QCbackground, NULL);
	      if (!NILP (bg))
		{
		  img->background
		    = image_alloc_image_color (f, img, bg,
					       FRAME_BACKGROUND_PIXEL (f));
		  img->background_valid = 1;
		}
	    }

	  /* Do image transformations and compute masks, unless we
	     don't have the image yet.  */
	  if (!EQ (builtin_lisp_symbol (img->type->type), Qpostscript))
	    postprocess_image (f, img);

          /* postprocess_image above may modify the image or the mask,
             relying on the image's real width and height, so
             image_set_transform must be called after it.  */
#ifdef HAVE_NATIVE_TRANSFORMS
          image_set_transform (f, img);
#endif
	}

      unblock_input ();
    }

  /* We're using IMG, so set its timestamp to `now'.  */
  img->timestamp = current_timespec ();

  /* Value is the image id.  */
  return img->id;
}


/* Cache image IMG in the image cache of frame F.  */

static void
cache_image (struct frame *f, struct image *img)
{
  struct image_cache *c = FRAME_IMAGE_CACHE (f);
  ptrdiff_t i;

  if (!c)
    c = FRAME_IMAGE_CACHE (f) = make_image_cache ();

  /* Find a free slot in c->images.  */
  for (i = 0; i < c->used; ++i)
    if (c->images[i] == NULL)
      break;

  /* If no free slot found, maybe enlarge c->images.  */
  if (i == c->used && c->used == c->size)
    c->images = xpalloc (c->images, &c->size, 1, -1, sizeof *c->images);

  /* Add IMG to c->images, and assign IMG an id.  */
  c->images[i] = img;
  img->id = i;
  if (i == c->used)
    ++c->used;

  /* Add IMG to the cache's hash table.  */
  i = img->hash % IMAGE_CACHE_BUCKETS_SIZE;
  img->next = c->buckets[i];
  if (img->next)
    img->next->prev = img;
  img->prev = NULL;
  c->buckets[i] = img;
}


/* Call FN on every image in the image cache of frame F.  Used to mark
   Lisp Objects in the image cache.  */

/* Mark Lisp objects in image IMG.  */

static void
mark_image (struct image *img)
{
  mark_object (img->spec);
  mark_object (img->dependencies);

  if (!NILP (img->lisp_data))
    mark_object (img->lisp_data);
}


void
mark_image_cache (struct image_cache *c)
{
  if (c)
    {
      ptrdiff_t i;
      for (i = 0; i < c->used; ++i)
	if (c->images[i])
	  mark_image (c->images[i]);
    }
}



/***********************************************************************
			  X / NS / W32 support code
 ***********************************************************************/

#ifdef HAVE_X_WINDOWS
static bool
x_check_image_size (XImage *ximg, int width, int height)
{
  /* Respect Xlib's limits: it cannot deal with images that have more
     than INT_MAX (and/or UINT_MAX) bytes.  And respect Emacs's limits
     of PTRDIFF_MAX (and/or SIZE_MAX) bytes for any object.  */
  enum
  {
    XLIB_BYTES_MAX = min (INT_MAX, UINT_MAX),
    X_IMAGE_BYTES_MAX = min (XLIB_BYTES_MAX, min (PTRDIFF_MAX, SIZE_MAX))
  };

  int bitmap_pad, depth, bytes_per_line;
  if (ximg)
    {
      bitmap_pad = ximg->bitmap_pad;
      depth = ximg->depth;
      bytes_per_line = ximg->bytes_per_line;
    }
  else
    {
      bitmap_pad = 8;
      depth = 1;
      bytes_per_line = (width >> 3) + ((width & 7) != 0);
    }
  return (width <= (INT_MAX - (bitmap_pad - 1)) / depth
	  && height <= X_IMAGE_BYTES_MAX / bytes_per_line);
}

static bool
x_create_x_image_and_pixmap (struct frame *f, int width, int height, int depth,
			     XImage **ximg, Pixmap *pixmap)
{
  Display *display = FRAME_X_DISPLAY (f);
  Drawable drawable = FRAME_X_DRAWABLE (f);
  Screen *screen = FRAME_X_SCREEN (f);

  eassert (input_blocked_p ());

  if (depth <= 0)
    depth = DefaultDepthOfScreen (screen);
  *ximg = XCreateImage (display, DefaultVisualOfScreen (screen),
			depth, ZPixmap, 0, NULL, width, height,
			depth > 16 ? 32 : depth > 8 ? 16 : 8, 0);
  if (*ximg == NULL)
    {
      image_error ("Unable to allocate X image");
      return 0;
    }

  if (! x_check_image_size (*ximg, width, height))
    {
      x_destroy_x_image (*ximg);
      *ximg = NULL;
      image_error ("Image too large (%dx%d)",
		   make_fixnum (width), make_fixnum (height));
      return 0;
    }

  /* Allocate image raster.  */
  (*ximg)->data = xmalloc ((*ximg)->bytes_per_line * height);

  /* Allocate a pixmap of the same size.  */
  *pixmap = XCreatePixmap (display, drawable, width, height, depth);
  if (*pixmap == NO_PIXMAP)
    {
      x_destroy_x_image (*ximg);
      *ximg = NULL;
      image_error ("Unable to create X pixmap");
      return 0;
    }

  return 1;
}

static void
x_destroy_x_image (XImage *ximg)
{
  eassert (input_blocked_p ());
  if (ximg)
    {
      xfree (ximg->data);
      ximg->data = NULL;
    }
}

# if !defined USE_CAIRO && defined HAVE_XRENDER
/* Create and return an XRender Picture for XRender transforms.  */
static Picture
x_create_xrender_picture (struct frame *f, Emacs_Pixmap pixmap, int depth)
{
  Picture p;
  Display *display = FRAME_X_DISPLAY (f);
  int event_basep, error_basep;

  if (XRenderQueryExtension (display, &event_basep, &error_basep))
    {
      if (depth <= 0)
	depth = DefaultDepthOfScreen (FRAME_X_SCREEN (f));
      if (depth == 32 || depth == 24 || depth == 8 || depth == 4 || depth == 1)
        {
          /* FIXME: Do we need to handle all possible bit depths?
             XRenderFindStandardFormat supports PictStandardARGB32,
             PictStandardRGB24, PictStandardA8, PictStandardA4,
             PictStandardA1, and PictStandardNUM (what is this?!).

             XRenderFindFormat may support more, but I don't
             understand the documentation.  */
          XRenderPictFormat *format;
          format = XRenderFindStandardFormat (display,
                                              depth == 32 ? PictStandardARGB32
                                              : depth == 24 ? PictStandardRGB24
                                              : depth == 8 ? PictStandardA8
                                              : depth == 4 ? PictStandardA4
                                              : PictStandardA1);

          /* Set the Picture repeat to "pad".  This means when
             operations look at pixels outside the image area they
             will use the value of the nearest real pixel instead of
             using a transparent black pixel.  */
          XRenderPictureAttributes attr;
          unsigned long attr_mask = CPRepeat;
          attr.repeat = RepeatPad;

          p = XRenderCreatePicture (display, pixmap, format, attr_mask, &attr);
        }
      else
        {
          image_error ("Specified image bit depth is not supported by XRender");
          return 0;
        }
    }
  else
    {
      /* XRender not supported on this display.  */
      return 0;
    }

  return p;
}
# endif /* !defined USE_CAIRO && defined HAVE_XRENDER */
#endif	/* HAVE_X_WINDOWS */

/* Return true if XIMG's size WIDTH x HEIGHT doesn't break the
   windowing system.
   WIDTH and HEIGHT must both be positive.
   If XIMG is null, assume it is a bitmap.  */

static bool
image_check_image_size (Emacs_Pix_Container ximg, int width, int height)
{
#if defined HAVE_X_WINDOWS && !defined USE_CAIRO
  return x_check_image_size (ximg, width, height);
#else
  /* FIXME: Implement this check for the HAVE_NS and HAVE_NTGUI cases.
     For now, assume that every image size is allowed on these systems.  */
  return 1;
#endif
}

/* Create an Emacs_Pix_Container and a pixmap of size WIDTH x
   HEIGHT for use on frame F.  Set *PIMG and *PIXMAP to the
   Emacs_Pix_Container and Emacs_Pixmap created.  Set (*PIMG)->data
   to a raster of WIDTH x HEIGHT pixels allocated via xmalloc.  Print
   error messages via image_error if an error occurs.  Value is true
   if successful.

   On W32, a DEPTH of zero signifies a 24 bit image, otherwise DEPTH
   should indicate the bit depth of the image.  */

static bool
image_create_x_image_and_pixmap_1 (struct frame *f, int width, int height, int depth,
				   Emacs_Pix_Container *pimg,
				   Emacs_Pixmap *pixmap, Picture *picture)
{
#ifdef USE_CAIRO
  eassert (input_blocked_p ());

  /* Allocate a pixmap of the same size.  */
  *pixmap = image_create_pix_container (f, width, height, depth);
  if (*pixmap == NO_PIXMAP)
    {
      *pimg = NULL;
      image_error ("Unable to create X pixmap", Qnil, Qnil);
      return 0;
    }

  *pimg = *pixmap;
  return 1;
#elif defined HAVE_X_WINDOWS
  if (!x_create_x_image_and_pixmap (f, width, height, depth, pimg, pixmap))
    return 0;
# ifdef HAVE_XRENDER
  if (picture)
    *picture = x_create_xrender_picture (f, *pixmap, depth);
# endif

  return 1;
#endif /* HAVE_X_WINDOWS */

#ifdef HAVE_NTGUI

  BITMAPINFOHEADER *header;
  HDC hdc;
  int scanline_width_bits;
  int remainder;
  int palette_colors = 0;

  if (depth == 0)
    depth = 24;

  if (depth != 1 && depth != 4 && depth != 8
      && depth != 16 && depth != 24 && depth != 32)
    {
      image_error ("Invalid image bit depth specified");
      return 0;
    }

  scanline_width_bits = width * depth;
  remainder = scanline_width_bits % 32;

  if (remainder)
    scanline_width_bits += 32 - remainder;

  /* Bitmaps with a depth less than 16 need a palette.  */
  /* BITMAPINFO structure already contains the first RGBQUAD.  */
  if (depth < 16)
    palette_colors = 1 << (depth - 1);

  *pimg = xmalloc (sizeof (XImage) + palette_colors * sizeof (RGBQUAD));

  header = &(*pimg)->info.bmiHeader;
  memset (&(*pimg)->info, 0, sizeof (BITMAPINFO));
  header->biSize = sizeof (*header);
  header->biWidth = width;
  header->biHeight = -height;  /* negative indicates a top-down bitmap.  */
  header->biPlanes = 1;
  header->biBitCount = depth;
  header->biCompression = BI_RGB;
  header->biClrUsed = palette_colors;

  /* TODO: fill in palette.  */
  if (depth == 1)
    {
      (*pimg)->info.bmiColors[0].rgbBlue = 0;
      (*pimg)->info.bmiColors[0].rgbGreen = 0;
      (*pimg)->info.bmiColors[0].rgbRed = 0;
      (*pimg)->info.bmiColors[0].rgbReserved = 0;
      /* bmiColors is a variable-length array declared by w32api
	 headers as bmiColors[1], which triggers a warning under
	 -Warray-bounds; shut that up.  */
#     if GNUC_PREREQ (4, 4, 0)
#      pragma GCC push_options
#      pragma GCC diagnostic ignored "-Warray-bounds"
#     endif
      (*pimg)->info.bmiColors[1].rgbBlue = 255;
      (*pimg)->info.bmiColors[1].rgbGreen = 255;
      (*pimg)->info.bmiColors[1].rgbRed = 255;
      (*pimg)->info.bmiColors[1].rgbReserved = 0;
#     if GNUC_PREREQ (4, 4, 0)
#      pragma GCC pop_options
#     endif
    }

  hdc = get_frame_dc (f);

  /* Create a DIBSection and raster array for the bitmap,
     and store its handle in *pixmap.  */
  *pixmap = CreateDIBSection (hdc, &(*pimg)->info,
			      (depth < 16) ? DIB_PAL_COLORS : DIB_RGB_COLORS,
			      /* casting avoids a GCC warning */
			      (void **) &(*pimg)->data, NULL, 0);

  /* Realize display palette and garbage all frames. */
  release_frame_dc (f, hdc);

  if (*pixmap == NULL)
    {
      DWORD err = GetLastError ();
      Lisp_Object errcode;
      /* All system errors are < 10000, so the following is safe.  */
      XSETINT (errcode, err);
      image_error ("Unable to create bitmap, error code %d", errcode);
      image_destroy_x_image (*pimg);
      *pimg = NULL;
      return 0;
    }

  return 1;

#endif /* HAVE_NTGUI */

#ifdef HAVE_NS
  *pixmap = ns_image_for_XPM (width, height, depth);
  if (*pixmap == 0)
    {
      *pimg = NULL;
      image_error ("Unable to allocate NSImage for XPM pixmap");
      return 0;
    }
  *pimg = *pixmap;
  return 1;
#endif
}


/* Destroy Emacs_Pix_Container PIMG.  Free data associated with PIMG.  */

static void
image_destroy_x_image (Emacs_Pix_Container pimg)
{
#if defined HAVE_X_WINDOWS && !defined USE_CAIRO
  x_destroy_x_image (pimg);
#else
  eassert (input_blocked_p ());
  if (pimg)
    {
#ifdef USE_CAIRO
#endif	/* USE_CAIRO */
#ifdef HAVE_NTGUI
      /* Data will be freed by DestroyObject.  */
      pimg->data = NULL;
      xfree (pimg);
#endif /* HAVE_NTGUI */
#ifdef HAVE_NS
      ns_release_object (pimg);
#endif /* HAVE_NS */
    }
#endif
}


/* Put Emacs_Pix_Container PIMG into pixmap PIXMAP on frame F.
   WIDTH and HEIGHT are width and height of both the image and
   pixmap.  */

static void
gui_put_x_image (struct frame *f, Emacs_Pix_Container pimg,
		 Emacs_Pixmap pixmap, int width, int height)
{
#ifdef USE_CAIRO
  eassert (pimg == pixmap);
#elif defined HAVE_X_WINDOWS
  GC gc;

  eassert (input_blocked_p ());
  gc = XCreateGC (FRAME_X_DISPLAY (f), pixmap, 0, NULL);
  XPutImage (FRAME_X_DISPLAY (f), pixmap, gc, pimg, 0, 0, 0, 0,
	     pimg->width, pimg->height);
  XFreeGC (FRAME_X_DISPLAY (f), gc);
#endif /* HAVE_X_WINDOWS */

#ifdef HAVE_NTGUI
#if 0  /* I don't think this is necessary looking at where it is used.  */
  HDC hdc = get_frame_dc (f);
  SetDIBits (hdc, pixmap, 0, height, pimg->data, &(pimg->info), DIB_RGB_COLORS);
  release_frame_dc (f, hdc);
#endif
#endif /* HAVE_NTGUI */

#ifdef HAVE_NS
  eassert (pimg == pixmap);
  ns_retain_object (pimg);
#endif
}

/* Thin wrapper for image_create_x_image_and_pixmap_1, so that it matches
   with image_put_x_image.  */

static bool
image_create_x_image_and_pixmap (struct frame *f, struct image *img,
				 int width, int height, int depth,
				 Emacs_Pix_Container *ximg, bool mask_p)
{
  eassert ((!mask_p ? img->pixmap : img->mask) == NO_PIXMAP);

  Picture *picture = NULL;
#if !defined USE_CAIRO && defined HAVE_XRENDER
  picture = !mask_p ? &img->picture : &img->mask_picture;
#endif
  return image_create_x_image_and_pixmap_1 (f, width, height, depth, ximg,
					    !mask_p ? &img->pixmap : &img->mask,
					    picture);
}

/* Put pixel image PIMG into image IMG on frame F, as a mask if and only
   if MASK_P.  On X, this simply records PIMG on a member of IMG, so
   it can be put into the pixmap afterwards via image_sync_to_pixmaps.
   On the other platforms, it puts PIMG into the pixmap, then frees
   the pixel image and its buffer.  */

static void
image_put_x_image (struct frame *f, struct image *img, Emacs_Pix_Container ximg,
		   bool mask_p)
{
#if defined HAVE_X_WINDOWS && !defined USE_CAIRO
  if (!mask_p)
    {
      eassert (img->ximg == NULL);
      img->ximg = ximg;
    }
  else
    {
      eassert (img->mask_img == NULL);
      img->mask_img = ximg;
    }
#else
  gui_put_x_image (f, ximg, !mask_p ? img->pixmap : img->mask,
		   img->width, img->height);
  image_destroy_x_image (ximg);
#endif
}

#if defined HAVE_X_WINDOWS && !defined USE_CAIRO
/* Put the X images recorded in IMG on frame F into pixmaps, then free
   the X images and their buffers.  */

static void
image_sync_to_pixmaps (struct frame *f, struct image *img)
{
  if (img->ximg)
    {
      gui_put_x_image (f, img->ximg, img->pixmap, img->width, img->height);
      image_destroy_x_image (img->ximg);
      img->ximg = NULL;
    }
  if (img->mask_img)
    {
      gui_put_x_image (f, img->mask_img, img->mask, img->width, img->height);
      image_destroy_x_image (img->mask_img);
      img->mask_img = NULL;
    }
}
#endif

#ifdef HAVE_NTGUI
/* Create a memory device context for IMG on frame F.  It stores the
   currently selected GDI object into *PREV for future restoration by
   image_unget_x_image_or_dc.  */

static HDC
image_get_x_image_or_dc (struct frame *f, struct image *img, bool mask_p,
			 HGDIOBJ *prev)
{
  HDC frame_dc = get_frame_dc (f);
  HDC ximg = CreateCompatibleDC (frame_dc);

  release_frame_dc (f, frame_dc);
  *prev = SelectObject (ximg, !mask_p ? img->pixmap : img->mask);

  return ximg;
}

static void
image_unget_x_image_or_dc (struct image *img, bool mask_p,
			   HDC ximg, HGDIOBJ prev)
{
  SelectObject (ximg, prev);
  DeleteDC (ximg);
}
#else  /* !HAVE_NTGUI */
/* Get the X image for IMG on frame F.  The resulting X image data
   should be treated as read-only at least on X.  */

static Emacs_Pix_Container
image_get_x_image (struct frame *f, struct image *img, bool mask_p)
{
#ifdef USE_CAIRO
  return !mask_p ? img->pixmap : img->mask;
#elif defined HAVE_X_WINDOWS
  XImage *ximg_in_img = !mask_p ? img->ximg : img->mask_img;

  if (ximg_in_img)
    return ximg_in_img;
  else
    return XGetImage (FRAME_X_DISPLAY (f), !mask_p ? img->pixmap : img->mask,
		      0, 0, img->width, img->height, ~0, ZPixmap);
#elif defined (HAVE_NS)
  Emacs_Pix_Container pixmap = !mask_p ? img->pixmap : img->mask;

  ns_retain_object (pixmap);
  return pixmap;
#endif
}

static void
image_unget_x_image (struct image *img, bool mask_p, Emacs_Pix_Container ximg)
{
#ifdef USE_CAIRO
#elif defined HAVE_X_WINDOWS
  XImage *ximg_in_img = !mask_p ? img->ximg : img->mask_img;

  if (ximg_in_img)
    eassert (ximg == ximg_in_img);
  else
    XDestroyImage (ximg);
#elif defined (HAVE_NS)
  ns_release_object (ximg);
#endif
}
#endif	/* !HAVE_NTGUI */


/***********************************************************************
			      File Handling
 ***********************************************************************/

/* Find image file FILE.  Look in data-directory/images, then
   x-bitmap-file-path.  Value is the full name of the file
   found, or nil if not found.  If PFD is nonnull store into *PFD a
   readable file descriptor for the file, opened in binary mode.  If
   PFD is null, do not open the file.  */

static Lisp_Object
image_find_image_fd (Lisp_Object file, int *pfd)
{
  Lisp_Object file_found, search_path;
  int fd;

  /* TODO I think this should use something like image-load-path
     instead.  Unfortunately, that can contain non-string elements.  */
  search_path = Fcons (Fexpand_file_name (build_string ("images"),
					  Vdata_directory),
		       Vx_bitmap_file_path);

  /* Try to find FILE in data-directory/images, then x-bitmap-file-path.  */
  fd = openp (search_path, file, Qnil, &file_found,
	      pfd ? Qt : make_fixnum (R_OK), false);
  if (fd >= 0 || fd == -2)
    {
      file_found = ENCODE_FILE (file_found);
      if (fd == -2)
	{
	  /* The file exists locally, but has a file name handler.
	     (This happens, e.g., under Auto Image File Mode.)
	     'openp' didn't open the file, so we should, because the
	     caller expects that.  */
	  fd = emacs_open (SSDATA (file_found), O_RDONLY, 0);
	}
    }
  else	/* fd < 0, but not -2 */
    return Qnil;
  if (pfd)
    *pfd = fd;
  return file_found;
}

/* Find image file FILE.  Look in data-directory/images, then
   x-bitmap-file-path.  Value is the encoded full name of the file
   found, or nil if not found.  */

Lisp_Object
image_find_image_file (Lisp_Object file)
{
  return image_find_image_fd (file, 0);
}

/* Read FILE into memory.  Value is a pointer to a buffer allocated
   with xmalloc holding FILE's contents.  Value is null if an error
   occurred.  FD is a file descriptor open for reading FILE.  Set
   *SIZE to the size of the file.  */

static char *
slurp_file (int fd, ptrdiff_t *size)
{
  FILE *fp = fdopen (fd, "rb");

  char *buf = NULL;
  struct stat st;

  if (fp)
    {
      ptrdiff_t count = SPECPDL_INDEX ();
      record_unwind_protect_ptr (fclose_unwind, fp);

      if (fstat (fileno (fp), &st) == 0
	  && 0 <= st.st_size && st.st_size < min (PTRDIFF_MAX, SIZE_MAX))
	{
	  /* Report an error if we read past the purported EOF.
	     This can happen if the file grows as we read it.  */
	  ptrdiff_t buflen = st.st_size;
	  buf = xmalloc (buflen + 1);
	  if (fread (buf, 1, buflen + 1, fp) == buflen)
	    *size = buflen;
	  else
	    {
	      xfree (buf);
	      buf = NULL;
	    }
	}

      unbind_to (count, Qnil);
    }

  return buf;
}



/***********************************************************************
			      XBM images
 ***********************************************************************/

static bool xbm_file_p (Lisp_Object);


/* Indices of image specification fields in xbm_format, below.  */

enum xbm_keyword_index
{
  XBM_TYPE,
  XBM_FILE,
  XBM_WIDTH,
  XBM_HEIGHT,
  XBM_STRIDE,
  XBM_DATA,
  XBM_FOREGROUND,
  XBM_BACKGROUND,
  XBM_ASCENT,
  XBM_MARGIN,
  XBM_RELIEF,
  XBM_ALGORITHM,
  XBM_HEURISTIC_MASK,
  XBM_MASK,
  XBM_LAST
};

/* Vector of image_keyword structures describing the format
   of valid XBM image specifications.  */

static const struct image_keyword xbm_format[XBM_LAST] =
{
  {":type",		IMAGE_SYMBOL_VALUE,			1},
  {":file",		IMAGE_STRING_VALUE,			0},
  {":width",		IMAGE_POSITIVE_INTEGER_VALUE,		0},
  {":height",		IMAGE_POSITIVE_INTEGER_VALUE,		0},
  {":stride",		IMAGE_POSITIVE_INTEGER_VALUE,		0},
  {":data",		IMAGE_DONT_CHECK_VALUE_TYPE,		0},
  {":foreground",	IMAGE_STRING_OR_NIL_VALUE,		0},
  {":background",	IMAGE_STRING_OR_NIL_VALUE,		0},
  {":ascent",		IMAGE_ASCENT_VALUE,			0},
  {":margin",		IMAGE_NON_NEGATIVE_INTEGER_VALUE_OR_PAIR, 0},
  {":relief",		IMAGE_INTEGER_VALUE,			0},
  {":conversion",	IMAGE_DONT_CHECK_VALUE_TYPE,		0},
  {":heuristic-mask",	IMAGE_DONT_CHECK_VALUE_TYPE,		0},
  {":mask",		IMAGE_DONT_CHECK_VALUE_TYPE,		0}
};

/* Tokens returned from xbm_scan.  */

enum xbm_token
{
  XBM_TK_IDENT = 256,
  XBM_TK_NUMBER,
  XBM_TK_OVERFLOW
};


/* Return true if OBJECT is a valid XBM-type image specification.
   A valid specification is a list starting with the symbol `image'
   The rest of the list is a property list which must contain an
   entry `:type xbm'.

   If the specification specifies a file to load, it must contain
   an entry `:file FILENAME' where FILENAME is a string.

   If the specification is for a bitmap loaded from memory it must
   contain `:width WIDTH', `:height HEIGHT', and `:data DATA', where
   WIDTH and HEIGHT are integers > 0.  DATA may be:

   1. a string large enough to hold the bitmap data, i.e. it must
   have a size >= (WIDTH + 7) / 8 * HEIGHT

   2. a bool-vector of size >= WIDTH * HEIGHT

   3. a vector of strings or bool-vectors, one for each line of the
   bitmap.

   4. a string containing an in-memory XBM file.  WIDTH and HEIGHT
   may not be specified in this case because they are defined in the
   XBM file.

   Both the file and data forms may contain the additional entries
   `:background COLOR' and `:foreground COLOR'.  If not present,
   foreground and background of the frame on which the image is
   displayed is used.  */

static bool
xbm_image_p (Lisp_Object object)
{
  struct image_keyword kw[XBM_LAST];

  memcpy (kw, xbm_format, sizeof kw);
  if (!parse_image_spec (object, kw, XBM_LAST, Qxbm))
    return 0;

  eassert (EQ (kw[XBM_TYPE].value, Qxbm));

  if (kw[XBM_FILE].count)
    {
      if (kw[XBM_WIDTH].count || kw[XBM_HEIGHT].count || kw[XBM_DATA].count)
	return 0;
    }
  else if (kw[XBM_DATA].count && xbm_file_p (kw[XBM_DATA].value))
    {
      /* In-memory XBM file.  */
      if (kw[XBM_WIDTH].count || kw[XBM_HEIGHT].count || kw[XBM_FILE].count)
	return 0;
    }
  else
    {
      Lisp_Object data;
      int width, height, stride;

      /* Entries for `:width', `:height' and `:data' must be present.  */
      if (!kw[XBM_WIDTH].count
	  || !kw[XBM_HEIGHT].count
	  || !kw[XBM_DATA].count)
	return 0;

      data = kw[XBM_DATA].value;
      width = XFIXNAT (kw[XBM_WIDTH].value);
      height = XFIXNAT (kw[XBM_HEIGHT].value);

      if (!kw[XBM_STRIDE].count)
	stride = width;
      else
	stride = XFIXNAT (kw[XBM_STRIDE].value);

      /* Check type of data, and width and height against contents of
	 data.  */
      if (VECTORP (data))
	{
	  EMACS_INT i;

	  /* Number of elements of the vector must be >= height.  */
	  if (ASIZE (data) < height)
	    return 0;

	  /* Each string or bool-vector in data must be large enough
	     for one line of the image.  */
	  for (i = 0; i < height; ++i)
	    {
	      Lisp_Object elt = AREF (data, i);

	      if (STRINGP (elt))
		{
		  if (SCHARS (elt) < stride / CHAR_BIT)
		    return 0;
		}
	      else if (BOOL_VECTOR_P (elt))
		{
		  if (bool_vector_size (elt) < width)
		    return 0;
		}
	      else
		return 0;
	    }
	}
      else if (STRINGP (data))
	{
	  if (SCHARS (data) < stride / CHAR_BIT * height)
	    return 0;
	}
      else if (BOOL_VECTOR_P (data))
	{
	  if (height > 1 && stride != (width + CHAR_BIT - 1)
	      / CHAR_BIT * CHAR_BIT)
	    return 0;

	  if (bool_vector_size (data) / height < stride)
	    return 0;
	}
      else
	return 0;
    }

  return 1;
}


/* Scan a bitmap file.  FP is the stream to read from.  Value is
   either an enumerator from enum xbm_token, or a character for a
   single-character token, or 0 at end of file.  If scanning an
   identifier, store the lexeme of the identifier in SVAL.  If
   scanning a number, store its value in *IVAL.  */

static int
xbm_scan (char **s, char *end, char *sval, int *ival)
{
  unsigned char c UNINIT;

 loop:

  /* Skip white space.  */
  while (*s < end && (c = *(*s)++, c_isspace (c)))
    ;

  if (*s >= end)
    c = 0;
  else if (c_isdigit (c))
    {
      int value = 0, digit;
      bool overflow = false;

      if (c == '0' && *s < end)
	{
	  c = *(*s)++;
	  if (c == 'x' || c == 'X')
	    {
	      while (*s < end)
		{
		  c = *(*s)++;
		  digit = char_hexdigit (c);
		  if (digit < 0)
		    break;
		  overflow |= INT_MULTIPLY_WRAPV (value, 16, &value);
		  value += digit;
		}
	    }
	  else if ('0' <= c && c <= '7')
	    {
	      value = c - '0';
	      while (*s < end
		     && (c = *(*s)++, '0' <= c && c <= '7'))
		{
		  overflow |= INT_MULTIPLY_WRAPV (value, 8, &value);
		  value += c - '0';
		}
	    }
	}
      else
	{
	  value = c - '0';
	  while (*s < end
		 && (c = *(*s)++, c_isdigit (c)))
	    {
	      overflow |= INT_MULTIPLY_WRAPV (value, 10, &value);
	      overflow |= INT_ADD_WRAPV (value, c - '0', &value);
	    }
	}

      if (*s < end)
	*s = *s - 1;
      *ival = value;
      return overflow ? XBM_TK_OVERFLOW : XBM_TK_NUMBER;
    }
  else if (c_isalpha (c) || c == '_')
    {
      *sval++ = c;
      while (*s < end
	     && (c = *(*s)++, (c_isalnum (c) || c == '_')))
	*sval++ = c;
      *sval = 0;
      if (*s < end)
	*s = *s - 1;
      return XBM_TK_IDENT;
    }
  else if (c == '/' && **s == '*')
    {
      /* C-style comment.  */
      ++*s;
      while (**s && (**s != '*' || *(*s + 1) != '/'))
	++*s;
      if (**s)
	{
	  *s += 2;
	  goto loop;
	}
    }

  return c;
}

#ifdef HAVE_NTGUI

/* Create a Windows bitmap from X bitmap data.  */
static HBITMAP
w32_create_pixmap_from_bitmap_data (int width, int height, char *data)
{
  static unsigned char swap_nibble[16]
    = { 0x0, 0x8, 0x4, 0xc,    /* 0000 1000 0100 1100 */
	0x2, 0xa, 0x6, 0xe,    /* 0010 1010 0110 1110 */
	0x1, 0x9, 0x5, 0xd,    /* 0001 1001 0101 1101 */
	0x3, 0xb, 0x7, 0xf };  /* 0011 1011 0111 1111 */
  int i, j, w1, w2;
  unsigned char *bits, *p;
  HBITMAP bmp;

  w1 = (width + 7) / 8;         /* nb of 8bits elt in X bitmap */
  w2 = ((width + 15) / 16) * 2; /* nb of 16bits elt in W32 bitmap */
  bits = alloca (height * w2);
  memset (bits, 0, height * w2);
  for (i = 0; i < height; i++)
    {
      p = bits + i*w2;
      for (j = 0; j < w1; j++)
	{
	  /* Bitswap XBM bytes to match how Windows does things.  */
	  unsigned char c = *data++;
	  *p++ = (unsigned char)((swap_nibble[c & 0xf] << 4)
				 | (swap_nibble[(c>>4) & 0xf]));
	}
    }
  bmp = CreateBitmap (width, height, 1, 1, (char *) bits);

  return bmp;
}

static void
convert_mono_to_color_image (struct frame *f, struct image *img,
			     COLORREF foreground, COLORREF background)
{
  HDC hdc, old_img_dc, new_img_dc;
  HGDIOBJ old_prev, new_prev;
  HBITMAP new_pixmap;

  hdc = get_frame_dc (f);
  old_img_dc = CreateCompatibleDC (hdc);
  new_img_dc = CreateCompatibleDC (hdc);
  new_pixmap = CreateCompatibleBitmap (hdc, img->width, img->height);
  release_frame_dc (f, hdc);
  old_prev = SelectObject (old_img_dc, img->pixmap);
  new_prev = SelectObject (new_img_dc, new_pixmap);
  /* Windows convention for mono bitmaps is black = background,
     white = foreground.  */
  SetTextColor (new_img_dc, background);
  SetBkColor (new_img_dc, foreground);

  BitBlt (new_img_dc, 0, 0, img->width, img->height, old_img_dc,
	  0, 0, SRCCOPY);

  SelectObject (old_img_dc, old_prev);
  SelectObject (new_img_dc, new_prev);
  DeleteDC (old_img_dc);
  DeleteDC (new_img_dc);
  DeleteObject (img->pixmap);
  if (new_pixmap == 0)
    fputs ("Failed to convert image to color.\n", stderr);
  else
    img->pixmap = new_pixmap;
}

#define XBM_BIT_SHUFFLE(b) (~(b))

#else

#define XBM_BIT_SHUFFLE(b) (b)

#endif /* HAVE_NTGUI */


static void
Create_Pixmap_From_Bitmap_Data (struct frame *f, struct image *img, char *data,
				RGB_PIXEL_COLOR fg, RGB_PIXEL_COLOR bg,
				bool non_default_colors)
{
#ifdef USE_CAIRO
  Emacs_Color fgbg[] = {{.pixel = fg}, {.pixel = bg}};
  FRAME_TERMINAL (f)->query_colors (f, fgbg, ARRAYELTS (fgbg));
  fg = lookup_rgb_color (f, fgbg[0].red, fgbg[0].green, fgbg[0].blue);
  bg = lookup_rgb_color (f, fgbg[1].red, fgbg[1].green, fgbg[1].blue);
  img->pixmap
    = image_pix_container_create_from_bitmap_data (f, data, img->width,
						   img->height, fg, bg);
#elif defined HAVE_X_WINDOWS
  img->pixmap
    = XCreatePixmapFromBitmapData (FRAME_X_DISPLAY (f),
				   FRAME_X_DRAWABLE (f),
				   data,
				   img->width, img->height,
				   fg, bg,
				   DefaultDepthOfScreen (FRAME_X_SCREEN (f)));
# if !defined USE_CAIRO && defined HAVE_XRENDER
  if (img->pixmap)
    img->picture = x_create_xrender_picture (f, img->pixmap, 0);
# endif

#elif defined HAVE_NTGUI
  img->pixmap
    = w32_create_pixmap_from_bitmap_data (img->width, img->height, data);

  /* If colors were specified, transfer the bitmap to a color one.  */
  if (non_default_colors)
    convert_mono_to_color_image (f, img, fg, bg);
#elif defined HAVE_NS
  img->pixmap = ns_image_from_XBM (data, img->width, img->height, fg, bg);
#endif
}



/* Replacement for XReadBitmapFileData which isn't available under old
   X versions.  CONTENTS is a pointer to a buffer to parse; END is the
   buffer's end.  Set *WIDTH and *HEIGHT to the width and height of
   the image.  Return in *DATA the bitmap data allocated with xmalloc.
   Value is true if successful.  DATA null means just test if
   CONTENTS looks like an in-memory XBM file.  If INHIBIT_IMAGE_ERROR,
   inhibit the call to image_error when the image size is invalid (the
   bitmap remains unread).  */

static bool
xbm_read_bitmap_data (struct frame *f, char *contents, char *end,
		      int *width, int *height, char **data,
		      bool inhibit_image_error)
{
  char *s = contents;
  char buffer[BUFSIZ];
  bool padding_p = 0;
  bool v10 = 0;
  int bytes_per_line, i, nbytes;
  char *p;
  int value;
  int LA1;

#define match() \
     LA1 = xbm_scan (&s, end, buffer, &value)

#define expect(TOKEN)		\
  do				\
    {				\
      if (LA1 != (TOKEN))	\
	goto failure;		\
      match ();			\
    }				\
  while (0)

#define expect_ident(IDENT)					\
     if (LA1 == XBM_TK_IDENT && strcmp (buffer, (IDENT)) == 0)	\
       match ();						\
     else							\
       goto failure

  *width = *height = -1;
  if (data)
    *data = NULL;
  LA1 = xbm_scan (&s, end, buffer, &value);

  /* Parse defines for width, height and hot-spots.  */
  while (LA1 == '#')
    {
      match ();
      expect_ident ("define");
      expect (XBM_TK_IDENT);

      if (LA1 == XBM_TK_NUMBER)
	{
	  char *q = strrchr (buffer, '_');
	  q = q ? q + 1 : buffer;
	  if (strcmp (q, "width") == 0)
	    *width = value;
	  else if (strcmp (q, "height") == 0)
	    *height = value;
	}
      expect (XBM_TK_NUMBER);
    }

  if (!check_image_size (f, *width, *height))
    {
      if (!inhibit_image_error)
	image_size_error ();
      goto failure;
    }
  else if (data == NULL)
    goto success;

  /* Parse bits.  Must start with `static'.  */
  expect_ident ("static");
  if (LA1 == XBM_TK_IDENT)
    {
      if (strcmp (buffer, "unsigned") == 0)
	{
	  match ();
	  expect_ident ("char");
	}
      else if (strcmp (buffer, "short") == 0)
	{
	  match ();
	  v10 = 1;
	  if (*width % 16 && *width % 16 < 9)
	    padding_p = 1;
	}
      else if (strcmp (buffer, "char") == 0)
	match ();
      else
	goto failure;
    }
  else
    goto failure;

  expect (XBM_TK_IDENT);
  expect ('[');
  expect (']');
  expect ('=');
  expect ('{');

  if (! image_check_image_size (0, *width, *height))
    {
      if (!inhibit_image_error)
	image_error ("Image too large (%dx%d)",
		     make_fixnum (*width), make_fixnum (*height));
      goto failure;
    }
  bytes_per_line = (*width + 7) / 8 + padding_p;
  nbytes = bytes_per_line * *height;
  p = *data = xmalloc (nbytes);

  if (v10)
    {
      for (i = 0; i < nbytes; i += 2)
	{
	  int val = value;
	  expect (XBM_TK_NUMBER);

	  *p++ = XBM_BIT_SHUFFLE (val);
	  if (!padding_p || ((i + 2) % bytes_per_line))
	    *p++ = XBM_BIT_SHUFFLE (value >> 8);

	  if (LA1 == ',' || LA1 == '}')
	    match ();
	  else
	    goto failure;
	}
    }
  else
    {
      for (i = 0; i < nbytes; ++i)
	{
	  int val = value;
	  expect (XBM_TK_NUMBER);

	  *p++ = XBM_BIT_SHUFFLE (val);

	  if (LA1 == ',' || LA1 == '}')
	    match ();
	  else
	    goto failure;
	}
    }

 success:
  return 1;

 failure:

  if (data && *data)
    {
      xfree (*data);
      *data = NULL;
    }
  return 0;

#undef match
#undef expect
#undef expect_ident
}


/* Load XBM image IMG which will be displayed on frame F from buffer
   CONTENTS.  END is the end of the buffer.  Value is true if
   successful.  */

static bool
xbm_load_image (struct frame *f, struct image *img, char *contents, char *end)
{
  bool rc;
  char *data;
  bool success_p = 0;

  rc = xbm_read_bitmap_data (f, contents, end, &img->width, &img->height,
			     &data, 0);
  if (rc)
    {
      unsigned long foreground = FRAME_FOREGROUND_PIXEL (f);
      unsigned long background = FRAME_BACKGROUND_PIXEL (f);
      bool non_default_colors = 0;
      Lisp_Object value;

      eassert (img->width > 0 && img->height > 0);

      /* Get foreground and background colors, maybe allocate colors.  */
      value = image_spec_value (img->spec, QCforeground, NULL);
      if (!NILP (value))
	{
	  foreground = image_alloc_image_color (f, img, value, foreground);
	  non_default_colors = 1;
	}
      value = image_spec_value (img->spec, QCbackground, NULL);
      if (!NILP (value))
	{
	  background = image_alloc_image_color (f, img, value, background);
	  img->background = background;
	  img->background_valid = 1;
	  non_default_colors = 1;
	}

      if (image_check_image_size (0, img->width, img->height))
	Create_Pixmap_From_Bitmap_Data (f, img, data,
					foreground, background,
					non_default_colors);
      else
	img->pixmap = NO_PIXMAP;
      xfree (data);

      if (img->pixmap == NO_PIXMAP)
	{
	  image_clear_image (f, img);
	  image_error ("Unable to create X pixmap for `%s'", img->spec);
	}
      else
	success_p = 1;
    }
  else
    image_error ("Error loading XBM image `%s'", img->spec);

  return success_p;
}


/* Value is true if DATA looks like an in-memory XBM file.  */

static bool
xbm_file_p (Lisp_Object data)
{
  int w, h;
  return (STRINGP (data)
	  && xbm_read_bitmap_data (NULL, SSDATA (data),
				   SSDATA (data) + SBYTES (data),
				   &w, &h, NULL, 1));
}


/* Fill image IMG which is used on frame F with pixmap data.  Value is
   true if successful.  */

static bool
xbm_load (struct frame *f, struct image *img)
{
  bool success_p = 0;
  Lisp_Object file_name;

  eassert (xbm_image_p (img->spec));

  /* If IMG->spec specifies a file name, create a non-file spec from it.  */
  file_name = image_spec_value (img->spec, QCfile, NULL);
  if (STRINGP (file_name))
    {
      int fd;
      Lisp_Object file = image_find_image_fd (file_name, &fd);
      if (!STRINGP (file))
	{
	  image_error ("Cannot find image file `%s'", file_name);
	  return 0;
	}

      ptrdiff_t size;
      char *contents = slurp_file (fd, &size);
      if (contents == NULL)
	{
	  image_error ("Error loading XBM image `%s'", file);
	  return 0;
	}

      success_p = xbm_load_image (f, img, contents, contents + size);
      xfree (contents);
    }
  else
    {
      struct image_keyword fmt[XBM_LAST];
      Lisp_Object data;
      unsigned long foreground = FRAME_FOREGROUND_PIXEL (f);
      unsigned long background = FRAME_BACKGROUND_PIXEL (f);
      bool non_default_colors = 0;
      char *bits;
      bool parsed_p;
      bool in_memory_file_p = 0;

      /* See if data looks like an in-memory XBM file.  */
      data = image_spec_value (img->spec, QCdata, NULL);
      in_memory_file_p = xbm_file_p (data);

      /* Parse the image specification.  */
      memcpy (fmt, xbm_format, sizeof fmt);
      parsed_p = parse_image_spec (img->spec, fmt, XBM_LAST, Qxbm);
      eassert (parsed_p);

      /* Get specified width, and height.  */
      if (!in_memory_file_p)
	{
	  img->width = XFIXNAT (fmt[XBM_WIDTH].value);
	  img->height = XFIXNAT (fmt[XBM_HEIGHT].value);
	  eassert (img->width > 0 && img->height > 0);
	  if (!check_image_size (f, img->width, img->height))
	    {
	      image_size_error ();
	      return 0;
	    }
	}

      /* Get foreground and background colors, maybe allocate colors.  */
      if (fmt[XBM_FOREGROUND].count
	  && STRINGP (fmt[XBM_FOREGROUND].value))
	{
	  foreground = image_alloc_image_color (f,
						img,
						fmt[XBM_FOREGROUND].value,
						foreground);
	  non_default_colors = 1;
	}

      if (fmt[XBM_BACKGROUND].count
	  && STRINGP (fmt[XBM_BACKGROUND].value))
	{
	  background = image_alloc_image_color (f,
						img,
						fmt[XBM_BACKGROUND].value,
						background);
	  non_default_colors = 1;
	}

      if (in_memory_file_p)
	success_p = xbm_load_image (f, img, SSDATA (data),
				    SSDATA (data) + SBYTES (data));
      else
	{
	  USE_SAFE_ALLOCA;

	  if (VECTORP (data))
	    {
	      int i;
	      char *p;
	      int nbytes = (img->width + CHAR_BIT - 1) / CHAR_BIT;

	      SAFE_NALLOCA (bits, nbytes, img->height);
	      p = bits;
	      for (i = 0; i < img->height; ++i, p += nbytes)
		{
		  Lisp_Object line = AREF (data, i);
		  if (STRINGP (line))
		    memcpy (p, SDATA (line), nbytes);
		  else
		    memcpy (p, bool_vector_data (line), nbytes);
		}
	    }
	  else if (STRINGP (data))
	    bits = SSDATA (data);
	  else
	    bits = (char *) bool_vector_data (data);

#ifdef HAVE_NTGUI
	  {
	    char *invertedBits;
	    int nbytes, i;
	    /* Windows mono bitmaps are reversed compared with X.  */
	    invertedBits = bits;
	    nbytes = (img->width + CHAR_BIT - 1) / CHAR_BIT * img->height;
	    SAFE_NALLOCA (bits, 1, nbytes);
	    for (i = 0; i < nbytes; i++)
	      bits[i] = XBM_BIT_SHUFFLE (invertedBits[i]);
	  }
#endif
	  /* Create the pixmap.  */

	  if (image_check_image_size (0, img->width, img->height))
	    Create_Pixmap_From_Bitmap_Data (f, img, bits,
					    foreground, background,
					    non_default_colors);
	  else
	    img->pixmap = NO_PIXMAP;

	  if (img->pixmap)
	    success_p = 1;
	  else
	    {
	      image_error ("Unable to create pixmap for XBM image `%s'",
			   img->spec);
	      image_clear_image (f, img);
	    }

	  SAFE_FREE ();
	}
    }

  return success_p;
}



/***********************************************************************
			      XPM images
 ***********************************************************************/

#if defined (HAVE_XPM) || defined (HAVE_NS) || defined (HAVE_PGTK)

static bool xpm_image_p (Lisp_Object object);
static bool xpm_load (struct frame *f, struct image *img);

#endif /* HAVE_XPM || HAVE_NS */

#ifdef HAVE_XPM
#ifdef HAVE_NTGUI
/* Indicate to xpm.h that we don't have Xlib.  */
#define FOR_MSW
/* simx.h in xpm defines XColor and XImage differently than Emacs.  */
/* It also defines Display the same way as Emacs, but gcc 3.3 still barfs.  */
#define XColor xpm_XColor
#define XImage xpm_XImage
#define Display xpm_Display
#ifdef CYGWIN
#include "noX/xpm.h"
#else  /* not CYGWIN */
#include "X11/xpm.h"
#endif	/* not CYGWIN */
#undef FOR_MSW
#undef XColor
#undef XImage
#undef Display
#else  /* not HAVE_NTGUI */
#include "X11/xpm.h"
#endif /* not HAVE_NTGUI */
#endif /* HAVE_XPM */

#if defined HAVE_XPM || defined USE_CAIRO || defined HAVE_NS

/* Indices of image specification fields in xpm_format, below.  */

enum xpm_keyword_index
{
  XPM_TYPE,
  XPM_FILE,
  XPM_DATA,
  XPM_ASCENT,
  XPM_MARGIN,
  XPM_RELIEF,
  XPM_ALGORITHM,
  XPM_HEURISTIC_MASK,
  XPM_MASK,
  XPM_COLOR_SYMBOLS,
  XPM_BACKGROUND,
  XPM_LAST
};

/* Vector of image_keyword structures describing the format
   of valid XPM image specifications.  */

static const struct image_keyword xpm_format[XPM_LAST] =
{
  {":type",		IMAGE_SYMBOL_VALUE,			1},
  {":file",		IMAGE_STRING_VALUE,			0},
  {":data",		IMAGE_STRING_VALUE,			0},
  {":ascent",		IMAGE_ASCENT_VALUE,			0},
  {":margin",		IMAGE_NON_NEGATIVE_INTEGER_VALUE_OR_PAIR, 0},
  {":relief",		IMAGE_INTEGER_VALUE,			0},
  {":conversion",	IMAGE_DONT_CHECK_VALUE_TYPE,		0},
  {":heuristic-mask",	IMAGE_DONT_CHECK_VALUE_TYPE,		0},
  {":mask",		IMAGE_DONT_CHECK_VALUE_TYPE,		0},
  {":color-symbols",	IMAGE_DONT_CHECK_VALUE_TYPE,		0},
  {":background",	IMAGE_STRING_OR_NIL_VALUE,		0}
};

#if defined HAVE_X_WINDOWS && !defined USE_CAIRO

/* Define ALLOC_XPM_COLORS if we can use Emacs' own color allocation
   functions for allocating image colors.  Our own functions handle
   color allocation failures more gracefully than the ones on the XPM
   lib.  */

#if defined XpmAllocColor && defined XpmFreeColors && defined XpmColorClosure
#define ALLOC_XPM_COLORS
#endif
#endif /* HAVE_X_WINDOWS && !USE_CAIRO */

#ifdef ALLOC_XPM_COLORS

static struct xpm_cached_color *xpm_cache_color (struct frame *, char *,
						 XColor *, int);

/* An entry in a hash table used to cache color definitions of named
   colors.  This cache is necessary to speed up XPM image loading in
   case we do color allocations ourselves.  Without it, we would need
   a call to XParseColor per pixel in the image.

   FIXME Now that we're using x_parse_color and its cache, reevaluate
   the need for this caching layer.  */

struct xpm_cached_color
{
  /* Next in collision chain.  */
  struct xpm_cached_color *next;

  /* Color definition (RGB and pixel color).  */
  XColor color;

  /* Color name.  */
  char name[FLEXIBLE_ARRAY_MEMBER];
};

/* The hash table used for the color cache, and its bucket vector
   size.  */

#define XPM_COLOR_CACHE_BUCKETS	1001
static struct xpm_cached_color **xpm_color_cache;

/* Initialize the color cache.  */

static void
xpm_init_color_cache (struct frame *f, XpmAttributes *attrs)
{
  size_t nbytes = XPM_COLOR_CACHE_BUCKETS * sizeof *xpm_color_cache;
  xpm_color_cache = xzalloc (nbytes);
  init_color_table ();

  if (attrs->valuemask & XpmColorSymbols)
    {
      int i;
      XColor color;

      for (i = 0; i < attrs->numsymbols; ++i)
	if (x_parse_color (f, attrs->colorsymbols[i].value, &color))
	  {
	    color.pixel = lookup_rgb_color (f, color.red, color.green,
					    color.blue);
	    xpm_cache_color (f, attrs->colorsymbols[i].name, &color, -1);
	  }
    }
}

/* Free the color cache.  */

static void
xpm_free_color_cache (void)
{
  struct xpm_cached_color *p, *next;
  int i;

  for (i = 0; i < XPM_COLOR_CACHE_BUCKETS; ++i)
    for (p = xpm_color_cache[i]; p; p = next)
      {
	next = p->next;
	xfree (p);
      }

  xfree (xpm_color_cache);
  xpm_color_cache = NULL;
  free_color_table ();
}

/* Return the bucket index for color named COLOR_NAME in the color
   cache.  */

static int
xpm_color_bucket (char *color_name)
{
  EMACS_UINT hash = hash_string (color_name, strlen (color_name));
  return hash % XPM_COLOR_CACHE_BUCKETS;
}


/* On frame F, cache values COLOR for color with name COLOR_NAME.
   BUCKET, if >= 0, is a precomputed bucket index.  Value is the cache
   entry added.  */

static struct xpm_cached_color *
xpm_cache_color (struct frame *f, char *color_name, XColor *color, int bucket)
{
  size_t nbytes;
  struct xpm_cached_color *p;

  if (bucket < 0)
    bucket = xpm_color_bucket (color_name);

  nbytes = FLEXSIZEOF (struct xpm_cached_color, name, strlen (color_name) + 1);
  p = xmalloc (nbytes);
  strcpy (p->name, color_name);
  p->color = *color;
  p->next = xpm_color_cache[bucket];
  xpm_color_cache[bucket] = p;
  return p;
}

/* Look up color COLOR_NAME for frame F in the color cache.  If found,
   return the cached definition in *COLOR.  Otherwise, make a new
   entry in the cache and allocate the color.  Value is false if color
   allocation failed.  */

static bool
xpm_lookup_color (struct frame *f, char *color_name, XColor *color)
{
  struct xpm_cached_color *p;
  int h = xpm_color_bucket (color_name);

  for (p = xpm_color_cache[h]; p; p = p->next)
    if (strcmp (p->name, color_name) == 0)
      break;

  if (p != NULL)
    *color = p->color;
  else if (x_parse_color (f, color_name, color))
    {
      color->pixel = lookup_rgb_color (f, color->red, color->green,
				       color->blue);
      p = xpm_cache_color (f, color_name, color, h);
    }
  /* You get `opaque' at least from ImageMagick converting pbm to xpm
     with transparency, and it's useful.  */
  else if (strcmp ("opaque", color_name) == 0)
    {
      memset (color, 0, sizeof (XColor));  /* Is this necessary/correct?  */
      color->pixel = FRAME_FOREGROUND_PIXEL (f);
      p = xpm_cache_color (f, color_name, color, h);
    }

  return p != NULL;
}


/* Callback for allocating color COLOR_NAME.  Called from the XPM lib.
   CLOSURE is a pointer to the frame on which we allocate the
   color.  Return in *COLOR the allocated color.  Value is non-zero
   if successful.  */

static int
xpm_alloc_color (Display *dpy, Colormap cmap, char *color_name, XColor *color,
		 void *closure)
{
  return xpm_lookup_color (closure, color_name, color);
}


/* Callback for freeing NPIXELS colors contained in PIXELS.  CLOSURE
   is a pointer to the frame on which we allocate the color.  Value is
   non-zero if successful.  */

static int
xpm_free_colors (Display *dpy, Colormap cmap, Pixel *pixels, int npixels, void *closure)
{
  return 1;
}

#endif /* ALLOC_XPM_COLORS */


#ifdef WINDOWSNT

/* XPM library details.  */

DEF_DLL_FN (void, XpmFreeAttributes, (XpmAttributes *));
DEF_DLL_FN (int, XpmCreateImageFromBuffer,
	    (Display *, char *, xpm_XImage **,
	     xpm_XImage **, XpmAttributes *));
DEF_DLL_FN (int, XpmReadFileToImage,
	    (Display *, char *, xpm_XImage **,
	     xpm_XImage **, XpmAttributes *));
DEF_DLL_FN (void, XImageFree, (xpm_XImage *));

static bool
init_xpm_functions (void)
{
  HMODULE library;

  if (!(library = w32_delayed_load (Qxpm)))
    return 0;

  LOAD_DLL_FN (library, XpmFreeAttributes);
  LOAD_DLL_FN (library, XpmCreateImageFromBuffer);
  LOAD_DLL_FN (library, XpmReadFileToImage);
  LOAD_DLL_FN (library, XImageFree);
  return 1;
}

# undef XImageFree
# undef XpmCreateImageFromBuffer
# undef XpmFreeAttributes
# undef XpmReadFileToImage

# define XImageFree fn_XImageFree
# define XpmCreateImageFromBuffer fn_XpmCreateImageFromBuffer
# define XpmFreeAttributes fn_XpmFreeAttributes
# define XpmReadFileToImage fn_XpmReadFileToImage

#endif /* WINDOWSNT */

/* Value is true if COLOR_SYMBOLS is a valid color symbols list
   for XPM images.  Such a list must consist of conses whose car and
   cdr are strings.  */

static bool
xpm_valid_color_symbols_p (Lisp_Object color_symbols)
{
  while (CONSP (color_symbols))
    {
      Lisp_Object sym = XCAR (color_symbols);
      if (!CONSP (sym)
	  || !STRINGP (XCAR (sym))
	  || !STRINGP (XCDR (sym)))
	break;
      color_symbols = XCDR (color_symbols);
    }

  return NILP (color_symbols);
}


/* Value is true if OBJECT is a valid XPM image specification.  */

static bool
xpm_image_p (Lisp_Object object)
{
  struct image_keyword fmt[XPM_LAST];
  memcpy (fmt, xpm_format, sizeof fmt);
  return (parse_image_spec (object, fmt, XPM_LAST, Qxpm)
	  /* Either `:file' or `:data' must be present.  */
	  && fmt[XPM_FILE].count + fmt[XPM_DATA].count == 1
	  /* Either no `:color-symbols' or it's a list of conses
	     whose car and cdr are strings.  */
	  && (! fmt[XPM_COLOR_SYMBOLS].count
	      || xpm_valid_color_symbols_p (fmt[XPM_COLOR_SYMBOLS].value)));
}

#endif /* HAVE_XPM || USE_CAIRO || HAVE_NS */

#if defined HAVE_XPM && defined HAVE_X_WINDOWS && !defined USE_GTK
ptrdiff_t
x_create_bitmap_from_xpm_data (struct frame *f, const char **bits)
{
  Display_Info *dpyinfo = FRAME_DISPLAY_INFO (f);
  ptrdiff_t id;
  int rc;
  XpmAttributes attrs;
  Pixmap bitmap, mask;

  memset (&attrs, 0, sizeof attrs);

  attrs.visual = FRAME_X_VISUAL (f);
  attrs.colormap = FRAME_X_COLORMAP (f);
  attrs.valuemask |= XpmVisual;
  attrs.valuemask |= XpmColormap;

#ifdef ALLOC_XPM_COLORS
  attrs.color_closure = f;
  attrs.alloc_color = xpm_alloc_color;
  attrs.free_colors = xpm_free_colors;
  attrs.valuemask |= XpmAllocColor | XpmFreeColors | XpmColorClosure;
  xpm_init_color_cache (f, &attrs);
#endif

  rc = XpmCreatePixmapFromData (FRAME_X_DISPLAY (f), FRAME_X_DRAWABLE (f),
				(char **) bits, &bitmap, &mask, &attrs);
  if (rc != XpmSuccess)
    {
      XpmFreeAttributes (&attrs);
      return -1;
    }

  id = image_allocate_bitmap_record (f);
  dpyinfo->bitmaps[id - 1].pixmap = bitmap;
  dpyinfo->bitmaps[id - 1].have_mask = true;
  dpyinfo->bitmaps[id - 1].mask = mask;
  dpyinfo->bitmaps[id - 1].file = NULL;
  dpyinfo->bitmaps[id - 1].height = attrs.height;
  dpyinfo->bitmaps[id - 1].width = attrs.width;
  dpyinfo->bitmaps[id - 1].depth = attrs.depth;
  dpyinfo->bitmaps[id - 1].refcount = 1;
#ifdef USE_CAIRO
  dpyinfo->bitmaps[id - 1].stipple = NULL;
#endif	/* USE_CAIRO */

#ifdef ALLOC_XPM_COLORS
  xpm_free_color_cache ();
#endif
  XpmFreeAttributes (&attrs);
  return id;
}
#endif /* defined (HAVE_XPM) && defined (HAVE_X_WINDOWS) */

/* Load image IMG which will be displayed on frame F.  Value is
   true if successful.  */

#if defined HAVE_XPM && !defined USE_CAIRO

static bool
xpm_load (struct frame *f, struct image *img)
{
  int rc;
  XpmAttributes attrs;
  Lisp_Object specified_file, color_symbols;
  USE_SAFE_ALLOCA;

#ifdef HAVE_NTGUI
  HDC hdc;
  xpm_XImage * xpm_image = NULL, * xpm_mask = NULL;
#endif /* HAVE_NTGUI */

  /* Configure the XPM lib.  Use the visual of frame F.  Allocate
     close colors.  Return colors allocated.  */
  memset (&attrs, 0, sizeof attrs);

#ifndef HAVE_NTGUI
  attrs.visual = FRAME_X_VISUAL (f);
  attrs.colormap = FRAME_X_COLORMAP (f);
  attrs.valuemask |= XpmVisual;
  attrs.valuemask |= XpmColormap;
#endif /* HAVE_NTGUI */

#ifdef ALLOC_XPM_COLORS
  /* Allocate colors with our own functions which handle
     failing color allocation more gracefully.  */
  attrs.color_closure = f;
  attrs.alloc_color = xpm_alloc_color;
  attrs.free_colors = xpm_free_colors;
  attrs.valuemask |= XpmAllocColor | XpmFreeColors | XpmColorClosure;
#else /* not ALLOC_XPM_COLORS */
  /* Let the XPM lib allocate colors.  */
  attrs.valuemask |= XpmReturnAllocPixels;
#ifdef XpmAllocCloseColors
  attrs.alloc_close_colors = 1;
  attrs.valuemask |= XpmAllocCloseColors;
#else /* not XpmAllocCloseColors */
  attrs.closeness = 600;
  attrs.valuemask |= XpmCloseness;
#endif /* not XpmAllocCloseColors */
#endif /* ALLOC_XPM_COLORS */

  /* If image specification contains symbolic color definitions, add
     these to `attrs'.  */
  color_symbols = image_spec_value (img->spec, QCcolor_symbols, NULL);
  if (CONSP (color_symbols))
    {
      Lisp_Object tail;
      XpmColorSymbol *xpm_syms;
      ptrdiff_t i, size;

      attrs.valuemask |= XpmColorSymbols;

      /* Count number of symbols.  */
      attrs.numsymbols = 0;
      for (tail = color_symbols; CONSP (tail); tail = XCDR (tail))
	++attrs.numsymbols;

      /* Allocate an XpmColorSymbol array.  */
      SAFE_NALLOCA (xpm_syms, 1, attrs.numsymbols);
      size = attrs.numsymbols * sizeof *xpm_syms;
      memset (xpm_syms, 0, size);
      attrs.colorsymbols = xpm_syms;

      /* Fill the color symbol array.  */
      for (tail = color_symbols, i = 0;
	   CONSP (tail);
	   ++i, tail = XCDR (tail))
	{
	  Lisp_Object name;
	  Lisp_Object color;
	  char *empty_string = (char *) "";

	  if (!CONSP (XCAR (tail)))
	    {
	      xpm_syms[i].name = empty_string;
	      xpm_syms[i].value = empty_string;
	      continue;
	    }
	  name = XCAR (XCAR (tail));
	  color = XCDR (XCAR (tail));
	  if (STRINGP (name))
	    SAFE_ALLOCA_STRING (xpm_syms[i].name, name);
	  else
	    xpm_syms[i].name = empty_string;
	  if (STRINGP (color))
	    SAFE_ALLOCA_STRING (xpm_syms[i].value, color);
	  else
	    xpm_syms[i].value = empty_string;
	}
    }

  /* Create a pixmap for the image, either from a file, or from a
     string buffer containing data in the same format as an XPM file.  */
#ifdef ALLOC_XPM_COLORS
  xpm_init_color_cache (f, &attrs);
#endif

  specified_file = image_spec_value (img->spec, QCfile, NULL);

#ifdef HAVE_NTGUI
  {
    HDC frame_dc = get_frame_dc (f);
    hdc = CreateCompatibleDC (frame_dc);
    release_frame_dc (f, frame_dc);
  }
#endif /* HAVE_NTGUI */

  if (STRINGP (specified_file))
    {
      Lisp_Object file = image_find_image_file (specified_file);
      if (!STRINGP (file))
	{
	  image_error ("Cannot find image file `%s'", specified_file);
#ifdef ALLOC_XPM_COLORS
	  xpm_free_color_cache ();
#endif
	  SAFE_FREE ();
	  return 0;
	}

      file = ENCODE_FILE (file);
#ifdef HAVE_NTGUI
#ifdef WINDOWSNT
      /* FILE is encoded in UTF-8, but image libraries on Windows
	 support neither UTF-8 nor UTF-16 encoded file names.  So we
	 need to re-encode it in ANSI.  */
      file = ansi_encode_filename (file);
#endif
      /* XpmReadFileToPixmap is not available in the Windows port of
	 libxpm.  But XpmReadFileToImage almost does what we want.  */
      rc = XpmReadFileToImage (&hdc, SSDATA (file),
			       &xpm_image, &xpm_mask,
			       &attrs);
#else
      rc = XpmReadFileToImage (FRAME_X_DISPLAY (f), SSDATA (file),
			       &img->ximg, &img->mask_img,
			       &attrs);
#endif /* HAVE_NTGUI */
    }
  else
    {
      Lisp_Object buffer = image_spec_value (img->spec, QCdata, NULL);
      if (!STRINGP (buffer))
	{
	  image_error ("Invalid image data `%s'", buffer);
#ifdef ALLOC_XPM_COLORS
	  xpm_free_color_cache ();
#endif
	  SAFE_FREE ();
	  return 0;
	}
#ifdef HAVE_NTGUI
      /* XpmCreatePixmapFromBuffer is not available in the Windows port
	 of libxpm.  But XpmCreateImageFromBuffer almost does what we want.  */
      rc = XpmCreateImageFromBuffer (&hdc, SSDATA (buffer),
				     &xpm_image, &xpm_mask,
				     &attrs);
#else
      rc = XpmCreateImageFromBuffer (FRAME_X_DISPLAY (f), SSDATA (buffer),
				     &img->ximg, &img->mask_img,
				     &attrs);
#endif /* HAVE_NTGUI */
    }

#ifdef HAVE_X_WINDOWS
  if (rc == XpmSuccess)
    {
      img->pixmap = XCreatePixmap (FRAME_X_DISPLAY (f), FRAME_X_DRAWABLE (f),
				   img->ximg->width, img->ximg->height,
				   img->ximg->depth);
      if (img->pixmap == NO_PIXMAP)
	{
	  image_clear_image (f, img);
	  rc = XpmNoMemory;
	}
      else
        {
# if !defined USE_CAIRO && defined HAVE_XRENDER
          img->picture = x_create_xrender_picture (f, img->pixmap,
                                                   img->ximg->depth);
# endif
          if (img->mask_img)
            {
              img->mask = XCreatePixmap (FRAME_X_DISPLAY (f), FRAME_X_DRAWABLE (f),
                                         img->mask_img->width,
                                         img->mask_img->height,
                                         img->mask_img->depth);
              if (img->mask == NO_PIXMAP)
                {
                  image_clear_image (f, img);
                  rc = XpmNoMemory;
                }
# if !defined USE_CAIRO && defined HAVE_XRENDER
              else
                img->mask_picture = x_create_xrender_picture
                  (f, img->mask, img->mask_img->depth);
# endif
            }
        }
    }
#endif

  if (rc == XpmSuccess)
    {
#if defined (COLOR_TABLE_SUPPORT) && defined (ALLOC_XPM_COLORS)
      img->colors = colors_in_color_table (&img->ncolors);
#else /* not ALLOC_XPM_COLORS */
      int i;

#ifdef HAVE_NTGUI
      /* W32 XPM uses XImage to wrap what W32 Emacs calls a Pixmap,
	 plus some duplicate attributes.  */
      if (xpm_image && xpm_image->bitmap)
	{
	  img->pixmap = xpm_image->bitmap;
	  /* XImageFree in libXpm frees XImage struct without destroying
	     the bitmap, which is what we want.  */
	  XImageFree (xpm_image);
	}
      if (xpm_mask && xpm_mask->bitmap)
	{
	  /* The mask appears to be inverted compared with what we expect.
	     TODO: invert our expectations.  See other places where we
	     have to invert bits because our idea of masks is backwards.  */
	  HGDIOBJ old_obj;
	  old_obj = SelectObject (hdc, xpm_mask->bitmap);

	  PatBlt (hdc, 0, 0, xpm_mask->width, xpm_mask->height, DSTINVERT);
	  SelectObject (hdc, old_obj);

	  img->mask = xpm_mask->bitmap;
	  XImageFree (xpm_mask);
	  DeleteDC (hdc);
	}

      DeleteDC (hdc);
#endif /* HAVE_NTGUI */

      /* Remember allocated colors.  */
      img->colors = xnmalloc (attrs.nalloc_pixels, sizeof *img->colors);
      img->ncolors = attrs.nalloc_pixels;
      for (i = 0; i < attrs.nalloc_pixels; ++i)
	{
	  img->colors[i] = attrs.alloc_pixels[i];
#ifdef DEBUG_X_COLORS
	  register_color (img->colors[i]);
#endif
	}
#endif /* not ALLOC_XPM_COLORS */

      img->width = attrs.width;
      img->height = attrs.height;
      eassert (img->width > 0 && img->height > 0);

      /* The call to XpmFreeAttributes below frees attrs.alloc_pixels.  */
      XpmFreeAttributes (&attrs);

#ifdef HAVE_X_WINDOWS
      /* Maybe fill in the background field while we have ximg handy.  */
      IMAGE_BACKGROUND (img, f, img->ximg);
      if (img->mask_img)
	/* Fill in the background_transparent field while we have the
	   mask handy.  */
	image_background_transparent (img, f, img->mask_img);
#endif
    }
  else
    {
#ifdef HAVE_NTGUI
      DeleteDC (hdc);
#endif /* HAVE_NTGUI */

      switch (rc)
	{
	case XpmOpenFailed:
	  image_error ("Error opening XPM file (%s)", img->spec);
	  break;

	case XpmFileInvalid:
	  image_error ("Invalid XPM file (%s)", img->spec);
	  break;

	case XpmNoMemory:
	  image_error ("Out of memory (%s)", img->spec);
	  break;

	case XpmColorFailed:
	  image_error ("Color allocation error (%s)", img->spec);
	  break;

	default:
	  image_error ("Unknown error (%s)", img->spec);
	  break;
	}
    }

#ifdef ALLOC_XPM_COLORS
  xpm_free_color_cache ();
#endif
  SAFE_FREE ();
  return rc == XpmSuccess;
}

#endif /* HAVE_XPM && !USE_CAIRO */

#if defined USE_CAIRO || (defined HAVE_NS && !defined HAVE_XPM)

/* XPM support functions for NS where libxpm is not available.
   Only XPM version 3 (without any extensions) is supported.  */

static void xpm_put_color_table_v (Lisp_Object, const char *,
				   int, Lisp_Object);
static Lisp_Object xpm_get_color_table_v (Lisp_Object, const char *, int);
static void xpm_put_color_table_h (Lisp_Object, const char *,
				   int, Lisp_Object);
static Lisp_Object xpm_get_color_table_h (Lisp_Object, const char *, int);

/* Tokens returned from xpm_scan.  */

enum xpm_token
{
  XPM_TK_IDENT = 256,
  XPM_TK_STRING,
  XPM_TK_EOF
};

/* Scan an XPM data and return a character (< 256) or a token defined
   by enum xpm_token above.  *S and END are the start (inclusive) and
   the end (exclusive) addresses of the data, respectively.  Advance
   *S while scanning.  If token is either XPM_TK_IDENT or
   XPM_TK_STRING, *BEG and *LEN are set to the start address and the
   length of the corresponding token, respectively.  */

static int
xpm_scan (const char **s, const char *end, const char **beg, ptrdiff_t *len)
{
  unsigned char c;

  while (*s < end)
    {
      /* Skip white-space.  */
      do
	c = *(*s)++;
      while (c_isspace (c) && *s < end);

      /* gnus-pointer.xpm uses '-' in its identifier.
	 sb-dir-plus.xpm uses '+' in its identifier.  */
      if (c_isalpha (c) || c == '_' || c == '-' || c == '+')
	{
	  *beg = *s - 1;
	  while (*s < end
		 && (c = **s, c_isalnum (c)
		     || c == '_' || c == '-' || c == '+'))
	      ++*s;
	  *len = *s - *beg;
	  return XPM_TK_IDENT;
	}
      else if (c == '"')
	{
	  *beg = *s;
	  while (*s < end && **s != '"')
	    ++*s;
	  *len = *s - *beg;
	  if (*s < end)
	    ++*s;
	  return XPM_TK_STRING;
	}
      else if (c == '/')
	{
	  if (*s < end && **s == '*')
	    {
	      /* C-style comment.  */
	      ++*s;
	      do
		{
		  while (*s < end && *(*s)++ != '*')
		    ;
		}
	      while (*s < end && **s != '/');
	      if (*s < end)
		++*s;
	    }
	  else
	    return c;
	}
      else
	return c;
    }

  return XPM_TK_EOF;
}

/* Functions for color table lookup in XPM data.  A key is a string
   specifying the color of each pixel in XPM data.  A value is either
   an integer that specifies a pixel color, Qt that specifies
   transparency, or Qnil for the unspecified color.  If the length of
   the key string is one, a vector is used as a table.  Otherwise, a
   hash table is used.  */

static Lisp_Object
xpm_make_color_table_v (void (**put_func) (Lisp_Object, const char *, int,
					   Lisp_Object),
			Lisp_Object (**get_func) (Lisp_Object, const char *,
						  int))
{
  *put_func = xpm_put_color_table_v;
  *get_func = xpm_get_color_table_v;
  return make_nil_vector (256);
}

static void
xpm_put_color_table_v (Lisp_Object color_table,
		       const char *chars_start,
		       int chars_len,
		       Lisp_Object color)
{
  unsigned char uc = *chars_start;
  ASET (color_table, uc, color);
}

static Lisp_Object
xpm_get_color_table_v (Lisp_Object color_table,
		       const char *chars_start,
		       int chars_len)
{
  unsigned char uc = *chars_start;
  return AREF (color_table, uc);
}

static Lisp_Object
xpm_make_color_table_h (void (**put_func) (Lisp_Object, const char *, int,
					   Lisp_Object),
			Lisp_Object (**get_func) (Lisp_Object, const char *,
						  int))
{
  *put_func = xpm_put_color_table_h;
  *get_func = xpm_get_color_table_h;
  return make_hash_table (hashtest_equal, DEFAULT_HASH_SIZE,
			  DEFAULT_REHASH_SIZE, DEFAULT_REHASH_THRESHOLD,
			  Qnil, false);
}

static void
xpm_put_color_table_h (Lisp_Object color_table,
		       const char *chars_start,
		       int chars_len,
		       Lisp_Object color)
{
  struct Lisp_Hash_Table *table = XHASH_TABLE (color_table);
  Lisp_Object chars = make_unibyte_string (chars_start, chars_len), hash_code;

  hash_lookup (table, chars, &hash_code);
  hash_put (table, chars, color, hash_code);
}

static Lisp_Object
xpm_get_color_table_h (Lisp_Object color_table,
		       const char *chars_start,
		       int chars_len)
{
  struct Lisp_Hash_Table *table = XHASH_TABLE (color_table);
  ptrdiff_t i =
    hash_lookup (table, make_unibyte_string (chars_start, chars_len), NULL);

  return i >= 0 ? HASH_VALUE (table, i) : Qnil;
}

enum xpm_color_key {
  XPM_COLOR_KEY_S,
  XPM_COLOR_KEY_M,
  XPM_COLOR_KEY_G4,
  XPM_COLOR_KEY_G,
  XPM_COLOR_KEY_C
};

static const char xpm_color_key_strings[][4] = {"s", "m", "g4", "g", "c"};

static int
xpm_str_to_color_key (const char *s)
{
  int i;

  for (i = 0; i < ARRAYELTS (xpm_color_key_strings); i++)
    if (strcmp (xpm_color_key_strings[i], s) == 0)
      return i;
  return -1;
}

static bool
xpm_load_image (struct frame *f,
		struct image *img,
		const char *contents,
		const char *end)
{
  const char *s = contents, *beg, *str;
  char buffer[BUFSIZ];
  int width, height, x, y;
  int num_colors, chars_per_pixel;
  ptrdiff_t len;
  int LA1;
  void (*put_color_table) (Lisp_Object, const char *, int, Lisp_Object);
  Lisp_Object (*get_color_table) (Lisp_Object, const char *, int);
  Lisp_Object frame, color_symbols, color_table;
  int best_key;
#if !defined(HAVE_NS)
  bool have_mask = false;
#endif
  Emacs_Pix_Container ximg = NULL, mask_img = NULL;

#define match() \
     LA1 = xpm_scan (&s, end, &beg, &len)

#define expect(TOKEN)		\
  do				\
    {				\
      if (LA1 != (TOKEN))	\
	goto failure;		\
      match ();			\
    }				\
  while (0)

#define expect_ident(IDENT)					\
     if (LA1 == XPM_TK_IDENT \
	 && strlen ((IDENT)) == len && memcmp ((IDENT), beg, len) == 0)	\
       match ();						\
     else							\
       goto failure

  if (!(end - s >= 9 && memcmp (s, "/* XPM */", 9) == 0))
    goto failure;
  s += 9;
  match ();
  expect_ident ("static");
  expect_ident ("char");
  expect ('*');
  expect (XPM_TK_IDENT);
  expect ('[');
  expect (']');
  expect ('=');
  expect ('{');
  expect (XPM_TK_STRING);
  if (len >= BUFSIZ)
    goto failure;
  memcpy (buffer, beg, len);
  buffer[len] = '\0';
  if (sscanf (buffer, "%d %d %d %d", &width, &height,
	      &num_colors, &chars_per_pixel) != 4
      || width <= 0 || height <= 0
      || num_colors <= 0 || chars_per_pixel <= 0)
    goto failure;

  if (!check_image_size (f, width, height))
    {
      image_size_error ();
      goto failure;
    }

  if (!image_create_x_image_and_pixmap (f, img, width, height, 0, &ximg, 0)
#if !defined(HAVE_NS)
      || !image_create_x_image_and_pixmap (f, img, width, height, 1,
					   &mask_img, 1)
#endif
      )
    {
      image_error ("Image too large");
      goto failure;
    }

  expect (',');

  XSETFRAME (frame, f);
  if (!NILP (Fxw_display_color_p (frame)))
    best_key = XPM_COLOR_KEY_C;
  else if (!NILP (Fx_display_grayscale_p (frame)))
    best_key = (XFIXNAT (Fx_display_planes (frame)) > 2
		? XPM_COLOR_KEY_G : XPM_COLOR_KEY_G4);
  else
    best_key = XPM_COLOR_KEY_M;

  color_symbols = image_spec_value (img->spec, QCcolor_symbols, NULL);
  if (chars_per_pixel == 1)
    color_table = xpm_make_color_table_v (&put_color_table,
					  &get_color_table);
  else
    color_table = xpm_make_color_table_h (&put_color_table,
					  &get_color_table);

  while (num_colors-- > 0)
    {
      char *color, *max_color;
      int key, next_key, max_key = 0;
      Lisp_Object symbol_color = Qnil, color_val;
      Emacs_Color cdef;

      expect (XPM_TK_STRING);
      if (len <= chars_per_pixel || len >= BUFSIZ + chars_per_pixel)
	goto failure;
      memcpy (buffer, beg + chars_per_pixel, len - chars_per_pixel);
      buffer[len - chars_per_pixel] = '\0';

      str = strtok (buffer, " \t");
      if (str == NULL)
	goto failure;
      key = xpm_str_to_color_key (str);
      if (key < 0)
	goto failure;
      do
	{
	  color = strtok (NULL, " \t");
	  if (color == NULL)
	    goto failure;

	  while ((str = strtok (NULL, " \t")) != NULL)
	    {
	      next_key = xpm_str_to_color_key (str);
	      if (next_key >= 0)
		break;
	      color[strlen (color)] = ' ';
	    }

	  if (key == XPM_COLOR_KEY_S)
	    {
	      if (NILP (symbol_color))
		symbol_color = build_string (color);
	    }
	  else if (max_key < key && key <= best_key)
	    {
	      max_key = key;
	      max_color = color;
	    }
	  key = next_key;
	}
      while (str);

      color_val = Qnil;
      if (!NILP (color_symbols) && !NILP (symbol_color))
	{
	  Lisp_Object specified_color = Fassoc (symbol_color, color_symbols, Qnil);

	  if (CONSP (specified_color) && STRINGP (XCDR (specified_color)))
	    {
	      if (xstrcasecmp (SSDATA (XCDR (specified_color)), "None") == 0)
		color_val = Qt;
	      else if (FRAME_TERMINAL (f)->defined_color_hook
		       (f, SSDATA (XCDR (specified_color)), &cdef, false, false))
		color_val
		  = make_fixnum (lookup_rgb_color (f, cdef.red, cdef.green,
						   cdef.blue));
	    }
	}
      if (NILP (color_val) && max_key > 0)
	{
	  if (xstrcasecmp (max_color, "None") == 0)
	    color_val = Qt;
	  else if (FRAME_TERMINAL (f)->defined_color_hook
		   (f, max_color, &cdef, false, false))
	    color_val = make_fixnum (lookup_rgb_color (f, cdef.red, cdef.green,
						       cdef.blue));
	}
      if (!NILP (color_val))
	(*put_color_table) (color_table, beg, chars_per_pixel, color_val);

      expect (',');
    }

  unsigned long frame_fg = FRAME_FOREGROUND_PIXEL (f);
#ifdef USE_CAIRO
  {
    Emacs_Color color = {.pixel = frame_fg};
    FRAME_TERMINAL (f)->query_colors (f, &color, 1);
    frame_fg = lookup_rgb_color (f, color.red, color.green, color.blue);
  }
#endif
  for (y = 0; y < height; y++)
    {
      expect (XPM_TK_STRING);
      str = beg;
      if (len < width * chars_per_pixel)
	goto failure;
      for (x = 0; x < width; x++, str += chars_per_pixel)
	{
	  Lisp_Object color_val =
	    (*get_color_table) (color_table, str, chars_per_pixel);

	  PUT_PIXEL (ximg, x, y,
		     FIXNUMP (color_val) ? XFIXNUM (color_val) : frame_fg);
#if !defined(HAVE_NS)
	  PUT_PIXEL (mask_img, x, y,
		     (!EQ (color_val, Qt) ? PIX_MASK_DRAW
		      : (have_mask = true, PIX_MASK_RETAIN)));
#else
	  if (EQ (color_val, Qt))
	    ns_set_alpha (ximg, x, y, 0);
#endif
	}
      if (y + 1 < height)
	expect (',');
    }

  img->width = width;
  img->height = height;

  /* Maybe fill in the background field while we have ximg handy. */
  if (NILP (image_spec_value (img->spec, QCbackground, NULL)))
    IMAGE_BACKGROUND (img, f, ximg);

  image_put_x_image (f, img, ximg, 0);
#if !defined(HAVE_NS)
  if (have_mask)
    {
      /* Fill in the background_transparent field while we have the
	 mask handy.  */
      image_background_transparent (img, f, mask_img);

      image_put_x_image (f, img, mask_img, 1);
    }
  else
    {
      image_destroy_x_image (mask_img);
      image_clear_image_1 (f, img, CLEAR_IMAGE_MASK);
    }
#endif
  return 1;

 failure:
  image_error ("Invalid XPM3 file (%s)", img->spec);
  image_destroy_x_image (ximg);
  image_destroy_x_image (mask_img);
  image_clear_image (f, img);
  return 0;

#undef match
#undef expect
#undef expect_ident
}

static bool
xpm_load (struct frame *f,
	  struct image *img)
{
  bool success_p = 0;
  Lisp_Object file_name;

  /* If IMG->spec specifies a file name, create a non-file spec from it.  */
  file_name = image_spec_value (img->spec, QCfile, NULL);
  if (STRINGP (file_name))
    {
      int fd;
      Lisp_Object file = image_find_image_fd (file_name, &fd);
      if (!STRINGP (file))
	{
	  image_error ("Cannot find image file `%s'", file_name);
	  return 0;
	}

      ptrdiff_t size;
      char *contents = slurp_file (fd, &size);
      if (contents == NULL)
	{
	  image_error ("Error loading XPM image `%s'", file);
	  return 0;
	}

      success_p = xpm_load_image (f, img, contents, contents + size);
      xfree (contents);
    }
  else
    {
      Lisp_Object data;

      data = image_spec_value (img->spec, QCdata, NULL);
      if (!STRINGP (data))
	{
	  image_error ("Invalid image data `%s'", data);
	  return 0;
	}
      success_p = xpm_load_image (f, img, SSDATA (data),
				  SSDATA (data) + SBYTES (data));
    }

  return success_p;
}

#endif /* HAVE_NS && !HAVE_XPM */



/***********************************************************************
			     Color table
 ***********************************************************************/

#ifdef COLOR_TABLE_SUPPORT

/* An entry in the color table mapping an RGB color to a pixel color.  */

struct ct_color
{
  int r, g, b;
  unsigned long pixel;

  /* Next in color table collision list.  */
  struct ct_color *next;
};

/* The bucket vector size to use.  Must be prime.  */

#define CT_SIZE 101

/* Value is a hash of the RGB color given by R, G, and B.  */

static unsigned
ct_hash_rgb (unsigned r, unsigned g, unsigned b)
{
  return (r << 16) ^ (g << 8) ^ b;
}

/* The color hash table.  */

static struct ct_color **ct_table;

/* Number of entries in the color table.  */

static int ct_colors_allocated;
enum
{
  ct_colors_allocated_max =
    min (INT_MAX,
	 min (PTRDIFF_MAX, SIZE_MAX) / sizeof (unsigned long))
};

/* Initialize the color table.  */

static void
init_color_table (void)
{
  int size = CT_SIZE * sizeof (*ct_table);
  ct_table = xzalloc (size);
  ct_colors_allocated = 0;
}


/* Free memory associated with the color table.  */

static void
free_color_table (void)
{
  int i;
  struct ct_color *p, *next;

  for (i = 0; i < CT_SIZE; ++i)
    for (p = ct_table[i]; p; p = next)
      {
	next = p->next;
	xfree (p);
      }

  xfree (ct_table);
  ct_table = NULL;
}


/* Value is a pixel color for RGB color R, G, B on frame F.  If an
   entry for that color already is in the color table, return the
   pixel color of that entry.  Otherwise, allocate a new color for R,
   G, B, and make an entry in the color table.  */

static unsigned long
lookup_rgb_color (struct frame *f, int r, int g, int b)
{
  unsigned hash = ct_hash_rgb (r, g, b);
  int i = hash % CT_SIZE;
  struct ct_color *p;
  Display_Info *dpyinfo;

  /* Handle TrueColor visuals specially, which improves performance by
     two orders of magnitude.  Freeing colors on TrueColor visuals is
     a nop, and pixel colors specify RGB values directly.  See also
     the Xlib spec, chapter 3.1.  */
  dpyinfo = FRAME_DISPLAY_INFO (f);
  if (dpyinfo->red_bits > 0)
    {
      /* Apply gamma-correction like normal color allocation does.  */
      if (f->gamma)
	{
	  XColor color;
	  color.red = r, color.green = g, color.blue = b;
	  gamma_correct (f, &color);
	  r = color.red, g = color.green, b = color.blue;
	}

      return x_make_truecolor_pixel (dpyinfo, r, g, b);
    }

  for (p = ct_table[i]; p; p = p->next)
    if (p->r == r && p->g == g && p->b == b)
      break;

  if (p == NULL)
    {

#ifdef HAVE_X_WINDOWS
      XColor color;
      Colormap cmap;
      bool rc;
#else
      COLORREF color;
#endif

      if (ct_colors_allocated_max <= ct_colors_allocated)
	return FRAME_FOREGROUND_PIXEL (f);

#ifdef HAVE_X_WINDOWS
      color.red = r;
      color.green = g;
      color.blue = b;

      cmap = FRAME_X_COLORMAP (f);
      rc = x_alloc_nearest_color (f, cmap, &color);
      if (rc)
	{
	  ++ct_colors_allocated;
	  p = xmalloc (sizeof *p);
	  p->r = r;
	  p->g = g;
	  p->b = b;
	  p->pixel = color.pixel;
	  p->next = ct_table[i];
	  ct_table[i] = p;
	}
      else
	return FRAME_FOREGROUND_PIXEL (f);

#else
#ifdef HAVE_NTGUI
      color = PALETTERGB (r, g, b);
#else
      color = RGB_TO_ULONG (r, g, b);
#endif /* HAVE_NTGUI */
      ++ct_colors_allocated;
      p = xmalloc (sizeof *p);
      p->r = r;
      p->g = g;
      p->b = b;
      p->pixel = color;
      p->next = ct_table[i];
      ct_table[i] = p;
#endif /* HAVE_X_WINDOWS */

    }

  return p->pixel;
}


/* Look up pixel color PIXEL which is used on frame F in the color
   table.  If not already present, allocate it.  Value is PIXEL.  */

static unsigned long
lookup_pixel_color (struct frame *f, unsigned long pixel)
{
  int i = pixel % CT_SIZE;
  struct ct_color *p;

  for (p = ct_table[i]; p; p = p->next)
    if (p->pixel == pixel)
      break;

  if (p == NULL)
    {
      XColor color;
      Colormap cmap;
      bool rc;

      if (ct_colors_allocated >= ct_colors_allocated_max)
	return FRAME_FOREGROUND_PIXEL (f);

#ifdef HAVE_X_WINDOWS
      cmap = FRAME_X_COLORMAP (f);
      color.pixel = pixel;
      x_query_colors (f, &color, 1);
      rc = x_alloc_nearest_color (f, cmap, &color);
#else
      block_input ();
      cmap = DefaultColormapOfScreen (FRAME_X_SCREEN (f));
      color.pixel = pixel;
      XQueryColor (NULL, cmap, &color);
      rc = x_alloc_nearest_color (f, cmap, &color);
      unblock_input ();
#endif /* HAVE_X_WINDOWS */

      if (rc)
	{
	  ++ct_colors_allocated;

	  p = xmalloc (sizeof *p);
	  p->r = color.red;
	  p->g = color.green;
	  p->b = color.blue;
	  p->pixel = pixel;
	  p->next = ct_table[i];
	  ct_table[i] = p;
	}
      else
	return FRAME_FOREGROUND_PIXEL (f);
    }
  return p->pixel;
}


/* Value is a vector of all pixel colors contained in the color table,
   allocated via xmalloc.  Set *N to the number of colors.  */

static unsigned long *
colors_in_color_table (int *n)
{
  int i, j;
  struct ct_color *p;
  unsigned long *colors;

  if (ct_colors_allocated == 0)
    {
      *n = 0;
      colors = NULL;
    }
  else
    {
      colors = xmalloc (ct_colors_allocated * sizeof *colors);
      *n = ct_colors_allocated;

      for (i = j = 0; i < CT_SIZE; ++i)
	for (p = ct_table[i]; p; p = p->next)
	  colors[j++] = p->pixel;
    }

  return colors;
}

#else /* COLOR_TABLE_SUPPORT */

static unsigned long
lookup_rgb_color (struct frame *f, int r, int g, int b)
{
#ifdef HAVE_NTGUI
  return PALETTERGB (r >> 8, g >> 8, b >> 8);
#elif defined USE_CAIRO || defined HAVE_NS
  return RGB_TO_ULONG (r >> 8, g >> 8, b >> 8);
#else
  xsignal1 (Qfile_error,
	    build_string ("This Emacs mishandles this image file type"));
#endif
}

static void
init_color_table (void)
{
}
#endif /* COLOR_TABLE_SUPPORT */


/***********************************************************************
			      Algorithms
 ***********************************************************************/

/* Edge detection matrices for different edge-detection
   strategies.  */

static int emboss_matrix[9] = {
   /* x - 1	x	x + 1  */
	2,     -1,	  0,		/* y - 1 */
       -1,      0,        1,		/* y     */
	0,      1,       -2		/* y + 1 */
};

static int laplace_matrix[9] = {
   /* x - 1	x	x + 1  */
	1,      0,	  0,		/* y - 1 */
	0,      0,        0,		/* y     */
	0,      0,       -1		/* y + 1 */
};

/* Value is the intensity of the color whose red/green/blue values
   are R, G, and B.  */

#define COLOR_INTENSITY(R, G, B) ((2 * (R) + 3 * (G) + (B)) / 6)


/* On frame F, return an array of Emacs_Color structures describing image
   IMG->pixmap.  Each Emacs_Color structure has its pixel color set.  RGB_P
   means also fill the red/green/blue members of the Emacs_Color
   structures.  Value is a pointer to the array of Emacs_Color structures,
   allocated with xmalloc; it must be freed by the caller.  */

static Emacs_Color *
image_to_emacs_colors (struct frame *f, struct image *img, bool rgb_p)
{
  int x, y;
  Emacs_Color *colors, *p;
  Emacs_Pix_Context ximg;
  ptrdiff_t nbytes;
#ifdef HAVE_NTGUI
  HGDIOBJ prev;
#endif /* HAVE_NTGUI */

  if (INT_MULTIPLY_WRAPV (sizeof *colors, img->width, &nbytes)
      || INT_MULTIPLY_WRAPV (img->height, nbytes, &nbytes)
      || SIZE_MAX < nbytes)
    memory_full (SIZE_MAX);
  colors = xmalloc (nbytes);

  /* Get the X image or create a memory device context for IMG. */
  ximg = image_get_x_image_or_dc (f, img, 0, &prev);

  /* Fill the `pixel' members of the Emacs_Color array.  I wished there
     were an easy and portable way to circumvent XGetPixel.  */
  p = colors;
  for (y = 0; y < img->height; ++y)
    {
#if !defined USE_CAIRO && !defined HAVE_NS
      Emacs_Color *row = p;
      for (x = 0; x < img->width; ++x, ++p)
	p->pixel = GET_PIXEL (ximg, x, y);
      if (rgb_p)
	{
	  FRAME_TERMINAL (f)->query_colors (f, row, img->width);
	}
#else  /* USE_CAIRO || HAVE_NS */
      for (x = 0; x < img->width; ++x, ++p)
	{
	  p->pixel = GET_PIXEL (ximg, x, y);
	  if (rgb_p)
	    {
	      p->red = RED16_FROM_ULONG (p->pixel);
	      p->green = GREEN16_FROM_ULONG (p->pixel);
	      p->blue = BLUE16_FROM_ULONG (p->pixel);
	    }
	}
#endif	/* USE_CAIRO || HAVE_NS */
    }

  image_unget_x_image_or_dc (img, 0, ximg, prev);

  return colors;
}

#ifdef HAVE_NTGUI

/* Put a pixel of COLOR at position X, Y in XIMG.  XIMG must have been
   created with CreateDIBSection, with the pointer to the bit values
   stored in ximg->data.  */

static void
XPutPixel (XImage *ximg, int x, int y, COLORREF color)
{
  int width = ximg->info.bmiHeader.biWidth;
  unsigned char * pixel;

  /* True color images.  */
  if (ximg->info.bmiHeader.biBitCount == 24)
    {
      int rowbytes = width * 3;
      /* Ensure scanlines are aligned on 4 byte boundaries.  */
      if (rowbytes % 4)
	rowbytes += 4 - (rowbytes % 4);

      pixel = ximg->data + y * rowbytes + x * 3;
      /* Windows bitmaps are in BGR order.  */
      *pixel = GetBValue (color);
      *(pixel + 1) = GetGValue (color);
      *(pixel + 2) = GetRValue (color);
    }
  /* Monochrome images.  */
  else if (ximg->info.bmiHeader.biBitCount == 1)
    {
      int rowbytes = width / 8;
      /* Ensure scanlines are aligned on 4 byte boundaries.  */
      if (rowbytes % 4)
	rowbytes += 4 - (rowbytes % 4);
      pixel = ximg->data + y * rowbytes + x / 8;
      /* Filter out palette info.  */
      if (color & 0x00ffffff)
	*pixel = *pixel | (1 << x % 8);
      else
	*pixel = *pixel & ~(1 << x % 8);
    }
  else
    image_error ("XPutPixel: palette image not supported");
}

#endif /* HAVE_NTGUI */

/* Create IMG->pixmap from an array COLORS of Emacs_Color structures, whose
   RGB members are set.  F is the frame on which this all happens.
   COLORS will be freed; an existing IMG->pixmap will be freed, too.  */

static void
image_from_emacs_colors (struct frame *f, struct image *img, Emacs_Color *colors)
{
  int x, y;
  Emacs_Pix_Container oimg = NULL;
  Emacs_Color *p;

  init_color_table ();

  image_clear_image_1 (f, img, CLEAR_IMAGE_PIXMAP | CLEAR_IMAGE_COLORS);
  image_create_x_image_and_pixmap (f, img, img->width, img->height, 0,
				   &oimg, 0);
  p = colors;
  for (y = 0; y < img->height; ++y)
    for (x = 0; x < img->width; ++x, ++p)
      {
	unsigned long pixel;
	pixel = lookup_rgb_color (f, p->red, p->green, p->blue);
	PUT_PIXEL (oimg, x, y, pixel);
      }

  xfree (colors);

  image_put_x_image (f, img, oimg, 0);
#ifdef COLOR_TABLE_SUPPORT
  img->colors = colors_in_color_table (&img->ncolors);
  free_color_table ();
#endif /* COLOR_TABLE_SUPPORT */
}


/* On frame F, perform edge-detection on image IMG.

   MATRIX is a nine-element array specifying the transformation
   matrix.  See emboss_matrix for an example.

   COLOR_ADJUST is a color adjustment added to each pixel of the
   outgoing image.  */

static void
image_detect_edges (struct frame *f, struct image *img,
		    int *matrix, int color_adjust)
{
  Emacs_Color *colors = image_to_emacs_colors (f, img, 1);
  Emacs_Color *new, *p;
  int x, y, i, sum;
  ptrdiff_t nbytes;

  for (i = sum = 0; i < 9; ++i)
    sum += eabs (matrix[i]);

#define COLOR(A, X, Y) ((A) + (Y) * img->width + (X))

  if (INT_MULTIPLY_WRAPV (sizeof *new, img->width, &nbytes)
      || INT_MULTIPLY_WRAPV (img->height, nbytes, &nbytes))
    memory_full (SIZE_MAX);
  new = xmalloc (nbytes);

  for (y = 0; y < img->height; ++y)
    {
      p = COLOR (new, 0, y);
      p->red = p->green = p->blue = 0xffff/2;
      p = COLOR (new, img->width - 1, y);
      p->red = p->green = p->blue = 0xffff/2;
    }

  for (x = 1; x < img->width - 1; ++x)
    {
      p = COLOR (new, x, 0);
      p->red = p->green = p->blue = 0xffff/2;
      p = COLOR (new, x, img->height - 1);
      p->red = p->green = p->blue = 0xffff/2;
    }

  for (y = 1; y < img->height - 1; ++y)
    {
      p = COLOR (new, 1, y);

      for (x = 1; x < img->width - 1; ++x, ++p)
	{
	  int r, g, b, yy, xx;

	  r = g = b = i = 0;
	  for (yy = y - 1; yy < y + 2; ++yy)
	    for (xx = x - 1; xx < x + 2; ++xx, ++i)
	      if (matrix[i])
		{
		  Emacs_Color *t = COLOR (colors, xx, yy);
		  r += matrix[i] * t->red;
		  g += matrix[i] * t->green;
		  b += matrix[i] * t->blue;
		}

	  r = (r / sum + color_adjust) & 0xffff;
	  g = (g / sum + color_adjust) & 0xffff;
	  b = (b / sum + color_adjust) & 0xffff;
	  p->red = p->green = p->blue = COLOR_INTENSITY (r, g, b);
	}
    }

  xfree (colors);
  image_from_emacs_colors (f, img, new);

#undef COLOR
}


/* Perform the pre-defined `emboss' edge-detection on image IMG
   on frame F.  */

static void
image_emboss (struct frame *f, struct image *img)
{
  image_detect_edges (f, img, emboss_matrix, 0xffff / 2);
}


/* Transform image IMG which is used on frame F with a Laplace
   edge-detection algorithm.  The result is an image that can be used
   to draw disabled buttons, for example.  */

static void
image_laplace (struct frame *f, struct image *img)
{
  image_detect_edges (f, img, laplace_matrix, 45000);
}


/* Perform edge-detection on image IMG on frame F, with specified
   transformation matrix MATRIX and color-adjustment COLOR_ADJUST.

   MATRIX must be either

   - a list of at least 9 numbers in row-major form
   - a vector of at least 9 numbers

   COLOR_ADJUST nil means use a default; otherwise it must be a
   number.  */

static void
image_edge_detection (struct frame *f, struct image *img,
		      Lisp_Object matrix, Lisp_Object color_adjust)
{
  int i = 0;
  int trans[9];

  if (CONSP (matrix))
    {
      for (i = 0;
	   i < 9 && CONSP (matrix) && NUMBERP (XCAR (matrix));
	   ++i, matrix = XCDR (matrix))
	trans[i] = XFLOATINT (XCAR (matrix));
    }
  else if (VECTORP (matrix) && ASIZE (matrix) >= 9)
    {
      for (i = 0; i < 9 && NUMBERP (AREF (matrix, i)); ++i)
	trans[i] = XFLOATINT (AREF (matrix, i));
    }

  if (NILP (color_adjust))
    color_adjust = make_fixnum (0xffff / 2);

  if (i == 9 && NUMBERP (color_adjust))
    image_detect_edges (f, img, trans, XFLOATINT (color_adjust));
}


#if defined HAVE_X_WINDOWS || defined USE_CAIRO
static void
image_pixmap_draw_cross (struct frame *f, Emacs_Pixmap pixmap,
			 int x, int y, unsigned int width, unsigned int height,
			 unsigned long color)
{
#ifdef USE_CAIRO
  cairo_surface_t *surface
    = cairo_image_surface_create_for_data ((unsigned char *) pixmap->data,
					   (pixmap->bits_per_pixel == 32
					    ? CAIRO_FORMAT_RGB24
					    : CAIRO_FORMAT_A8),
					   pixmap->width, pixmap->height,
					   pixmap->bytes_per_line);
  cairo_t *cr = cairo_create (surface);
  cairo_surface_destroy (surface);
  cairo_set_source_rgb (cr, RED_FROM_ULONG (color) / 255.0,
			GREEN_FROM_ULONG (color) / 255.0,
			BLUE_FROM_ULONG (color) / 255.0);
  cairo_move_to (cr, x + 0.5, y + 0.5);
  cairo_rel_line_to (cr, width - 1, height - 1);
  cairo_rel_move_to (cr, 0, - (height - 1));
  cairo_rel_line_to (cr, - (width - 1), height - 1);
  cairo_set_line_width (cr, 1);
  cairo_stroke (cr);
  cairo_destroy (cr);
#elif HAVE_X_WINDOWS
  Display *dpy = FRAME_X_DISPLAY (f);
  GC gc = XCreateGC (dpy, pixmap, 0, NULL);

  XSetForeground (dpy, gc, color);
  XDrawLine (dpy, pixmap, gc, x, y, x + width - 1, y + height - 1);
  XDrawLine (dpy, pixmap, gc, x, y + height - 1, x + width - 1, y);
  XFreeGC (dpy, gc);
#endif	/* HAVE_X_WINDOWS */
}
#endif	/* HAVE_X_WINDOWS || USE_CAIRO */

/* Transform image IMG on frame F so that it looks disabled.  */

static void
image_disable_image (struct frame *f, struct image *img)
{
  Display_Info *dpyinfo = FRAME_DISPLAY_INFO (f);
#ifdef HAVE_NTGUI
  int n_planes = dpyinfo->n_planes * dpyinfo->n_cbits;
#else
  int n_planes = dpyinfo->n_planes;
#endif /* HAVE_NTGUI */

  if (n_planes >= 2)
    {
      /* Color (or grayscale).  Convert to gray, and equalize.  Just
	 drawing such images with a stipple can look very odd, so
	 we're using this method instead.  */
      Emacs_Color *colors = image_to_emacs_colors (f, img, 1);
      Emacs_Color *p, *end;
      const int h = 15000;
      const int l = 30000;

      for (p = colors, end = colors + img->width * img->height;
	   p < end;
	   ++p)
	{
	  int i = COLOR_INTENSITY (p->red, p->green, p->blue);
	  int i2 = (0xffff - h - l) * i / 0xffff + l;
	  p->red = p->green = p->blue = i2;
	}

      image_from_emacs_colors (f, img, colors);
    }

  /* Draw a cross over the disabled image, if we must or if we
     should.  */
  if (n_planes < 2 || cross_disabled_images)
    {
#ifndef HAVE_NTGUI
#if !defined(HAVE_NS)  /* TODO: NS support, however this not needed for toolbars */

#ifndef USE_CAIRO
#define CrossForeground(f) BLACK_PIX_DEFAULT (f)
#define MaskForeground(f)  WHITE_PIX_DEFAULT (f)
#else  /* USE_CAIRO */
#define CrossForeground(f) 0
#define MaskForeground(f)  PIX_MASK_DRAW
#endif	/* USE_CAIRO */

#ifndef USE_CAIRO
      image_sync_to_pixmaps (f, img);
#endif	/* !USE_CAIRO */
      image_pixmap_draw_cross (f, img->pixmap, 0, 0, img->width, img->height,
			       CrossForeground (f));
      if (img->mask)
	image_pixmap_draw_cross (f, img->mask, 0, 0, img->width, img->height,
				 MaskForeground (f));
#endif /* !HAVE_NS */
#else
      HDC hdc, bmpdc;
      HGDIOBJ prev;

      hdc = get_frame_dc (f);
      bmpdc = CreateCompatibleDC (hdc);
      release_frame_dc (f, hdc);

      prev = SelectObject (bmpdc, img->pixmap);

      SetTextColor (bmpdc, BLACK_PIX_DEFAULT (f));
      MoveToEx (bmpdc, 0, 0, NULL);
      LineTo (bmpdc, img->width - 1, img->height - 1);
      MoveToEx (bmpdc, 0, img->height - 1, NULL);
      LineTo (bmpdc, img->width - 1, 0);

      if (img->mask)
	{
	  SelectObject (bmpdc, img->mask);
	  SetTextColor (bmpdc, WHITE_PIX_DEFAULT (f));
	  MoveToEx (bmpdc, 0, 0, NULL);
	  LineTo (bmpdc, img->width - 1, img->height - 1);
	  MoveToEx (bmpdc, 0, img->height - 1, NULL);
	  LineTo (bmpdc, img->width - 1, 0);
	}
      SelectObject (bmpdc, prev);
      DeleteDC (bmpdc);
#endif /* HAVE_NTGUI */
    }
}


/* Build a mask for image IMG which is used on frame F.  FILE is the
   name of an image file, for error messages.  HOW determines how to
   determine the background color of IMG.  If it is a list '(R G B)',
   with R, G, and B being integers >= 0, take that as the color of the
   background.  Otherwise, determine the background color of IMG
   heuristically.  */

static void
image_build_heuristic_mask (struct frame *f, struct image *img,
			    Lisp_Object how)
{
  Emacs_Pix_Context ximg;
#ifdef HAVE_NTGUI
  HGDIOBJ prev;
  char *mask_img;
  int row_width;
#elif !defined HAVE_NS
  Emacs_Pix_Container mask_img;
#endif
  int x, y;
  bool use_img_background;
  unsigned long bg = 0;

  if (img->mask)
    image_clear_image_1 (f, img, CLEAR_IMAGE_MASK);

#ifndef HAVE_NTGUI
#if !defined HAVE_NS
  /* Create an image and pixmap serving as mask.  */
  if (! image_create_x_image_and_pixmap (f, img, img->width, img->height, 1,
					 &mask_img, 1))
    return;
#endif /* !HAVE_NS */
#else
  /* Create the bit array serving as mask.  */
  row_width = (img->width + 7) / 8;
  mask_img = xzalloc (row_width * img->height);
#endif /* HAVE_NTGUI */

  /* Get the X image or create a memory device context for IMG.  */
  ximg = image_get_x_image_or_dc (f, img, 0, &prev);

  /* Determine the background color of ximg.  If HOW is `(R G B)'
     take that as color.  Otherwise, use the image's background color. */
  use_img_background = 1;

  if (CONSP (how))
    {
      int rgb[3], i;

      for (i = 0; i < 3 && CONSP (how) && FIXNATP (XCAR (how)); ++i)
	{
	  rgb[i] = XFIXNAT (XCAR (how)) & 0xffff;
	  how = XCDR (how);
	}

      if (i == 3 && NILP (how))
	{
#ifndef USE_CAIRO
	  char color_name[30];
	  sprintf (color_name, "#%04x%04x%04x",
		   rgb[0] + 0u, rgb[1] + 0u, rgb[2] + 0u);
	  bg = (
#ifdef HAVE_NTGUI
		0x00ffffff & /* Filter out palette info.  */
#endif /* HAVE_NTGUI */
		image_alloc_image_color (f, img, build_string (color_name), 0));
#else  /* USE_CAIRO */
	  bg = lookup_rgb_color (f, rgb[0], rgb[1], rgb[2]);
#endif	/* USE_CAIRO */
	  use_img_background = 0;
	}
    }

  if (use_img_background)
    bg = four_corners_best (ximg, img->corners, img->width, img->height);

  /* Set all bits in mask_img to 1 whose color in ximg is different
     from the background color bg.  */
#ifndef HAVE_NTGUI
  for (y = 0; y < img->height; ++y)
    for (x = 0; x < img->width; ++x)
#ifndef HAVE_NS
      PUT_PIXEL (mask_img, x, y, (GET_PIXEL (ximg, x, y) != bg
				  ? PIX_MASK_DRAW : PIX_MASK_RETAIN));
#else
      if (XGetPixel (ximg, x, y) == bg)
	ns_set_alpha (ximg, x, y, 0);
#endif /* HAVE_NS */
#if !defined HAVE_NS
  /* Fill in the background_transparent field while we have the mask handy. */
  image_background_transparent (img, f, mask_img);

  /* Put mask_img into the image.  */
  image_put_x_image (f, img, mask_img, 1);
#endif /* !HAVE_NS */
#else
  for (y = 0; y < img->height; ++y)
    for (x = 0; x < img->width; ++x)
      {
	COLORREF p = GetPixel (ximg, x, y);
	if (p != bg)
	  mask_img[y * row_width + x / 8] |= 1 << (x % 8);
      }

  /* Create the mask image.  */
  img->mask = w32_create_pixmap_from_bitmap_data (img->width, img->height,
						  mask_img);
  /* Fill in the background_transparent field while we have the mask handy. */
  SelectObject (ximg, img->mask);
  image_background_transparent (img, f, ximg);

  /* Was: image_destroy_x_image ((XImagePtr )mask_img); which seems bogus ++kfs */
  xfree (mask_img);
#endif /* HAVE_NTGUI */

  image_unget_x_image_or_dc (img, 0, ximg, prev);
}


/***********************************************************************
		       PBM (mono, gray, color)
 ***********************************************************************/

/* Indices of image specification fields in gs_format, below.  */

enum pbm_keyword_index
{
  PBM_TYPE,
  PBM_FILE,
  PBM_DATA,
  PBM_ASCENT,
  PBM_MARGIN,
  PBM_RELIEF,
  PBM_ALGORITHM,
  PBM_HEURISTIC_MASK,
  PBM_MASK,
  PBM_FOREGROUND,
  PBM_BACKGROUND,
  PBM_LAST
};

/* Vector of image_keyword structures describing the format
   of valid user-defined image specifications.  */

static const struct image_keyword pbm_format[PBM_LAST] =
{
  {":type",		IMAGE_SYMBOL_VALUE,			1},
  {":file",		IMAGE_STRING_VALUE,			0},
  {":data",		IMAGE_STRING_VALUE,			0},
  {":ascent",		IMAGE_ASCENT_VALUE,			0},
  {":margin",		IMAGE_NON_NEGATIVE_INTEGER_VALUE_OR_PAIR, 0},
  {":relief",		IMAGE_INTEGER_VALUE,			0},
  {":conversion",	IMAGE_DONT_CHECK_VALUE_TYPE,		0},
  {":heuristic-mask",	IMAGE_DONT_CHECK_VALUE_TYPE,		0},
  {":mask",		IMAGE_DONT_CHECK_VALUE_TYPE,		0},
  {":foreground",	IMAGE_STRING_OR_NIL_VALUE,		0},
  {":background",	IMAGE_STRING_OR_NIL_VALUE,		0}
};

/* Return true if OBJECT is a valid PBM image specification.  */

static bool
pbm_image_p (Lisp_Object object)
{
  struct image_keyword fmt[PBM_LAST];

  memcpy (fmt, pbm_format, sizeof fmt);

  if (!parse_image_spec (object, fmt, PBM_LAST, Qpbm))
    return 0;

  /* Must specify either :data or :file.  */
  return fmt[PBM_DATA].count + fmt[PBM_FILE].count == 1;
}


/* Get next char skipping comments in Netpbm header.  Returns -1 at
   end of input.  */

static int
pbm_next_char (char **s, char *end)
{
  while (*s < end)
    {
      unsigned char c = *(*s)++;
      if (c != '#')
	return c;
      while (*s < end)
	{
	  c = *(*s)++;
	  if (c == '\n' || c == '\r')
	    break;
	}
    }

  return -1;
}


/* Scan a decimal number from *S and return it.  Advance *S while
   reading the number.  END is the end of the string.  Value is -1 at
   end of input.  */

static int
pbm_scan_number (char **s, char *end)
{
  int c = 0, val = -1;

  /* Skip white-space.  */
  while ((c = pbm_next_char (s, end)) != -1 && c_isspace (c))
    ;

  if (c_isdigit (c))
    {
      /* Read decimal number.  */
      val = c - '0';
      while ((c = pbm_next_char (s, end)) != -1 && c_isdigit (c))
	val = 10 * val + c - '0';
    }

  return val;
}

/* Scan an index from *S and return it.  It is a one-byte unsigned
   index if !TWO_BYTE, and a two-byte big-endian unsigned index if
   TWO_BYTE.  */

static int
pbm_scan_index (char **s, bool two_byte)
{
  char *p = *s;
  unsigned char c0 = *p++;
  int n = c0;
  if (two_byte)
    {
      unsigned char c1 = *p++;
      n = (n << 8) + c1;
    }
  *s = p;
  return n;
}


/* Load PBM image IMG for use on frame F.  */

static bool
pbm_load (struct frame *f, struct image *img)
{
  bool raw_p;
  int x, y;
  int width, height, max_color_idx = 0;
  Lisp_Object specified_file;
  enum {PBM_MONO, PBM_GRAY, PBM_COLOR} type;
  char *contents = NULL;
  char *end, *p;
  Emacs_Pix_Container ximg;

  specified_file = image_spec_value (img->spec, QCfile, NULL);

  if (STRINGP (specified_file))
    {
      int fd;
      Lisp_Object file = image_find_image_fd (specified_file, &fd);
      if (!STRINGP (file))
	{
	  image_error ("Cannot find image file `%s'", specified_file);
	  return 0;
	}

      ptrdiff_t size;
      contents = slurp_file (fd, &size);
      if (contents == NULL)
	{
	  image_error ("Error reading `%s'", file);
	  return 0;
	}

      p = contents;
      end = contents + size;
    }
  else
    {
      Lisp_Object data;
      data = image_spec_value (img->spec, QCdata, NULL);
      if (!STRINGP (data))
	{
	  image_error ("Invalid image data `%s'", data);
	  return 0;
	}
      p = SSDATA (data);
      end = p + SBYTES (data);
    }

  /* Check magic number.  */
  if (end - p < 2 || *p++ != 'P')
    {
      image_error ("Not a PBM image: `%s'", img->spec);
    error:
      xfree (contents);
      img->pixmap = NO_PIXMAP;
      return 0;
    }

  switch (*p++)
    {
    case '1':
      raw_p = 0, type = PBM_MONO;
      break;

    case '2':
      raw_p = 0, type = PBM_GRAY;
      break;

    case '3':
      raw_p = 0, type = PBM_COLOR;
      break;

    case '4':
      raw_p = 1, type = PBM_MONO;
      break;

    case '5':
      raw_p = 1, type = PBM_GRAY;
      break;

    case '6':
      raw_p = 1, type = PBM_COLOR;
      break;

    default:
      image_error ("Not a PBM image: `%s'", img->spec);
      goto error;
    }

  /* Read width, height, maximum color-component.  Characters
     starting with `#' up to the end of a line are ignored.  */
  width = pbm_scan_number (&p, end);
  height = pbm_scan_number (&p, end);

  if (type != PBM_MONO)
    {
      max_color_idx = pbm_scan_number (&p, end);
      if (max_color_idx > 65535 || max_color_idx < 0)
	{
	  image_error ("Unsupported maximum PBM color value");
	  goto error;
	}
    }

  if (!check_image_size (f, width, height))
    {
      image_size_error ();
      goto error;
    }

  if (!image_create_x_image_and_pixmap (f, img, width, height, 0, &ximg, 0))
    goto error;

  /* Initialize the color hash table.  */
  init_color_table ();

  if (type == PBM_MONO)
    {
      unsigned char c = 0;
      int g;
      struct image_keyword fmt[PBM_LAST];
      unsigned long fg = FRAME_FOREGROUND_PIXEL (f);
      unsigned long bg = FRAME_BACKGROUND_PIXEL (f);
      /* Parse the image specification.  */
      memcpy (fmt, pbm_format, sizeof fmt);
      parse_image_spec (img->spec, fmt, PBM_LAST, Qpbm);

      /* Get foreground and background colors, maybe allocate colors.  */
      if (fmt[PBM_FOREGROUND].count
	  && STRINGP (fmt[PBM_FOREGROUND].value))
	fg = image_alloc_image_color (f, img, fmt[PBM_FOREGROUND].value, fg);
      if (fmt[PBM_BACKGROUND].count
	  && STRINGP (fmt[PBM_BACKGROUND].value))
	{
	  bg = image_alloc_image_color (f, img, fmt[PBM_BACKGROUND].value, bg);
	  img->background = bg;
	  img->background_valid = 1;
	}

#ifdef USE_CAIRO
      {
	Emacs_Color fgbg[] = {{.pixel = fg}, {.pixel = bg}};
	FRAME_TERMINAL (f)->query_colors (f, fgbg, ARRAYELTS (fgbg));
	fg = lookup_rgb_color (f, fgbg[0].red, fgbg[0].green, fgbg[0].blue);
	bg = lookup_rgb_color (f, fgbg[1].red, fgbg[1].green, fgbg[1].blue);
      }
#endif
      for (y = 0; y < height; ++y)
	for (x = 0; x < width; ++x)
	  {
	    if (raw_p)
	      {
		if ((x & 7) == 0)
		  {
		    if (p >= end)
		      {
			image_destroy_x_image (ximg);
			image_clear_image (f, img);
			image_error ("Invalid image size in image `%s'",
				     img->spec);
			goto error;
		      }
		    c = *p++;
		  }
		g = c & 0x80;
		c <<= 1;
	      }
	    else
	      {
		int c = 0;
		/* Skip white-space and comments.  */
		while ((c = pbm_next_char (&p, end)) != -1 && c_isspace (c))
		  ;

		if (c == '0' || c == '1')
		  g = c - '0';
		else
		  g = 0;
	      }

	    PUT_PIXEL (ximg, x, y, g ? fg : bg);
	  }
    }
  else
    {
      int expected_size = height * width;
      bool two_byte = 255 < max_color_idx;
      if (two_byte)
	expected_size *= 2;
      if (type == PBM_COLOR)
	expected_size *= 3;

      if (raw_p && p + expected_size > end)
	{
	  image_destroy_x_image (ximg);
	  image_clear_image (f, img);
	  image_error ("Invalid image size in image `%s'", img->spec);
	  goto error;
	}

      for (y = 0; y < height; ++y)
	for (x = 0; x < width; ++x)
	  {
	    int r, g, b;

	    if (type == PBM_GRAY && raw_p)
	      r = g = b = pbm_scan_index (&p, two_byte);
	    else if (type == PBM_GRAY)
	      r = g = b = pbm_scan_number (&p, end);
	    else if (raw_p)
	      {
		r = pbm_scan_index (&p, two_byte);
		g = pbm_scan_index (&p, two_byte);
		b = pbm_scan_index (&p, two_byte);
	      }
	    else
	      {
		r = pbm_scan_number (&p, end);
		g = pbm_scan_number (&p, end);
		b = pbm_scan_number (&p, end);
	      }

	    if (r < 0 || g < 0 || b < 0)
	      {
		image_destroy_x_image (ximg);
		image_error ("Invalid pixel value in image `%s'", img->spec);
		goto error;
	      }

	    /* RGB values are now in the range 0..max_color_idx.
	       Scale this to the range 0..0xffff supported by X.  */
	    r = (double) r * 65535 / max_color_idx;
	    g = (double) g * 65535 / max_color_idx;
	    b = (double) b * 65535 / max_color_idx;
	    PUT_PIXEL (ximg, x, y, lookup_rgb_color (f, r, g, b));
	  }
    }

#ifdef COLOR_TABLE_SUPPORT
  /* Store in IMG->colors the colors allocated for the image, and
     free the color table.  */
  img->colors = colors_in_color_table (&img->ncolors);
  free_color_table ();
#endif /* COLOR_TABLE_SUPPORT */

  img->width = width;
  img->height = height;

  /* Maybe fill in the background field while we have ximg handy.  */

  if (NILP (image_spec_value (img->spec, QCbackground, NULL)))
    /* Casting avoids a GCC warning.  */
    IMAGE_BACKGROUND (img, f, (Emacs_Pix_Context)ximg);

  /* Put ximg into the image.  */
  image_put_x_image (f, img, ximg, 0);

  /* X and W32 versions did it here, MAC version above.  ++kfs
     img->width = width;
     img->height = height; */

  xfree (contents);
  return 1;
}


/***********************************************************************
			    NATIVE IMAGE HANDLING
 ***********************************************************************/

#if HAVE_NATIVE_IMAGE_API
static bool
image_can_use_native_api (Lisp_Object type)
{
# ifdef HAVE_NTGUI
  return w32_can_use_native_image_api (type);
# elif defined HAVE_NS
  return ns_can_use_native_image_api (type);
# else
  return false;
# endif
}

/*
 * These functions are actually defined in the OS-native implementation
 * file.  Currently, for Windows GDI+ interface, w32image.c, but other
 * operating systems can follow suit.
 */

/* Indices of image specification fields in native format, below.  */
enum native_image_keyword_index
{
  NATIVE_IMAGE_TYPE,
  NATIVE_IMAGE_DATA,
  NATIVE_IMAGE_FILE,
  NATIVE_IMAGE_ASCENT,
  NATIVE_IMAGE_MARGIN,
  NATIVE_IMAGE_RELIEF,
  NATIVE_IMAGE_ALGORITHM,
  NATIVE_IMAGE_HEURISTIC_MASK,
  NATIVE_IMAGE_MASK,
  NATIVE_IMAGE_BACKGROUND,
  NATIVE_IMAGE_INDEX,
  NATIVE_IMAGE_LAST
};

/* Vector of image_keyword structures describing the format
   of valid user-defined image specifications.  */
static const struct image_keyword native_image_format[] =
{
  {":type",		IMAGE_SYMBOL_VALUE,			1},
  {":data",		IMAGE_STRING_VALUE,			0},
  {":file",		IMAGE_STRING_VALUE,			0},
  {":ascent",		IMAGE_ASCENT_VALUE,			0},
  {":margin",		IMAGE_NON_NEGATIVE_INTEGER_VALUE_OR_PAIR, 0},
  {":relief",		IMAGE_INTEGER_VALUE,			0},
  {":conversion",	IMAGE_DONT_CHECK_VALUE_TYPE,		0},
  {":heuristic-mask",	IMAGE_DONT_CHECK_VALUE_TYPE,		0},
  {":mask",		IMAGE_DONT_CHECK_VALUE_TYPE,		0},
  {":background",	IMAGE_STRING_OR_NIL_VALUE,		0},
  {":index",		IMAGE_NON_NEGATIVE_INTEGER_VALUE,	0}
};

/* Return true if OBJECT is a valid native API image specification.  */

static bool
native_image_p (Lisp_Object object)
{
  struct image_keyword fmt[NATIVE_IMAGE_LAST];
  memcpy (fmt, native_image_format, sizeof fmt);

  if (!parse_image_spec (object, fmt, 10, Qnative_image))
    return 0;

  /* Must specify either the :data or :file keyword.  */
  return fmt[NATIVE_IMAGE_FILE].count + fmt[NATIVE_IMAGE_DATA].count == 1;
}

static bool
native_image_load (struct frame *f, struct image *img)
{

# ifdef HAVE_NTGUI
  return w32_load_image (f, img,
                         image_spec_value (img->spec, QCfile, NULL),
                         image_spec_value (img->spec, QCdata, NULL));
# elif defined HAVE_NS
  return ns_load_image (f, img,
                        image_spec_value (img->spec, QCfile, NULL),
                        image_spec_value (img->spec, QCdata, NULL));
# else
  return 0;
# endif
}

#endif	/* HAVE_NATIVE_IMAGE_API */


/***********************************************************************
				 PNG
 ***********************************************************************/

#if defined (HAVE_PNG)

/* Indices of image specification fields in png_format, below.  */

enum png_keyword_index
{
  PNG_TYPE,
  PNG_DATA,
  PNG_FILE,
  PNG_ASCENT,
  PNG_MARGIN,
  PNG_RELIEF,
  PNG_ALGORITHM,
  PNG_HEURISTIC_MASK,
  PNG_MASK,
  PNG_BACKGROUND,
  PNG_LAST
};

/* Vector of image_keyword structures describing the format
   of valid user-defined image specifications.  */

static const struct image_keyword png_format[PNG_LAST] =
{
  {":type",		IMAGE_SYMBOL_VALUE,			1},
  {":data",		IMAGE_STRING_VALUE,			0},
  {":file",		IMAGE_STRING_VALUE,			0},
  {":ascent",		IMAGE_ASCENT_VALUE,			0},
  {":margin",		IMAGE_NON_NEGATIVE_INTEGER_VALUE_OR_PAIR, 0},
  {":relief",		IMAGE_INTEGER_VALUE,			0},
  {":conversion",	IMAGE_DONT_CHECK_VALUE_TYPE,		0},
  {":heuristic-mask",	IMAGE_DONT_CHECK_VALUE_TYPE,		0},
  {":mask",		IMAGE_DONT_CHECK_VALUE_TYPE,		0},
  {":background",	IMAGE_STRING_OR_NIL_VALUE,		0}
};

/* Return true if OBJECT is a valid PNG image specification.  */

static bool
png_image_p (Lisp_Object object)
{
  struct image_keyword fmt[PNG_LAST];
  memcpy (fmt, png_format, sizeof fmt);

  if (!parse_image_spec (object, fmt, PNG_LAST, Qpng))
    return 0;

  /* Must specify either the :data or :file keyword.  */
  return fmt[PNG_FILE].count + fmt[PNG_DATA].count == 1;
}

#endif /* HAVE_PNG */


#ifdef HAVE_PNG

# ifdef WINDOWSNT
/* PNG library details.  */

DEF_DLL_FN (png_voidp, png_get_io_ptr, (png_structp));
DEF_DLL_FN (int, png_sig_cmp, (png_bytep, png_size_t, png_size_t));
DEF_DLL_FN (png_structp, png_create_read_struct,
	    (png_const_charp, png_voidp, png_error_ptr, png_error_ptr));
DEF_DLL_FN (png_infop, png_create_info_struct, (png_structp));
DEF_DLL_FN (void, png_destroy_read_struct,
	    (png_structpp, png_infopp, png_infopp));
DEF_DLL_FN (void, png_set_read_fn, (png_structp, png_voidp, png_rw_ptr));
DEF_DLL_FN (void, png_set_sig_bytes, (png_structp, int));
DEF_DLL_FN (void, png_read_info, (png_structp, png_infop));
DEF_DLL_FN (png_uint_32, png_get_IHDR,
	    (png_structp, png_infop, png_uint_32 *, png_uint_32 *,
	     int *, int *, int *, int *, int *));
#  ifdef PNG_tRNS_SUPPORTED
DEF_DLL_FN (png_uint_32, png_get_tRNS, (png_structp, png_infop, png_bytep *,
					int *, png_color_16p *));
#  endif
DEF_DLL_FN (void, png_set_strip_16, (png_structp));
DEF_DLL_FN (void, png_set_expand, (png_structp));
DEF_DLL_FN (void, png_set_gray_to_rgb, (png_structp));
DEF_DLL_FN (int, png_set_interlace_handling, (png_structp));
DEF_DLL_FN (void, png_set_background,
	    (png_structp, png_color_16p, int, int, double));
DEF_DLL_FN (png_uint_32, png_get_bKGD,
	    (png_structp, png_infop, png_color_16p *));
DEF_DLL_FN (void, png_read_update_info, (png_structp, png_infop));
DEF_DLL_FN (png_byte, png_get_channels, (png_structp, png_infop));
DEF_DLL_FN (png_size_t, png_get_rowbytes, (png_structp, png_infop));
DEF_DLL_FN (void, png_read_image, (png_structp, png_bytepp));
DEF_DLL_FN (void, png_read_end, (png_structp, png_infop));
DEF_DLL_FN (void, png_error, (png_structp, png_const_charp));

#  if (PNG_LIBPNG_VER >= 10500)
DEF_DLL_FN (void, png_longjmp, (png_structp, int) PNG_NORETURN);
DEF_DLL_FN (jmp_buf *, png_set_longjmp_fn,
	    (png_structp, png_longjmp_ptr, size_t));
#  endif /* libpng version >= 1.5 */

static bool
init_png_functions (void)
{
  HMODULE library;

  if (!(library = w32_delayed_load (Qpng)))
    return 0;

  LOAD_DLL_FN (library, png_get_io_ptr);
  LOAD_DLL_FN (library, png_sig_cmp);
  LOAD_DLL_FN (library, png_create_read_struct);
  LOAD_DLL_FN (library, png_create_info_struct);
  LOAD_DLL_FN (library, png_destroy_read_struct);
  LOAD_DLL_FN (library, png_set_read_fn);
  LOAD_DLL_FN (library, png_set_sig_bytes);
  LOAD_DLL_FN (library, png_read_info);
  LOAD_DLL_FN (library, png_get_IHDR);
#  ifdef PNG_tRNS_SUPPORTED
  LOAD_DLL_FN (library, png_get_tRNS);
#  endif
  LOAD_DLL_FN (library, png_set_strip_16);
  LOAD_DLL_FN (library, png_set_expand);
  LOAD_DLL_FN (library, png_set_gray_to_rgb);
  LOAD_DLL_FN (library, png_set_interlace_handling);
  LOAD_DLL_FN (library, png_set_background);
  LOAD_DLL_FN (library, png_get_bKGD);
  LOAD_DLL_FN (library, png_read_update_info);
  LOAD_DLL_FN (library, png_get_channels);
  LOAD_DLL_FN (library, png_get_rowbytes);
  LOAD_DLL_FN (library, png_read_image);
  LOAD_DLL_FN (library, png_read_end);
  LOAD_DLL_FN (library, png_error);

#  if (PNG_LIBPNG_VER >= 10500)
  LOAD_DLL_FN (library, png_longjmp);
  LOAD_DLL_FN (library, png_set_longjmp_fn);
#  endif /* libpng version >= 1.5 */

  return 1;
}

#  undef png_create_info_struct
#  undef png_create_read_struct
#  undef png_destroy_read_struct
#  undef png_error
#  undef png_get_bKGD
#  undef png_get_channels
#  undef png_get_IHDR
#  undef png_get_io_ptr
#  undef png_get_rowbytes
#  undef png_get_tRNS
#  undef png_longjmp
#  undef png_read_end
#  undef png_read_image
#  undef png_read_info
#  undef png_read_update_info
#  undef png_set_background
#  undef png_set_expand
#  undef png_set_gray_to_rgb
#  undef png_set_interlace_handling
#  undef png_set_longjmp_fn
#  undef png_set_read_fn
#  undef png_set_sig_bytes
#  undef png_set_strip_16
#  undef png_sig_cmp

#  define png_create_info_struct fn_png_create_info_struct
#  define png_create_read_struct fn_png_create_read_struct
#  define png_destroy_read_struct fn_png_destroy_read_struct
#  define png_error fn_png_error
#  define png_get_bKGD fn_png_get_bKGD
#  define png_get_channels fn_png_get_channels
#  define png_get_IHDR fn_png_get_IHDR
#  define png_get_io_ptr fn_png_get_io_ptr
#  define png_get_rowbytes fn_png_get_rowbytes
#  define png_get_tRNS fn_png_get_tRNS
#  define png_longjmp fn_png_longjmp
#  define png_read_end fn_png_read_end
#  define png_read_image fn_png_read_image
#  define png_read_info fn_png_read_info
#  define png_read_update_info fn_png_read_update_info
#  define png_set_background fn_png_set_background
#  define png_set_expand fn_png_set_expand
#  define png_set_gray_to_rgb fn_png_set_gray_to_rgb
#  define png_set_interlace_handling fn_png_set_interlace_handling
#  define png_set_longjmp_fn fn_png_set_longjmp_fn
#  define png_set_read_fn fn_png_set_read_fn
#  define png_set_sig_bytes fn_png_set_sig_bytes
#  define png_set_strip_16 fn_png_set_strip_16
#  define png_sig_cmp fn_png_sig_cmp

# endif /* WINDOWSNT */

#ifdef HAVE_PNG

/* Fast implementations of setjmp and longjmp.  Although setjmp and longjmp
   will do, POSIX _setjmp and _longjmp (if available) are often faster.
   Do not use sys_setjmp, as PNG supports only jmp_buf.
   It's OK if the longjmp substitute restores the signal mask.  */
# ifdef HAVE__SETJMP
#  define FAST_SETJMP(j) _setjmp (j)
#  define FAST_LONGJMP _longjmp
# else
#  define FAST_SETJMP(j) setjmp (j)
#  define FAST_LONGJMP longjmp
# endif

# if PNG_LIBPNG_VER < 10500
#  define PNG_LONGJMP(ptr) FAST_LONGJMP ((ptr)->jmpbuf, 1)
#  define PNG_JMPBUF(ptr) ((ptr)->jmpbuf)
# else
/* In libpng version 1.5, the jmpbuf member is hidden. (Bug#7908)  */
#  define PNG_LONGJMP(ptr) png_longjmp (ptr, 1)
#  define PNG_JMPBUF(ptr) \
     (*png_set_longjmp_fn (ptr, FAST_LONGJMP, sizeof (jmp_buf)))
# endif

/* Error and warning handlers installed when the PNG library
   is initialized.  */

static AVOID
my_png_error (png_struct *png_ptr, const char *msg)
{
  eassert (png_ptr != NULL);
  /* Avoid compiler warning about deprecated direct access to
     png_ptr's fields in libpng versions 1.4.x.  */
  image_error ("PNG error: %s", build_string (msg));
  PNG_LONGJMP (png_ptr);
}


static void
my_png_warning (png_struct *png_ptr, const char *msg)
{
  eassert (png_ptr != NULL);
  image_error ("PNG warning: %s", build_string (msg));
}

/* Memory source for PNG decoding.  */

struct png_memory_storage
{
  unsigned char *bytes;		/* The data       */
  ptrdiff_t len;		/* How big is it? */
  ptrdiff_t index;		/* Where are we?  */
};


/* Function set as reader function when reading PNG image from memory.
   PNG_PTR is a pointer to the PNG control structure.  Copy LENGTH
   bytes from the input to DATA.  */

static void
png_read_from_memory (png_structp png_ptr, png_bytep data, png_size_t length)
{
  struct png_memory_storage *tbr = png_get_io_ptr (png_ptr);

  if (length > tbr->len - tbr->index)
    png_error (png_ptr, "Read error");

  memcpy (data, tbr->bytes + tbr->index, length);
  tbr->index = tbr->index + length;
}


/* Function set as reader function when reading PNG image from a file.
   PNG_PTR is a pointer to the PNG control structure.  Copy LENGTH
   bytes from the input to DATA.  */

static void
png_read_from_file (png_structp png_ptr, png_bytep data, png_size_t length)
{
  FILE *fp = png_get_io_ptr (png_ptr);

  if (fread (data, 1, length, fp) < length)
    png_error (png_ptr, "Read error");
}


/* Load PNG image IMG for use on frame F.  Value is true if
   successful.  */

struct png_load_context
{
  /* These are members so that longjmp doesn't munge local variables.  */
  png_struct *png_ptr;
  png_info *info_ptr;
  png_info *end_info;
  FILE *fp;
  png_byte *pixels;
  png_byte **rows;
};

static bool
png_load_body (struct frame *f, struct image *img, struct png_load_context *c)
{
  Lisp_Object specified_file, specified_data;
  FILE *fp = NULL;
  int x, y;
  ptrdiff_t i;
  png_struct *png_ptr;
  png_info *info_ptr = NULL, *end_info = NULL;
  png_byte sig[8];
  png_byte *pixels = NULL;
  png_byte **rows = NULL;
  png_uint_32 width, height;
  int bit_depth, color_type, interlace_type;
  png_byte channels;
  png_uint_32 row_bytes;
  bool transparent_p;
  struct png_memory_storage tbr;  /* Data to be read */
  ptrdiff_t nbytes;
  Emacs_Pix_Container ximg, mask_img = NULL;

  /* Find out what file to load.  */
  specified_file = image_spec_value (img->spec, QCfile, NULL);
  specified_data = image_spec_value (img->spec, QCdata, NULL);

  if (NILP (specified_data))
    {
      int fd;
      Lisp_Object file = image_find_image_fd (specified_file, &fd);
      if (!STRINGP (file))
	{
	  image_error ("Cannot find image file `%s'", specified_file);
	  return 0;
	}

      /* Open the image file.  */
      fp = fdopen (fd, "rb");
      if (!fp)
	{
	  image_error ("Cannot open image file `%s'", file);
	  return 0;
	}

      /* Check PNG signature.  */
      if (fread (sig, 1, sizeof sig, fp) != sizeof sig
	  || png_sig_cmp (sig, 0, sizeof sig))
	{
	  fclose (fp);
	  image_error ("Not a PNG file: `%s'", file);
	  return 0;
	}
    }
  else
    {
      if (!STRINGP (specified_data))
	{
	  image_error ("Invalid image data `%s'", specified_data);
	  return 0;
	}

      /* Read from memory.  */
      tbr.bytes = SDATA (specified_data);
      tbr.len = SBYTES (specified_data);
      tbr.index = 0;

      /* Check PNG signature.  */
      if (tbr.len < sizeof sig
	  || png_sig_cmp (tbr.bytes, 0, sizeof sig))
	{
	  image_error ("Not a PNG image: `%s'", img->spec);
	  return 0;
	}

      /* Need to skip past the signature.  */
      tbr.bytes += sizeof (sig);
    }

  /* Initialize read and info structs for PNG lib.  */
  png_ptr = png_create_read_struct (PNG_LIBPNG_VER_STRING,
				       NULL, my_png_error,
				       my_png_warning);
  if (png_ptr)
    {
      info_ptr = png_create_info_struct (png_ptr);
      end_info = png_create_info_struct (png_ptr);
    }

  c->png_ptr = png_ptr;
  c->info_ptr = info_ptr;
  c->end_info = end_info;
  c->fp = fp;
  c->pixels = pixels;
  c->rows = rows;

  if (! (info_ptr && end_info))
    {
      png_destroy_read_struct (&c->png_ptr, &c->info_ptr, &c->end_info);
      png_ptr = 0;
    }
  if (! png_ptr)
    {
      if (fp) fclose (fp);
      return 0;
    }

  /* Set error jump-back.  We come back here when the PNG library
     detects an error.  */
  if (FAST_SETJMP (PNG_JMPBUF (png_ptr)))
    {
    error:
      if (c->png_ptr)
	png_destroy_read_struct (&c->png_ptr, &c->info_ptr, &c->end_info);
      xfree (c->pixels);
      xfree (c->rows);
      if (c->fp)
	fclose (c->fp);
      return 0;
    }

  /* Read image info.  */
  if (!NILP (specified_data))
    png_set_read_fn (png_ptr, &tbr, png_read_from_memory);
  else
    png_set_read_fn (png_ptr, fp, png_read_from_file);

  png_set_sig_bytes (png_ptr, sizeof sig);
  png_read_info (png_ptr, info_ptr);
  png_get_IHDR (png_ptr, info_ptr, &width, &height, &bit_depth, &color_type,
		&interlace_type, NULL, NULL);

  if (! (width <= INT_MAX && height <= INT_MAX
	 && check_image_size (f, width, height)))
    {
      image_size_error ();
      goto error;
    }

  /* Create the X image and pixmap now, so that the work below can be
     omitted if the image is too large for X.  */
  if (!image_create_x_image_and_pixmap (f, img, width, height, 0, &ximg, 0))
    goto error;

  /* If image contains simply transparency data, we prefer to
     construct a clipping mask.  */
  transparent_p = false;
# ifdef PNG_tRNS_SUPPORTED
  png_bytep trans_alpha;
  int num_trans;
  if (png_get_tRNS (png_ptr, info_ptr, &trans_alpha, &num_trans, NULL))
    {
      transparent_p = true;
      if (trans_alpha)
	for (int i = 0; i < num_trans; i++)
	  if (0 < trans_alpha[i] && trans_alpha[i] < 255)
	    {
	      transparent_p = false;
	      break;
	    }
    }
# endif

  /* This function is easier to write if we only have to handle
     one data format: RGB or RGBA with 8 bits per channel.  Let's
     transform other formats into that format.  */

  /* Strip more than 8 bits per channel.  */
  if (bit_depth == 16)
    png_set_strip_16 (png_ptr);

  /* Expand data to 24 bit RGB, or 8 bit grayscale, with alpha channel
     if available.  */
  png_set_expand (png_ptr);

  /* Convert grayscale images to RGB.  */
  if (color_type == PNG_COLOR_TYPE_GRAY
      || color_type == PNG_COLOR_TYPE_GRAY_ALPHA)
    png_set_gray_to_rgb (png_ptr);

  /* Handle alpha channel by combining the image with a background
     color.  Do this only if a real alpha channel is supplied.  For
     simple transparency, we prefer a clipping mask.  */
  if (!transparent_p)
    {
      /* png_color_16 *image_bg; */
      Lisp_Object specified_bg
	= image_spec_value (img->spec, QCbackground, NULL);
      Emacs_Color color;

      /* If the user specified a color, try to use it; if not, use the
	 current frame background, ignoring any default background
	 color set by the image.  */
      if (STRINGP (specified_bg)
	  ? FRAME_TERMINAL (f)->defined_color_hook (f,
						    SSDATA (specified_bg),
						    &color,
						    false,
						    false)
	  : (FRAME_TERMINAL (f)->query_frame_background_color (f, &color),
	     true))
	/* The user specified `:background', use that.  */
	{
	  int shift = bit_depth == 16 ? 0 : 8;
	  png_color_16 bg = { 0 };
	  bg.red = color.red >> shift;
	  bg.green = color.green >> shift;
	  bg.blue = color.blue >> shift;

	  png_set_background (png_ptr, &bg,
			      PNG_BACKGROUND_GAMMA_SCREEN, 0, 1.0);
	}
    }

  png_set_interlace_handling (png_ptr);
  png_read_update_info (png_ptr, info_ptr);

  /* Get number of channels.  Valid values are 1 for grayscale images
     and images with a palette, 2 for grayscale images with transparency
     information (alpha channel), 3 for RGB images, and 4 for RGB
     images with alpha channel, i.e. RGBA.  If conversions above were
     sufficient we should only have 3 or 4 channels here.  */
  channels = png_get_channels (png_ptr, info_ptr);
  eassert (channels == 3 || channels == 4);

  /* Number of bytes needed for one row of the image.  */
  row_bytes = png_get_rowbytes (png_ptr, info_ptr);

  /* Allocate memory for the image.  */
  if (INT_MULTIPLY_WRAPV (row_bytes, sizeof *pixels, &nbytes)
      || INT_MULTIPLY_WRAPV (nbytes, height, &nbytes))
    memory_full (SIZE_MAX);
  c->pixels = pixels = xmalloc (nbytes);
  c->rows = rows = xmalloc (height * sizeof *rows);
  for (i = 0; i < height; ++i)
    rows[i] = pixels + i * row_bytes;

  /* Read the entire image.  */
  png_read_image (png_ptr, rows);
  png_read_end (png_ptr, info_ptr);
  if (fp)
    {
      fclose (fp);
      c->fp = NULL;
    }

  /* Create an image and pixmap serving as mask if the PNG image
     contains an alpha channel.  */
  if (channels == 4
      && transparent_p
      && !image_create_x_image_and_pixmap (f, img, width, height, 1,
					   &mask_img, 1))
    {
      image_destroy_x_image (ximg);
      image_clear_image_1 (f, img, CLEAR_IMAGE_PIXMAP);
      goto error;
    }

  /* Fill the X image and mask from PNG data.  */
  init_color_table ();

  for (y = 0; y < height; ++y)
    {
      png_byte *p = rows[y];

      for (x = 0; x < width; ++x)
	{
	  int r, g, b;

	  r = *p++ << 8;
	  g = *p++ << 8;
	  b = *p++ << 8;
	  PUT_PIXEL (ximg, x, y, lookup_rgb_color (f, r, g, b));
	  /* An alpha channel, aka mask channel, associates variable
	     transparency with an image.  Where other image formats
	     support binary transparency---fully transparent or fully
	     opaque---PNG allows up to 254 levels of partial transparency.
	     The PNG library implements partial transparency by combining
	     the image with a specified background color.

	     I'm not sure how to handle this here nicely: because the
	     background on which the image is displayed may change, for
	     real alpha channel support, it would be necessary to create
	     a new image for each possible background.

	     What I'm doing now is that a mask is created if we have
	     boolean transparency information.  Otherwise I'm using
	     the frame's background color to combine the image with.  */

	  if (channels == 4)
	    {
	      if (mask_img)
		PUT_PIXEL (mask_img, x, y, *p > 0 ? PIX_MASK_DRAW : PIX_MASK_RETAIN);
	      ++p;
	    }
	}
    }

  if (NILP (image_spec_value (img->spec, QCbackground, NULL)))
    /* Set IMG's background color from the PNG image, unless the user
       overrode it.  */
    {
      png_color_16 *bg;
      if (png_get_bKGD (png_ptr, info_ptr, &bg))
	{
#ifndef USE_CAIRO
	  img->background = lookup_rgb_color (f, bg->red, bg->green, bg->blue);
#else  /* USE_CAIRO */
	  char color_name[30];
	  sprintf (color_name, "#%04x%04x%04x", bg->red, bg->green, bg->blue);
	  img->background
	    = image_alloc_image_color (f, img, build_string (color_name), 0);
#endif /* USE_CAIRO */
	  img->background_valid = 1;
	}
    }

# ifdef COLOR_TABLE_SUPPORT
  /* Remember colors allocated for this image.  */
  img->colors = colors_in_color_table (&img->ncolors);
  free_color_table ();
# endif /* COLOR_TABLE_SUPPORT */

  /* Clean up.  */
  png_destroy_read_struct (&c->png_ptr, &c->info_ptr, &c->end_info);
  xfree (rows);
  xfree (pixels);

  img->width = width;
  img->height = height;

  /* Maybe fill in the background field while we have ximg handy.
     Casting avoids a GCC warning.  */
  IMAGE_BACKGROUND (img, f, (Emacs_Pix_Context)ximg);

  /* Put ximg into the image.  */
  image_put_x_image (f, img, ximg, 0);

  /* Same for the mask.  */
  if (mask_img)
    {
      /* Fill in the background_transparent field while we have the
	 mask handy.  Casting avoids a GCC warning.  */
      image_background_transparent (img, f, (Emacs_Pix_Context)mask_img);

      image_put_x_image (f, img, mask_img, 1);
    }

  return 1;
}

static bool
png_load (struct frame *f, struct image *img)
{
  struct png_load_context c;
  return png_load_body (f, img, &c);
}

<<<<<<< HEAD
#endif

#elif defined HAVE_NS

static bool
png_load (struct frame *f, struct image *img)
{
  return ns_load_image (f, img,
			image_spec_value (img->spec, QCfile, NULL),
			image_spec_value (img->spec, QCdata, NULL));
}


#endif /* HAVE_NS */
=======
#endif /* HAVE_PNG */
>>>>>>> 65990f47



/***********************************************************************
				 JPEG
 ***********************************************************************/

#if defined (HAVE_JPEG)

/* Indices of image specification fields in gs_format, below.  */

enum jpeg_keyword_index
{
  JPEG_TYPE,
  JPEG_DATA,
  JPEG_FILE,
  JPEG_ASCENT,
  JPEG_MARGIN,
  JPEG_RELIEF,
  JPEG_ALGORITHM,
  JPEG_HEURISTIC_MASK,
  JPEG_MASK,
  JPEG_BACKGROUND,
  JPEG_LAST
};

/* Vector of image_keyword structures describing the format
   of valid user-defined image specifications.  */

static const struct image_keyword jpeg_format[JPEG_LAST] =
{
  {":type",		IMAGE_SYMBOL_VALUE,			1},
  {":data",		IMAGE_STRING_VALUE,			0},
  {":file",		IMAGE_STRING_VALUE,			0},
  {":ascent",		IMAGE_ASCENT_VALUE,			0},
  {":margin",		IMAGE_NON_NEGATIVE_INTEGER_VALUE_OR_PAIR, 0},
  {":relief",		IMAGE_INTEGER_VALUE,			0},
  {":conversions",	IMAGE_DONT_CHECK_VALUE_TYPE,		0},
  {":heuristic-mask",	IMAGE_DONT_CHECK_VALUE_TYPE,		0},
  {":mask",		IMAGE_DONT_CHECK_VALUE_TYPE,		0},
  {":background",	IMAGE_STRING_OR_NIL_VALUE,		0}
};

/* Return true if OBJECT is a valid JPEG image specification.  */

static bool
jpeg_image_p (Lisp_Object object)
{
  struct image_keyword fmt[JPEG_LAST];

  memcpy (fmt, jpeg_format, sizeof fmt);

  if (!parse_image_spec (object, fmt, JPEG_LAST, Qjpeg))
    return 0;

  /* Must specify either the :data or :file keyword.  */
  return fmt[JPEG_FILE].count + fmt[JPEG_DATA].count == 1;
}

#endif /* HAVE_JPEG */

#ifdef HAVE_JPEG

/* Work around a warning about HAVE_STDLIB_H being redefined in
   jconfig.h.  */
# ifdef HAVE_STDLIB_H
#  undef HAVE_STDLIB_H
# endif

# if defined (HAVE_NTGUI) && !defined (__WIN32__)
/* In older releases of the jpeg library, jpeglib.h will define boolean
   differently depending on __WIN32__, so make sure it is defined.  */
#  define __WIN32__ 1
# endif

/* rpcndr.h (via windows.h) and jpeglib.h both define boolean types.
   Some versions of jpeglib try to detect whether rpcndr.h is loaded,
   using the Windows boolean type instead of the jpeglib boolean type
   if so.  Cygwin jpeglib, however, doesn't try to detect whether its
   headers are included along with windows.h, so under Cygwin, jpeglib
   attempts to define a conflicting boolean type.  Worse, forcing
   Cygwin jpeglib headers to use the Windows boolean type doesn't work
   because it created an ABI incompatibility between the
   already-compiled jpeg library and the header interface definition.

   The best we can do is to define jpeglib's boolean type to a
   different name.  This name, jpeg_boolean, remains in effect through
   the rest of image.c.
*/
# if defined CYGWIN && defined HAVE_NTGUI
#  define boolean jpeg_boolean
# endif
# include <jpeglib.h>
# include <jerror.h>

# ifdef WINDOWSNT

/* JPEG library details.  */
DEF_DLL_FN (void, jpeg_CreateDecompress, (j_decompress_ptr, int, size_t));
DEF_DLL_FN (boolean, jpeg_start_decompress, (j_decompress_ptr));
DEF_DLL_FN (boolean, jpeg_finish_decompress, (j_decompress_ptr));
DEF_DLL_FN (void, jpeg_destroy_decompress, (j_decompress_ptr));
DEF_DLL_FN (int, jpeg_read_header, (j_decompress_ptr, boolean));
DEF_DLL_FN (JDIMENSION, jpeg_read_scanlines,
	    (j_decompress_ptr, JSAMPARRAY, JDIMENSION));
DEF_DLL_FN (struct jpeg_error_mgr *, jpeg_std_error,
	    (struct jpeg_error_mgr *));
DEF_DLL_FN (boolean, jpeg_resync_to_restart, (j_decompress_ptr, int));

static bool
init_jpeg_functions (void)
{
  HMODULE library;

  if (!(library = w32_delayed_load (Qjpeg)))
    return 0;

  LOAD_DLL_FN (library, jpeg_finish_decompress);
  LOAD_DLL_FN (library, jpeg_read_scanlines);
  LOAD_DLL_FN (library, jpeg_start_decompress);
  LOAD_DLL_FN (library, jpeg_read_header);
  LOAD_DLL_FN (library, jpeg_CreateDecompress);
  LOAD_DLL_FN (library, jpeg_destroy_decompress);
  LOAD_DLL_FN (library, jpeg_std_error);
  LOAD_DLL_FN (library, jpeg_resync_to_restart);
  return 1;
}

#  undef jpeg_CreateDecompress
#  undef jpeg_destroy_decompress
#  undef jpeg_finish_decompress
#  undef jpeg_read_header
#  undef jpeg_read_scanlines
#  undef jpeg_resync_to_restart
#  undef jpeg_start_decompress
#  undef jpeg_std_error

#  define jpeg_CreateDecompress fn_jpeg_CreateDecompress
#  define jpeg_destroy_decompress fn_jpeg_destroy_decompress
#  define jpeg_finish_decompress fn_jpeg_finish_decompress
#  define jpeg_read_header fn_jpeg_read_header
#  define jpeg_read_scanlines fn_jpeg_read_scanlines
#  define jpeg_resync_to_restart fn_jpeg_resync_to_restart
#  define jpeg_start_decompress fn_jpeg_start_decompress
#  define jpeg_std_error fn_jpeg_std_error

/* Wrapper since we can't directly assign the function pointer
   to another function pointer that was declared more completely easily.  */
static boolean
jpeg_resync_to_restart_wrapper (j_decompress_ptr cinfo, int desired)
{
  return jpeg_resync_to_restart (cinfo, desired);
}
#  undef jpeg_resync_to_restart
#  define jpeg_resync_to_restart jpeg_resync_to_restart_wrapper

# endif /* WINDOWSNT */

struct my_jpeg_error_mgr
{
  struct jpeg_error_mgr pub;
  sys_jmp_buf setjmp_buffer;

  /* The remaining members are so that longjmp doesn't munge local
     variables.  */
  struct jpeg_decompress_struct cinfo;
  enum
    {
      MY_JPEG_ERROR_EXIT,
      MY_JPEG_INVALID_IMAGE_SIZE,
      MY_JPEG_CANNOT_CREATE_X
    } failure_code;
};


static AVOID
my_error_exit (j_common_ptr cinfo)
{
  struct my_jpeg_error_mgr *mgr = (struct my_jpeg_error_mgr *) cinfo->err;
  mgr->failure_code = MY_JPEG_ERROR_EXIT;
  sys_longjmp (mgr->setjmp_buffer, 1);
}


/* Init source method for JPEG data source manager.  Called by
   jpeg_read_header before any data is actually read.  See
   libjpeg.doc from the JPEG lib distribution.  */

static void
our_common_init_source (j_decompress_ptr cinfo)
{
}


/* Method to terminate data source.  Called by
   jpeg_finish_decompress after all data has been processed.  */

static void
our_common_term_source (j_decompress_ptr cinfo)
{
}


/* Fill input buffer method for JPEG data source manager.  Called
   whenever more data is needed.  We read the whole image in one step,
   so this only adds a fake end of input marker at the end.  */

static JOCTET our_memory_buffer[2];

static boolean
our_memory_fill_input_buffer (j_decompress_ptr cinfo)
{
  /* Insert a fake EOI marker.  */
  struct jpeg_source_mgr *src = cinfo->src;

  our_memory_buffer[0] = (JOCTET) 0xFF;
  our_memory_buffer[1] = (JOCTET) JPEG_EOI;

  src->next_input_byte = our_memory_buffer;
  src->bytes_in_buffer = 2;
  return 1;
}


/* Method to skip over NUM_BYTES bytes in the image data.  CINFO->src
   is the JPEG data source manager.  */

static void
our_memory_skip_input_data (j_decompress_ptr cinfo, long int num_bytes)
{
  struct jpeg_source_mgr *src = cinfo->src;

  if (src)
    {
      if (num_bytes > src->bytes_in_buffer)
	ERREXIT (cinfo, JERR_INPUT_EOF);

      src->bytes_in_buffer -= num_bytes;
      src->next_input_byte += num_bytes;
    }
}


/* Set up the JPEG lib for reading an image from DATA which contains
   LEN bytes.  CINFO is the decompression info structure created for
   reading the image.  */

static void
jpeg_memory_src (j_decompress_ptr cinfo, JOCTET *data, ptrdiff_t len)
{
  struct jpeg_source_mgr *src = cinfo->src;

  if (! src)
    {
      /* First time for this JPEG object?  */
      src = cinfo->mem->alloc_small ((j_common_ptr) cinfo,
				     JPOOL_PERMANENT, sizeof *src);
      cinfo->src = src;
      src->next_input_byte = data;
    }

  src->init_source = our_common_init_source;
  src->fill_input_buffer = our_memory_fill_input_buffer;
  src->skip_input_data = our_memory_skip_input_data;
  src->resync_to_restart = jpeg_resync_to_restart; /* Use default method.  */
  src->term_source = our_common_term_source;
  src->bytes_in_buffer = len;
  src->next_input_byte = data;
}


struct jpeg_stdio_mgr
{
  struct jpeg_source_mgr mgr;
  boolean finished;
  FILE *file;
  JOCTET *buffer;
};


/* Size of buffer to read JPEG from file.
   Not too big, as we want to use alloc_small.  */
#define JPEG_STDIO_BUFFER_SIZE 8192


/* Fill input buffer method for JPEG data source manager.  Called
   whenever more data is needed.  The data is read from a FILE *.  */

static boolean
our_stdio_fill_input_buffer (j_decompress_ptr cinfo)
{
  struct jpeg_stdio_mgr *src;

  src = (struct jpeg_stdio_mgr *) cinfo->src;
  if (!src->finished)
    {
      ptrdiff_t bytes;

      bytes = fread (src->buffer, 1, JPEG_STDIO_BUFFER_SIZE, src->file);
      if (bytes > 0)
	src->mgr.bytes_in_buffer = bytes;
      else
	{
	  WARNMS (cinfo, JWRN_JPEG_EOF);
	  src->finished = 1;
	  src->buffer[0] = (JOCTET) 0xFF;
	  src->buffer[1] = (JOCTET) JPEG_EOI;
	  src->mgr.bytes_in_buffer = 2;
	}
      src->mgr.next_input_byte = src->buffer;
    }

  return 1;
}


/* Method to skip over NUM_BYTES bytes in the image data.  CINFO->src
   is the JPEG data source manager.  */

static void
our_stdio_skip_input_data (j_decompress_ptr cinfo, long int num_bytes)
{
  struct jpeg_stdio_mgr *src;
  src = (struct jpeg_stdio_mgr *) cinfo->src;

  while (num_bytes > 0 && !src->finished)
    {
      if (num_bytes <= src->mgr.bytes_in_buffer)
	{
	  src->mgr.bytes_in_buffer -= num_bytes;
	  src->mgr.next_input_byte += num_bytes;
	  break;
	}
      else
	{
	  num_bytes -= src->mgr.bytes_in_buffer;
	  src->mgr.bytes_in_buffer = 0;
	  src->mgr.next_input_byte = NULL;

	  our_stdio_fill_input_buffer (cinfo);
	}
    }
}


/* Set up the JPEG lib for reading an image from a FILE *.
   CINFO is the decompression info structure created for
   reading the image.  */

static void
jpeg_file_src (j_decompress_ptr cinfo, FILE *fp)
{
  struct jpeg_stdio_mgr *src = (struct jpeg_stdio_mgr *) cinfo->src;

  if (! src)
    {
      /* First time for this JPEG object?  */
      src = cinfo->mem->alloc_small ((j_common_ptr) cinfo,
				     JPOOL_PERMANENT, sizeof *src);
      cinfo->src = (struct jpeg_source_mgr *) src;
      src->buffer = cinfo->mem->alloc_small ((j_common_ptr) cinfo,
					     JPOOL_PERMANENT,
					     JPEG_STDIO_BUFFER_SIZE);
    }

  src->file = fp;
  src->finished = 0;
  src->mgr.init_source = our_common_init_source;
  src->mgr.fill_input_buffer = our_stdio_fill_input_buffer;
  src->mgr.skip_input_data = our_stdio_skip_input_data;
  src->mgr.resync_to_restart = jpeg_resync_to_restart; /* Use default.  */
  src->mgr.term_source = our_common_term_source;
  src->mgr.bytes_in_buffer = 0;
  src->mgr.next_input_byte = NULL;
}

/* Load image IMG for use on frame F.  Patterned after example.c
   from the JPEG lib.  */

static bool
jpeg_load_body (struct frame *f, struct image *img,
		struct my_jpeg_error_mgr *mgr)
{
  Lisp_Object specified_file, specified_data;
  FILE *volatile fp = NULL;
  JSAMPARRAY buffer;
  int row_stride, x, y;
  int width, height;
  int i, ir, ig, ib;
  unsigned long *colors;
  Emacs_Pix_Container ximg = NULL;

  /* Open the JPEG file.  */
  specified_file = image_spec_value (img->spec, QCfile, NULL);
  specified_data = image_spec_value (img->spec, QCdata, NULL);

  if (NILP (specified_data))
    {
      int fd;
      Lisp_Object file = image_find_image_fd (specified_file, &fd);
      if (!STRINGP (file))
	{
	  image_error ("Cannot find image file `%s'", specified_file);
	  return 0;
	}

      fp = fdopen (fd, "rb");
      if (fp == NULL)
	{
	  image_error ("Cannot open `%s'", file);
	  return 0;
	}
    }
  else if (!STRINGP (specified_data))
    {
      image_error ("Invalid image data `%s'", specified_data);
      return 0;
    }

  /* Customize libjpeg's error handling to call my_error_exit when an
     error is detected.  This function will perform a longjmp.  */
  mgr->cinfo.err = jpeg_std_error (&mgr->pub);
  mgr->pub.error_exit = my_error_exit;
  if (sys_setjmp (mgr->setjmp_buffer))
    {
      switch (mgr->failure_code)
	{
	case MY_JPEG_ERROR_EXIT:
	  {
	    char buf[JMSG_LENGTH_MAX];
	    mgr->cinfo.err->format_message ((j_common_ptr) &mgr->cinfo, buf);
	    image_error ("Error reading JPEG image `%s': %s",
			 img->spec, build_string (buf));
	    break;
	  }

	case MY_JPEG_INVALID_IMAGE_SIZE:
	  image_size_error ();
	  break;

	case MY_JPEG_CANNOT_CREATE_X:
	  break;
	}

      /* Close the input file and destroy the JPEG object.  */
      if (fp)
	fclose (fp);
      jpeg_destroy_decompress (&mgr->cinfo);

      /* If we already have an XImage, free that.  */
      image_destroy_x_image (ximg);
      /* Free pixmap and colors.  */
      image_clear_image (f, img);
      return 0;
    }

  /* Create the JPEG decompression object.  Let it read from fp.
	 Read the JPEG image header.  */
  jpeg_CreateDecompress (&mgr->cinfo, JPEG_LIB_VERSION, sizeof *&mgr->cinfo);

  if (NILP (specified_data))
    jpeg_file_src (&mgr->cinfo, fp);
  else
    jpeg_memory_src (&mgr->cinfo, SDATA (specified_data),
		     SBYTES (specified_data));

  jpeg_read_header (&mgr->cinfo, 1);

  /* Customize decompression so that color quantization will be used.
	 Start decompression.  */
  mgr->cinfo.quantize_colors = 1;
  jpeg_start_decompress (&mgr->cinfo);
  width = img->width = mgr->cinfo.output_width;
  height = img->height = mgr->cinfo.output_height;

  if (!check_image_size (f, width, height))
    {
      mgr->failure_code = MY_JPEG_INVALID_IMAGE_SIZE;
      sys_longjmp (mgr->setjmp_buffer, 1);
    }

  /* Create X image and pixmap.  */
  if (!image_create_x_image_and_pixmap (f, img, width, height, 0, &ximg, 0))
    {
      mgr->failure_code = MY_JPEG_CANNOT_CREATE_X;
      sys_longjmp (mgr->setjmp_buffer, 1);
    }

  /* Allocate colors.  When color quantization is used,
     mgr->cinfo.actual_number_of_colors has been set with the number of
     colors generated, and mgr->cinfo.colormap is a two-dimensional array
     of color indices in the range 0..mgr->cinfo.actual_number_of_colors.
     No more than 255 colors will be generated.  */
  USE_SAFE_ALLOCA;
  {
    if (mgr->cinfo.out_color_components > 2)
      ir = 0, ig = 1, ib = 2;
    else if (mgr->cinfo.out_color_components > 1)
      ir = 0, ig = 1, ib = 0;
    else
      ir = 0, ig = 0, ib = 0;

    /* Use the color table mechanism because it handles colors that
       cannot be allocated nicely.  Such colors will be replaced with
       a default color, and we don't have to care about which colors
       can be freed safely, and which can't.  */
    init_color_table ();
    SAFE_NALLOCA (colors, 1, mgr->cinfo.actual_number_of_colors);

    for (i = 0; i < mgr->cinfo.actual_number_of_colors; ++i)
      {
	/* Multiply RGB values with 255 because X expects RGB values
	   in the range 0..0xffff.  */
	int r = mgr->cinfo.colormap[ir][i] << 8;
	int g = mgr->cinfo.colormap[ig][i] << 8;
	int b = mgr->cinfo.colormap[ib][i] << 8;
	colors[i] = lookup_rgb_color (f, r, g, b);
      }

#ifdef COLOR_TABLE_SUPPORT
    /* Remember those colors actually allocated.  */
    img->colors = colors_in_color_table (&img->ncolors);
    free_color_table ();
#endif /* COLOR_TABLE_SUPPORT */
  }

  /* Read pixels.  */
  row_stride = width * mgr->cinfo.output_components;
  buffer = mgr->cinfo.mem->alloc_sarray ((j_common_ptr) &mgr->cinfo,
					 JPOOL_IMAGE, row_stride, 1);
  for (y = 0; y < height; ++y)
    {
      jpeg_read_scanlines (&mgr->cinfo, buffer, 1);
      for (x = 0; x < mgr->cinfo.output_width; ++x)
	PUT_PIXEL (ximg, x, y, colors[buffer[0][x]]);
    }

  /* Clean up.  */
  jpeg_finish_decompress (&mgr->cinfo);
  jpeg_destroy_decompress (&mgr->cinfo);
  if (fp)
    fclose (fp);

  /* Maybe fill in the background field while we have ximg handy. */
  if (NILP (image_spec_value (img->spec, QCbackground, NULL)))
    /* Casting avoids a GCC warning.  */
    IMAGE_BACKGROUND (img, f, (Emacs_Pix_Context)ximg);

  /* Put ximg into the image.  */
  image_put_x_image (f, img, ximg, 0);
  SAFE_FREE ();
  return 1;
}

static bool
jpeg_load (struct frame *f, struct image *img)
{
  struct my_jpeg_error_mgr mgr;
  return jpeg_load_body (f, img, &mgr);
}

#endif /* !HAVE_JPEG */



/***********************************************************************
				 TIFF
 ***********************************************************************/

#if defined (HAVE_TIFF)

/* Indices of image specification fields in tiff_format, below.  */

enum tiff_keyword_index
{
  TIFF_TYPE,
  TIFF_DATA,
  TIFF_FILE,
  TIFF_ASCENT,
  TIFF_MARGIN,
  TIFF_RELIEF,
  TIFF_ALGORITHM,
  TIFF_HEURISTIC_MASK,
  TIFF_MASK,
  TIFF_BACKGROUND,
  TIFF_INDEX,
  TIFF_LAST
};

/* Vector of image_keyword structures describing the format
   of valid user-defined image specifications.  */

static const struct image_keyword tiff_format[TIFF_LAST] =
{
  {":type",		IMAGE_SYMBOL_VALUE,			1},
  {":data",		IMAGE_STRING_VALUE,			0},
  {":file",		IMAGE_STRING_VALUE,			0},
  {":ascent",		IMAGE_ASCENT_VALUE,			0},
  {":margin",		IMAGE_NON_NEGATIVE_INTEGER_VALUE_OR_PAIR, 0},
  {":relief",		IMAGE_INTEGER_VALUE,			0},
  {":conversions",	IMAGE_DONT_CHECK_VALUE_TYPE,		0},
  {":heuristic-mask",	IMAGE_DONT_CHECK_VALUE_TYPE,		0},
  {":mask",		IMAGE_DONT_CHECK_VALUE_TYPE,		0},
  {":background",	IMAGE_STRING_OR_NIL_VALUE,		0},
  {":index",		IMAGE_NON_NEGATIVE_INTEGER_VALUE,	0}
};

/* Return true if OBJECT is a valid TIFF image specification.  */

static bool
tiff_image_p (Lisp_Object object)
{
  struct image_keyword fmt[TIFF_LAST];
  memcpy (fmt, tiff_format, sizeof fmt);

  if (!parse_image_spec (object, fmt, TIFF_LAST, Qtiff))
    return 0;

  /* Must specify either the :data or :file keyword.  */
  return fmt[TIFF_FILE].count + fmt[TIFF_DATA].count == 1;
}

#endif /* HAVE_TIFF */

#ifdef HAVE_TIFF

# include <tiffio.h>

# ifdef WINDOWSNT

/* TIFF library details.  */
DEF_DLL_FN (TIFFErrorHandler, TIFFSetErrorHandler, (TIFFErrorHandler));
DEF_DLL_FN (TIFFErrorHandler, TIFFSetWarningHandler, (TIFFErrorHandler));
DEF_DLL_FN (TIFF *, TIFFOpen, (const char *, const char *));
DEF_DLL_FN (TIFF *, TIFFClientOpen,
	    (const char *, const char *, thandle_t, TIFFReadWriteProc,
	     TIFFReadWriteProc, TIFFSeekProc, TIFFCloseProc, TIFFSizeProc,
	     TIFFMapFileProc, TIFFUnmapFileProc));
DEF_DLL_FN (int, TIFFGetField, (TIFF *, ttag_t, ...));
DEF_DLL_FN (int, TIFFReadRGBAImage, (TIFF *, uint32, uint32, uint32 *, int));
DEF_DLL_FN (void, TIFFClose, (TIFF *));
DEF_DLL_FN (int, TIFFSetDirectory, (TIFF *, tdir_t));

static bool
init_tiff_functions (void)
{
  HMODULE library;

  if (!(library = w32_delayed_load (Qtiff)))
    return 0;

  LOAD_DLL_FN (library, TIFFSetErrorHandler);
  LOAD_DLL_FN (library, TIFFSetWarningHandler);
  LOAD_DLL_FN (library, TIFFOpen);
  LOAD_DLL_FN (library, TIFFClientOpen);
  LOAD_DLL_FN (library, TIFFGetField);
  LOAD_DLL_FN (library, TIFFReadRGBAImage);
  LOAD_DLL_FN (library, TIFFClose);
  LOAD_DLL_FN (library, TIFFSetDirectory);
  return 1;
}

#  undef TIFFClientOpen
#  undef TIFFClose
#  undef TIFFGetField
#  undef TIFFOpen
#  undef TIFFReadRGBAImage
#  undef TIFFSetDirectory
#  undef TIFFSetErrorHandler
#  undef TIFFSetWarningHandler

#  define TIFFClientOpen fn_TIFFClientOpen
#  define TIFFClose fn_TIFFClose
#  define TIFFGetField fn_TIFFGetField
#  define TIFFOpen fn_TIFFOpen
#  define TIFFReadRGBAImage fn_TIFFReadRGBAImage
#  define TIFFSetDirectory fn_TIFFSetDirectory
#  define TIFFSetErrorHandler fn_TIFFSetErrorHandler
#  define TIFFSetWarningHandler fn_TIFFSetWarningHandler

# endif /* WINDOWSNT */


/* Reading from a memory buffer for TIFF images Based on the PNG
   memory source, but we have to provide a lot of extra functions.
   Blah.

   We really only need to implement read and seek, but I am not
   convinced that the TIFF library is smart enough not to destroy
   itself if we only hand it the function pointers we need to
   override.  */

typedef struct
{
  unsigned char *bytes;
  ptrdiff_t len;
  ptrdiff_t index;
}
tiff_memory_source;

static tsize_t
tiff_read_from_memory (thandle_t data, tdata_t buf, tsize_t size)
{
  tiff_memory_source *src = (tiff_memory_source *) data;

  size = min (size, src->len - src->index);
  memcpy (buf, src->bytes + src->index, size);
  src->index += size;
  return size;
}

static tsize_t
tiff_write_from_memory (thandle_t data, tdata_t buf, tsize_t size)
{
  return -1;
}

static toff_t
tiff_seek_in_memory (thandle_t data, toff_t off, int whence)
{
  tiff_memory_source *src = (tiff_memory_source *) data;
  ptrdiff_t idx;

  switch (whence)
    {
    case SEEK_SET:		/* Go from beginning of source.  */
      idx = off;
      break;

    case SEEK_END:		/* Go from end of source.  */
      idx = src->len + off;
      break;

    case SEEK_CUR:		/* Go from current position.  */
      idx = src->index + off;
      break;

    default:			/* Invalid `whence'.   */
      return -1;
    }

  if (idx > src->len || idx < 0)
    return -1;

  src->index = idx;
  return src->index;
}

static int
tiff_close_memory (thandle_t data)
{
  /* NOOP */
  return 0;
}

static int
tiff_mmap_memory (thandle_t data, tdata_t *pbase, toff_t *psize)
{
  /* It is already _IN_ memory. */
  return 0;
}

static void
tiff_unmap_memory (thandle_t data, tdata_t base, toff_t size)
{
  /* We don't need to do this. */
}

static toff_t
tiff_size_of_memory (thandle_t data)
{
  return ((tiff_memory_source *) data)->len;
}

/* GCC 3.x on x86 Windows targets has a bug that triggers an internal
   compiler error compiling tiff_handler, see Bugzilla bug #17406
   (https://gcc.gnu.org/bugzilla/show_bug.cgi?id=17406).  Declaring
   this function as external works around that problem.  */
# if defined (__MINGW32__) && __GNUC__ == 3
#  define MINGW_STATIC
# else
#  define MINGW_STATIC static
# endif

MINGW_STATIC void
tiff_handler (const char *, const char *, const char *, va_list)
  ATTRIBUTE_FORMAT_PRINTF (3, 0);
MINGW_STATIC void
tiff_handler (const char *log_format, const char *title,
	      const char *format, va_list ap)
{
  /* doprnt is not suitable here, as TIFF handlers are called from
     libtiff and are passed arbitrary printf directives.  Instead, use
     vsnprintf, taking care to be portable to nonstandard environments
     where vsnprintf returns -1 on buffer overflow.  Since it's just a
     log entry, it's OK to truncate it.  */
  char buf[4000];
  int len = vsnprintf (buf, sizeof buf, format, ap);
  add_to_log (log_format, build_string (title),
	      make_string (buf, max (0, min (len, sizeof buf - 1))));
}
# undef MINGW_STATIC

static void tiff_error_handler (const char *, const char *, va_list)
  ATTRIBUTE_FORMAT_PRINTF (2, 0);
static void
tiff_error_handler (const char *title, const char *format, va_list ap)
{
  tiff_handler ("TIFF error: %s %s", title, format, ap);
}


static void tiff_warning_handler (const char *, const char *, va_list)
  ATTRIBUTE_FORMAT_PRINTF (2, 0);
static void
tiff_warning_handler (const char *title, const char *format, va_list ap)
{
  tiff_handler ("TIFF warning: %s %s", title, format, ap);
}


/* Load TIFF image IMG for use on frame F.  Value is true if
   successful.  */

static bool
tiff_load (struct frame *f, struct image *img)
{
  Lisp_Object specified_file;
  Lisp_Object specified_data;
  TIFF *tiff;
  int width, height, x, y, count;
  uint32 *buf;
  int rc;
  Emacs_Pix_Container ximg;
  tiff_memory_source memsrc;
  Lisp_Object image;

  specified_file = image_spec_value (img->spec, QCfile, NULL);
  specified_data = image_spec_value (img->spec, QCdata, NULL);

  TIFFSetErrorHandler ((TIFFErrorHandler) tiff_error_handler);
  TIFFSetWarningHandler ((TIFFErrorHandler) tiff_warning_handler);

  if (NILP (specified_data))
    {
      /* Read from a file */
      Lisp_Object file = image_find_image_file (specified_file);
      if (!STRINGP (file))
	{
	  image_error ("Cannot find image file `%s'", specified_file);
	  return 0;
	}

      Lisp_Object encoded_file = ENCODE_FILE (file);
# ifdef WINDOWSNT
      encoded_file = ansi_encode_filename (encoded_file);
# endif

      /* Try to open the image file.  */
      tiff = TIFFOpen (SSDATA (encoded_file), "r");
      if (tiff == NULL)
	{
	  image_error ("Cannot open `%s'", file);
	  return 0;
	}
    }
  else
    {
      if (!STRINGP (specified_data))
	{
	  image_error ("Invalid image data `%s'", specified_data);
	  return 0;
	}

      /* Memory source! */
      memsrc.bytes = SDATA (specified_data);
      memsrc.len = SBYTES (specified_data);
      memsrc.index = 0;

      tiff = TIFFClientOpen ("memory_source", "r", (thandle_t)&memsrc,
			     tiff_read_from_memory,
			     tiff_write_from_memory,
			     tiff_seek_in_memory,
			     tiff_close_memory,
			     tiff_size_of_memory,
			     tiff_mmap_memory,
			     tiff_unmap_memory);

      if (!tiff)
	{
	  image_error ("Cannot open memory source for `%s'", img->spec);
	  return 0;
	}
    }

  image = image_spec_value (img->spec, QCindex, NULL);
  if (FIXNUMP (image))
    {
      EMACS_INT ino = XFIXNAT (image);
      if (! (TYPE_MINIMUM (tdir_t) <= ino && ino <= TYPE_MAXIMUM (tdir_t)
	     && TIFFSetDirectory (tiff, ino)))
	{
	  image_error ("Invalid image number `%s' in image `%s'",
		       image, img->spec);
	  TIFFClose (tiff);
	  return 0;
	}
    }

  /* Get width and height of the image, and allocate a raster buffer
     of width x height 32-bit values.  */
  TIFFGetField (tiff, TIFFTAG_IMAGEWIDTH, &width);
  TIFFGetField (tiff, TIFFTAG_IMAGELENGTH, &height);

  if (!check_image_size (f, width, height))
    {
      image_size_error ();
      TIFFClose (tiff);
      return 0;
    }

  /* Create the X image and pixmap.  */
  if (! (height <= min (PTRDIFF_MAX, SIZE_MAX) / sizeof *buf / width
	 && image_create_x_image_and_pixmap (f, img, width, height, 0,
					     &ximg, 0)))
    {
      TIFFClose (tiff);
      return 0;
    }

  buf = xmalloc (sizeof *buf * width * height);

  rc = TIFFReadRGBAImage (tiff, width, height, buf, 0);

  /* Count the number of images in the file.  */
  for (count = 1; TIFFSetDirectory (tiff, count); count++)
    continue;

  if (count > 1)
    img->lisp_data = Fcons (Qcount,
			    Fcons (make_fixnum (count),
				   img->lisp_data));

  TIFFClose (tiff);
  if (!rc)
    {
      image_error ("Error reading TIFF image `%s'", img->spec);
      xfree (buf);
      return 0;
    }

  /* Initialize the color table.  */
  init_color_table ();

  /* Process the pixel raster.  Origin is in the lower-left corner.  */
  for (y = 0; y < height; ++y)
    {
      uint32 *row = buf + y * width;

      for (x = 0; x < width; ++x)
	{
	  uint32 abgr = row[x];
	  int r = TIFFGetR (abgr) << 8;
	  int g = TIFFGetG (abgr) << 8;
	  int b = TIFFGetB (abgr) << 8;
	  PUT_PIXEL (ximg, x, height - 1 - y, lookup_rgb_color (f, r, g, b));
	}
    }

# ifdef COLOR_TABLE_SUPPORT
  /* Remember the colors allocated for the image.  Free the color table.  */
  img->colors = colors_in_color_table (&img->ncolors);
  free_color_table ();
# endif /* COLOR_TABLE_SUPPORT */

  img->width = width;
  img->height = height;

  /* Maybe fill in the background field while we have ximg handy. */
  if (NILP (image_spec_value (img->spec, QCbackground, NULL)))
    /* Casting avoids a GCC warning on W32.  */
    IMAGE_BACKGROUND (img, f, (Emacs_Pix_Context)ximg);

  /* Put ximg into the image.  */
  image_put_x_image (f, img, ximg, 0);

  xfree (buf);
  return 1;
}

<<<<<<< HEAD
#elif defined HAVE_NS

static bool
tiff_load (struct frame *f, struct image *img)
{
  return ns_load_image (f, img,
			image_spec_value (img->spec, QCfile, NULL),
			image_spec_value (img->spec, QCdata, NULL));
}

=======
>>>>>>> 65990f47
#endif



/***********************************************************************
				 GIF
 ***********************************************************************/

#if defined (HAVE_GIF)

/* Indices of image specification fields in gif_format, below.  */

enum gif_keyword_index
{
  GIF_TYPE,
  GIF_DATA,
  GIF_FILE,
  GIF_ASCENT,
  GIF_MARGIN,
  GIF_RELIEF,
  GIF_ALGORITHM,
  GIF_HEURISTIC_MASK,
  GIF_MASK,
  GIF_IMAGE,
  GIF_BACKGROUND,
  GIF_LAST
};

/* Vector of image_keyword structures describing the format
   of valid user-defined image specifications.  */

static const struct image_keyword gif_format[GIF_LAST] =
{
  {":type",		IMAGE_SYMBOL_VALUE,			1},
  {":data",		IMAGE_STRING_VALUE,			0},
  {":file",		IMAGE_STRING_VALUE,			0},
  {":ascent",		IMAGE_ASCENT_VALUE,			0},
  {":margin",		IMAGE_NON_NEGATIVE_INTEGER_VALUE_OR_PAIR, 0},
  {":relief",		IMAGE_INTEGER_VALUE,			0},
  {":conversion",	IMAGE_DONT_CHECK_VALUE_TYPE,		0},
  {":heuristic-mask",	IMAGE_DONT_CHECK_VALUE_TYPE,		0},
  {":mask",		IMAGE_DONT_CHECK_VALUE_TYPE,		0},
  {":index",		IMAGE_NON_NEGATIVE_INTEGER_VALUE,	0},
  {":background",	IMAGE_STRING_OR_NIL_VALUE,		0}
};

/* Free X resources of GIF image IMG which is used on frame F.  */

static void
gif_clear_image (struct frame *f, struct image *img)
{
  img->lisp_data = Qnil;
  image_clear_image (f, img);
}

/* Return true if OBJECT is a valid GIF image specification.  */

static bool
gif_image_p (Lisp_Object object)
{
  struct image_keyword fmt[GIF_LAST];
  memcpy (fmt, gif_format, sizeof fmt);

  if (!parse_image_spec (object, fmt, GIF_LAST, Qgif))
    return 0;

  /* Must specify either the :data or :file keyword.  */
  return fmt[GIF_FILE].count + fmt[GIF_DATA].count == 1;
}

#endif /* HAVE_GIF */

#ifdef HAVE_GIF

# ifdef HAVE_NTGUI

/* winuser.h might define DrawText to DrawTextA or DrawTextW.
   Undefine before redefining to avoid a preprocessor warning.  */
#  ifdef DrawText
#   undef DrawText
#  endif
/* avoid conflict with QuickdrawText.h */
#  define DrawText gif_DrawText
#  include <gif_lib.h>
/* The bogus ifdef below, which is always true, is to avoid a compiler
   warning about DrawText being unused.  */
#  ifdef DrawText
#   undef DrawText
#  endif

/* Giflib before 5.0 didn't define these macros (used only if HAVE_NTGUI).  */
#  ifndef GIFLIB_MINOR
#   define GIFLIB_MINOR 0
#  endif
#  ifndef GIFLIB_RELEASE
#   define GIFLIB_RELEASE 0
#  endif

# else /* HAVE_NTGUI */

#  include <gif_lib.h>

# endif /* HAVE_NTGUI */

/* Giflib before 5.0 didn't define these macros.  */
# ifndef GIFLIB_MAJOR
#  define GIFLIB_MAJOR 4
# endif

/* GifErrorString is declared to return char const * when GIFLIB_MAJOR
   and GIFLIB_MINOR indicate 5.1 or later.  Do not bother using it in
   earlier releases, where either it returns char * or GIFLIB_MINOR
   may be incorrect.  */
# define HAVE_GIFERRORSTRING (5 < GIFLIB_MAJOR + (1 <= GIFLIB_MINOR))

# ifdef WINDOWSNT

/* GIF library details.  */
#  if GIFLIB_MAJOR + (GIFLIB_MINOR >= 1) > 5
DEF_DLL_FN (int, DGifCloseFile, (GifFileType *, int *));
#   else
DEF_DLL_FN (int, DGifCloseFile, (GifFileType *));
#  endif
DEF_DLL_FN (int, DGifSlurp, (GifFileType *));
#  if GIFLIB_MAJOR < 5
DEF_DLL_FN (GifFileType *, DGifOpen, (void *, InputFunc));
DEF_DLL_FN (GifFileType *, DGifOpenFileName, (const char *));
#  else
DEF_DLL_FN (GifFileType *, DGifOpen, (void *, InputFunc, int *));
DEF_DLL_FN (GifFileType *, DGifOpenFileName, (const char *, int *));
#  endif
#  if HAVE_GIFERRORSTRING
DEF_DLL_FN (char const *, GifErrorString, (int));
#  endif

static bool
init_gif_functions (void)
{
  HMODULE library;

  if (!(library = w32_delayed_load (Qgif)))
    return 0;

  LOAD_DLL_FN (library, DGifCloseFile);
  LOAD_DLL_FN (library, DGifSlurp);
  LOAD_DLL_FN (library, DGifOpen);
  LOAD_DLL_FN (library, DGifOpenFileName);
#  if HAVE_GIFERRORSTRING
  LOAD_DLL_FN (library, GifErrorString);
#  endif
  return 1;
}

#  undef DGifCloseFile
#  undef DGifOpen
#  undef DGifOpenFileName
#  undef DGifSlurp
#  undef GifErrorString

#  define DGifCloseFile fn_DGifCloseFile
#  define DGifOpen fn_DGifOpen
#  define DGifOpenFileName fn_DGifOpenFileName
#  define DGifSlurp fn_DGifSlurp
#  define GifErrorString fn_GifErrorString

# endif /* WINDOWSNT */

/* Reading a GIF image from memory
   Based on the PNG memory stuff to a certain extent. */

typedef struct
{
  unsigned char *bytes;
  ptrdiff_t len;
  ptrdiff_t index;
}
gif_memory_source;

/* Make the current memory source available to gif_read_from_memory.
   It's done this way because not all versions of libungif support
   a UserData field in the GifFileType structure.  */
static gif_memory_source *current_gif_memory_src;

static int
gif_read_from_memory (GifFileType *file, GifByteType *buf, int len)
{
  gif_memory_source *src = current_gif_memory_src;

  if (len > src->len - src->index)
    return -1;

  memcpy (buf, src->bytes + src->index, len);
  src->index += len;
  return len;
}

static int
gif_close (GifFileType *gif, int *err)
{
  int retval;

#if GIFLIB_MAJOR + (GIFLIB_MINOR >= 1) > 5
  retval = DGifCloseFile (gif, err);
#else
  retval = DGifCloseFile (gif);
#if GIFLIB_MAJOR >= 5
  if (err)
    *err = gif->Error;
#endif
#endif
  return retval;
}

/* Load GIF image IMG for use on frame F.  Value is true if
   successful.  */

static const int interlace_start[] = {0, 4, 2, 1};
static const int interlace_increment[] = {8, 8, 4, 2};

#define GIF_LOCAL_DESCRIPTOR_EXTENSION 249

static bool
gif_load (struct frame *f, struct image *img)
{
  int rc, width, height, x, y, i, j;
  ColorMapObject *gif_color_map;
  GifFileType *gif;
  gif_memory_source memsrc;
  Lisp_Object specified_bg = image_spec_value (img->spec, QCbackground, NULL);
  Lisp_Object specified_file = image_spec_value (img->spec, QCfile, NULL);
  Lisp_Object specified_data = image_spec_value (img->spec, QCdata, NULL);
  EMACS_INT idx;
  int gif_err;

  if (NILP (specified_data))
    {
      Lisp_Object file = image_find_image_file (specified_file);
      if (!STRINGP (file))
	{
	  image_error ("Cannot find image file `%s'", specified_file);
	  return 0;
	}

      Lisp_Object encoded_file = ENCODE_FILE (file);
#ifdef WINDOWSNT
      encoded_file = ansi_encode_filename (encoded_file);
#endif

      /* Open the GIF file.  */
#if GIFLIB_MAJOR < 5
      gif = DGifOpenFileName (SSDATA (encoded_file));
#else
      gif = DGifOpenFileName (SSDATA (encoded_file), &gif_err);
#endif
      if (gif == NULL)
	{
#if HAVE_GIFERRORSTRING
	  image_error ("Cannot open `%s': %s",
		       file, build_string (GifErrorString (gif_err)));
#else
	  image_error ("Cannot open `%s'", file);
#endif
	  return 0;
	}
    }
  else
    {
      if (!STRINGP (specified_data))
	{
	  image_error ("Invalid image data `%s'", specified_data);
	  return 0;
	}

      /* Read from memory! */
      current_gif_memory_src = &memsrc;
      memsrc.bytes = SDATA (specified_data);
      memsrc.len = SBYTES (specified_data);
      memsrc.index = 0;

#if GIFLIB_MAJOR < 5
      gif = DGifOpen (&memsrc, gif_read_from_memory);
#else
      gif = DGifOpen (&memsrc, gif_read_from_memory, &gif_err);
#endif
      if (!gif)
	{
#if HAVE_GIFERRORSTRING
	  image_error ("Cannot open memory source `%s': %s",
		       img->spec, build_string (GifErrorString (gif_err)));
#else
	  image_error ("Cannot open memory source `%s'", img->spec);
#endif
	  return 0;
	}
    }

  /* Before reading entire contents, check the declared image size. */
  if (!check_image_size (f, gif->SWidth, gif->SHeight))
    {
      image_size_error ();
      gif_close (gif, NULL);
      return 0;
    }

  /* Read entire contents.  */
  rc = DGifSlurp (gif);
  if (rc == GIF_ERROR || gif->ImageCount <= 0)
    {
      image_error ("Error reading `%s'", img->spec);
      gif_close (gif, NULL);
      return 0;
    }

  /* Which sub-image are we to display?  */
  {
    Lisp_Object image_number = image_spec_value (img->spec, QCindex, NULL);
    idx = FIXNUMP (image_number) ? XFIXNAT (image_number) : 0;
    if (idx < 0 || idx >= gif->ImageCount)
      {
	image_error ("Invalid image number `%s' in image `%s'",
		     image_number, img->spec);
	gif_close (gif, NULL);
	return 0;
      }
  }

  width = img->width = gif->SWidth;
  height = img->height = gif->SHeight;

  img->corners[TOP_CORNER] = gif->SavedImages[0].ImageDesc.Top;
  img->corners[LEFT_CORNER] = gif->SavedImages[0].ImageDesc.Left;
  img->corners[BOT_CORNER]
    = img->corners[TOP_CORNER] + gif->SavedImages[0].ImageDesc.Height;
  img->corners[RIGHT_CORNER]
    = img->corners[LEFT_CORNER] + gif->SavedImages[0].ImageDesc.Width;

  if (!check_image_size (f, width, height))
    {
      image_size_error ();
      gif_close (gif, NULL);
      return 0;
    }

  /* Check that the selected subimages fit.  It's not clear whether
     the GIF spec requires this, but Emacs can crash if they don't fit.  */
  for (j = 0; j <= idx; ++j)
    {
      struct SavedImage *subimage = gif->SavedImages + j;
      int subimg_width = subimage->ImageDesc.Width;
      int subimg_height = subimage->ImageDesc.Height;
      int subimg_top = subimage->ImageDesc.Top;
      int subimg_left = subimage->ImageDesc.Left;
      if (! (subimg_width >= 0 && subimg_height >= 0
	     && 0 <= subimg_top && subimg_top <= height - subimg_height
	     && 0 <= subimg_left && subimg_left <= width - subimg_width))
	{
	  image_error ("Subimage does not fit in image");
	  gif_close (gif, NULL);
	  return 0;
	}
    }

  /* Create the X image and pixmap.  */
  Emacs_Pix_Container ximg;
  if (!image_create_x_image_and_pixmap (f, img, width, height, 0, &ximg, 0))
    {
      gif_close (gif, NULL);
      return 0;
    }

  /* Clear the part of the screen image not covered by the image.
     Full animated GIF support requires more here (see the gif89 spec,
     disposal methods).  Let's simply assume that the part not covered
     by a sub-image is in the frame's background color.  */
  unsigned long frame_bg;
#ifndef USE_CAIRO
  frame_bg = FRAME_BACKGROUND_PIXEL (f);
#else  /* USE_CAIRO */
  {
    Emacs_Color color;
    FRAME_TERMINAL (f)->query_frame_background_color (f, &color);
    frame_bg = lookup_rgb_color (f, color.red, color.green, color.blue);
  }
#endif	/* USE_CAIRO */
  for (y = 0; y < img->corners[TOP_CORNER]; ++y)
    for (x = 0; x < width; ++x)
      PUT_PIXEL (ximg, x, y, frame_bg);

  for (y = img->corners[BOT_CORNER]; y < height; ++y)
    for (x = 0; x < width; ++x)
      PUT_PIXEL (ximg, x, y, frame_bg);

  for (y = img->corners[TOP_CORNER]; y < img->corners[BOT_CORNER]; ++y)
    {
      for (x = 0; x < img->corners[LEFT_CORNER]; ++x)
	PUT_PIXEL (ximg, x, y, frame_bg);
      for (x = img->corners[RIGHT_CORNER]; x < width; ++x)
	PUT_PIXEL (ximg, x, y, frame_bg);
    }

  /* Read the GIF image into the X image.   */

  /* FIXME: With the current implementation, loading an animated gif
     is quadratic in the number of animation frames, since each frame
     is a separate struct image.  We must provide a way for a single
     gif_load call to construct and save all animation frames.  */

  init_color_table ();

  unsigned long bgcolor UNINIT;
  if (STRINGP (specified_bg))
    {
      bgcolor = image_alloc_image_color (f, img, specified_bg,
					 FRAME_BACKGROUND_PIXEL (f));
#ifdef USE_CAIRO
      Emacs_Color color = {.pixel = bgcolor};
      FRAME_TERMINAL (f)->query_colors (f, &color, 1);
      bgcolor = lookup_rgb_color (f, color.red, color.green, color.blue);
#endif
    }

  for (j = 0; j <= idx; ++j)
    {
      /* We use a local variable `raster' here because RasterBits is a
	 char *, which invites problems with bytes >= 0x80.  */
      struct SavedImage *subimage = gif->SavedImages + j;
      unsigned char *raster = (unsigned char *) subimage->RasterBits;
      int transparency_color_index = -1;
      int disposal = 0;
      int subimg_width = subimage->ImageDesc.Width;
      int subimg_height = subimage->ImageDesc.Height;
      int subimg_top = subimage->ImageDesc.Top;
      int subimg_left = subimage->ImageDesc.Left;

      /* Find the Graphic Control Extension block for this sub-image.
	 Extract the disposal method and transparency color.  */
      for (i = 0; i < subimage->ExtensionBlockCount; i++)
	{
	  ExtensionBlock *extblock = subimage->ExtensionBlocks + i;

	  if ((extblock->Function == GIF_LOCAL_DESCRIPTOR_EXTENSION)
	      && extblock->ByteCount == 4
	      && extblock->Bytes[0] & 1)
	    {
	      /* From gif89a spec: 1 = "keep in place", 2 = "restore
		 to background".  Treat any other value like 2.  */
	      disposal = (extblock->Bytes[0] >> 2) & 7;
	      transparency_color_index = (unsigned char) extblock->Bytes[3];
	      break;
	    }
	}

      /* We can't "keep in place" the first subimage.  */
      if (j == 0)
	disposal = 2;

      /* For disposal == 0, the spec says "No disposal specified. The
	 decoder is not required to take any action."  In practice, it
	 seems we need to treat this like "keep in place", see e.g.
	 https://upload.wikimedia.org/wikipedia/commons/3/37/Clock.gif */
      if (disposal == 0)
	disposal = 1;

      gif_color_map = subimage->ImageDesc.ColorMap;
      if (!gif_color_map)
	gif_color_map = gif->SColorMap;

      /* Allocate subimage colors.  */
      unsigned long pixel_colors[256] = { 0, };

      if (gif_color_map)
	for (i = 0; i < gif_color_map->ColorCount; ++i)
	  {
	    if (transparency_color_index == i)
	      pixel_colors[i] = STRINGP (specified_bg)
		? bgcolor : frame_bg;
	    else
	      {
		int r = gif_color_map->Colors[i].Red << 8;
		int g = gif_color_map->Colors[i].Green << 8;
		int b = gif_color_map->Colors[i].Blue << 8;
		pixel_colors[i] = lookup_rgb_color (f, r, g, b);
	      }
	  }

      /* Apply the pixel values.  */
      if (GIFLIB_MAJOR < 5 && gif->SavedImages[j].ImageDesc.Interlace)
	{
	  int row, pass;

	  for (y = 0, row = interlace_start[0], pass = 0;
	       y < subimg_height;
	       y++, row += interlace_increment[pass])
	    {
	      while (subimg_height <= row)
		row = interlace_start[++pass];

	      for (x = 0; x < subimg_width; x++)
		{
		  int c = raster[y * subimg_width + x];
		  if (transparency_color_index != c || disposal != 1)
		    {
		      PUT_PIXEL (ximg, x + subimg_left, row + subimg_top,
				 pixel_colors[c]);
		    }
		}
	    }
	}
      else
	{
	  for (y = 0; y < subimg_height; ++y)
	    for (x = 0; x < subimg_width; ++x)
	      {
		int c = raster[y * subimg_width + x];
		if (transparency_color_index != c || disposal != 1)
		  {
		    PUT_PIXEL (ximg, x + subimg_left, y + subimg_top,
			       pixel_colors[c]);
		  }
	      }
	}
    }

#ifdef COLOR_TABLE_SUPPORT
  img->colors = colors_in_color_table (&img->ncolors);
  free_color_table ();
#endif /* COLOR_TABLE_SUPPORT */

  /* Save GIF image extension data for `image-metadata'.
     Format is (count IMAGES extension-data (FUNCTION "BYTES" ...)).  */
  img->lisp_data = Qnil;
  if (gif->SavedImages[idx].ExtensionBlockCount > 0)
    {
      int delay = 0;
      ExtensionBlock *ext = gif->SavedImages[idx].ExtensionBlocks;
      for (i = 0; i < gif->SavedImages[idx].ExtensionBlockCount; i++, ext++)
	/* Append (... FUNCTION "BYTES") */
	{
	  img->lisp_data
	    = Fcons (make_fixnum (ext->Function),
		     Fcons (make_unibyte_string ((char *) ext->Bytes,
						 ext->ByteCount),
			    img->lisp_data));
	  if (ext->Function == GIF_LOCAL_DESCRIPTOR_EXTENSION
	      && ext->ByteCount == 4)
	    {
	      delay = ext->Bytes[2] << CHAR_BIT;
	      delay |= ext->Bytes[1];
	    }
	}
      img->lisp_data = list2 (Qextension_data, img->lisp_data);
      if (delay)
	img->lisp_data
	  = Fcons (Qdelay,
		   Fcons (make_float (delay / 100.0),
			  img->lisp_data));
    }

  if (gif->ImageCount > 1)
    img->lisp_data = Fcons (Qcount,
			    Fcons (make_fixnum (gif->ImageCount),
				   img->lisp_data));

  if (gif_close (gif, &gif_err) == GIF_ERROR)
    {
#if HAVE_GIFERRORSTRING
      char const *error_text = GifErrorString (gif_err);

      if (error_text)
	image_error ("Error closing `%s': %s",
		     img->spec, build_string (error_text));
#else
      image_error ("Error closing `%s'", img->spec);
#endif
    }

  /* Maybe fill in the background field while we have ximg handy. */
  if (NILP (image_spec_value (img->spec, QCbackground, NULL)))
    /* Casting avoids a GCC warning.  */
    IMAGE_BACKGROUND (img, f, (Emacs_Pix_Context)ximg);

  /* Put ximg into the image.  */
  image_put_x_image (f, img, ximg, 0);

  return 1;
}

<<<<<<< HEAD
#else  /* !HAVE_GIF */

#ifdef HAVE_NS
static bool
gif_load (struct frame *f, struct image *img)
{
  return ns_load_image (f, img,
			image_spec_value (img->spec, QCfile, NULL),
			image_spec_value (img->spec, QCdata, NULL));
}
#endif /* HAVE_NS */

=======
>>>>>>> 65990f47
#endif /* HAVE_GIF */


#ifdef HAVE_IMAGEMAGICK

/***********************************************************************
				 ImageMagick
***********************************************************************/

/* Indices of image specification fields in imagemagick_format.  */

enum imagemagick_keyword_index
  {
    IMAGEMAGICK_TYPE,
    IMAGEMAGICK_DATA,
    IMAGEMAGICK_FILE,
    IMAGEMAGICK_ASCENT,
    IMAGEMAGICK_MARGIN,
    IMAGEMAGICK_RELIEF,
    IMAGEMAGICK_ALGORITHM,
    IMAGEMAGICK_HEURISTIC_MASK,
    IMAGEMAGICK_MASK,
    IMAGEMAGICK_BACKGROUND,
    IMAGEMAGICK_HEIGHT,
    IMAGEMAGICK_WIDTH,
    IMAGEMAGICK_MAX_HEIGHT,
    IMAGEMAGICK_MAX_WIDTH,
    IMAGEMAGICK_FORMAT,
    IMAGEMAGICK_ROTATION,
    IMAGEMAGICK_CROP,
    IMAGEMAGICK_LAST
  };

/* Vector of image_keyword structures describing the format
   of valid user-defined image specifications.  */

static struct image_keyword imagemagick_format[IMAGEMAGICK_LAST] =
  {
    {":type",		IMAGE_SYMBOL_VALUE,			1},
    {":data",		IMAGE_STRING_VALUE,			0},
    {":file",		IMAGE_STRING_VALUE,			0},
    {":ascent",		IMAGE_ASCENT_VALUE,			0},
    {":margin",		IMAGE_NON_NEGATIVE_INTEGER_VALUE_OR_PAIR, 0},
    {":relief",		IMAGE_INTEGER_VALUE,			0},
    {":conversion",	IMAGE_DONT_CHECK_VALUE_TYPE,		0},
    {":heuristic-mask",	IMAGE_DONT_CHECK_VALUE_TYPE,		0},
    {":mask",		IMAGE_DONT_CHECK_VALUE_TYPE,		0},
    {":background",	IMAGE_STRING_OR_NIL_VALUE,		0},
    {":height",		IMAGE_INTEGER_VALUE,			0},
    {":width",		IMAGE_INTEGER_VALUE,			0},
    {":max-height",	IMAGE_INTEGER_VALUE,			0},
    {":max-width",	IMAGE_INTEGER_VALUE,			0},
    {":format",		IMAGE_SYMBOL_VALUE,			0},
    {":rotation",	IMAGE_NUMBER_VALUE,			0},
    {":crop",		IMAGE_DONT_CHECK_VALUE_TYPE,		0}
  };

/* Free X resources of imagemagick image IMG which is used on frame F.  */

static void
imagemagick_clear_image (struct frame *f,
			 struct image *img)
{
  image_clear_image (f, img);
}

/* Return true if OBJECT is a valid IMAGEMAGICK image specification.  Do
   this by calling parse_image_spec and supplying the keywords that
   identify the IMAGEMAGICK format.   */

static bool
imagemagick_image_p (Lisp_Object object)
{
  struct image_keyword fmt[IMAGEMAGICK_LAST];
  memcpy (fmt, imagemagick_format, sizeof fmt);

  if (!parse_image_spec (object, fmt, IMAGEMAGICK_LAST, Qimagemagick))
    return 0;

  /* Must specify either the :data or :file keyword.  */
  return fmt[IMAGEMAGICK_FILE].count + fmt[IMAGEMAGICK_DATA].count == 1;
}

/* The GIF library also defines DrawRectangle, but its never used in Emacs.
   Therefore rename the function so it doesn't collide with ImageMagick.  */
#define DrawRectangle DrawRectangleGif

#ifdef HAVE_IMAGEMAGICK7
# include <MagickWand/MagickWand.h>
# include <MagickCore/version.h>
/* ImageMagick 7 compatibility definitions.  */
# define PixelSetMagickColor PixelSetPixelColor
typedef PixelInfo MagickPixelPacket;
#else
# include <wand/MagickWand.h>
# include <magick/version.h>
#endif

/* ImageMagick 6.5.3 through 6.6.5 hid PixelGetMagickColor for some reason.
   Emacs seems to work fine with the hidden version, so unhide it.  */
#if 0x653 <= MagickLibVersion && MagickLibVersion <= 0x665
extern WandExport void PixelGetMagickColor (const PixelWand *,
					    MagickPixelPacket *);
#endif

static void
imagemagick_initialize (void)
{
  static bool imagemagick_initialized;
  if (!imagemagick_initialized)
    {
      imagemagick_initialized = true;
      MagickWandGenesis ();
    }
}

/* Log ImageMagick error message.
   Useful when an ImageMagick function returns the status `MagickFalse'.  */

static void
imagemagick_error (MagickWand *wand)
{
  char *description;
  ExceptionType severity;

  description = MagickGetException (wand, &severity);
  image_error ("ImageMagick error: %s", build_string (description));
  MagickRelinquishMemory (description);
}

/* Possibly give ImageMagick some extra help to determine the image
   type by supplying a "dummy" filename based on the Content-Type.  */

static char *
imagemagick_filename_hint (Lisp_Object spec, char hint_buffer[MaxTextExtent])
{
  Lisp_Object symbol = intern ("image-format-suffixes");
  Lisp_Object val = find_symbol_value (symbol);
  Lisp_Object format;

  if (! CONSP (val))
    return NULL;

  format = image_spec_value (spec, intern (":format"), NULL);
  val = Fcar_safe (Fcdr_safe (Fassq (format, val)));
  if (! STRINGP (val))
    return NULL;

  /* It's OK to truncate the hint if it has MaxTextExtent or more bytes,
     as ImageMagick would ignore the extra bytes anyway.  */
  snprintf (hint_buffer, MaxTextExtent, "/tmp/foo.%s", SSDATA (val));
  return hint_buffer;
}

/* Animated images (e.g., GIF89a) are composed from one "master image"
   (which is the first one, and then there's a number of images that
   follow.  If following images have non-transparent colors, these are
   composed "on top" of the master image.  So, in general, one has to
   compute ann the preceding images to be able to display a particular
   sub-image.

   Computing all the preceding images is too slow, so we maintain a
   cache of previously computed images.  We have to maintain a cache
   separate from the image cache, because the images may be scaled
   before display. */

struct animation_cache
{
  MagickWand *wand;
  int index;
  struct timespec update_time;
  struct animation_cache *next;
  char signature[FLEXIBLE_ARRAY_MEMBER];
};

static struct animation_cache *animation_cache = NULL;

static struct animation_cache *
imagemagick_create_cache (char *signature)
{
  struct animation_cache *cache
    = xmalloc (FLEXSIZEOF (struct animation_cache, signature,
			   strlen (signature) + 1));
  cache->wand = 0;
  cache->index = 0;
  cache->next = 0;
  strcpy (cache->signature, signature);
  return cache;
}

/* Discard cached images that haven't been used for a minute. */
static void
imagemagick_prune_animation_cache (void)
{
  struct animation_cache **pcache = &animation_cache;
  struct timespec old = timespec_sub (current_timespec (),
				      make_timespec (60, 0));

  while (*pcache)
    {
      struct animation_cache *cache = *pcache;
      if (timespec_cmp (old, cache->update_time) <= 0)
	pcache = &cache->next;
      else
	{
	  if (cache->wand)
	    DestroyMagickWand (cache->wand);
	  *pcache = cache->next;
	  xfree (cache);
	}
    }
}

static struct animation_cache *
imagemagick_get_animation_cache (MagickWand *wand)
{
  char *signature = MagickGetImageSignature (wand);
  struct animation_cache *cache;
  struct animation_cache **pcache = &animation_cache;

  imagemagick_prune_animation_cache ();

  while (1)
    {
      cache = *pcache;
      if (! cache)
	{
	  *pcache = cache = imagemagick_create_cache (signature);
	  break;
	}
      if (strcmp (signature, cache->signature) == 0)
	break;
      pcache = &cache->next;
    }

  DestroyString (signature);
  cache->update_time = current_timespec ();
  return cache;
}

static MagickWand *
imagemagick_compute_animated_image (MagickWand *super_wand, int ino)
{
  int i;
  MagickWand *composite_wand;
  size_t dest_width, dest_height;
  struct animation_cache *cache = imagemagick_get_animation_cache (super_wand);

  MagickSetIteratorIndex (super_wand, 0);

  if (ino == 0 || cache->wand == NULL || cache->index > ino)
    {
      composite_wand = MagickGetImage (super_wand);
      if (cache->wand)
	DestroyMagickWand (cache->wand);
    }
  else
    composite_wand = cache->wand;

  dest_height = MagickGetImageHeight (composite_wand);

  for (i = max (1, cache->index + 1); i <= ino; i++)
    {
      MagickWand *sub_wand;
      PixelIterator *source_iterator, *dest_iterator;
      PixelWand **source, **dest;
      size_t source_width, source_height;
      ssize_t source_left, source_top;
      MagickPixelPacket pixel;
      DisposeType dispose;
      ptrdiff_t lines = 0;

      MagickSetIteratorIndex (super_wand, i);
      sub_wand = MagickGetImage (super_wand);

      MagickGetImagePage (sub_wand, &source_width, &source_height,
			  &source_left, &source_top);

      /* This flag says how to handle transparent pixels.  */
      dispose = MagickGetImageDispose (sub_wand);

      source_iterator = NewPixelIterator (sub_wand);
      if (! source_iterator)
	{
	  DestroyMagickWand (composite_wand);
	  DestroyMagickWand (sub_wand);
	  cache->wand = NULL;
	  image_error ("Imagemagick pixel iterator creation failed");
	  return NULL;
	}

      dest_iterator = NewPixelIterator (composite_wand);
      if (! dest_iterator)
	{
	  DestroyMagickWand (composite_wand);
	  DestroyMagickWand (sub_wand);
	  DestroyPixelIterator (source_iterator);
	  cache->wand = NULL;
	  image_error ("Imagemagick pixel iterator creation failed");
	  return NULL;
	}

      /* The sub-image may not start at origin, so move the destination
	 iterator to where the sub-image should start. */
      if (source_top > 0)
	{
	  PixelSetIteratorRow (dest_iterator, source_top);
	  lines = source_top;
	}

      while ((source = PixelGetNextIteratorRow (source_iterator, &source_width))
	     != NULL)
	{
	  ptrdiff_t x;

	  /* Sanity check.  This shouldn't happen, but apparently
	     does in some pictures.  */
	  if (++lines >= dest_height)
	    break;

	  dest = PixelGetNextIteratorRow (dest_iterator, &dest_width);
	  for (x = 0; x < source_width; x++)
	    {
	      /* Sanity check.  This shouldn't happen, but apparently
		 also does in some pictures.  */
	      if (x + source_left >= dest_width)
		break;
	      /* Normally we only copy over non-transparent pixels,
		 but if the disposal method is "Background", then we
		 copy over all pixels.  */
	      if (dispose == BackgroundDispose || PixelGetAlpha (source[x]))
		{
		  PixelGetMagickColor (source[x], &pixel);
		  PixelSetMagickColor (dest[x + source_left], &pixel);
		}
	    }
	  PixelSyncIterator (dest_iterator);
	}

      DestroyPixelIterator (source_iterator);
      DestroyPixelIterator (dest_iterator);
      DestroyMagickWand (sub_wand);
    }

  /* Cache a copy for the next iteration.  The current wand will be
     destroyed by the caller. */
  cache->wand = CloneMagickWand (composite_wand);
  cache->index = ino;

  return composite_wand;
}


/* Helper function for imagemagick_load, which does the actual loading
   given contents and size, apart from frame and image structures,
   passed from imagemagick_load.  Uses librimagemagick to do most of
   the image processing.

   F is a pointer to the Emacs frame; IMG to the image structure to
   prepare; CONTENTS is the string containing the IMAGEMAGICK data to
   be parsed; SIZE is the number of bytes of data; and FILENAME is
   either the file name or the image data.

   Return true if successful.  */

static bool
imagemagick_load_image (struct frame *f, struct image *img,
			unsigned char *contents, unsigned int size,
			char *filename)
{
  int width, height;
  size_t image_width, image_height;
  MagickBooleanType status;
  Emacs_Pix_Container ximg;
  int x, y;
  MagickWand *image_wand;
  PixelIterator *iterator;
  PixelWand **pixels, *bg_wand = NULL;
  MagickPixelPacket  pixel;
  Lisp_Object image;
  Lisp_Object value;
  Lisp_Object crop;
  EMACS_INT ino;
  int desired_width, desired_height;
  double rotation;
  char hint_buffer[MaxTextExtent];
  char *filename_hint = NULL;
  imagemagick_initialize ();

  /* Handle image index for image types who can contain more than one image.
     Interface :index is same as for GIF.  First we "ping" the image to see how
     many sub-images it contains.  Pinging is faster than loading the image to
     find out things about it.  */

  image = image_spec_value (img->spec, QCindex, NULL);
  ino = FIXNUMP (image) ? XFIXNAT (image) : 0;
  image_wand = NewMagickWand ();

  if (filename)
    status = MagickReadImage (image_wand, filename);
  else
    {
      Lisp_Object lwidth = image_spec_value (img->spec, QCwidth, NULL);
      Lisp_Object lheight = image_spec_value (img->spec, QCheight, NULL);

      if (FIXNATP (lwidth) && FIXNATP (lheight))
	{
	  MagickSetSize (image_wand, XFIXNAT (lwidth), XFIXNAT (lheight));
	  MagickSetDepth (image_wand, 8);
	}
      filename_hint = imagemagick_filename_hint (img->spec, hint_buffer);
      MagickSetFilename (image_wand, filename_hint);
      status = MagickReadImageBlob (image_wand, contents, size);
    }

  if (status == MagickFalse)
    {
      imagemagick_error (image_wand);
      DestroyMagickWand (image_wand);
      return 0;
    }

#ifdef HAVE_MAGICKAUTOORIENTIMAGE
  /* If no :rotation is explicitly specified, apply the automatic
     rotation from EXIF. */
  if (NILP (image_spec_value (img->spec, QCrotation, NULL)))
    if (MagickAutoOrientImage (image_wand) == MagickFalse)
      {
	image_error ("Error applying automatic orientation in image `%s'", img->spec);
	DestroyMagickWand (image_wand);
	return 0;
      }
#endif

  if (ino < 0 || ino >= MagickGetNumberImages (image_wand))
    {
      image_error ("Invalid image number `%s' in image `%s'", image, img->spec);
      DestroyMagickWand (image_wand);
      return 0;
    }

  if (MagickGetImageDelay (image_wand) > 0)
    img->lisp_data =
      Fcons (Qdelay,
	     Fcons (make_float (MagickGetImageDelay (image_wand) / 100.0),
		    img->lisp_data));

  if (MagickGetNumberImages (image_wand) > 1)
    img->lisp_data =
      Fcons (Qcount,
	     Fcons (make_fixnum (MagickGetNumberImages (image_wand)),
		    img->lisp_data));

  /* If we have an animated image, get the new wand based on the
     "super-wand". */
  if (MagickGetNumberImages (image_wand) > 1)
    {
      /* This is an animated image (it has a delay), so compute the
	 composite image etc. */
      if (MagickGetImageDelay (image_wand) > 0)
	{
	  MagickWand *super_wand = image_wand;
	  image_wand = imagemagick_compute_animated_image (super_wand, ino);
	  if (! image_wand)
	    image_wand = super_wand;
	  else
	    DestroyMagickWand (super_wand);
	}
      else
	/* This is not an animated image: It's just a multi-image file
	   (like an .ico file).  Just return the correct
	   sub-image.  */
	{
	  MagickWand *super_wand = image_wand;

	  MagickSetIteratorIndex (super_wand, ino);
	  image_wand = MagickGetImage (super_wand);
	  DestroyMagickWand (super_wand);
	}
    }

  /* Retrieve the frame's background color, for use later.  */
  {
    Emacs_Color bgcolor;
    Lisp_Object specified_bg;

    specified_bg = image_spec_value (img->spec, QCbackground, NULL);
    if (!STRINGP (specified_bg)
	|| !FRAME_TERMINAL (f)->defined_color_hook (f,
						    SSDATA (specified_bg),
						    &bgcolor,
						    false,
						    false))
      FRAME_TERMINAL (f)->query_frame_background_color (f, &bgcolor);

    bg_wand = NewPixelWand ();
    PixelSetRed   (bg_wand, (double) bgcolor.red   / 65535);
    PixelSetGreen (bg_wand, (double) bgcolor.green / 65535);
    PixelSetBlue  (bg_wand, (double) bgcolor.blue  / 65535);
  }

  compute_image_size (MagickGetImageWidth (image_wand),
		      MagickGetImageHeight (image_wand),
		      img->spec, &desired_width, &desired_height);

  if (desired_width != -1 && desired_height != -1)
    {
      status = MagickScaleImage (image_wand, desired_width, desired_height);
      if (status == MagickFalse)
	{
	  image_error ("Imagemagick scale failed");
	  imagemagick_error (image_wand);
	  goto imagemagick_error;
	}
    }

  /* crop behaves similar to image slicing in Emacs but is more memory
     efficient.  */
  crop = image_spec_value (img->spec, QCcrop, NULL);

  if (CONSP (crop) && TYPE_RANGED_FIXNUMP (size_t, XCAR (crop)))
    {
      /* After some testing, it seems MagickCropImage is the fastest crop
	 function in ImageMagick.  This crop function seems to do less copying
	 than the alternatives, but it still reads the entire image into memory
	 before cropping, which is apparently difficult to avoid when using
	 imagemagick.  */
      size_t crop_width = XFIXNUM (XCAR (crop));
      crop = XCDR (crop);
      if (CONSP (crop) && TYPE_RANGED_FIXNUMP (size_t, XCAR (crop)))
	{
	  size_t crop_height = XFIXNUM (XCAR (crop));
	  crop = XCDR (crop);
	  if (CONSP (crop) && TYPE_RANGED_FIXNUMP (ssize_t, XCAR (crop)))
	    {
	      ssize_t crop_x = XFIXNUM (XCAR (crop));
	      crop = XCDR (crop);
	      if (CONSP (crop) && TYPE_RANGED_FIXNUMP (ssize_t, XCAR (crop)))
		{
		  ssize_t crop_y = XFIXNUM (XCAR (crop));
		  MagickCropImage (image_wand, crop_width, crop_height,
				   crop_x, crop_y);
		}
	    }
	}
    }

  /* Furthermore :rotation. we need background color and angle for
     rotation.  */
  /*
    TODO background handling for rotation specified_bg =
    image_spec_value (img->spec, QCbackground, NULL); if (!STRINGP
    (specified_bg).  */
  value = image_spec_value (img->spec, QCrotation, NULL);
  if (FLOATP (value))
    {
      rotation = XFLOAT_DATA (value);
      status = MagickRotateImage (image_wand, bg_wand, rotation);
      if (status == MagickFalse)
	{
	  image_error ("Imagemagick image rotate failed");
	  imagemagick_error (image_wand);
	  goto imagemagick_error;
	}
    }

  /* Set the canvas background color to the frame or specified
     background, and flatten the image.  Note: as of ImageMagick
     6.6.0, SVG image transparency is not handled properly
     (e.g. etc/images/splash.svg shows a white background always).  */
  {
    MagickWand *new_wand;
    MagickSetImageBackgroundColor (image_wand, bg_wand);
#ifdef HAVE_MAGICKMERGEIMAGELAYERS
    new_wand = MagickMergeImageLayers (image_wand, MergeLayer);
#else
    new_wand = MagickFlattenImages (image_wand);
#endif
    DestroyMagickWand (image_wand);
    image_wand = new_wand;
  }

  /* Finally we are done manipulating the image.  Figure out the
     resulting width/height and transfer ownership to Emacs.  */
  image_height = MagickGetImageHeight (image_wand);
  image_width = MagickGetImageWidth (image_wand);

  if (! (image_width <= INT_MAX && image_height <= INT_MAX
	 && check_image_size (f, image_width, image_height)))
    {
      image_size_error ();
      goto imagemagick_error;
    }

  width = image_width;
  height = image_height;

  /* We can now get a valid pixel buffer from the imagemagick file, if all
     went ok.  */

  init_color_table ();

#if defined (HAVE_MAGICKEXPORTIMAGEPIXELS) && ! defined (HAVE_NS)
  if (imagemagick_render_type != 0)
    {
      /* Magicexportimage is normally faster than pixelpushing.  This
	 method is also well tested.  Some aspects of this method are
	 ad-hoc and needs to be more researched. */
      void *dataptr;
      int imagedepth = 24; /*MagickGetImageDepth(image_wand);*/
      const char *exportdepth = imagedepth <= 8 ? "I" : "BGRP"; /*"RGBP";*/
      /* Try to create a x pixmap to hold the imagemagick pixmap.  */
      if (!image_create_x_image_and_pixmap (f, img, width, height, imagedepth,
					    &ximg, 0))
	{
#ifdef COLOR_TABLE_SUPPORT
	  free_color_table ();
#endif
	  image_error ("Imagemagick X bitmap allocation failure");
	  goto imagemagick_error;
	}
      dataptr = ximg->data;

      /* Oddly, the below code doesn't seem to work:*/
      /* switch(ximg->bitmap_unit){ */
      /* case 8: */
      /*   pixelwidth=CharPixel; */
      /*   break; */
      /* case   16: */
      /*   pixelwidth=ShortPixel; */
      /*   break; */
      /* case   32: */
      /*   pixelwidth=LongPixel; */
      /*   break; */
      /* } */
      /*
	Here im just guessing the format of the bitmap.
	happens to work fine for:
	- bw djvu images
	on rgb display.
	seems about 3 times as fast as pixel pushing(not carefully measured)
      */
      int pixelwidth = CharPixel; /*??? TODO figure out*/
      MagickExportImagePixels (image_wand, 0, 0, width, height,
			       exportdepth, pixelwidth, dataptr);
    }
  else
#endif /* HAVE_MAGICKEXPORTIMAGEPIXELS */
    {
      size_t image_height;
      double quantum_range = QuantumRange;
      MagickRealType color_scale = 65535.0 / quantum_range;
      /* Try to create a x pixmap to hold the imagemagick pixmap.  */
      if (!image_create_x_image_and_pixmap (f, img, width, height, 0,
					    &ximg, 0))
	{
#ifdef COLOR_TABLE_SUPPORT
	  free_color_table ();
#endif
	  image_error ("Imagemagick X bitmap allocation failure");
	  goto imagemagick_error;
	}

      /* Copy imagemagick image to x with primitive yet robust pixel
	 pusher loop.  This has been tested a lot with many different
	 images.  */

      /* Copy pixels from the imagemagick image structure to the x image map. */
      iterator = NewPixelIterator (image_wand);
      if (! iterator)
	{
#ifdef COLOR_TABLE_SUPPORT
	  free_color_table ();
#endif
	  image_destroy_x_image (ximg);
	  image_error ("Imagemagick pixel iterator creation failed");
	  goto imagemagick_error;
	}

      image_height = MagickGetImageHeight (image_wand);
      for (y = 0; y < image_height; y++)
	{
	  size_t row_width;
	  pixels = PixelGetNextIteratorRow (iterator, &row_width);
	  if (! pixels)
	    break;
	  int xlim = min (row_width, width);
	  for (x = 0; x < xlim; x++)
	    {
	      PixelGetMagickColor (pixels[x], &pixel);
	      PUT_PIXEL (ximg, x, y,
			 lookup_rgb_color (f,
					   color_scale * pixel.red,
					   color_scale * pixel.green,
					   color_scale * pixel.blue));
	    }
	}
      DestroyPixelIterator (iterator);
    }

#ifdef COLOR_TABLE_SUPPORT
  /* Remember colors allocated for this image.  */
  img->colors = colors_in_color_table (&img->ncolors);
  free_color_table ();
#endif /* COLOR_TABLE_SUPPORT */

  img->width  = width;
  img->height = height;

  /* Put ximg into the image.  */
  image_put_x_image (f, img, ximg, 0);

  /* Final cleanup. image_wand should be the only resource left. */
  DestroyMagickWand (image_wand);
  if (bg_wand) DestroyPixelWand (bg_wand);

  /* Do not call MagickWandTerminus, to work around ImageMagick bug 825.  See:
     https://github.com/ImageMagick/ImageMagick/issues/825
     Although this bug was introduced in ImageMagick 6.9.9-14 and
     fixed in 6.9.9-18, it's simpler to work around it in all versions.  */

  return 1;

 imagemagick_error:
  DestroyMagickWand (image_wand);
  if (bg_wand) DestroyPixelWand (bg_wand);

  /* TODO more cleanup.  */
  image_error ("Error parsing IMAGEMAGICK image `%s'", img->spec);
  return 0;
}


/* Load IMAGEMAGICK image IMG for use on frame F.  Value is true if
   successful. this function will go into the imagemagick_type structure, and
   the prototype thus needs to be compatible with that structure.  */

static bool
imagemagick_load (struct frame *f, struct image *img)
{
  bool success_p = 0;
  Lisp_Object file_name;

  /* If IMG->spec specifies a file name, create a non-file spec from it.  */
  file_name = image_spec_value (img->spec, QCfile, NULL);
  if (STRINGP (file_name))
    {
      Lisp_Object file = image_find_image_file (file_name);
      if (!STRINGP (file))
	{
	  image_error ("Cannot find image file `%s'", file_name);
	  return 0;
	}
      file = ENCODE_FILE (file);
#ifdef WINDOWSNT
      file = ansi_encode_filename (file);
#endif
      success_p = imagemagick_load_image (f, img, 0, 0, SSDATA (file));
    }
  /* Else it's not a file, it's a Lisp object.  Load the image from a
     Lisp object rather than a file.  */
  else
    {
      Lisp_Object data;

      data = image_spec_value (img->spec, QCdata, NULL);
      if (!STRINGP (data))
	{
	  image_error ("Invalid image data `%s'", data);
	  return 0;
	}
      success_p = imagemagick_load_image (f, img, SDATA (data),
					  SBYTES (data), NULL);
    }

  return success_p;
}

DEFUN ("imagemagick-types", Fimagemagick_types, Simagemagick_types, 0, 0, 0,
       doc: /* Return a list of image types supported by ImageMagick.
Each entry in this list is a symbol named after an ImageMagick format
tag.  See the ImageMagick manual for a list of ImageMagick formats and
their descriptions (https://www.imagemagick.org/script/formats.php).
You can also try the shell command: `identify -list format'.

Note that ImageMagick recognizes many file-types that Emacs does not
recognize as images, such as C.  See `imagemagick-enabled-types'
and `imagemagick-types-inhibit'.  */)
  (void)
{
  Lisp_Object typelist = Qnil;
  size_t numf = 0;
  ExceptionInfo *ex;
  char **imtypes;
  size_t i;

  imagemagick_initialize ();
  ex = AcquireExceptionInfo ();
  imtypes = GetMagickList ("*", &numf, ex);
  DestroyExceptionInfo (ex);

  for (i = 0; i < numf; i++)
    {
      Lisp_Object imagemagicktype = intern (imtypes[i]);
      typelist = Fcons (imagemagicktype, typelist);
      imtypes[i] = MagickRelinquishMemory (imtypes[i]);
    }

  MagickRelinquishMemory (imtypes);
  return Fnreverse (typelist);
}

#endif	/* defined (HAVE_IMAGEMAGICK) */



/***********************************************************************
				 SVG
 ***********************************************************************/

#ifdef HAVE_RSVG

/* Function prototypes.  */

static bool svg_load_image (struct frame *, struct image *,
			    char *, ptrdiff_t, char *);

/* Indices of image specification fields in svg_format, below.  */

enum svg_keyword_index
{
  SVG_TYPE,
  SVG_DATA,
  SVG_FILE,
  SVG_ASCENT,
  SVG_MARGIN,
  SVG_RELIEF,
  SVG_ALGORITHM,
  SVG_HEURISTIC_MASK,
  SVG_MASK,
  SVG_BACKGROUND,
  SVG_LAST
};

/* Vector of image_keyword structures describing the format
   of valid user-defined image specifications.  */

static const struct image_keyword svg_format[SVG_LAST] =
{
  {":type",		IMAGE_SYMBOL_VALUE,			1},
  {":data",		IMAGE_STRING_VALUE,			0},
  {":file",		IMAGE_STRING_VALUE,			0},
  {":ascent",		IMAGE_ASCENT_VALUE,			0},
  {":margin",		IMAGE_NON_NEGATIVE_INTEGER_VALUE_OR_PAIR, 0},
  {":relief",		IMAGE_INTEGER_VALUE,			0},
  {":conversion",	IMAGE_DONT_CHECK_VALUE_TYPE,		0},
  {":heuristic-mask",	IMAGE_DONT_CHECK_VALUE_TYPE,		0},
  {":mask",		IMAGE_DONT_CHECK_VALUE_TYPE,		0},
  {":background",	IMAGE_STRING_OR_NIL_VALUE,		0}
};

/* Return true if OBJECT is a valid SVG image specification.  Do
   this by calling parse_image_spec and supplying the keywords that
   identify the SVG format.   */

static bool
svg_image_p (Lisp_Object object)
{
  struct image_keyword fmt[SVG_LAST];
  memcpy (fmt, svg_format, sizeof fmt);

  if (!parse_image_spec (object, fmt, SVG_LAST, Qsvg))
    return 0;

  /* Must specify either the :data or :file keyword.  */
  return fmt[SVG_FILE].count + fmt[SVG_DATA].count == 1;
}

/* Some versions of glib's gatomic.h define MemoryBarrier, but MinGW
   w32api 3.18 and later has its own definition.  The following gross
   hack avoids the clash.  */
# ifdef WINDOWSNT
#  if (__W32API_MAJOR_VERSION + (__W32API_MINOR_VERSION >= 18)) >= 4
#   define W32_SAVE_MINGW_VERSION __MINGW_MAJOR_VERSION
#   undef __MINGW_MAJOR_VERSION
#   define __MINGW_MAJOR_VERSION 4
#  endif
# endif

# include <librsvg/rsvg.h>

/* librsvg is too old for us if it doesn't define this macro.  */
# ifndef LIBRSVG_CHECK_VERSION
#  define LIBRSVG_CHECK_VERSION(v, w, x) false
# endif

# ifdef WINDOWSNT

/* Restore the original definition of __MINGW_MAJOR_VERSION.  */
#  if defined W32_SAVE_MINGW_VERSION && defined __MINGW_MAJOR_VERSION
#   undef __MINGW_MAJOR_VERSION
#   define __MINGW_MAJOR_VERSION W32_SAVE_MINGW_VERSION
#   ifdef __MINGW_MAJOR_VERSION
#    undef W32_SAVE_MINGW_VERSION
#   endif
#  endif

/* SVG library functions.  */
#  if LIBRSVG_CHECK_VERSION (2, 32, 0)
DEF_DLL_FN (GFile *, g_file_new_for_path, (char const *));
DEF_DLL_FN (GInputStream *, g_memory_input_stream_new_from_data,
	    (void const *, gssize, GDestroyNotify));
DEF_DLL_FN (RsvgHandle *, rsvg_handle_new_from_stream_sync,
	    (GInputStream *, GFile *, RsvgHandleFlags, GCancellable *,
	     GError **error));
#  else
DEF_DLL_FN (RsvgHandle *, rsvg_handle_new, (void));
DEF_DLL_FN (void, rsvg_handle_set_base_uri, (RsvgHandle *, const char *));
DEF_DLL_FN (gboolean, rsvg_handle_write,
	    (RsvgHandle *, const guchar *, gsize, GError **));
DEF_DLL_FN (gboolean, rsvg_handle_close, (RsvgHandle *, GError **));
#endif
DEF_DLL_FN (void, rsvg_handle_get_dimensions,
	    (RsvgHandle *, RsvgDimensionData *));
DEF_DLL_FN (GdkPixbuf *, rsvg_handle_get_pixbuf, (RsvgHandle *));

DEF_DLL_FN (int, gdk_pixbuf_get_width, (const GdkPixbuf *));
DEF_DLL_FN (int, gdk_pixbuf_get_height, (const GdkPixbuf *));
DEF_DLL_FN (guchar *, gdk_pixbuf_get_pixels, (const GdkPixbuf *));
DEF_DLL_FN (int, gdk_pixbuf_get_rowstride, (const GdkPixbuf *));
DEF_DLL_FN (GdkColorspace, gdk_pixbuf_get_colorspace, (const GdkPixbuf *));
DEF_DLL_FN (int, gdk_pixbuf_get_n_channels, (const GdkPixbuf *));
DEF_DLL_FN (gboolean, gdk_pixbuf_get_has_alpha, (const GdkPixbuf *));
DEF_DLL_FN (int, gdk_pixbuf_get_bits_per_sample, (const GdkPixbuf *));

#  if ! GLIB_CHECK_VERSION (2, 36, 0)
DEF_DLL_FN (void, g_type_init, (void));
#  endif
DEF_DLL_FN (void, g_object_unref, (gpointer));
DEF_DLL_FN (void, g_clear_error, (GError **));

static bool
init_svg_functions (void)
{
  HMODULE library, gdklib = NULL, glib = NULL, gobject = NULL, giolib = NULL;

  if (!(glib = w32_delayed_load (Qglib))
      || !(gobject = w32_delayed_load (Qgobject))
#  if LIBRSVG_CHECK_VERSION (2, 32, 0)
      || !(giolib = w32_delayed_load (Qgio))
#  endif
      || !(gdklib = w32_delayed_load (Qgdk_pixbuf))
      || !(library = w32_delayed_load (Qsvg)))
    {
      if (gdklib)  FreeLibrary (gdklib);
      if (giolib)  FreeLibrary (giolib);
      if (gobject) FreeLibrary (gobject);
      if (glib)    FreeLibrary (glib);
      return 0;
    }

#if LIBRSVG_CHECK_VERSION (2, 32, 0)
  LOAD_DLL_FN (giolib, g_file_new_for_path);
  LOAD_DLL_FN (giolib, g_memory_input_stream_new_from_data);
  LOAD_DLL_FN (library, rsvg_handle_new_from_stream_sync);
#else
  LOAD_DLL_FN (library, rsvg_handle_new);
  LOAD_DLL_FN (library, rsvg_handle_set_base_uri);
  LOAD_DLL_FN (library, rsvg_handle_write);
  LOAD_DLL_FN (library, rsvg_handle_close);
#endif
  LOAD_DLL_FN (library, rsvg_handle_get_dimensions);
  LOAD_DLL_FN (library, rsvg_handle_get_pixbuf);

  LOAD_DLL_FN (gdklib, gdk_pixbuf_get_width);
  LOAD_DLL_FN (gdklib, gdk_pixbuf_get_height);
  LOAD_DLL_FN (gdklib, gdk_pixbuf_get_pixels);
  LOAD_DLL_FN (gdklib, gdk_pixbuf_get_rowstride);
  LOAD_DLL_FN (gdklib, gdk_pixbuf_get_colorspace);
  LOAD_DLL_FN (gdklib, gdk_pixbuf_get_n_channels);
  LOAD_DLL_FN (gdklib, gdk_pixbuf_get_has_alpha);
  LOAD_DLL_FN (gdklib, gdk_pixbuf_get_bits_per_sample);

#  if ! GLIB_CHECK_VERSION (2, 36, 0)
  LOAD_DLL_FN (gobject, g_type_init);
#  endif
  LOAD_DLL_FN (gobject, g_object_unref);
  LOAD_DLL_FN (glib, g_clear_error);

  return 1;
}

/* The following aliases for library functions allow dynamic loading
   to be used on some platforms.  */

#  undef gdk_pixbuf_get_bits_per_sample
#  undef gdk_pixbuf_get_colorspace
#  undef gdk_pixbuf_get_has_alpha
#  undef gdk_pixbuf_get_height
#  undef gdk_pixbuf_get_n_channels
#  undef gdk_pixbuf_get_pixels
#  undef gdk_pixbuf_get_rowstride
#  undef gdk_pixbuf_get_width
#  undef g_clear_error
#  undef g_object_unref
#  undef g_type_init
#  undef rsvg_handle_get_dimensions
#  undef rsvg_handle_get_pixbuf
#  if LIBRSVG_CHECK_VERSION (2, 32, 0)
#   undef g_file_new_for_path
#   undef g_memory_input_stream_new_from_data
#   undef rsvg_handle_new_from_stream_sync
#  else
#   undef rsvg_handle_close
#   undef rsvg_handle_new
#   undef rsvg_handle_set_base_uri
#   undef rsvg_handle_write
#  endif

#  define gdk_pixbuf_get_bits_per_sample fn_gdk_pixbuf_get_bits_per_sample
#  define gdk_pixbuf_get_colorspace fn_gdk_pixbuf_get_colorspace
#  define gdk_pixbuf_get_has_alpha fn_gdk_pixbuf_get_has_alpha
#  define gdk_pixbuf_get_height fn_gdk_pixbuf_get_height
#  define gdk_pixbuf_get_n_channels fn_gdk_pixbuf_get_n_channels
#  define gdk_pixbuf_get_pixels fn_gdk_pixbuf_get_pixels
#  define gdk_pixbuf_get_rowstride fn_gdk_pixbuf_get_rowstride
#  define gdk_pixbuf_get_width fn_gdk_pixbuf_get_width
#  define g_clear_error fn_g_clear_error
#  define g_object_unref fn_g_object_unref
#  if ! GLIB_CHECK_VERSION (2, 36, 0)
#   define g_type_init fn_g_type_init
#  endif
#  define rsvg_handle_get_dimensions fn_rsvg_handle_get_dimensions
#  define rsvg_handle_get_pixbuf fn_rsvg_handle_get_pixbuf
#  if LIBRSVG_CHECK_VERSION (2, 32, 0)
#   define g_file_new_for_path fn_g_file_new_for_path
#   define g_memory_input_stream_new_from_data \
	fn_g_memory_input_stream_new_from_data
#   define rsvg_handle_new_from_stream_sync fn_rsvg_handle_new_from_stream_sync
#  else
#   define rsvg_handle_close fn_rsvg_handle_close
#   define rsvg_handle_new fn_rsvg_handle_new
#   define rsvg_handle_set_base_uri fn_rsvg_handle_set_base_uri
#   define rsvg_handle_write fn_rsvg_handle_write
#  endif

# endif /* !WINDOWSNT  */

/* Load SVG image IMG for use on frame F.  Value is true if
   successful.  */

static bool
svg_load (struct frame *f, struct image *img)
{
  bool success_p = 0;
  Lisp_Object file_name;

  /* If IMG->spec specifies a file name, create a non-file spec from it.  */
  file_name = image_spec_value (img->spec, QCfile, NULL);
  if (STRINGP (file_name))
    {
      int fd;
      Lisp_Object file = image_find_image_fd (file_name, &fd);
      if (!STRINGP (file))
	{
	  image_error ("Cannot find image file `%s'", file_name);
	  return 0;
	}

      /* Read the entire file into memory.  */
      ptrdiff_t size;
      char *contents = slurp_file (fd, &size);
      if (contents == NULL)
	{
	  image_error ("Error loading SVG image `%s'", file);
	  return 0;
	}
      /* If the file was slurped into memory properly, parse it.  */
      success_p = svg_load_image (f, img, contents, size,
				  SSDATA (ENCODE_FILE (file)));
      xfree (contents);
    }
  /* Else it's not a file, it's a Lisp object.  Load the image from a
     Lisp object rather than a file.  */
  else
    {
      Lisp_Object data, original_filename;

      data = image_spec_value (img->spec, QCdata, NULL);
      if (!STRINGP (data))
	{
	  image_error ("Invalid image data `%s'", data);
	  return 0;
	}
      original_filename = BVAR (current_buffer, filename);
      success_p = svg_load_image (f, img, SSDATA (data), SBYTES (data),
				  (NILP (original_filename) ? NULL
				   : SSDATA (original_filename)));
    }

  return success_p;
}

/* Load frame F and image IMG.  CONTENTS contains the SVG XML data to
   be parsed, SIZE is its size, and FILENAME is the name of the SVG
   file being loaded.

   Use librsvg to do most of the image processing.

   Return true when successful.  */
static bool
svg_load_image (struct frame *f, struct image *img, char *contents,
		ptrdiff_t size, char *filename)
{
  RsvgHandle *rsvg_handle;
  RsvgDimensionData dimension_data;
  GError *err = NULL;
  GdkPixbuf *pixbuf;
  int width;
  int height;
  const guint8 *pixels;
  int rowstride;

#if ! GLIB_CHECK_VERSION (2, 36, 0)
  /* g_type_init is a glib function that must be called prior to
     using gnome type library functions (obsolete since 2.36.0).  */
  g_type_init ();
#endif

#if LIBRSVG_CHECK_VERSION (2, 32, 0)
  GInputStream *input_stream
    = g_memory_input_stream_new_from_data (contents, size, NULL);
  GFile *base_file = filename ? g_file_new_for_path (filename) : NULL;
  rsvg_handle = rsvg_handle_new_from_stream_sync (input_stream, base_file,
						  RSVG_HANDLE_FLAGS_NONE,
						  NULL, &err);
  if (base_file)
    g_object_unref (base_file);
  g_object_unref (input_stream);

  /* Check rsvg_handle too, to avoid librsvg 2.40.13 bug (Bug#36773#26).  */
  if (!rsvg_handle || err) goto rsvg_error;
#else
  /* Make a handle to a new rsvg object.  */
  rsvg_handle = rsvg_handle_new ();
  eassume (rsvg_handle);

  /* Set base_uri for properly handling referenced images (via 'href').
     See rsvg bug 596114 - "image refs are relative to curdir, not .svg file"
     <https://gitlab.gnome.org/GNOME/librsvg/issues/33>. */
  if (filename)
    rsvg_handle_set_base_uri (rsvg_handle, filename);

  /* Parse the contents argument and fill in the rsvg_handle.  */
  rsvg_handle_write (rsvg_handle, (unsigned char *) contents, size, &err);
  if (err) goto rsvg_error;

  /* The parsing is complete, rsvg_handle is ready to used, close it
     for further writes.  */
  rsvg_handle_close (rsvg_handle, &err);
  if (err) goto rsvg_error;
#endif

  rsvg_handle_get_dimensions (rsvg_handle, &dimension_data);
  if (! check_image_size (f, dimension_data.width, dimension_data.height))
    {
      image_size_error ();
      goto rsvg_error;
    }

  /* We can now get a valid pixel buffer from the svg file, if all
     went ok.  */
  pixbuf = rsvg_handle_get_pixbuf (rsvg_handle);
  if (!pixbuf) goto rsvg_error;
  g_object_unref (rsvg_handle);

  /* Extract some meta data from the svg handle.  */
  width     = gdk_pixbuf_get_width (pixbuf);
  height    = gdk_pixbuf_get_height (pixbuf);
  pixels    = gdk_pixbuf_get_pixels (pixbuf);
  rowstride = gdk_pixbuf_get_rowstride (pixbuf);

  /* Validate the svg meta data.  */
  eassert (gdk_pixbuf_get_colorspace (pixbuf) == GDK_COLORSPACE_RGB);
  eassert (gdk_pixbuf_get_n_channels (pixbuf) == 4);
  eassert (gdk_pixbuf_get_has_alpha (pixbuf));
  eassert (gdk_pixbuf_get_bits_per_sample (pixbuf) == 8);

  {
    /* Try to create a x pixmap to hold the svg pixmap.  */
    Emacs_Pix_Container ximg;
    if (!image_create_x_image_and_pixmap (f, img, width, height, 0, &ximg, 0))
      {
	g_object_unref (pixbuf);
	return 0;
      }

    init_color_table ();

    /* Handle alpha channel by combining the image with a background
       color.  */
    Emacs_Color background;
    Lisp_Object specified_bg = image_spec_value (img->spec, QCbackground, NULL);
    if (!STRINGP (specified_bg)
	|| !FRAME_TERMINAL (f)->defined_color_hook (f,
						    SSDATA (specified_bg),
						    &background,
						    false,
						    false))
      FRAME_TERMINAL (f)->query_frame_background_color (f, &background);

    /* SVG pixmaps specify transparency in the last byte, so right
       shift 8 bits to get rid of it, since emacs doesn't support
       transparency.  */
    background.red   >>= 8;
    background.green >>= 8;
    background.blue  >>= 8;

    /* This loop handles opacity values, since Emacs assumes
       non-transparent images.  Each pixel must be "flattened" by
       calculating the resulting color, given the transparency of the
       pixel, and the image background color.  */
    for (int y = 0; y < height; ++y)
      {
	for (int x = 0; x < width; ++x)
	  {
	    int red     = *pixels++;
	    int green   = *pixels++;
	    int blue    = *pixels++;
	    int opacity = *pixels++;

	    red   = ((red * opacity)
		     + (background.red * ((1 << 8) - opacity)));
	    green = ((green * opacity)
		     + (background.green * ((1 << 8) - opacity)));
	    blue  = ((blue * opacity)
		     + (background.blue * ((1 << 8) - opacity)));

	    PUT_PIXEL (ximg, x, y, lookup_rgb_color (f, red, green, blue));
	  }

	pixels += rowstride - 4 * width;
      }

#ifdef COLOR_TABLE_SUPPORT
    /* Remember colors allocated for this image.  */
    img->colors = colors_in_color_table (&img->ncolors);
    free_color_table ();
#endif /* COLOR_TABLE_SUPPORT */

    g_object_unref (pixbuf);

    img->width  = width;
    img->height = height;

    /* Maybe fill in the background field while we have ximg handy.
       Casting avoids a GCC warning.  */
    IMAGE_BACKGROUND (img, f, (Emacs_Pix_Context)ximg);

    /* Put ximg into the image.  */
    image_put_x_image (f, img, ximg, 0);
  }

  return 1;

 rsvg_error:
  if (rsvg_handle)
    g_object_unref (rsvg_handle);
  /* FIXME: Use error->message so the user knows what is the actual
     problem with the image.  */
  image_error ("Error parsing SVG image `%s'", img->spec);
  g_clear_error (&err);
  return 0;
}

#endif	/* defined (HAVE_RSVG) */




/***********************************************************************
				Ghostscript
 ***********************************************************************/

#if defined HAVE_X_WINDOWS && !defined USE_CAIRO
#define HAVE_GHOSTSCRIPT 1
#endif /* HAVE_X_WINDOWS && !USE_CAIRO */

#ifdef HAVE_GHOSTSCRIPT

/* Indices of image specification fields in gs_format, below.  */

enum gs_keyword_index
{
  GS_TYPE,
  GS_PT_WIDTH,
  GS_PT_HEIGHT,
  GS_FILE,
  GS_LOADER,
  GS_BOUNDING_BOX,
  GS_ASCENT,
  GS_MARGIN,
  GS_RELIEF,
  GS_ALGORITHM,
  GS_HEURISTIC_MASK,
  GS_MASK,
  GS_BACKGROUND,
  GS_LAST
};

/* Vector of image_keyword structures describing the format
   of valid user-defined image specifications.  */

static const struct image_keyword gs_format[GS_LAST] =
{
  {":type",		IMAGE_SYMBOL_VALUE,			1},
  {":pt-width",		IMAGE_POSITIVE_INTEGER_VALUE,		1},
  {":pt-height",	IMAGE_POSITIVE_INTEGER_VALUE,		1},
  {":file",		IMAGE_STRING_VALUE,			1},
  {":loader",		IMAGE_FUNCTION_VALUE,			0},
  {":bounding-box",	IMAGE_DONT_CHECK_VALUE_TYPE,		1},
  {":ascent",		IMAGE_ASCENT_VALUE,			0},
  {":margin",		IMAGE_NON_NEGATIVE_INTEGER_VALUE_OR_PAIR, 0},
  {":relief",		IMAGE_INTEGER_VALUE,			0},
  {":conversion",	IMAGE_DONT_CHECK_VALUE_TYPE,		0},
  {":heuristic-mask",	IMAGE_DONT_CHECK_VALUE_TYPE,		0},
  {":mask",		IMAGE_DONT_CHECK_VALUE_TYPE,		0},
  {":background",	IMAGE_STRING_OR_NIL_VALUE,		0}
};

/* Return true if OBJECT is a valid Ghostscript image
   specification.  */

static bool
gs_image_p (Lisp_Object object)
{
  struct image_keyword fmt[GS_LAST];
  Lisp_Object tem;
  int i;

  memcpy (fmt, gs_format, sizeof fmt);

  if (!parse_image_spec (object, fmt, GS_LAST, Qpostscript))
    return 0;

  /* Bounding box must be a list or vector containing 4 integers.  */
  tem = fmt[GS_BOUNDING_BOX].value;
  if (CONSP (tem))
    {
      for (i = 0; i < 4; ++i, tem = XCDR (tem))
	if (!CONSP (tem) || !FIXNUMP (XCAR (tem)))
	  return 0;
      if (!NILP (tem))
	return 0;
    }
  else if (VECTORP (tem))
    {
      if (ASIZE (tem) != 4)
	return 0;
      for (i = 0; i < 4; ++i)
	if (!FIXNUMP (AREF (tem, i)))
	  return 0;
    }
  else
    return 0;

  return 1;
}


/* Load Ghostscript image IMG for use on frame F.  Value is true
   if successful.  */

static bool
gs_load (struct frame *f, struct image *img)
{
  uintmax_t printnum1, printnum2;
  char buffer[sizeof " " + 2 * INT_STRLEN_BOUND (intmax_t)];
  Lisp_Object window_and_pixmap_id = Qnil, loader, pt_height, pt_width;
  Lisp_Object frame;
  double in_width, in_height;
  Lisp_Object pixel_colors = Qnil;

  /* Compute pixel size of pixmap needed from the given size in the
     image specification.  Sizes in the specification are in pt.  1 pt
     = 1/72 in, xdpi and ydpi are stored in the frame's X display
     info.  */
  pt_width = image_spec_value (img->spec, QCpt_width, NULL);
  in_width = FIXNUMP (pt_width) ? XFIXNAT (pt_width) / 72.0 : 0;
  in_width *= FRAME_RES_X (f);
  pt_height = image_spec_value (img->spec, QCpt_height, NULL);
  in_height = FIXNUMP (pt_height) ? XFIXNAT (pt_height) / 72.0 : 0;
  in_height *= FRAME_RES_Y (f);

  if (! (in_width <= INT_MAX && in_height <= INT_MAX
	 && check_image_size (f, in_width, in_height)))
    {
      image_size_error ();
      return 0;
    }
  img->width = in_width;
  img->height = in_height;

  /* Create the pixmap.  */
  eassert (img->pixmap == NO_PIXMAP);

  if (image_check_image_size (0, img->width, img->height))
    {
      /* Only W32 version did BLOCK_INPUT here.  ++kfs */
      block_input ();
      img->pixmap = XCreatePixmap (FRAME_X_DISPLAY (f), FRAME_X_DRAWABLE (f),
				   img->width, img->height,
				   DefaultDepthOfScreen (FRAME_X_SCREEN (f)));
      unblock_input ();
    }

  if (!img->pixmap)
    {
      image_error ("Unable to create pixmap for `%s'" , img->spec);
      return 0;
    }

  /* Call the loader to fill the pixmap.  It returns a process object
     if successful.  We do not record_unwind_protect here because
     other places in redisplay like calling window scroll functions
     don't either.  Let the Lisp loader use `unwind-protect' instead.  */
  printnum1 = FRAME_X_DRAWABLE (f);
  printnum2 = img->pixmap;
  window_and_pixmap_id
    = make_formatted_string (buffer, "%"PRIuMAX" %"PRIuMAX,
			     printnum1, printnum2);

  printnum1 = FRAME_FOREGROUND_PIXEL (f);
  printnum2 = FRAME_BACKGROUND_PIXEL (f);
  pixel_colors
    = make_formatted_string (buffer, "%"PRIuMAX" %"PRIuMAX,
			     printnum1, printnum2);

  XSETFRAME (frame, f);
  loader = image_spec_value (img->spec, QCloader, NULL);
  if (NILP (loader))
    loader = intern ("gs-load-image");

  img->lisp_data = call6 (loader, frame, img->spec,
			  make_fixnum (img->width),
			  make_fixnum (img->height),
			  window_and_pixmap_id,
			  pixel_colors);
  return PROCESSP (img->lisp_data);
}


/* Kill the Ghostscript process that was started to fill PIXMAP on
   frame F.  Called from XTread_socket when receiving an event
   telling Emacs that Ghostscript has finished drawing.  */

void
x_kill_gs_process (Pixmap pixmap, struct frame *f)
{
  struct image_cache *c = FRAME_IMAGE_CACHE (f);
  ptrdiff_t i;
  struct image *img;

  /* Find the image containing PIXMAP.  */
  for (i = 0; i < c->used; ++i)
    if (c->images[i]->pixmap == pixmap)
      break;

  /* Should someone in between have cleared the image cache, for
     instance, give up.  */
  if (i == c->used)
    return;

  /* Kill the GS process.  We should have found PIXMAP in the image
     cache and its image should contain a process object.  */
  img = c->images[i];
  eassert (PROCESSP (img->lisp_data));
  Fkill_process (img->lisp_data, Qnil);
  img->lisp_data = Qnil;

#if defined (HAVE_X_WINDOWS)

  /* On displays with a mutable colormap, figure out the colors
     allocated for the image by looking at the pixels of an XImage for
     img->pixmap.  */
  if (x_mutable_colormap (FRAME_X_VISUAL (f)))
    {
      XImage *ximg;

      block_input ();

      /* Try to get an XImage for img->pixmep.  */
      ximg = XGetImage (FRAME_X_DISPLAY (f), img->pixmap,
			0, 0, img->width, img->height, ~0, ZPixmap);
      if (ximg)
	{
	  /* Initialize the color table.  */
	  init_color_table ();

	  /* For each pixel of the image, look its color up in the
	     color table.  After having done so, the color table will
	     contain an entry for each color used by the image.  */
#ifdef COLOR_TABLE_SUPPORT
	  for (int y = 0; y < img->height; ++y)
	    for (int x = 0; x < img->width; ++x)
	      {
		unsigned long pixel = XGetPixel (ximg, x, y);

		lookup_pixel_color (f, pixel);
	      }

	  /* Record colors in the image.  Free color table and XImage.  */
	  img->colors = colors_in_color_table (&img->ncolors);
	  free_color_table ();
#endif
	  XDestroyImage (ximg);

#if 0 /* This doesn't seem to be the case.  If we free the colors
	 here, we get a BadAccess later in image_clear_image when
	 freeing the colors.  */
	  /* We have allocated colors once, but Ghostscript has also
	     allocated colors on behalf of us.  So, to get the
	     reference counts right, free them once.  */
	  if (img->ncolors)
	    x_free_colors (f, img->colors, img->ncolors);
#endif
	}
      else
	image_error ("Cannot get X image of `%s'; colors will not be freed",
		     img->spec);

      unblock_input ();
    }
#endif /* HAVE_X_WINDOWS */

  /* Now that we have the pixmap, compute mask and transform the
     image if requested.  */
  block_input ();
  postprocess_image (f, img);
  unblock_input ();
}

#endif /* HAVE_GHOSTSCRIPT */


/***********************************************************************
				Tests
 ***********************************************************************/

#ifdef GLYPH_DEBUG

DEFUN ("imagep", Fimagep, Simagep, 1, 1, 0,
       doc: /* Value is non-nil if SPEC is a valid image specification.  */)
  (Lisp_Object spec)
{
  return valid_image_p (spec) ? Qt : Qnil;
}


DEFUN ("lookup-image", Flookup_image, Slookup_image, 1, 1, 0,
       doc: /* */)
  (Lisp_Object spec)
{
  ptrdiff_t id = -1;

  if (valid_image_p (spec))
    id = lookup_image (SELECTED_FRAME (), spec);

  debug_print (spec);
  return make_fixnum (id);
}

#endif /* GLYPH_DEBUG */


/***********************************************************************
			    Initialization
 ***********************************************************************/

DEFUN ("image-transforms-p", Fimage_transforms_p, Simage_transforms_p, 0, 1, 0,
       doc: /* Test whether FRAME supports image transformation.
Return list of capabilities if FRAME supports native transforms, nil otherwise.
FRAME defaults to the selected frame.
The list of capabilities can include one or more of the following:

 - the symbol `scale' if FRAME supports image scaling
 - the symbol `rotate90' if FRAME supports image rotation only by angles
    that are integral multiples of 90 degrees.  */)
     (Lisp_Object frame)
{
  struct frame *f = decode_live_frame (frame);
  if (FRAME_WINDOW_P (f))
    {
#ifdef HAVE_NATIVE_TRANSFORMS
# if defined HAVE_IMAGEMAGICK || defined (USE_CAIRO) || defined (HAVE_NS)
      return list2 (Qscale, Qrotate90);
# elif defined (HAVE_X_WINDOWS) && defined (HAVE_XRENDER)
      int event_basep, error_basep;

      if (XRenderQueryExtension (FRAME_X_DISPLAY (f),
				 &event_basep, &error_basep))
	return list2 (Qscale, Qrotate90);
# elif defined (HAVE_NTGUI)
      return (w32_image_rotations_p ()
	      ? list2 (Qscale, Qrotate90)
	      : list1 (Qscale));
# endif
#endif
    }

  return Qnil;
}

DEFUN ("init-image-library", Finit_image_library, Sinit_image_library, 1, 1, 0,
       doc: /* Initialize image library implementing image type TYPE.
Return t if TYPE is a supported image type.

If image libraries are loaded dynamically (currently the case only on
MS-Windows), load the library for TYPE if it is not yet loaded, using
the library file(s) specified by `dynamic-library-alist'.  */)
  (Lisp_Object type)
{
  return lookup_image_type (type) ? Qt : Qnil;
}

static bool
initialize_image_type (struct image_type const *type)
{
#ifdef WINDOWSNT
  Lisp_Object typesym = builtin_lisp_symbol (type->type);

# if HAVE_NATIVE_IMAGE_API
  if (image_can_use_native_api (typesym))
    return true;
# endif

  Lisp_Object tested = Fassq (typesym, Vlibrary_cache);
  /* If we failed to load the library before, don't try again.  */
  if (CONSP (tested))
    return !NILP (XCDR (tested)) ? true : false;

  bool (*init) (void) = type->init;
  if (init)
    {
      bool type_valid = init ();
      Vlibrary_cache = Fcons (Fcons (typesym, type_valid ? Qt : Qnil),
			      Vlibrary_cache);
      return type_valid;
    }
#endif
  return true;
}

/* Array of supported image types.  */

static struct image_type const image_types[] =
{
#ifdef HAVE_GHOSTSCRIPT
 { SYMBOL_INDEX (Qpostscript), gs_image_p, gs_load, image_clear_image },
#endif
#ifdef HAVE_IMAGEMAGICK
 { SYMBOL_INDEX (Qimagemagick), imagemagick_image_p, imagemagick_load,
   imagemagick_clear_image },
#endif
#ifdef HAVE_RSVG
 { SYMBOL_INDEX (Qsvg), svg_image_p, svg_load, image_clear_image,
   IMAGE_TYPE_INIT (init_svg_functions) },
#endif
#if defined HAVE_PNG
 { SYMBOL_INDEX (Qpng), png_image_p, png_load, image_clear_image,
   IMAGE_TYPE_INIT (init_png_functions) },
#endif
#if defined HAVE_GIF
 { SYMBOL_INDEX (Qgif), gif_image_p, gif_load, gif_clear_image,
   IMAGE_TYPE_INIT (init_gif_functions) },
#endif
#if defined HAVE_TIFF
 { SYMBOL_INDEX (Qtiff), tiff_image_p, tiff_load, image_clear_image,
   IMAGE_TYPE_INIT (init_tiff_functions) },
#endif
#if defined HAVE_JPEG
 { SYMBOL_INDEX (Qjpeg), jpeg_image_p, jpeg_load, image_clear_image,
   IMAGE_TYPE_INIT (init_jpeg_functions) },
#endif
#if defined HAVE_XPM || defined HAVE_NS || defined USE_CAIRO
 { SYMBOL_INDEX (Qxpm), xpm_image_p, xpm_load, image_clear_image,
   IMAGE_TYPE_INIT (init_xpm_functions) },
#endif
 { SYMBOL_INDEX (Qxbm), xbm_image_p, xbm_load, image_clear_image },
 { SYMBOL_INDEX (Qpbm), pbm_image_p, pbm_load, image_clear_image },
};

#if HAVE_NATIVE_IMAGE_API
struct image_type native_image_type =
  { SYMBOL_INDEX (Qnative_image), native_image_p, native_image_load,
    image_clear_image };
#endif

/* Look up image type TYPE, and return a pointer to its image_type
   structure.  Return 0 if TYPE is not a known image type.  */

static struct image_type const *
lookup_image_type (Lisp_Object type)
{
#if HAVE_NATIVE_IMAGE_API
  if (image_can_use_native_api (type))
    return &native_image_type;
#endif

  for (int i = 0; i < ARRAYELTS (image_types); i++)
    {
      struct image_type const *r = &image_types[i];
      if (EQ (type, builtin_lisp_symbol (r->type)))
	return initialize_image_type (r) ? r : NULL;
    }
  return NULL;
}


void
syms_of_image (void)
{
  /* Must be defined now because we're going to update it below, while
     defining the supported image types.  */
  DEFVAR_LISP ("image-types", Vimage_types,
    doc: /* List of potentially supported image types.
Each element of the list is a symbol for an image type, like `jpeg' or `png'.
To check whether it is really supported, use `image-type-available-p'.  */);
  Vimage_types = Qnil;

  DEFVAR_LISP ("max-image-size", Vmax_image_size,
    doc: /* Maximum size of images.
Emacs will not load an image into memory if its pixel width or
pixel height exceeds this limit.

If the value is an integer, it directly specifies the maximum
image height and width, measured in pixels.  If it is a floating
point number, it specifies the maximum image height and width
as a ratio to the frame height and width.  If the value is
non-numeric, there is no explicit limit on the size of images.  */);
  Vmax_image_size = make_float (MAX_IMAGE_SIZE);

  /* Other symbols.  */
  DEFSYM (Qcount, "count");
  DEFSYM (Qextension_data, "extension-data");
  DEFSYM (Qdelay, "delay");

  /* Keywords.  */
  DEFSYM (QCascent, ":ascent");
  DEFSYM (QCmargin, ":margin");
  DEFSYM (QCrelief, ":relief");
  DEFSYM (QCconversion, ":conversion");
  DEFSYM (QCcolor_symbols, ":color-symbols");
  DEFSYM (QCheuristic_mask, ":heuristic-mask");
  DEFSYM (QCindex, ":index");
  DEFSYM (QCcrop, ":crop");
  DEFSYM (QCrotation, ":rotation");
  DEFSYM (QCmatrix, ":matrix");
  DEFSYM (QCscale, ":scale");
  DEFSYM (QCcolor_adjustment, ":color-adjustment");
  DEFSYM (QCmask, ":mask");

  /* Other symbols.  */
  DEFSYM (Qlaplace, "laplace");
  DEFSYM (Qemboss, "emboss");
  DEFSYM (Qedge_detection, "edge-detection");
  DEFSYM (Qheuristic, "heuristic");

  DEFSYM (Qpostscript, "postscript");
  DEFSYM (QCmax_width, ":max-width");
  DEFSYM (QCmax_height, ":max-height");

#ifdef HAVE_NATIVE_TRANSFORMS
  DEFSYM (Qscale, "scale");
  DEFSYM (Qrotate, "rotate");
  DEFSYM (Qrotate90, "rotate90");
  DEFSYM (Qcrop, "crop");
#endif

#ifdef HAVE_GHOSTSCRIPT
  add_image_type (Qpostscript);
  DEFSYM (QCloader, ":loader");
  DEFSYM (QCpt_width, ":pt-width");
  DEFSYM (QCpt_height, ":pt-height");
#endif /* HAVE_GHOSTSCRIPT */

#ifdef HAVE_NTGUI
  /* Versions of libpng, libgif, and libjpeg that we were compiled with,
     or -1 if no PNG/GIF support was compiled in.  This is tested by
     w32-win.el to correctly set up the alist used to search for the
     respective image libraries.  */
  DEFSYM (Qlibpng_version, "libpng-version");
  Fset (Qlibpng_version,
#if HAVE_PNG
	make_fixnum (PNG_LIBPNG_VER)
#else
	make_fixnum (-1)
#endif
	);
  DEFSYM (Qlibgif_version, "libgif-version");
  Fset (Qlibgif_version,
#ifdef HAVE_GIF
	make_fixnum (GIFLIB_MAJOR * 10000
		     + GIFLIB_MINOR * 100
		     + GIFLIB_RELEASE)
#else
	make_fixnum (-1)
#endif
	);
  DEFSYM (Qlibjpeg_version, "libjpeg-version");
  Fset (Qlibjpeg_version,
#if HAVE_JPEG
	make_fixnum (JPEG_LIB_VERSION)
#else
	make_fixnum (-1)
#endif
	);
#endif

  DEFSYM (Qpbm, "pbm");
  add_image_type (Qpbm);

  DEFSYM (Qxbm, "xbm");
  add_image_type (Qxbm);

#if defined (HAVE_XPM) || defined (HAVE_NS) || defined (USE_CAIRO)
  DEFSYM (Qxpm, "xpm");
  add_image_type (Qxpm);
#endif

#if defined (HAVE_JPEG) || defined (HAVE_NATIVE_IMAGE_API)
  DEFSYM (Qjpeg, "jpeg");
  add_image_type (Qjpeg);
#endif

#if defined (HAVE_TIFF) || defined (HAVE_NATIVE_IMAGE_API)
  DEFSYM (Qtiff, "tiff");
  add_image_type (Qtiff);
#endif

#if defined (HAVE_GIF) || defined (HAVE_NATIVE_IMAGE_API)
  DEFSYM (Qgif, "gif");
  add_image_type (Qgif);
#endif

#if defined (HAVE_PNG) || defined (HAVE_NATIVE_IMAGE_API)
  DEFSYM (Qpng, "png");
  add_image_type (Qpng);
#endif

#if defined (HAVE_IMAGEMAGICK)
  DEFSYM (Qimagemagick, "imagemagick");
  add_image_type (Qimagemagick);
#endif

#if defined (HAVE_RSVG)
  DEFSYM (Qsvg, "svg");
  add_image_type (Qsvg);
#ifdef HAVE_NTGUI
  /* Other libraries used directly by svg code.  */
  DEFSYM (Qgdk_pixbuf, "gdk-pixbuf");
  DEFSYM (Qglib, "glib");
# if LIBRSVG_CHECK_VERSION (2, 32, 0)
  DEFSYM (Qgio,  "gio");
# endif
  DEFSYM (Qgobject, "gobject");
#endif /* HAVE_NTGUI  */
#endif /* HAVE_RSVG  */

#if HAVE_NATIVE_IMAGE_API
  DEFSYM (Qnative_image, "native-image");
# ifdef HAVE_NTGUI
  DEFSYM (Qgdiplus, "gdiplus");
  DEFSYM (Qshlwapi, "shlwapi");
# endif
#endif

  defsubr (&Sinit_image_library);
#ifdef HAVE_IMAGEMAGICK
  defsubr (&Simagemagick_types);
#endif
  defsubr (&Sclear_image_cache);
  defsubr (&Simage_flush);
  defsubr (&Simage_size);
  defsubr (&Simage_mask_p);
  defsubr (&Simage_metadata);

#ifdef GLYPH_DEBUG
  defsubr (&Simagep);
  defsubr (&Slookup_image);
#endif

  defsubr (&Simage_transforms_p);

  DEFVAR_BOOL ("cross-disabled-images", cross_disabled_images,
    doc: /* Non-nil means always draw a cross over disabled images.
Disabled images are those having a `:conversion disabled' property.
A cross is always drawn on black & white displays.  */);
  cross_disabled_images = 0;

  DEFVAR_LISP ("x-bitmap-file-path", Vx_bitmap_file_path,
    doc: /* List of directories to search for window system bitmap files.  */);
  Vx_bitmap_file_path = decode_env_path (0, PATH_BITMAPS, 0);

  DEFVAR_LISP ("image-cache-eviction-delay", Vimage_cache_eviction_delay,
    doc: /* Maximum time after which images are removed from the cache.
When an image has not been displayed this many seconds, Emacs
automatically removes it from the image cache.  If the cache contains
a large number of images, the actual eviction time may be shorter.
The value can also be nil, meaning the cache is never cleared.

The function `clear-image-cache' disregards this variable.  */);
  Vimage_cache_eviction_delay = make_fixnum (300);
#ifdef HAVE_IMAGEMAGICK
  DEFVAR_INT ("imagemagick-render-type", imagemagick_render_type,
    doc: /* Integer indicating which ImageMagick rendering method to use.
The options are:
  0 -- the default method (pixel pushing)
  1 -- a newer method ("MagickExportImagePixels") that may perform
       better (speed etc) in some cases, but has not been as thoroughly
       tested with Emacs as the default method.  This method requires
       ImageMagick version 6.4.6 (approximately) or later.
*/);
  /* MagickExportImagePixels is in 6.4.6-9, but not 6.4.4-10.  */
  imagemagick_render_type = 0;
#endif

}<|MERGE_RESOLUTION|>--- conflicted
+++ resolved
@@ -6639,8 +6639,6 @@
 
 # endif /* WINDOWSNT */
 
-#ifdef HAVE_PNG
-
 /* Fast implementations of setjmp and longjmp.  Although setjmp and longjmp
    will do, POSIX _setjmp and _longjmp (if available) are often faster.
    Do not use sys_setjmp, as PNG supports only jmp_buf.
@@ -7095,24 +7093,7 @@
   return png_load_body (f, img, &c);
 }
 
-<<<<<<< HEAD
-#endif
-
-#elif defined HAVE_NS
-
-static bool
-png_load (struct frame *f, struct image *img)
-{
-  return ns_load_image (f, img,
-			image_spec_value (img->spec, QCfile, NULL),
-			image_spec_value (img->spec, QCdata, NULL));
-}
-
-
-#endif /* HAVE_NS */
-=======
 #endif /* HAVE_PNG */
->>>>>>> 65990f47
 
 
 @@ -8105,19 +8086,6 @@
   return 1;
 }
 
-<<<<<<< HEAD
-#elif defined HAVE_NS
-
-static bool
-tiff_load (struct frame *f, struct image *img)
-{
-  return ns_load_image (f, img,
-			image_spec_value (img->spec, QCfile, NULL),
-			image_spec_value (img->spec, QCdata, NULL));
-}
-
-=======
->>>>>>> 65990f47
 #endif
 
 
@@ -8706,21 +8674,6 @@
   return 1;
 }
 
-<<<<<<< HEAD
-#else  /* !HAVE_GIF */
-
-#ifdef HAVE_NS
-static bool
-gif_load (struct frame *f, struct image *img)
-{
-  return ns_load_image (f, img,
-			image_spec_value (img->spec, QCfile, NULL),
-			image_spec_value (img->spec, QCdata, NULL));
-}
-#endif /* HAVE_NS */
-
-=======
->>>>>>> 65990f47
 #endif /* HAVE_GIF */
 
 
