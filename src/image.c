--- conflicted
+++ resolved
@@ -1310,14 +1310,6 @@
 	XRenderFreePicture (FRAME_X_DISPLAY (f), img->mask_picture);
 #endif
 
-<<<<<<< HEAD
-      /* Windows NT redefines 'free', but in this file, we need to
-	 avoid the redefinition.  */
-#ifdef WINDOWSNT
-#undef free
-#endif
-=======
->>>>>>> a50b8397
       /* Free resources, then free IMG.  */
       img->type->free_img (f, img);
       xfree (img);
@@ -2533,12 +2525,7 @@
 	      if (!NILP (bg))
 		{
 		  img->background
-<<<<<<< HEAD
-		    = image_alloc_image_color (f, img, bg,
-					       FRAME_BACKGROUND_PIXEL (f));
-=======
 		    = image_alloc_image_color (f, img, bg, background);
->>>>>>> a50b8397
 		  img->background_valid = 1;
 		}
 	    }
@@ -10062,28 +10049,6 @@
 
     init_color_table ();
 
-<<<<<<< HEAD
-    /* Handle alpha channel by combining the image with a background
-       color.  */
-    Emacs_Color background;
-    Lisp_Object specified_bg = image_spec_value (img->spec, QCbackground, NULL);
-    if (!STRINGP (specified_bg)
-	|| !FRAME_TERMINAL (f)->defined_color_hook (f,
-						    SSDATA (specified_bg),
-						    &background,
-						    false,
-						    false))
-      FRAME_TERMINAL (f)->query_frame_background_color (f, &background);
-
-    /* SVG pixmaps specify transparency in the last byte, so right
-       shift 8 bits to get rid of it, since emacs doesn't support
-       transparency.  */
-    background.red   >>= 8;
-    background.green >>= 8;
-    background.blue  >>= 8;
-
-=======
->>>>>>> a50b8397
     /* This loop handles opacity values, since Emacs assumes
        non-transparent images.  Each pixel must be "flattened" by
        calculating the resulting color, given the transparency of the
