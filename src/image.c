--- conflicted
+++ resolved
@@ -1148,15 +1148,11 @@
 
 #ifndef HAVE_PGTK
   if (STRINGP (bg) && x_parse_color (f, SSDATA (bg), &xbgcolor))
-<<<<<<< HEAD
-    bgcolor = xcolor_to_argb32 (xbgcolor);
+    bgcolor = emacs_color_to_argb32 (&xbgcolor);
 #else
   if (STRINGP (bg) && pgtk_parse_color (SSDATA (bg), &xbgcolor))
-    bgcolor = xcolor_to_argb32 (xbgcolor);
-#endif
-=======
     bgcolor = emacs_color_to_argb32 (&xbgcolor);
->>>>>>> 8cdb9d9d
+#endif
 
   return bgcolor;
 }
@@ -2301,11 +2297,11 @@
   *pixmap = pgtk_image_create(width, height, depth);
   if (*pixmap == 0)
     {
-      *ximg = NULL;
+      *pimg = NULL;
       image_error ("Unable to allocate pgtk_image for XPM pixmap");
       return 0;
     }
-  *ximg = *pixmap;
+  *pimg = *pixmap;
   return 1;
 #endif
 }
@@ -2333,7 +2329,7 @@
       ns_release_object (pimg);
 #endif /* HAVE_NS */
 #ifdef HAVE_PGTK
-      pgtk_image_destroy (ximg);
+      pgtk_image_destroy (pimg);
 #endif /* HAVE_PGTK */
     }
 }
@@ -2371,7 +2367,7 @@
 #endif
 
 #ifdef HAVE_PGTK
-  eassert (ximg == pixmap);
+  eassert (pimg == pixmap);
 #endif
 }
 
@@ -3405,7 +3401,6 @@
 			      XPM images
  ***********************************************************************/
 
-<<<<<<< HEAD
 #if defined (HAVE_XPM) || defined (HAVE_NS) || defined (HAVE_PGTK)
 
 static bool xpm_image_p (Lisp_Object object);
@@ -3413,8 +3408,6 @@
 
 #endif /* HAVE_XPM || HAVE_NS */
 
-=======
->>>>>>> 8cdb9d9d
 #ifdef HAVE_XPM
 #ifdef HAVE_NTGUI
 /* Indicate to xpm.h that we don't have Xlib.  */
@@ -5298,13 +5291,8 @@
   HGDIOBJ prev;
   char *mask_img;
   int row_width;
-<<<<<<< HEAD
 #elif !defined HAVE_NS && !defined HAVE_PGTK
-  XImagePtr mask_img;
-=======
-#elif !defined HAVE_NS
   Emacs_Pix_Container mask_img;
->>>>>>> 8cdb9d9d
 #endif
   int x, y;
   bool use_img_background;
