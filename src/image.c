/* Functions for image support on window system.

Copyright (C) 1989, 1992-2019 Free Software Foundation, Inc.

This file is part of GNU Emacs.

GNU Emacs is free software: you can redistribute it and/or modify
it under the terms of the GNU General Public License as published by
the Free Software Foundation, either version 3 of the License, or (at
your option) any later version.

GNU Emacs is distributed in the hope that it will be useful,
but WITHOUT ANY WARRANTY; without even the implied warranty of
MERCHANTABILITY or FITNESS FOR A PARTICULAR PURPOSE.  See the
GNU General Public License for more details.

You should have received a copy of the GNU General Public License
along with GNU Emacs.  If not, see <https://www.gnu.org/licenses/>.  */

#include <config.h>

#include <fcntl.h>
#include <unistd.h>

/* Include this before including <setjmp.h> to work around bugs with
   older libpng; see Bug#17429.  */
#if defined HAVE_PNG && !defined HAVE_NS
# include <png.h>
#endif

#include <setjmp.h>

#include <c-ctype.h>
#include <flexmember.h>

#include "lisp.h"
#include "frame.h"
#include "process.h"
#include "window.h"
#include "buffer.h"
#include "dispextern.h"
#include "blockinput.h"
#include "sysstdio.h"
#include "systime.h"
#include <epaths.h>
#include "coding.h"
#include "termhooks.h"
#include "font.h"
#include "pdumper.h"

#ifdef HAVE_SYS_STAT_H
#include <sys/stat.h>
#endif /* HAVE_SYS_STAT_H */

#ifdef HAVE_SYS_TYPES_H
#include <sys/types.h>
#endif /* HAVE_SYS_TYPES_H */

#ifdef HAVE_WINDOW_SYSTEM
#include TERM_HEADER
#endif /* HAVE_WINDOW_SYSTEM */

#ifdef HAVE_PGTK
#include <pgtkimage.h>
#endif

/* Work around GCC bug 54561.  */
#if GNUC_PREREQ (4, 3, 0)
# pragma GCC diagnostic ignored "-Wclobbered"
#endif

#ifdef HAVE_X_WINDOWS
typedef struct x_bitmap_record Bitmap_Record;
#define GET_PIXEL(ximg, x, y) XGetPixel (ximg, x, y)
#define NO_PIXMAP None

#define PIX_MASK_RETAIN	0
#define PIX_MASK_DRAW	1
#endif /* HAVE_X_WINDOWS */

#ifdef HAVE_NTGUI

/* We need (or want) w32.h only when we're _not_ compiling for Cygwin.  */
#ifdef WINDOWSNT
# include "w32common.h"
# include "w32.h"
#endif

typedef struct w32_bitmap_record Bitmap_Record;
#define GET_PIXEL(ximg, x, y) GetPixel (ximg, x, y)
#define NO_PIXMAP 0

#define PIX_MASK_RETAIN	0
#define PIX_MASK_DRAW	1

#endif /* HAVE_NTGUI */

#ifdef HAVE_NS
typedef struct ns_bitmap_record Bitmap_Record;

#define GET_PIXEL(ximg, x, y) XGetPixel (ximg, x, y)
#define NO_PIXMAP 0

#define PIX_MASK_RETAIN	0

#endif /* HAVE_NS */

#ifdef HAVE_PGTK
typedef struct pgtk_bitmap_record Bitmap_Record;

#define GET_PIXEL(ximg, x, y) XGetPixel (ximg, x, y)
#define NO_PIXMAP 0

#define PIX_MASK_RETAIN	0
#define PIX_MASK_DRAW	1

#define x_defined_color(f, name, color_def, alloc) \
  pgtk_defined_color (f, name, color_def, alloc, 0)
#endif /* HAVE_PGTK */

#if (defined HAVE_X_WINDOWS \
     && ! (defined HAVE_NTGUI || defined USE_CAIRO || defined HAVE_NS || defined HAVE_PGTK))
/* W32_TODO : Color tables on W32.  */
# define COLOR_TABLE_SUPPORT 1
#endif

static void image_disable_image (struct frame *, struct image *);
static void image_edge_detection (struct frame *, struct image *, Lisp_Object,
                                  Lisp_Object);

static void init_color_table (void);
static unsigned long lookup_rgb_color (struct frame *f, int r, int g, int b);
#ifdef COLOR_TABLE_SUPPORT
static void free_color_table (void);
static unsigned long *colors_in_color_table (int *n);
#endif

/* Code to deal with bitmaps.  Bitmaps are referenced by their bitmap
   id, which is just an int that this section returns.  Bitmaps are
   reference counted so they can be shared among frames.

   Bitmap indices are guaranteed to be > 0, so a negative number can
   be used to indicate no bitmap.

   If you use image_create_bitmap_from_data, then you must keep track
   of the bitmaps yourself.  That is, creating a bitmap from the same
   data more than once will not be caught.  */

#ifdef HAVE_NS
/* Use with images created by ns_image_for_XPM.  */
static unsigned long
XGetPixel (XImagePtr ximage, int x, int y)
{
  return ns_get_pixel (ximage, x, y);
}

/* Use with images created by ns_image_for_XPM; alpha set to 1;
   pixel is assumed to be in RGB form.  */
static void
XPutPixel (XImagePtr ximage, int x, int y, unsigned long pixel)
{
  ns_put_pixel (ximage, x, y, pixel);
}
#endif /* HAVE_NS */

#ifdef HAVE_PGTK
/* Use with pgtk_image.  */
static unsigned long
XGetPixel (XImagePtr ximage, int x, int y)
{
  return pgtk_image_get_pixel (ximage, x, y);
}

/* Use with pgtk_image.  */
static void
XPutPixel (XImagePtr ximage, int x, int y, unsigned long pixel)
{
  pgtk_image_put_pixel (ximage, x, y, pixel);
}
#endif /* HAVE_PGTK */


/* Functions to access the contents of a bitmap, given an id.  */

#ifdef HAVE_X_WINDOWS
static int
x_bitmap_height (struct frame *f, ptrdiff_t id)
{
  return FRAME_DISPLAY_INFO (f)->bitmaps[id - 1].height;
}

static int
x_bitmap_width (struct frame *f, ptrdiff_t id)
{
  return FRAME_DISPLAY_INFO (f)->bitmaps[id - 1].width;
}
#endif

#if defined (HAVE_X_WINDOWS) || defined (HAVE_NTGUI)
ptrdiff_t
image_bitmap_pixmap (struct frame *f, ptrdiff_t id)
{
  /* HAVE_NTGUI needs the explicit cast here.  */
  return (ptrdiff_t) FRAME_DISPLAY_INFO (f)->bitmaps[id - 1].pixmap;
}
#endif

#ifdef HAVE_X_WINDOWS
int
x_bitmap_mask (struct frame *f, ptrdiff_t id)
{
  return FRAME_DISPLAY_INFO (f)->bitmaps[id - 1].mask;
}
#endif

/* Allocate a new bitmap record.  Returns index of new record.  */

static ptrdiff_t
image_allocate_bitmap_record (struct frame *f)
{
  Display_Info *dpyinfo = FRAME_DISPLAY_INFO (f);
  ptrdiff_t i;

  if (dpyinfo->bitmaps_last < dpyinfo->bitmaps_size)
    return ++dpyinfo->bitmaps_last;

  for (i = 0; i < dpyinfo->bitmaps_size; ++i)
    if (dpyinfo->bitmaps[i].refcount == 0)
      return i + 1;

  dpyinfo->bitmaps =
    xpalloc (dpyinfo->bitmaps, &dpyinfo->bitmaps_size,
	     10, -1, sizeof *dpyinfo->bitmaps);
  return ++dpyinfo->bitmaps_last;
}

/* Add one reference to the reference count of the bitmap with id ID.  */

void
image_reference_bitmap (struct frame *f, ptrdiff_t id)
{
  ++FRAME_DISPLAY_INFO (f)->bitmaps[id - 1].refcount;
}

/* Create a bitmap for frame F from a HEIGHT x WIDTH array of bits at BITS.  */

ptrdiff_t
image_create_bitmap_from_data (struct frame *f, char *bits,
                               unsigned int width, unsigned int height)
{
  Display_Info *dpyinfo = FRAME_DISPLAY_INFO (f);
  ptrdiff_t id;

#ifdef HAVE_X_WINDOWS
  Pixmap bitmap;
  bitmap = XCreateBitmapFromData (FRAME_X_DISPLAY (f), FRAME_X_DRAWABLE (f),
				  bits, width, height);
  if (! bitmap)
    return -1;
#endif /* HAVE_X_WINDOWS */

#ifdef HAVE_NTGUI
  Lisp_Object frame UNINIT;	/* The value is not used.  */
  Pixmap bitmap;
  bitmap = CreateBitmap (width, height,
			 FRAME_DISPLAY_INFO (XFRAME (frame))->n_planes,
			 FRAME_DISPLAY_INFO (XFRAME (frame))->n_cbits,
			 bits);
  if (! bitmap)
    return -1;
#endif /* HAVE_NTGUI */

#ifdef HAVE_NS
  void *bitmap = ns_image_from_XBM (bits, width, height, 0, 0);
  if (!bitmap)
      return -1;
#endif

#ifdef HAVE_PGTK
  void *bitmap = pgtk_image_create_from_xbm (bits, width, height, 0xffffffff, 0xff000000);
  if (!bitmap)
      return -1;
#endif

  id = image_allocate_bitmap_record (f);

#ifdef HAVE_NS
  dpyinfo->bitmaps[id - 1].img = bitmap;
  dpyinfo->bitmaps[id - 1].depth = 1;
#endif

#ifdef HAVE_PGTK
  dpyinfo->bitmaps[id - 1].img = bitmap;
  dpyinfo->bitmaps[id - 1].depth = 1;
#endif

  dpyinfo->bitmaps[id - 1].file = NULL;
  dpyinfo->bitmaps[id - 1].height = height;
  dpyinfo->bitmaps[id - 1].width = width;
  dpyinfo->bitmaps[id - 1].refcount = 1;

#ifdef HAVE_X_WINDOWS
  dpyinfo->bitmaps[id - 1].pixmap = bitmap;
  dpyinfo->bitmaps[id - 1].have_mask = false;
  dpyinfo->bitmaps[id - 1].depth = 1;
#endif /* HAVE_X_WINDOWS */

#ifdef HAVE_NTGUI
  dpyinfo->bitmaps[id - 1].pixmap = bitmap;
  dpyinfo->bitmaps[id - 1].hinst = NULL;
  dpyinfo->bitmaps[id - 1].depth = 1;
#endif /* HAVE_NTGUI */

  return id;
}

/* Create bitmap from file FILE for frame F.  */

ptrdiff_t
image_create_bitmap_from_file (struct frame *f, Lisp_Object file)
{
#ifdef HAVE_NTGUI
  return -1;  /* W32_TODO : bitmap support */
#else
  Display_Info *dpyinfo = FRAME_DISPLAY_INFO (f);
#endif

#ifdef HAVE_NS
  ptrdiff_t id;
  void *bitmap = ns_image_from_file (file);

  if (!bitmap)
      return -1;


  id = image_allocate_bitmap_record (f);
  dpyinfo->bitmaps[id - 1].img = bitmap;
  dpyinfo->bitmaps[id - 1].refcount = 1;
  dpyinfo->bitmaps[id - 1].file = xlispstrdup (file);
  dpyinfo->bitmaps[id - 1].depth = 1;
  dpyinfo->bitmaps[id - 1].height = ns_image_width (bitmap);
  dpyinfo->bitmaps[id - 1].width = ns_image_height (bitmap);
  return id;
#endif

#ifdef HAVE_PGTK
  return -1;   // fixme:
#endif

#ifdef HAVE_X_WINDOWS
  unsigned int width, height;
  Pixmap bitmap;
  int xhot, yhot, result;
  ptrdiff_t id;
  Lisp_Object found;
  char *filename;

  /* Look for an existing bitmap with the same name.  */
  for (id = 0; id < dpyinfo->bitmaps_last; ++id)
    {
      if (dpyinfo->bitmaps[id].refcount
	  && dpyinfo->bitmaps[id].file
	  && !strcmp (dpyinfo->bitmaps[id].file, SSDATA (file)))
	{
	  ++dpyinfo->bitmaps[id].refcount;
	  return id + 1;
	}
    }

  /* Search bitmap-file-path for the file, if appropriate.  */
  if (openp (Vx_bitmap_file_path, file, Qnil, &found,
	     make_fixnum (R_OK), false)
      < 0)
    return -1;

  filename = SSDATA (found);

  result = XReadBitmapFile (FRAME_X_DISPLAY (f), FRAME_X_DRAWABLE (f),
			    filename, &width, &height, &bitmap, &xhot, &yhot);
  if (result != BitmapSuccess)
    return -1;

  id = image_allocate_bitmap_record (f);
  dpyinfo->bitmaps[id - 1].pixmap = bitmap;
  dpyinfo->bitmaps[id - 1].have_mask = false;
  dpyinfo->bitmaps[id - 1].refcount = 1;
  dpyinfo->bitmaps[id - 1].file = xlispstrdup (file);
  dpyinfo->bitmaps[id - 1].depth = 1;
  dpyinfo->bitmaps[id - 1].height = height;
  dpyinfo->bitmaps[id - 1].width = width;

  return id;
#endif /* HAVE_X_WINDOWS */
}

/* Free bitmap B.  */

static void
free_bitmap_record (Display_Info *dpyinfo, Bitmap_Record *bm)
{
#ifdef HAVE_X_WINDOWS
  XFreePixmap (dpyinfo->display, bm->pixmap);
  if (bm->have_mask)
    XFreePixmap (dpyinfo->display, bm->mask);
#endif /* HAVE_X_WINDOWS */

#ifdef HAVE_NTGUI
  DeleteObject (bm->pixmap);
#endif /* HAVE_NTGUI */

#ifdef HAVE_NS
  ns_release_object (bm->img);
#endif

#ifdef HAVE_NS
  pgtk_image_destroy (bm->img);
#endif

  if (bm->file)
    {
      xfree (bm->file);
      bm->file = NULL;
    }
}

/* Remove reference to bitmap with id number ID.  */

void
image_destroy_bitmap (struct frame *f, ptrdiff_t id)
{
  Display_Info *dpyinfo = FRAME_DISPLAY_INFO (f);

  if (id > 0)
    {
      Bitmap_Record *bm = &dpyinfo->bitmaps[id - 1];

      if (--bm->refcount == 0)
	{
	  block_input ();
	  free_bitmap_record (dpyinfo, bm);
	  unblock_input ();
	}
    }
}

/* Free all the bitmaps for the display specified by DPYINFO.  */

void
image_destroy_all_bitmaps (Display_Info *dpyinfo)
{
  ptrdiff_t i;
  Bitmap_Record *bm = dpyinfo->bitmaps;

  for (i = 0; i < dpyinfo->bitmaps_last; i++, bm++)
    if (bm->refcount > 0)
      free_bitmap_record (dpyinfo, bm);

  dpyinfo->bitmaps_last = 0;
}

#ifndef HAVE_XRENDER
/* Required for the definition of image_create_x_image_and_pixmap_1 below.  */
typedef void Picture;
#endif

static bool image_create_x_image_and_pixmap_1 (struct frame *, int, int, int,
                                               XImagePtr *, Pixmap *, Picture *);
static void image_destroy_x_image (XImagePtr ximg);

#ifdef HAVE_NTGUI
static XImagePtr_or_DC image_get_x_image_or_dc (struct frame *, struct image *,
						bool, HGDIOBJ *);
static void image_unget_x_image_or_dc (struct image *, bool, XImagePtr_or_DC,
				       HGDIOBJ);
#else
static XImagePtr image_get_x_image (struct frame *, struct image *, bool);
static void image_unget_x_image (struct image *, bool, XImagePtr);
#define image_get_x_image_or_dc(f, img, mask_p, dummy)	\
  image_get_x_image (f, img, mask_p)
#define image_unget_x_image_or_dc(img, mask_p, ximg, dummy)	\
  image_unget_x_image (img, mask_p, ximg)
#endif

#ifdef HAVE_X_WINDOWS

static void image_sync_to_pixmaps (struct frame *, struct image *);

/* Useful functions defined in the section
   `Image type independent image structures' below. */

static unsigned long four_corners_best (XImagePtr ximg,
                                        int *corners,
                                        unsigned long width,
                                        unsigned long height);


/* Create a mask of a bitmap. Note is this not a perfect mask.
   It's nicer with some borders in this context */

void
x_create_bitmap_mask (struct frame *f, ptrdiff_t id)
{
  Pixmap pixmap, mask;
  XImagePtr ximg, mask_img;
  unsigned long width, height;
  bool result;
  unsigned long bg;
  unsigned long x, y, xp, xm, yp, ym;
  GC gc;

  Display_Info *dpyinfo = FRAME_DISPLAY_INFO (f);

  if (!(id > 0))
    return;

  pixmap = image_bitmap_pixmap (f, id);
  width = x_bitmap_width (f, id);
  height = x_bitmap_height (f, id);

  block_input ();
  ximg = XGetImage (FRAME_X_DISPLAY (f), pixmap, 0, 0, width, height,
		    ~0, ZPixmap);

  if (!ximg)
    {
      unblock_input ();
      return;
    }

  result = image_create_x_image_and_pixmap_1 (f, width, height, 1,
                                              &mask_img, &mask, NULL);

  unblock_input ();
  if (!result)
    {
      XDestroyImage (ximg);
      return;
    }

  bg = four_corners_best (ximg, NULL, width, height);

  for (y = 0; y < ximg->height; ++y)
    {
      for (x = 0; x < ximg->width; ++x)
	{
	  xp = x != ximg->width - 1 ? x + 1 : 0;
	  xm = x != 0 ? x - 1 : ximg->width - 1;
	  yp = y != ximg->height - 1 ? y + 1 : 0;
	  ym = y != 0 ? y - 1 : ximg->height - 1;
	  if (XGetPixel (ximg, x, y) == bg
	      && XGetPixel (ximg, x, yp) == bg
	      && XGetPixel (ximg, x, ym) == bg
	      && XGetPixel (ximg, xp, y) == bg
	      && XGetPixel (ximg, xp, yp) == bg
	      && XGetPixel (ximg, xp, ym) == bg
	      && XGetPixel (ximg, xm, y) == bg
	      && XGetPixel (ximg, xm, yp) == bg
	      && XGetPixel (ximg, xm, ym) == bg)
	    XPutPixel (mask_img, x, y, 0);
	  else
	    XPutPixel (mask_img, x, y, 1);
	}
    }

  eassert (input_blocked_p ());
  gc = XCreateGC (FRAME_X_DISPLAY (f), mask, 0, NULL);
  XPutImage (FRAME_X_DISPLAY (f), mask, gc, mask_img, 0, 0, 0, 0,
	     width, height);
  XFreeGC (FRAME_X_DISPLAY (f), gc);

  dpyinfo->bitmaps[id - 1].have_mask = true;
  dpyinfo->bitmaps[id - 1].mask = mask;

  XDestroyImage (ximg);
  image_destroy_x_image (mask_img);
}

#endif /* HAVE_X_WINDOWS */

/***********************************************************************
			    Image types
 ***********************************************************************/

/* Each image format (JPEG, TIFF, ...) supported is described by
   a structure of the type below.  */

struct image_type
{
  /* Index of a symbol uniquely identifying the image type, e.g., 'jpeg'.  */
  int type;

  /* Check that SPEC is a valid image specification for the given
     image type.  Value is true if SPEC is valid.  */
  bool (*valid_p) (Lisp_Object spec);

  /* Load IMG which is used on frame F from information contained in
     IMG->spec.  Value is true if successful.  */
  bool (*load) (struct frame *f, struct image *img);

  /* Free resources of image IMG which is used on frame F.  */
  void (*free) (struct frame *f, struct image *img);

  /* Initialization function (used for dynamic loading of image
     libraries on Windows), or NULL if none.  */
  bool (*init) (void);

  /* Next in list of all supported image types.  */
  struct image_type *next;
};

/* List of supported image types.  Use define_image_type to add new
   types.  Use lookup_image_type to find a type for a given symbol.  */

static struct image_type *image_types;

/* Forward function prototypes.  */

static struct image_type *lookup_image_type (Lisp_Object);
static void image_laplace (struct frame *, struct image *);
static void image_emboss (struct frame *, struct image *);
static void image_build_heuristic_mask (struct frame *, struct image *,
                                    Lisp_Object);
#ifdef WINDOWSNT
#define CACHE_IMAGE_TYPE(type, status) \
  do { Vlibrary_cache = Fcons (Fcons (type, status), Vlibrary_cache); } while (0)
#else
#define CACHE_IMAGE_TYPE(type, status)
#endif

#define ADD_IMAGE_TYPE(type) \
  do { Vimage_types = Fcons (type, Vimage_types); } while (0)

/* Define a new image type from TYPE.  This adds a copy of TYPE to
   image_types and caches the loading status of TYPE.  */

static struct image_type *
define_image_type (struct image_type *type)
{
  struct image_type *p = NULL;
  int new_type = type->type;
  bool type_valid = true;

  block_input ();

  for (p = image_types; p; p = p->next)
    if (p->type == new_type)
      goto done;

  if (type->init)
    {
#if defined HAVE_NTGUI && defined WINDOWSNT
      /* If we failed to load the library before, don't try again.  */
      Lisp_Object tested = Fassq (builtin_lisp_symbol (new_type),
				  Vlibrary_cache);
      if (CONSP (tested) && NILP (XCDR (tested)))
	type_valid = false;
      else
#endif
	{
	  type_valid = type->init ();
	  CACHE_IMAGE_TYPE (builtin_lisp_symbol (new_type),
			    type_valid ? Qt : Qnil);
	}
    }

  if (type_valid)
    {
      /* Make a copy of TYPE to avoid a bus error in a dumped Emacs.
         The initialized data segment is read-only.  */
      p = xmalloc (sizeof *p);
      *p = *type;
      p->next = image_types;
      image_types = p;
    }

 done:
  unblock_input ();
  return p;
}


/* Value is true if OBJECT is a valid Lisp image specification.  A
   valid image specification is a list whose car is the symbol
   `image', and whose rest is a property list.  The property list must
   contain a value for key `:type'.  That value must be the name of a
   supported image type.  The rest of the property list depends on the
   image type.  */

bool
valid_image_p (Lisp_Object object)
{
  bool valid_p = 0;

  if (IMAGEP (object))
    {
      Lisp_Object tem;

      for (tem = XCDR (object); CONSP (tem); tem = XCDR (tem))
	if (EQ (XCAR (tem), QCtype))
	  {
	    tem = XCDR (tem);
	    if (CONSP (tem) && SYMBOLP (XCAR (tem)))
	      {
		struct image_type *type;
		type = lookup_image_type (XCAR (tem));
		if (type)
		  valid_p = type->valid_p (object);
	      }

	    break;
	  }
    }

  return valid_p;
}


/* Log error message with format string FORMAT and trailing arguments.
   Signaling an error, e.g. when an image cannot be loaded, is not a
   good idea because this would interrupt redisplay, and the error
   message display would lead to another redisplay.  This function
   therefore simply displays a message.  */

static void
image_error (const char *format, ...)
{
  va_list ap;
  va_start (ap, format);
  vadd_to_log (format, ap);
  va_end (ap);
}

static void
image_size_error (void)
{
  image_error ("Invalid image size (see `max-image-size')");
}


/***********************************************************************
			 Image specifications
 ***********************************************************************/

enum image_value_type
{
  IMAGE_DONT_CHECK_VALUE_TYPE,
  IMAGE_STRING_VALUE,
  IMAGE_STRING_OR_NIL_VALUE,
  IMAGE_SYMBOL_VALUE,
  IMAGE_POSITIVE_INTEGER_VALUE,
  IMAGE_NON_NEGATIVE_INTEGER_VALUE_OR_PAIR,
  IMAGE_NON_NEGATIVE_INTEGER_VALUE,
  IMAGE_ASCENT_VALUE,
  IMAGE_INTEGER_VALUE,
  IMAGE_FUNCTION_VALUE,
  IMAGE_NUMBER_VALUE,
  IMAGE_BOOL_VALUE
};

/* Structure used when parsing image specifications.  */

struct image_keyword
{
  /* Name of keyword.  */
  const char *name;

  /* The type of value allowed.  */
  enum image_value_type type;

  /* True means key must be present.  */
  bool mandatory_p;

  /* Used to recognize duplicate keywords in a property list.  */
  int count;

  /* The value that was found.  */
  Lisp_Object value;
};


/* Parse image spec SPEC according to KEYWORDS.  A valid image spec
   has the format (image KEYWORD VALUE ...).  One of the keyword/
   value pairs must be `:type TYPE'.  KEYWORDS is a vector of
   image_keywords structures of size NKEYWORDS describing other
   allowed keyword/value pairs.  Value is true if SPEC is valid.  */

static bool
parse_image_spec (Lisp_Object spec, struct image_keyword *keywords,
		  int nkeywords, Lisp_Object type)
{
  int i;
  Lisp_Object plist;

  if (!IMAGEP (spec))
    return 0;

  plist = XCDR (spec);
  while (CONSP (plist))
    {
      Lisp_Object key, value;

      /* First element of a pair must be a symbol.  */
      key = XCAR (plist);
      plist = XCDR (plist);
      if (!SYMBOLP (key))
	return 0;

      /* There must follow a value.  */
      if (!CONSP (plist))
	return 0;
      value = XCAR (plist);
      plist = XCDR (plist);

      /* Find key in KEYWORDS.  Error if not found.  */
      for (i = 0; i < nkeywords; ++i)
	if (strcmp (keywords[i].name, SSDATA (SYMBOL_NAME (key))) == 0)
	  break;

      if (i == nkeywords)
	continue;

      /* Record that we recognized the keyword.  If a keywords
	 was found more than once, it's an error.  */
      keywords[i].value = value;
      if (keywords[i].count > 1)
	return 0;
      ++keywords[i].count;

      /* Check type of value against allowed type.  */
      switch (keywords[i].type)
	{
	case IMAGE_STRING_VALUE:
	  if (!STRINGP (value))
	    return 0;
	  break;

	case IMAGE_STRING_OR_NIL_VALUE:
	  if (!STRINGP (value) && !NILP (value))
	    return 0;
	  break;

	case IMAGE_SYMBOL_VALUE:
	  if (!SYMBOLP (value))
	    return 0;
	  break;

	case IMAGE_POSITIVE_INTEGER_VALUE:
	  if (! RANGED_FIXNUMP (1, value, INT_MAX))
	    return 0;
	  break;

	case IMAGE_NON_NEGATIVE_INTEGER_VALUE_OR_PAIR:
	  if (RANGED_FIXNUMP (0, value, INT_MAX))
	    break;
	  if (CONSP (value)
	      && RANGED_FIXNUMP (0, XCAR (value), INT_MAX)
	      && RANGED_FIXNUMP (0, XCDR (value), INT_MAX))
	    break;
	  return 0;

	case IMAGE_ASCENT_VALUE:
	  if (SYMBOLP (value) && EQ (value, Qcenter))
	    break;
	  else if (RANGED_FIXNUMP (0, value, 100))
	    break;
	  return 0;

	case IMAGE_NON_NEGATIVE_INTEGER_VALUE:
	  /* Unlike the other integer-related cases, this one does not
	     verify that VALUE fits in 'int'.  This is because callers
	     want EMACS_INT.  */
	  if (!FIXNUMP (value) || XFIXNUM (value) < 0)
	    return 0;
	  break;

	case IMAGE_DONT_CHECK_VALUE_TYPE:
	  break;

	case IMAGE_FUNCTION_VALUE:
	  value = indirect_function (value);
	  if (FUNCTIONP (value))
	    break;
	  return 0;

	case IMAGE_NUMBER_VALUE:
	  if (! NUMBERP (value))
	    return 0;
	  break;

	case IMAGE_INTEGER_VALUE:
	  if (! TYPE_RANGED_FIXNUMP (int, value))
	    return 0;
	  break;

	case IMAGE_BOOL_VALUE:
	  if (!NILP (value) && !EQ (value, Qt))
	    return 0;
	  break;

	default:
	  emacs_abort ();
	  break;
	}

      if (EQ (key, QCtype) && !EQ (type, value))
	return 0;
    }

  /* Check that all mandatory fields are present.  */
  for (i = 0; i < nkeywords; ++i)
    if (keywords[i].mandatory_p && keywords[i].count == 0)
      return 0;

  return NILP (plist);
}


/* Return the value of KEY in image specification SPEC.  Value is nil
   if KEY is not present in SPEC.  Set *FOUND depending on whether KEY
   was found in SPEC.  */

static Lisp_Object
image_spec_value (Lisp_Object spec, Lisp_Object key, bool *found)
{
  Lisp_Object tail;

  eassert (valid_image_p (spec));

  for (tail = XCDR (spec);
       CONSP (tail) && CONSP (XCDR (tail));
       tail = XCDR (XCDR (tail)))
    {
      if (EQ (XCAR (tail), key))
	{
	  if (found)
	    *found = 1;
	  return XCAR (XCDR (tail));
	}
    }

  if (found)
    *found = 0;
  return Qnil;
}


DEFUN ("image-size", Fimage_size, Simage_size, 1, 3, 0,
       doc: /* Return the size of image SPEC as pair (WIDTH . HEIGHT).
PIXELS non-nil means return the size in pixels, otherwise return the
size in canonical character units.
FRAME is the frame on which the image will be displayed.  FRAME nil
or omitted means use the selected frame.  */)
  (Lisp_Object spec, Lisp_Object pixels, Lisp_Object frame)
{
  Lisp_Object size;

  size = Qnil;
  if (valid_image_p (spec))
    {
      struct frame *f = decode_window_system_frame (frame);
      ptrdiff_t id = lookup_image (f, spec);
      struct image *img = IMAGE_FROM_ID (f, id);
      int width = img->width + 2 * img->hmargin;
      int height = img->height + 2 * img->vmargin;

      if (NILP (pixels))
	size = Fcons (make_float ((double) width / FRAME_COLUMN_WIDTH (f)),
		      make_float ((double) height / FRAME_LINE_HEIGHT (f)));
      else
	size = Fcons (make_fixnum (width), make_fixnum (height));
    }
  else
    error ("Invalid image specification");

  return size;
}


DEFUN ("image-mask-p", Fimage_mask_p, Simage_mask_p, 1, 2, 0,
       doc: /* Return t if image SPEC has a mask bitmap.
FRAME is the frame on which the image will be displayed.  FRAME nil
or omitted means use the selected frame.  */)
  (Lisp_Object spec, Lisp_Object frame)
{
  Lisp_Object mask;

  mask = Qnil;
  if (valid_image_p (spec))
    {
      struct frame *f = decode_window_system_frame (frame);
      ptrdiff_t id = lookup_image (f, spec);
      struct image *img = IMAGE_FROM_ID (f, id);
      if (img->mask)
	mask = Qt;
    }
  else
    error ("Invalid image specification");

  return mask;
}

DEFUN ("image-metadata", Fimage_metadata, Simage_metadata, 1, 2, 0,
       doc: /* Return metadata for image SPEC.
FRAME is the frame on which the image will be displayed.  FRAME nil
or omitted means use the selected frame.  */)
  (Lisp_Object spec, Lisp_Object frame)
{
  Lisp_Object ext;

  ext = Qnil;
  if (valid_image_p (spec))
    {
      struct frame *f = decode_window_system_frame (frame);
      ptrdiff_t id = lookup_image (f, spec);
      struct image *img = IMAGE_FROM_ID (f, id);
      ext = img->lisp_data;
    }

  return ext;
}


/***********************************************************************
		 Image type independent image structures
 ***********************************************************************/

#define MAX_IMAGE_SIZE 10.0
/* Allocate and return a new image structure for image specification
   SPEC.  SPEC has a hash value of HASH.  */

static struct image *
make_image (Lisp_Object spec, EMACS_UINT hash)
{
  struct image *img = xzalloc (sizeof *img);
  Lisp_Object file = image_spec_value (spec, QCfile, NULL);

  eassert (valid_image_p (spec));
  img->dependencies = NILP (file) ? Qnil : list1 (file);
  img->type = lookup_image_type (image_spec_value (spec, QCtype, NULL));
  eassert (img->type != NULL);
  img->spec = spec;
  img->lisp_data = Qnil;
  img->ascent = DEFAULT_IMAGE_ASCENT;
  img->hash = hash;
  img->corners[BOT_CORNER] = -1;  /* Full image */
  return img;
}


/* Free image IMG which was used on frame F, including its resources.  */

static void
free_image (struct frame *f, struct image *img)
{
  if (img)
    {
      struct image_cache *c = FRAME_IMAGE_CACHE (f);

      /* Remove IMG from the hash table of its cache.  */
      if (img->prev)
	img->prev->next = img->next;
      else
	c->buckets[img->hash % IMAGE_CACHE_BUCKETS_SIZE] = img->next;

      if (img->next)
	img->next->prev = img->prev;

      c->images[img->id] = NULL;

#ifdef HAVE_XRENDER
      if (img->picture)
        XRenderFreePicture (FRAME_X_DISPLAY (f), img->picture);
      if (img->mask_picture)
        XRenderFreePicture (FRAME_X_DISPLAY (f), img->mask_picture);
#endif

      /* Windows NT redefines 'free', but in this file, we need to
         avoid the redefinition.  */
#ifdef WINDOWSNT
#undef free
#endif
      /* Free resources, then free IMG.  */
      img->type->free (f, img);
      xfree (img);
    }
}

/* Return true if the given widths and heights are valid for display.  */

static bool
check_image_size (struct frame *f, int width, int height)
{
  int w, h;

  if (width <= 0 || height <= 0)
    return 0;

  if (FIXNUMP (Vmax_image_size))
    return (width <= XFIXNUM (Vmax_image_size)
	    && height <= XFIXNUM (Vmax_image_size));
  else if (FLOATP (Vmax_image_size))
    {
      if (f != NULL)
	{
	  w = FRAME_PIXEL_WIDTH (f);
	  h = FRAME_PIXEL_HEIGHT (f);
	}
      else
	w = h = 1024;  /* Arbitrary size for unknown frame. */
      return (width <= XFLOAT_DATA (Vmax_image_size) * w
	      && height <= XFLOAT_DATA (Vmax_image_size) * h);
    }
  else
    return 1;
}

/* Prepare image IMG for display on frame F.  Must be called before
   drawing an image.  */

void
prepare_image_for_display (struct frame *f, struct image *img)
{
  /* We're about to display IMG, so set its timestamp to `now'.  */
  img->timestamp = current_timespec ();

#ifndef USE_CAIRO
  /* If IMG doesn't have a pixmap yet, load it now, using the image
     type dependent loader function.  */
  if (img->pixmap == NO_PIXMAP && !img->load_failed_p)
    img->load_failed_p = ! img->type->load (f, img);

#ifdef HAVE_X_WINDOWS
  if (!img->load_failed_p)
    {
      block_input ();
      image_sync_to_pixmaps (f, img);
      unblock_input ();
    }
#endif
#endif
}


/* Value is the number of pixels for the ascent of image IMG when
   drawn in face FACE.  */

int
image_ascent (struct image *img, struct face *face, struct glyph_slice *slice)
{
  int height;
  int ascent;

  if (slice->height == img->height)
    height = img->height + img->vmargin;
  else if (slice->y == 0)
    height = slice->height + img->vmargin;
  else
    height = slice->height;

  if (img->ascent == CENTERED_IMAGE_ASCENT)
    {
      if (face->font)
	{
#ifdef HAVE_NTGUI
	  /* W32 specific version.  Why?. ++kfs  */
	  ascent = height / 2 - (FONT_DESCENT (face->font)
				 - FONT_BASE (face->font)) / 2;
#else
	  /* This expression is arranged so that if the image can't be
	     exactly centered, it will be moved slightly up.  This is
	     because a typical font is `top-heavy' (due to the presence
	     uppercase letters), so the image placement should err towards
	     being top-heavy too.  It also just generally looks better.  */
	  ascent = (height + FONT_BASE (face->font)
                    - FONT_DESCENT (face->font) + 1) / 2;
#endif /* HAVE_NTGUI */
	}
      else
	ascent = height / 2;
    }
  else
    ascent = height * (img->ascent / 100.0);

  return ascent;
}

#ifdef USE_CAIRO
static uint32_t
xcolor_to_argb32 (XColor xc)
{
  return ((0xffu << 24) | ((xc.red / 256) << 16)
	  | ((xc.green / 256) << 8) | (xc.blue / 256));
}

static uint32_t
get_spec_bg_or_alpha_as_argb (struct image *img,
                              struct frame *f)
{
  uint32_t bgcolor = 0;
  XColor xbgcolor;
  Lisp_Object bg = image_spec_value (img->spec, QCbackground, NULL);

#ifndef HAVE_PGTK
  if (STRINGP (bg) && x_parse_color (f, SSDATA (bg), &xbgcolor))
    bgcolor = xcolor_to_argb32 (xbgcolor);
#else
  if (STRINGP (bg) && pgtk_parse_color (SSDATA (bg), &xbgcolor))
    bgcolor = xcolor_to_argb32 (xbgcolor);
#endif

  return bgcolor;
}

static cairo_surface_t *
create_cairo_image_surface (int width, int height)
{
  cairo_format_t format = CAIRO_FORMAT_ARGB32;
  eassert (cairo_format_stride_for_width (format, width) == width * 4);

  return cairo_image_surface_create (format, width, height);
}

static void
set_cairo_image_surface (struct image *img, cairo_surface_t *surface)
{
  cairo_surface_mark_dirty (surface);
  img->width = cairo_image_surface_get_width (surface);
  img->height = cairo_image_surface_get_height (surface);
  img->cr_data = surface;
  img->pixmap = 0;
}
#endif



/* Image background colors.  */

/* Find the "best" corner color of a bitmap.
   On W32, XIMG is assumed to a device context with the bitmap selected.  */

static RGB_PIXEL_COLOR
four_corners_best (XImagePtr_or_DC ximg, int *corners,
		   unsigned long width, unsigned long height)
{
  RGB_PIXEL_COLOR corner_pixels[4];
  RGB_PIXEL_COLOR best UNINIT;
  int i, best_count;

  if (corners && corners[BOT_CORNER] >= 0)
    {
      /* Get the colors at the corner_pixels of ximg.  */
      corner_pixels[0] = GET_PIXEL (ximg, corners[LEFT_CORNER], corners[TOP_CORNER]);
      corner_pixels[1] = GET_PIXEL (ximg, corners[RIGHT_CORNER] - 1, corners[TOP_CORNER]);
      corner_pixels[2] = GET_PIXEL (ximg, corners[RIGHT_CORNER] - 1, corners[BOT_CORNER] - 1);
      corner_pixels[3] = GET_PIXEL (ximg, corners[LEFT_CORNER], corners[BOT_CORNER] - 1);
    }
  else
    {
      /* Get the colors at the corner_pixels of ximg.  */
      corner_pixels[0] = GET_PIXEL (ximg, 0, 0);
      corner_pixels[1] = GET_PIXEL (ximg, width - 1, 0);
      corner_pixels[2] = GET_PIXEL (ximg, width - 1, height - 1);
      corner_pixels[3] = GET_PIXEL (ximg, 0, height - 1);
    }
  /* Choose the most frequently found color as background.  */
  for (i = best_count = 0; i < 4; ++i)
    {
      int j, n;

      for (j = n = 0; j < 4; ++j)
	if (corner_pixels[i] == corner_pixels[j])
	  ++n;

      if (n > best_count)
	best = corner_pixels[i], best_count = n;
    }

  return best;
}

<<<<<<< HEAD
/* Portability macros */

#ifdef HAVE_NTGUI

#define Free_Pixmap(display, pixmap) \
  DeleteObject (pixmap)

#elif defined (HAVE_NS)

#define Free_Pixmap(display, pixmap) \
  ns_release_object (pixmap)

#elif defined (HAVE_PGTK)

#define Free_Pixmap(display, pixmap) pgtk_image_destroy(pixmap)

#else

#define Free_Pixmap(display, pixmap) \
  XFreePixmap (display, pixmap)

#endif /* !HAVE_NTGUI && !HAVE_NS */


=======
>>>>>>> cc67d6ef
/* Return the `background' field of IMG.  If IMG doesn't have one yet,
   it is guessed heuristically.  If non-zero, XIMG is an existing
   XImage object (or device context with the image selected on W32) to
   use for the heuristic.  */

RGB_PIXEL_COLOR
image_background (struct image *img, struct frame *f, XImagePtr_or_DC ximg)
{
  if (! img->background_valid)
    /* IMG doesn't have a background yet, try to guess a reasonable value.  */
    {
      bool free_ximg = !ximg;
#ifdef HAVE_NTGUI
      HGDIOBJ prev;
#endif /* HAVE_NTGUI */

      if (free_ximg)
	ximg = image_get_x_image_or_dc (f, img, 0, &prev);

      img->background = four_corners_best (ximg, img->corners, img->width, img->height);

      if (free_ximg)
	image_unget_x_image_or_dc (img, 0, ximg, prev);

      img->background_valid = 1;
    }

  return img->background;
}

/* Return the `background_transparent' field of IMG.  If IMG doesn't
   have one yet, it is guessed heuristically.  If non-zero, MASK is an
   existing XImage object to use for the heuristic.  */

int
image_background_transparent (struct image *img, struct frame *f, XImagePtr_or_DC mask)
{
  if (! img->background_transparent_valid)
    /* IMG doesn't have a background yet, try to guess a reasonable value.  */
    {
      if (img->mask)
	{
	  bool free_mask = !mask;
#ifdef HAVE_NTGUI
	  HGDIOBJ prev;
#endif /* HAVE_NTGUI */

	  if (free_mask)
	    mask = image_get_x_image_or_dc (f, img, 1, &prev);

	  img->background_transparent
	    = (four_corners_best (mask, img->corners, img->width, img->height) == PIX_MASK_RETAIN);

	  if (free_mask)
	    image_unget_x_image_or_dc (img, 1, mask, prev);
	}
      else
	img->background_transparent = 0;

      img->background_transparent_valid = 1;
    }

  return img->background_transparent;
}

/***********************************************************************
		  Helper functions for X image types
 ***********************************************************************/

/* Clear X resources of image IMG on frame F according to FLAGS.
   FLAGS is bitwise-or of the following masks:
   CLEAR_IMAGE_PIXMAP free the pixmap if any.
   CLEAR_IMAGE_MASK means clear the mask pixmap if any.
   CLEAR_IMAGE_COLORS means free colors allocated for the image, if
     any.  */

#define CLEAR_IMAGE_PIXMAP	(1 << 0)
#define CLEAR_IMAGE_MASK	(1 << 1)
#define CLEAR_IMAGE_COLORS	(1 << 2)

static void
image_clear_image_1 (struct frame *f, struct image *img, int flags)
{
  if (flags & CLEAR_IMAGE_PIXMAP)
    {
      if (img->pixmap)
	{
	  FRAME_TERMINAL (f)->free_pixmap (f, img->pixmap);
	  img->pixmap = NO_PIXMAP;
	  /* NOTE (HAVE_NS): background color is NOT an indexed color! */
	  img->background_valid = 0;
	}
#ifdef HAVE_X_WINDOWS
      if (img->ximg)
	{
	  image_destroy_x_image (img->ximg);
	  img->ximg = NULL;
	  img->background_valid = 0;
	}
#endif
    }

  if (flags & CLEAR_IMAGE_MASK)
    {
      if (img->mask)
	{
	  FRAME_TERMINAL (f)->free_pixmap (f, img->mask);
	  img->mask = NO_PIXMAP;
	  img->background_transparent_valid = 0;
	}
#ifdef HAVE_X_WINDOWS
      if (img->mask_img)
	{
	  image_destroy_x_image (img->mask_img);
	  img->mask_img = NULL;
	  img->background_transparent_valid = 0;
	}
#endif
    }

  if ((flags & CLEAR_IMAGE_COLORS) && img->ncolors)
    {
      /* W32_TODO: color table support.  */
#ifdef HAVE_X_WINDOWS
      x_free_colors (f, img->colors, img->ncolors);
#endif /* HAVE_X_WINDOWS */
      xfree (img->colors);
      img->colors = NULL;
      img->ncolors = 0;
    }

}

/* Free X resources of image IMG which is used on frame F.  */

static void
image_clear_image (struct frame *f, struct image *img)
{
  block_input ();
#ifdef USE_CAIRO
  if (img->cr_data)
    cairo_surface_destroy ((cairo_surface_t *)img->cr_data);
#endif
  image_clear_image_1 (f, img,
		   CLEAR_IMAGE_PIXMAP | CLEAR_IMAGE_MASK | CLEAR_IMAGE_COLORS);
  unblock_input ();
}


/* Allocate color COLOR_NAME for image IMG on frame F.  If color
   cannot be allocated, use DFLT.  Add a newly allocated color to
   IMG->colors, so that it can be freed again.  Value is the pixel
   color.  */

static unsigned long
image_alloc_image_color (struct frame *f, struct image *img,
                         Lisp_Object color_name, unsigned long dflt)
{
  XColor color;
  unsigned long result;

  eassert (STRINGP (color_name));

  if (FRAME_TERMINAL (f)->defined_color_hook (f,
                                              SSDATA (color_name),
                                              &color,
                                              true,
                                              false)
      && img->ncolors < min (min (PTRDIFF_MAX, SIZE_MAX) / sizeof *img->colors,
			     INT_MAX))
    {
      /* This isn't called frequently so we get away with simply
	 reallocating the color vector to the needed size, here.  */
      ptrdiff_t ncolors = img->ncolors + 1;
      img->colors = xrealloc (img->colors, ncolors * sizeof *img->colors);
      img->colors[ncolors - 1] = color.pixel;
      img->ncolors = ncolors;
      result = color.pixel;
    }
  else
    result = dflt;

  return result;
}



/***********************************************************************
			     Image Cache
 ***********************************************************************/

static void cache_image (struct frame *f, struct image *img);

/* Return a new, initialized image cache that is allocated from the
   heap.  Call free_image_cache to free an image cache.  */

struct image_cache *
make_image_cache (void)
{
  struct image_cache *c = xmalloc (sizeof *c);

  c->size = 50;
  c->used = c->refcount = 0;
  c->images = xmalloc (c->size * sizeof *c->images);
  c->buckets = xzalloc (IMAGE_CACHE_BUCKETS_SIZE * sizeof *c->buckets);
  return c;
}


/* Find an image matching SPEC in the cache, and return it.  If no
   image is found, return NULL.  */
static struct image *
search_image_cache (struct frame *f, Lisp_Object spec, EMACS_UINT hash)
{
  struct image *img;
  struct image_cache *c = FRAME_IMAGE_CACHE (f);
  int i = hash % IMAGE_CACHE_BUCKETS_SIZE;

  if (!c) return NULL;

  /* If the image spec does not specify a background color, the cached
     image must have the same background color as the current frame.
     The foreground color must also match, for the sake of monochrome
     images.

     In fact, we could ignore the foreground color matching condition
     for color images, or if the image spec specifies :foreground;
     similarly we could ignore the background color matching condition
     for formats that don't use transparency (such as jpeg), or if the
     image spec specifies :background.  However, the extra memory
     usage is probably negligible in practice, so we don't bother.  */

  for (img = c->buckets[i]; img; img = img->next)
    if (img->hash == hash
	&& !NILP (Fequal (img->spec, spec))
	&& img->frame_foreground == FRAME_FOREGROUND_PIXEL (f)
	&& img->frame_background == FRAME_BACKGROUND_PIXEL (f))
      break;
  return img;
}


/* Search frame F for an image with spec SPEC, and free it.  */

static void
uncache_image (struct frame *f, Lisp_Object spec)
{
  struct image *img = search_image_cache (f, spec, sxhash (spec, 0));
  if (img)
    {
      free_image (f, img);
      /* As display glyphs may still be referring to the image ID, we
	 must garbage the frame (Bug#6426).  */
      SET_FRAME_GARBAGED (f);
    }
}


/* Free image cache of frame F.  Be aware that X frames share images
   caches.  */

void
free_image_cache (struct frame *f)
{
  struct image_cache *c = FRAME_IMAGE_CACHE (f);
  if (c)
    {
      ptrdiff_t i;

      /* Cache should not be referenced by any frame when freed.  */
      eassert (c->refcount == 0);

      for (i = 0; i < c->used; ++i)
	free_image (f, c->images[i]);
      xfree (c->images);
      xfree (c->buckets);
      xfree (c);
      FRAME_IMAGE_CACHE (f) = NULL;
    }
}


/* Clear image cache of frame F.  FILTER=t means free all images.
   FILTER=nil means clear only images that haven't been
   displayed for some time.
   Else, only free the images which have FILTER in their `dependencies'.
   Should be called from time to time to reduce the number of loaded images.
   If image-cache-eviction-delay is non-nil, this frees images in the cache
   which weren't displayed for at least that many seconds.  */

static void
clear_image_cache (struct frame *f, Lisp_Object filter)
{
  struct image_cache *c = FRAME_IMAGE_CACHE (f);

  if (c && !f->inhibit_clear_image_cache)
    {
      ptrdiff_t i, nfreed = 0;

      /* Block input so that we won't be interrupted by a SIGIO
	 while being in an inconsistent state.  */
      block_input ();

      if (!NILP (filter))
	{
	  /* Filter image cache.  */
	  for (i = 0; i < c->used; ++i)
	    {
	      struct image *img = c->images[i];
	      if (img && (EQ (Qt, filter)
			  || !NILP (Fmember (filter, img->dependencies))))
		{
		  free_image (f, img);
		  ++nfreed;
		}
	    }
	}
      else if (FIXNUMP (Vimage_cache_eviction_delay))
	{
	  /* Free cache based on timestamp.  */
	  struct timespec old, t;
	  double delay;
	  ptrdiff_t nimages = 0;

	  for (i = 0; i < c->used; ++i)
	    if (c->images[i])
	      nimages++;

	  /* If the number of cached images has grown unusually large,
	     decrease the cache eviction delay (Bug#6230).  */
	  delay = XFIXNUM (Vimage_cache_eviction_delay);
	  if (nimages > 40)
	    delay = 1600 * delay / nimages / nimages;
	  delay = max (delay, 1);

	  t = current_timespec ();
	  old = timespec_sub (t, dtotimespec (delay));

	  for (i = 0; i < c->used; ++i)
	    {
	      struct image *img = c->images[i];
	      if (img && timespec_cmp (img->timestamp, old) < 0)
		{
		  free_image (f, img);
		  ++nfreed;
		}
	    }
	}

      /* We may be clearing the image cache because, for example,
	 Emacs was iconified for a longer period of time.  In that
	 case, current matrices may still contain references to
	 images freed above.  So, clear these matrices.  */
      if (nfreed)
	{
	  Lisp_Object tail, frame;

	  FOR_EACH_FRAME (tail, frame)
	    {
	      struct frame *fr = XFRAME (frame);
	      if (FRAME_IMAGE_CACHE (fr) == c)
		clear_current_matrices (fr);
	    }

	  windows_or_buffers_changed = 19;
	}

      unblock_input ();
    }
}

void
clear_image_caches (Lisp_Object filter)
{
  /* FIXME: We want to do
   * struct terminal *t;
   * for (t = terminal_list; t; t = t->next_terminal)
   *   clear_image_cache (t, filter); */
  Lisp_Object tail, frame;
  FOR_EACH_FRAME (tail, frame)
    if (FRAME_WINDOW_P (XFRAME (frame)))
      clear_image_cache (XFRAME (frame), filter);
}

DEFUN ("clear-image-cache", Fclear_image_cache, Sclear_image_cache,
       0, 1, 0,
       doc: /* Clear the image cache.
FILTER nil or a frame means clear all images in the selected frame.
FILTER t means clear the image caches of all frames.
Anything else, means only clear those images which refer to FILTER,
which is then usually a filename.  */)
  (Lisp_Object filter)
{
  if (! (NILP (filter) || FRAMEP (filter)))
    clear_image_caches (filter);
  else
    clear_image_cache (decode_window_system_frame (filter), Qt);

  return Qnil;
}


DEFUN ("image-flush", Fimage_flush, Simage_flush,
       1, 2, 0,
       doc: /* Flush the image with specification SPEC on frame FRAME.
This removes the image from the Emacs image cache.  If SPEC specifies
an image file, the next redisplay of this image will read from the
current contents of that file.

FRAME nil or omitted means use the selected frame.
FRAME t means refresh the image on all frames.  */)
  (Lisp_Object spec, Lisp_Object frame)
{
  if (!valid_image_p (spec))
    error ("Invalid image specification");

  if (EQ (frame, Qt))
    {
      Lisp_Object tail;
      FOR_EACH_FRAME (tail, frame)
	{
	  struct frame *f = XFRAME (frame);
	  if (FRAME_WINDOW_P (f))
	    uncache_image (f, spec);
	}
    }
  else
    uncache_image (decode_window_system_frame (frame), spec);

  return Qnil;
}


/* Compute masks and transform image IMG on frame F, as specified
   by the image's specification,  */

static void
postprocess_image (struct frame *f, struct image *img)
{
  /* Manipulation of the image's mask.  */
  if (img->pixmap)
    {
      Lisp_Object conversion, spec;
      Lisp_Object mask;

      spec = img->spec;

      /* `:heuristic-mask t'
	 `:mask heuristic'
	 means build a mask heuristically.
	 `:heuristic-mask (R G B)'
	 `:mask (heuristic (R G B))'
	 means build a mask from color (R G B) in the
	 image.
	 `:mask nil'
	 means remove a mask, if any.  */

      mask = image_spec_value (spec, QCheuristic_mask, NULL);
      if (!NILP (mask))
	image_build_heuristic_mask (f, img, mask);
      else
	{
	  bool found_p;

	  mask = image_spec_value (spec, QCmask, &found_p);

	  if (EQ (mask, Qheuristic))
	    image_build_heuristic_mask (f, img, Qt);
	  else if (CONSP (mask)
		   && EQ (XCAR (mask), Qheuristic))
	    {
	      if (CONSP (XCDR (mask)))
		image_build_heuristic_mask (f, img, XCAR (XCDR (mask)));
	      else
		image_build_heuristic_mask (f, img, XCDR (mask));
	    }
	  else if (NILP (mask) && found_p && img->mask)
	    image_clear_image_1 (f, img, CLEAR_IMAGE_MASK);
	}


      /* Should we apply an image transformation algorithm?  */
      conversion = image_spec_value (spec, QCconversion, NULL);
      if (EQ (conversion, Qdisabled))
	image_disable_image (f, img);
      else if (EQ (conversion, Qlaplace))
	image_laplace (f, img);
      else if (EQ (conversion, Qemboss))
	image_emboss (f, img);
      else if (CONSP (conversion)
	       && EQ (XCAR (conversion), Qedge_detection))
	{
	  Lisp_Object tem;
	  tem = XCDR (conversion);
	  if (CONSP (tem))
	    image_edge_detection (f, img,
                                  Fplist_get (tem, QCmatrix),
                                  Fplist_get (tem, QCcolor_adjustment));
	}
    }
}

#if defined (HAVE_IMAGEMAGICK) || defined (HAVE_NATIVE_SCALING)
/* Scale an image size by returning SIZE / DIVISOR * MULTIPLIER,
   safely rounded and clipped to int range.  */

static int
scale_image_size (int size, size_t divisor, size_t multiplier)
{
  if (divisor != 0)
    {
      double s = size;
      double scaled = s * multiplier / divisor + 0.5;
      if (scaled < INT_MAX)
	return scaled;
    }
  return INT_MAX;
}

/* Compute the desired size of an image with native size WIDTH x HEIGHT.
   Use SPEC to deduce the size.  Store the desired size into
   *D_WIDTH x *D_HEIGHT.  Store -1 x -1 if the native size is OK.  */
static void
compute_image_size (size_t width, size_t height,
		    Lisp_Object spec,
		    int *d_width, int *d_height)
{
  Lisp_Object value;
  int desired_width = -1, desired_height = -1, max_width = -1, max_height = -1;
  double scale = 1;

  value = image_spec_value (spec, QCscale, NULL);
  if (NUMBERP (value))
    scale = XFLOATINT (value);

  value = image_spec_value (spec, QCmax_width, NULL);
  if (FIXNATP (value))
    max_width = min (XFIXNAT (value), INT_MAX);

  value = image_spec_value (spec, QCmax_height, NULL);
  if (FIXNATP (value))
    max_height = min (XFIXNAT (value), INT_MAX);

  /* If width and/or height is set in the display spec assume we want
     to scale to those values.  If either h or w is unspecified, the
     unspecified should be calculated from the specified to preserve
     aspect ratio.  */
  value = image_spec_value (spec, QCwidth, NULL);
  if (FIXNATP (value))
    {
      desired_width = min (XFIXNAT (value) * scale, INT_MAX);
      /* :width overrides :max-width. */
      max_width = -1;
    }

  value = image_spec_value (spec, QCheight, NULL);
  if (FIXNATP (value))
    {
      desired_height = min (XFIXNAT (value) * scale, INT_MAX);
      /* :height overrides :max-height. */
      max_height = -1;
    }

  /* If we have both width/height set explicitly, we skip past all the
     aspect ratio-preserving computations below. */
  if (desired_width != -1 && desired_height != -1)
    goto out;

  width = width * scale;
  height = height * scale;

  if (desired_width != -1)
    /* Width known, calculate height. */
    desired_height = scale_image_size (desired_width, width, height);
  else if (desired_height != -1)
    /* Height known, calculate width. */
    desired_width = scale_image_size (desired_height, height, width);
  else
    {
      desired_width = width;
      desired_height = height;
    }

  if (max_width != -1 && desired_width > max_width)
    {
      /* The image is wider than :max-width. */
      desired_width = max_width;
      desired_height = scale_image_size (desired_width, width, height);
    }

  if (max_height != -1 && desired_height > max_height)
    {
      /* The image is higher than :max-height. */
      desired_height = max_height;
      desired_width = scale_image_size (desired_height, height, width);
    }

 out:
  *d_width = desired_width;
  *d_height = desired_height;
}
#endif /* HAVE_IMAGEMAGICK || HAVE_NATIVE_SCALING */

static void
image_set_image_size (struct frame *f, struct image *img)
{
#ifdef HAVE_NATIVE_SCALING
# ifdef HAVE_IMAGEMAGICK
  /* ImageMagick images are already the correct size.  */
  if (EQ (image_spec_value (img->spec, QCtype, NULL), Qimagemagick))
    return;
# endif

  int width, height;
  compute_image_size (img->width, img->height, img->spec, &width, &height);

# ifdef HAVE_NS
  ns_image_set_size (img->pixmap, width, height);
  img->width = width;
  img->height = height;
# endif

# ifdef USE_CAIRO
  img->width = width;
  img->height = height;
# elif defined HAVE_XRENDER
  if (img->picture)
    {
      double xscale = img->width / (double) width;
      double yscale = img->height / (double) height;

      XTransform tmat
	= {{{XDoubleToFixed (xscale), XDoubleToFixed (0), XDoubleToFixed (0)},
	    {XDoubleToFixed (0), XDoubleToFixed (yscale), XDoubleToFixed (0)},
	    {XDoubleToFixed (0), XDoubleToFixed (0), XDoubleToFixed (1)}}};

      XRenderSetPictureFilter (FRAME_X_DISPLAY (f), img->picture, FilterBest,
			       0, 0);
      XRenderSetPictureTransform (FRAME_X_DISPLAY (f), img->picture, &tmat);

      img->width = width;
      img->height = height;
    }
# endif
# ifdef HAVE_NTGUI
  /* Under HAVE_NTGUI, we will scale the image on the fly, when we
     draw it.  See w32term.c:x_draw_image_foreground.  */
  img->width = width;
  img->height = height;
# endif
#endif
}


/* Return the id of image with Lisp specification SPEC on frame F.
   SPEC must be a valid Lisp image specification (see valid_image_p).  */

ptrdiff_t
lookup_image (struct frame *f, Lisp_Object spec)
{
  struct image *img;
  EMACS_UINT hash;

  /* F must be a window-system frame, and SPEC must be a valid image
     specification.  */
  eassert (FRAME_WINDOW_P (f));
  eassert (valid_image_p (spec));

  /* Look up SPEC in the hash table of the image cache.  */
  hash = sxhash (spec, 0);
  img = search_image_cache (f, spec, hash);
  if (img && img->load_failed_p)
    {
      free_image (f, img);
      img = NULL;
    }

  /* If not found, create a new image and cache it.  */
  if (img == NULL)
    {
      block_input ();
      img = make_image (spec, hash);
      cache_image (f, img);
      img->load_failed_p = ! img->type->load (f, img);
      img->frame_foreground = FRAME_FOREGROUND_PIXEL (f);
      img->frame_background = FRAME_BACKGROUND_PIXEL (f);

      /* If we can't load the image, and we don't have a width and
	 height, use some arbitrary width and height so that we can
	 draw a rectangle for it.  */
      if (img->load_failed_p)
	{
	  Lisp_Object value;

	  value = image_spec_value (spec, QCwidth, NULL);
	  img->width = (FIXNUMP (value)
			? XFIXNAT (value) : DEFAULT_IMAGE_WIDTH);
	  value = image_spec_value (spec, QCheight, NULL);
	  img->height = (FIXNUMP (value)
			 ? XFIXNAT (value) : DEFAULT_IMAGE_HEIGHT);
	}
      else
	{
	  /* Handle image type independent image attributes
	     `:ascent ASCENT', `:margin MARGIN', `:relief RELIEF',
	     `:background COLOR'.  */
	  Lisp_Object ascent, margin, relief, bg;
	  int relief_bound;
          image_set_image_size (f, img);

	  ascent = image_spec_value (spec, QCascent, NULL);
	  if (FIXNUMP (ascent))
	    img->ascent = XFIXNAT (ascent);
	  else if (EQ (ascent, Qcenter))
	    img->ascent = CENTERED_IMAGE_ASCENT;

	  margin = image_spec_value (spec, QCmargin, NULL);
	  if (FIXNUMP (margin))
	    img->vmargin = img->hmargin = XFIXNAT (margin);
	  else if (CONSP (margin))
	    {
	      img->hmargin = XFIXNAT (XCAR (margin));
	      img->vmargin = XFIXNAT (XCDR (margin));
	    }

	  relief = image_spec_value (spec, QCrelief, NULL);
	  relief_bound = INT_MAX - max (img->hmargin, img->vmargin);
	  if (RANGED_FIXNUMP (- relief_bound, relief, relief_bound))
	    {
	      img->relief = XFIXNUM (relief);
	      img->hmargin += eabs (img->relief);
	      img->vmargin += eabs (img->relief);
	    }

	  if (! img->background_valid)
	    {
	      bg = image_spec_value (img->spec, QCbackground, NULL);
	      if (!NILP (bg))
		{
		  img->background
		    = image_alloc_image_color (f, img, bg,
                                               FRAME_BACKGROUND_PIXEL (f));
		  img->background_valid = 1;
		}
	    }

	  /* Do image transformations and compute masks, unless we
	     don't have the image yet.  */
	  if (!EQ (builtin_lisp_symbol (img->type->type), Qpostscript))
	    postprocess_image (f, img);
	}

      unblock_input ();
    }

  /* We're using IMG, so set its timestamp to `now'.  */
  img->timestamp = current_timespec ();

  /* Value is the image id.  */
  return img->id;
}


/* Cache image IMG in the image cache of frame F.  */

static void
cache_image (struct frame *f, struct image *img)
{
  struct image_cache *c = FRAME_IMAGE_CACHE (f);
  ptrdiff_t i;

  if (!c)
    c = FRAME_IMAGE_CACHE (f) = make_image_cache ();

  /* Find a free slot in c->images.  */
  for (i = 0; i < c->used; ++i)
    if (c->images[i] == NULL)
      break;

  /* If no free slot found, maybe enlarge c->images.  */
  if (i == c->used && c->used == c->size)
    c->images = xpalloc (c->images, &c->size, 1, -1, sizeof *c->images);

  /* Add IMG to c->images, and assign IMG an id.  */
  c->images[i] = img;
  img->id = i;
  if (i == c->used)
    ++c->used;

  /* Add IMG to the cache's hash table.  */
  i = img->hash % IMAGE_CACHE_BUCKETS_SIZE;
  img->next = c->buckets[i];
  if (img->next)
    img->next->prev = img;
  img->prev = NULL;
  c->buckets[i] = img;
}


/* Call FN on every image in the image cache of frame F.  Used to mark
   Lisp Objects in the image cache.  */

/* Mark Lisp objects in image IMG.  */

static void
mark_image (struct image *img)
{
  mark_object (img->spec);
  mark_object (img->dependencies);

  if (!NILP (img->lisp_data))
    mark_object (img->lisp_data);
}


void
mark_image_cache (struct image_cache *c)
{
  if (c)
    {
      ptrdiff_t i;
      for (i = 0; i < c->used; ++i)
	if (c->images[i])
	  mark_image (c->images[i]);
    }
}



/***********************************************************************
			  X / NS / W32 support code
 ***********************************************************************/

/* Return true if XIMG's size WIDTH x HEIGHT doesn't break the
   windowing system.
   WIDTH and HEIGHT must both be positive.
   If XIMG is null, assume it is a bitmap.  */
static bool
image_check_image_size (XImagePtr ximg, int width, int height)
{
#ifdef HAVE_X_WINDOWS
  /* Respect Xlib's limits: it cannot deal with images that have more
     than INT_MAX (and/or UINT_MAX) bytes.  And respect Emacs's limits
     of PTRDIFF_MAX (and/or SIZE_MAX) bytes for any object.  */
  enum
  {
    XLIB_BYTES_MAX = min (INT_MAX, UINT_MAX),
    X_IMAGE_BYTES_MAX = min (XLIB_BYTES_MAX, min (PTRDIFF_MAX, SIZE_MAX))
  };

  int bitmap_pad, depth, bytes_per_line;
  if (ximg)
    {
      bitmap_pad = ximg->bitmap_pad;
      depth = ximg->depth;
      bytes_per_line = ximg->bytes_per_line;
    }
  else
    {
      bitmap_pad = 8;
      depth = 1;
      bytes_per_line = (width >> 3) + ((width & 7) != 0);
    }
  return (width <= (INT_MAX - (bitmap_pad - 1)) / depth
	  && height <= X_IMAGE_BYTES_MAX / bytes_per_line);
#else
  /* FIXME: Implement this check for the HAVE_NS and HAVE_NTGUI cases.
     For now, assume that every image size is allowed on these systems.  */
  return 1;
#endif
}

/* Create an XImage and a pixmap of size WIDTH x HEIGHT for use on
   frame F.  Set *XIMG and *PIXMAP to the XImage and Pixmap created.
   Set (*XIMG)->data to a raster of WIDTH x HEIGHT pixels allocated
   via xmalloc.  Print error messages via image_error if an error
   occurs.  Value is true if successful.

   On W32, a DEPTH of zero signifies a 24 bit image, otherwise DEPTH
   should indicate the bit depth of the image.  */

static bool
image_create_x_image_and_pixmap_1 (struct frame *f, int width, int height, int depth,
                                   XImagePtr *ximg, Pixmap *pixmap, Picture *picture)
{
#ifdef HAVE_X_WINDOWS
  Display *display = FRAME_X_DISPLAY (f);
  Drawable drawable = FRAME_X_DRAWABLE (f);
  Screen *screen = FRAME_X_SCREEN (f);

  eassert (input_blocked_p ());

  if (depth <= 0)
    depth = DefaultDepthOfScreen (screen);
  *ximg = XCreateImage (display, DefaultVisualOfScreen (screen),
			depth, ZPixmap, 0, NULL, width, height,
			depth > 16 ? 32 : depth > 8 ? 16 : 8, 0);
  if (*ximg == NULL)
    {
      image_error ("Unable to allocate X image");
      return 0;
    }

  if (! image_check_image_size (*ximg, width, height))
    {
      image_destroy_x_image (*ximg);
      *ximg = NULL;
      image_error ("Image too large (%dx%d)",
		   make_fixnum (width), make_fixnum (height));
      return 0;
    }

  /* Allocate image raster.  */
  (*ximg)->data = xmalloc ((*ximg)->bytes_per_line * height);

  /* Allocate a pixmap of the same size.  */
  *pixmap = XCreatePixmap (display, drawable, width, height, depth);
  if (*pixmap == NO_PIXMAP)
    {
      image_destroy_x_image (*ximg);
      *ximg = NULL;
      image_error ("Unable to create X pixmap");
      return 0;
    }

# ifdef HAVE_XRENDER
  int event_basep, error_basep;
  if (picture && XRenderQueryExtension (display, &event_basep, &error_basep))
    {
      if (depth == 32 || depth == 24 || depth == 8)
        {
          XRenderPictFormat *format;
          XRenderPictureAttributes attr;

          /* FIXME: Do we need to handle all possible bit depths?
             XRenderFindStandardFormat supports PictStandardARGB32,
             PictStandardRGB24, PictStandardA8, PictStandardA4,
             PictStandardA1, and PictStandardNUM (what is this?!).

             XRenderFindFormat may support more, but I don't
             understand the documentation.  */
          format = XRenderFindStandardFormat (display,
                                              depth == 32 ? PictStandardARGB32
                                              : depth == 24 ? PictStandardRGB24
                                              : PictStandardA8);
          *picture = XRenderCreatePicture (display, *pixmap, format, 0, &attr);
        }
      else
        {
          image_error ("Specified image bit depth is not supported by XRender");
          *picture = 0;
        }
    }
# endif

  return 1;
#endif /* HAVE_X_WINDOWS */

#ifdef HAVE_NTGUI

  BITMAPINFOHEADER *header;
  HDC hdc;
  int scanline_width_bits;
  int remainder;
  int palette_colors = 0;

  if (depth == 0)
    depth = 24;

  if (depth != 1 && depth != 4 && depth != 8
      && depth != 16 && depth != 24 && depth != 32)
    {
      image_error ("Invalid image bit depth specified");
      return 0;
    }

  scanline_width_bits = width * depth;
  remainder = scanline_width_bits % 32;

  if (remainder)
    scanline_width_bits += 32 - remainder;

  /* Bitmaps with a depth less than 16 need a palette.  */
  /* BITMAPINFO structure already contains the first RGBQUAD.  */
  if (depth < 16)
    palette_colors = 1 << (depth - 1);

  *ximg = xmalloc (sizeof (XImage) + palette_colors * sizeof (RGBQUAD));

  header = &(*ximg)->info.bmiHeader;
  memset (&(*ximg)->info, 0, sizeof (BITMAPINFO));
  header->biSize = sizeof (*header);
  header->biWidth = width;
  header->biHeight = -height;  /* negative indicates a top-down bitmap.  */
  header->biPlanes = 1;
  header->biBitCount = depth;
  header->biCompression = BI_RGB;
  header->biClrUsed = palette_colors;

  /* TODO: fill in palette.  */
  if (depth == 1)
    {
      (*ximg)->info.bmiColors[0].rgbBlue = 0;
      (*ximg)->info.bmiColors[0].rgbGreen = 0;
      (*ximg)->info.bmiColors[0].rgbRed = 0;
      (*ximg)->info.bmiColors[0].rgbReserved = 0;
      /* bmiColors is a variable-length array declared by w32api
	 headers as bmiColors[1], which triggers a warning under
	 -Warray-bounds; shut that up.  */
#     if GNUC_PREREQ (4, 4, 0)
#      pragma GCC push_options
#      pragma GCC diagnostic ignored "-Warray-bounds"
#     endif
      (*ximg)->info.bmiColors[1].rgbBlue = 255;
      (*ximg)->info.bmiColors[1].rgbGreen = 255;
      (*ximg)->info.bmiColors[1].rgbRed = 255;
      (*ximg)->info.bmiColors[1].rgbReserved = 0;
#     if GNUC_PREREQ (4, 4, 0)
#      pragma GCC pop_options
#     endif
    }

  hdc = get_frame_dc (f);

  /* Create a DIBSection and raster array for the bitmap,
     and store its handle in *pixmap.  */
  *pixmap = CreateDIBSection (hdc, &((*ximg)->info),
			      (depth < 16) ? DIB_PAL_COLORS : DIB_RGB_COLORS,
			      /* casting avoids a GCC warning */
			      (void **)&((*ximg)->data), NULL, 0);

  /* Realize display palette and garbage all frames. */
  release_frame_dc (f, hdc);

  if (*pixmap == NULL)
    {
      DWORD err = GetLastError ();
      Lisp_Object errcode;
      /* All system errors are < 10000, so the following is safe.  */
      XSETINT (errcode, err);
      image_error ("Unable to create bitmap, error code %d", errcode);
      image_destroy_x_image (*ximg);
      *ximg = NULL;
      return 0;
    }

  return 1;

#endif /* HAVE_NTGUI */

#ifdef HAVE_NS
  *pixmap = ns_image_for_XPM (width, height, depth);
  if (*pixmap == 0)
    {
      *ximg = NULL;
      image_error ("Unable to allocate NSImage for XPM pixmap");
      return 0;
    }
  *ximg = *pixmap;
  return 1;
#endif

#ifdef HAVE_PGTK
  *pixmap = pgtk_image_create(width, height, depth);
  if (*pixmap == 0)
    {
      *ximg = NULL;
      image_error ("Unable to allocate pgtk_image for XPM pixmap");
      return 0;
    }
  *ximg = *pixmap;
  return 1;
#endif
}


/* Destroy XImage XIMG.  Free XIMG->data.  */

static void
image_destroy_x_image (XImagePtr ximg)
{
  eassert (input_blocked_p ());
  if (ximg)
    {
#ifdef HAVE_X_WINDOWS
      xfree (ximg->data);
      ximg->data = NULL;
      XDestroyImage (ximg);
#endif /* HAVE_X_WINDOWS */
#ifdef HAVE_NTGUI
      /* Data will be freed by DestroyObject.  */
      ximg->data = NULL;
      xfree (ximg);
#endif /* HAVE_NTGUI */
#ifdef HAVE_NS
      ns_release_object (ximg);
#endif /* HAVE_NS */
#ifdef HAVE_PGTK
      pgtk_image_destroy (ximg);
#endif /* HAVE_PGTK */
    }
}


/* Put XImage XIMG into pixmap PIXMAP on frame F.  WIDTH and HEIGHT
   are width and height of both the image and pixmap.  */

static void
gui_put_x_image (struct frame *f, XImagePtr ximg, Pixmap pixmap,
                 int width, int height)
{
#ifdef HAVE_X_WINDOWS
  GC gc;

  eassert (input_blocked_p ());
  gc = XCreateGC (FRAME_X_DISPLAY (f), pixmap, 0, NULL);
  XPutImage (FRAME_X_DISPLAY (f), pixmap, gc, ximg, 0, 0, 0, 0,
             ximg->width, ximg->height);
  XFreeGC (FRAME_X_DISPLAY (f), gc);
#endif /* HAVE_X_WINDOWS */

#ifdef HAVE_NTGUI
#if 0  /* I don't think this is necessary looking at where it is used.  */
  HDC hdc = get_frame_dc (f);
  SetDIBits (hdc, pixmap, 0, height, ximg->data, &(ximg->info), DIB_RGB_COLORS);
  release_frame_dc (f, hdc);
#endif
#endif /* HAVE_NTGUI */

#ifdef HAVE_NS
  eassert (ximg == pixmap);
  ns_retain_object (ximg);
#endif

#ifdef HAVE_PGTK
  eassert (ximg == pixmap);
#endif
}

/* Thin wrapper for image_create_x_image_and_pixmap_1, so that it matches
   with image_put_x_image.  */

static bool
image_create_x_image_and_pixmap (struct frame *f, struct image *img,
				 int width, int height, int depth,
				 XImagePtr *ximg, bool mask_p)
{
  eassert ((!mask_p ? img->pixmap : img->mask) == NO_PIXMAP);

  Picture *picture = NULL;
#ifdef HAVE_XRENDER
  picture = !mask_p ? &img->picture : &img->mask_picture;
#endif
  return image_create_x_image_and_pixmap_1 (f, width, height, depth, ximg,
                                            !mask_p ? &img->pixmap : &img->mask,
                                            picture);
}

/* Put X image XIMG into image IMG on frame F, as a mask if and only
   if MASK_P.  On X, this simply records XIMG on a member of IMG, so
   it can be put into the pixmap afterwards via image_sync_to_pixmaps.
   On the other platforms, it puts XIMG into the pixmap, then frees
   the X image and its buffer.  */

static void
image_put_x_image (struct frame *f, struct image *img, XImagePtr ximg,
		   bool mask_p)
{
#ifdef HAVE_X_WINDOWS
  if (!mask_p)
    {
      eassert (img->ximg == NULL);
      img->ximg = ximg;
    }
  else
    {
      eassert (img->mask_img == NULL);
      img->mask_img = ximg;
    }
#else
  gui_put_x_image (f, ximg, !mask_p ? img->pixmap : img->mask,
                   img->width, img->height);
  image_destroy_x_image (ximg);
#endif
}

#ifdef HAVE_X_WINDOWS
/* Put the X images recorded in IMG on frame F into pixmaps, then free
   the X images and their buffers.  */

static void
image_sync_to_pixmaps (struct frame *f, struct image *img)
{
  if (img->ximg)
    {
      gui_put_x_image (f, img->ximg, img->pixmap, img->width, img->height);
      image_destroy_x_image (img->ximg);
      img->ximg = NULL;
    }
  if (img->mask_img)
    {
      gui_put_x_image (f, img->mask_img, img->mask, img->width, img->height);
      image_destroy_x_image (img->mask_img);
      img->mask_img = NULL;
    }
}
#endif

#ifdef HAVE_NTGUI
/* Create a memory device context for IMG on frame F.  It stores the
   currently selected GDI object into *PREV for future restoration by
   image_unget_x_image_or_dc.  */

static XImagePtr_or_DC
image_get_x_image_or_dc (struct frame *f, struct image *img, bool mask_p,
			 HGDIOBJ *prev)
{
  HDC frame_dc = get_frame_dc (f);
  XImagePtr_or_DC ximg = CreateCompatibleDC (frame_dc);

  release_frame_dc (f, frame_dc);
  *prev = SelectObject (ximg, !mask_p ? img->pixmap : img->mask);

  return ximg;
}

static void
image_unget_x_image_or_dc (struct image *img, bool mask_p,
			   XImagePtr_or_DC ximg, HGDIOBJ prev)
{
  SelectObject (ximg, prev);
  DeleteDC (ximg);
}
#else  /* !HAVE_NTGUI */
/* Get the X image for IMG on frame F.  The resulting X image data
   should be treated as read-only at least on X.  */

static XImagePtr
image_get_x_image (struct frame *f, struct image *img, bool mask_p)
{
#ifdef HAVE_X_WINDOWS
  XImagePtr ximg_in_img = !mask_p ? img->ximg : img->mask_img;

  if (ximg_in_img)
    return ximg_in_img;
  else
    return XGetImage (FRAME_X_DISPLAY (f), !mask_p ? img->pixmap : img->mask,
		      0, 0, img->width, img->height, ~0, ZPixmap);
#elif defined (HAVE_NS)
  XImagePtr pixmap = !mask_p ? img->pixmap : img->mask;

  ns_retain_object (pixmap);
  return pixmap;
#elif defined (HAVE_PGTK)
  XImagePtr pixmap = !mask_p ? img->pixmap : img->mask;
  return pixmap;
#endif
}

static void
image_unget_x_image (struct image *img, bool mask_p, XImagePtr ximg)
{
#ifdef HAVE_X_WINDOWS
  XImagePtr ximg_in_img = !mask_p ? img->ximg : img->mask_img;

  if (ximg_in_img)
    eassert (ximg == ximg_in_img);
  else
    XDestroyImage (ximg);
#elif defined (HAVE_NS)
  ns_release_object (ximg);
#endif
}
#endif	/* !HAVE_NTGUI */


/***********************************************************************
			      File Handling
 ***********************************************************************/

/* Find image file FILE.  Look in data-directory/images, then
   x-bitmap-file-path.  Value is the full name of the file
   found, or nil if not found.  If PFD is nonnull store into *PFD a
   readable file descriptor for the file, opened in binary mode.  If
   PFD is null, do not open the file.  */

static Lisp_Object
image_find_image_fd (Lisp_Object file, int *pfd)
{
  Lisp_Object file_found, search_path;
  int fd;

  /* TODO I think this should use something like image-load-path
     instead.  Unfortunately, that can contain non-string elements.  */
  search_path = Fcons (Fexpand_file_name (build_string ("images"),
					  Vdata_directory),
		       Vx_bitmap_file_path);

  /* Try to find FILE in data-directory/images, then x-bitmap-file-path.  */
  fd = openp (search_path, file, Qnil, &file_found,
	      pfd ? Qt : make_fixnum (R_OK), false);
  if (fd >= 0 || fd == -2)
    {
      file_found = ENCODE_FILE (file_found);
      if (fd == -2)
	{
	  /* The file exists locally, but has a file name handler.
	     (This happens, e.g., under Auto Image File Mode.)
	     'openp' didn't open the file, so we should, because the
	     caller expects that.  */
	  fd = emacs_open (SSDATA (file_found), O_RDONLY, 0);
	}
    }
  else	/* fd < 0, but not -2 */
    return Qnil;
  if (pfd)
    *pfd = fd;
  return file_found;
}

/* Find image file FILE.  Look in data-directory/images, then
   x-bitmap-file-path.  Value is the encoded full name of the file
   found, or nil if not found.  */

Lisp_Object
image_find_image_file (Lisp_Object file)
{
  return image_find_image_fd (file, 0);
}

/* Read FILE into memory.  Value is a pointer to a buffer allocated
   with xmalloc holding FILE's contents.  Value is null if an error
   occurred.  FD is a file descriptor open for reading FILE.  Set
   *SIZE to the size of the file.  */

static char *
slurp_file (int fd, ptrdiff_t *size)
{
  FILE *fp = fdopen (fd, "rb");

  char *buf = NULL;
  struct stat st;

  if (fp)
    {
      ptrdiff_t count = SPECPDL_INDEX ();
      record_unwind_protect_ptr (fclose_unwind, fp);

      if (fstat (fileno (fp), &st) == 0
	  && 0 <= st.st_size && st.st_size < min (PTRDIFF_MAX, SIZE_MAX))
	{
	  /* Report an error if we read past the purported EOF.
	     This can happen if the file grows as we read it.  */
	  ptrdiff_t buflen = st.st_size;
	  buf = xmalloc (buflen + 1);
	  if (fread_unlocked (buf, 1, buflen + 1, fp) == buflen)
	    *size = buflen;
	  else
	    {
	      xfree (buf);
	      buf = NULL;
	    }
	}

      unbind_to (count, Qnil);
    }

  return buf;
}



/***********************************************************************
			      XBM images
 ***********************************************************************/

static bool xbm_load (struct frame *f, struct image *img);
static bool xbm_image_p (Lisp_Object object);
static bool xbm_file_p (Lisp_Object);


/* Indices of image specification fields in xbm_format, below.  */

enum xbm_keyword_index
{
  XBM_TYPE,
  XBM_FILE,
  XBM_WIDTH,
  XBM_HEIGHT,
  XBM_DATA,
  XBM_FOREGROUND,
  XBM_BACKGROUND,
  XBM_ASCENT,
  XBM_MARGIN,
  XBM_RELIEF,
  XBM_ALGORITHM,
  XBM_HEURISTIC_MASK,
  XBM_MASK,
  XBM_LAST
};

/* Vector of image_keyword structures describing the format
   of valid XBM image specifications.  */

static const struct image_keyword xbm_format[XBM_LAST] =
{
  {":type",		IMAGE_SYMBOL_VALUE,			1},
  {":file",		IMAGE_STRING_VALUE,			0},
  {":width",		IMAGE_POSITIVE_INTEGER_VALUE,		0},
  {":height",		IMAGE_POSITIVE_INTEGER_VALUE,		0},
  {":data",		IMAGE_DONT_CHECK_VALUE_TYPE,		0},
  {":foreground",	IMAGE_STRING_OR_NIL_VALUE,		0},
  {":background",	IMAGE_STRING_OR_NIL_VALUE,		0},
  {":ascent",		IMAGE_ASCENT_VALUE,			0},
  {":margin",		IMAGE_NON_NEGATIVE_INTEGER_VALUE_OR_PAIR, 0},
  {":relief",		IMAGE_INTEGER_VALUE,			0},
  {":conversion",	IMAGE_DONT_CHECK_VALUE_TYPE,		0},
  {":heuristic-mask",	IMAGE_DONT_CHECK_VALUE_TYPE,		0},
  {":mask",		IMAGE_DONT_CHECK_VALUE_TYPE,		0}
};

/* Structure describing the image type XBM.  */

static struct image_type xbm_type =
{
  SYMBOL_INDEX (Qxbm),
  xbm_image_p,
  xbm_load,
  image_clear_image,
  NULL,
  NULL
};

/* Tokens returned from xbm_scan.  */

enum xbm_token
{
  XBM_TK_IDENT = 256,
  XBM_TK_NUMBER,
  XBM_TK_OVERFLOW
};


/* Return true if OBJECT is a valid XBM-type image specification.
   A valid specification is a list starting with the symbol `image'
   The rest of the list is a property list which must contain an
   entry `:type xbm'.

   If the specification specifies a file to load, it must contain
   an entry `:file FILENAME' where FILENAME is a string.

   If the specification is for a bitmap loaded from memory it must
   contain `:width WIDTH', `:height HEIGHT', and `:data DATA', where
   WIDTH and HEIGHT are integers > 0.  DATA may be:

   1. a string large enough to hold the bitmap data, i.e. it must
   have a size >= (WIDTH + 7) / 8 * HEIGHT

   2. a bool-vector of size >= WIDTH * HEIGHT

   3. a vector of strings or bool-vectors, one for each line of the
   bitmap.

   4. a string containing an in-memory XBM file.  WIDTH and HEIGHT
   may not be specified in this case because they are defined in the
   XBM file.

   Both the file and data forms may contain the additional entries
   `:background COLOR' and `:foreground COLOR'.  If not present,
   foreground and background of the frame on which the image is
   displayed is used.  */

static bool
xbm_image_p (Lisp_Object object)
{
  struct image_keyword kw[XBM_LAST];

  memcpy (kw, xbm_format, sizeof kw);
  if (!parse_image_spec (object, kw, XBM_LAST, Qxbm))
    return 0;

  eassert (EQ (kw[XBM_TYPE].value, Qxbm));

  if (kw[XBM_FILE].count)
    {
      if (kw[XBM_WIDTH].count || kw[XBM_HEIGHT].count || kw[XBM_DATA].count)
	return 0;
    }
  else if (kw[XBM_DATA].count && xbm_file_p (kw[XBM_DATA].value))
    {
      /* In-memory XBM file.  */
      if (kw[XBM_WIDTH].count || kw[XBM_HEIGHT].count || kw[XBM_FILE].count)
	return 0;
    }
  else
    {
      Lisp_Object data;
      int width, height;

      /* Entries for `:width', `:height' and `:data' must be present.  */
      if (!kw[XBM_WIDTH].count
	  || !kw[XBM_HEIGHT].count
	  || !kw[XBM_DATA].count)
	return 0;

      data = kw[XBM_DATA].value;
      width = XFIXNAT (kw[XBM_WIDTH].value);
      height = XFIXNAT (kw[XBM_HEIGHT].value);

      /* Check type of data, and width and height against contents of
	 data.  */
      if (VECTORP (data))
	{
	  EMACS_INT i;

	  /* Number of elements of the vector must be >= height.  */
	  if (ASIZE (data) < height)
	    return 0;

	  /* Each string or bool-vector in data must be large enough
	     for one line of the image.  */
	  for (i = 0; i < height; ++i)
	    {
	      Lisp_Object elt = AREF (data, i);

	      if (STRINGP (elt))
		{
		  if (SCHARS (elt)
		      < (width + CHAR_BIT - 1) / CHAR_BIT)
		    return 0;
		}
	      else if (BOOL_VECTOR_P (elt))
		{
		  if (bool_vector_size (elt) < width)
		    return 0;
		}
	      else
		return 0;
	    }
	}
      else if (STRINGP (data))
	{
	  if (SCHARS (data)
	      < (width + CHAR_BIT - 1) / CHAR_BIT * height)
	    return 0;
	}
      else if (BOOL_VECTOR_P (data))
	{
	  if (bool_vector_size (data) / height < width)
	    return 0;
	}
      else
	return 0;
    }

  return 1;
}


/* Scan a bitmap file.  FP is the stream to read from.  Value is
   either an enumerator from enum xbm_token, or a character for a
   single-character token, or 0 at end of file.  If scanning an
   identifier, store the lexeme of the identifier in SVAL.  If
   scanning a number, store its value in *IVAL.  */

static int
xbm_scan (char **s, char *end, char *sval, int *ival)
{
  unsigned char c UNINIT;

 loop:

  /* Skip white space.  */
  while (*s < end && (c = *(*s)++, c_isspace (c)))
    ;

  if (*s >= end)
    c = 0;
  else if (c_isdigit (c))
    {
      int value = 0, digit;
      bool overflow = false;

      if (c == '0' && *s < end)
	{
	  c = *(*s)++;
	  if (c == 'x' || c == 'X')
	    {
	      while (*s < end)
		{
		  c = *(*s)++;
		  digit = char_hexdigit (c);
		  if (digit < 0)
		    break;
		  overflow |= INT_MULTIPLY_WRAPV (value, 16, &value);
		  value += digit;
		}
	    }
	  else if ('0' <= c && c <= '7')
	    {
	      value = c - '0';
	      while (*s < end
		     && (c = *(*s)++, '0' <= c && c <= '7'))
		{
		  overflow |= INT_MULTIPLY_WRAPV (value, 8, &value);
		  value += c - '0';
		}
	    }
	}
      else
	{
	  value = c - '0';
	  while (*s < end
		 && (c = *(*s)++, c_isdigit (c)))
	    {
	      overflow |= INT_MULTIPLY_WRAPV (value, 10, &value);
	      overflow |= INT_ADD_WRAPV (value, c - '0', &value);
	    }
	}

      if (*s < end)
	*s = *s - 1;
      *ival = value;
      return overflow ? XBM_TK_OVERFLOW : XBM_TK_NUMBER;
    }
  else if (c_isalpha (c) || c == '_')
    {
      *sval++ = c;
      while (*s < end
	     && (c = *(*s)++, (c_isalnum (c) || c == '_')))
	*sval++ = c;
      *sval = 0;
      if (*s < end)
	*s = *s - 1;
      return XBM_TK_IDENT;
    }
  else if (c == '/' && **s == '*')
    {
      /* C-style comment.  */
      ++*s;
      while (**s && (**s != '*' || *(*s + 1) != '/'))
	++*s;
      if (**s)
	{
	  *s += 2;
	  goto loop;
	}
    }

  return c;
}

#ifdef HAVE_NTGUI

/* Create a Windows bitmap from X bitmap data.  */
static HBITMAP
w32_create_pixmap_from_bitmap_data (int width, int height, char *data)
{
  static unsigned char swap_nibble[16]
    = { 0x0, 0x8, 0x4, 0xc,    /* 0000 1000 0100 1100 */
	0x2, 0xa, 0x6, 0xe,    /* 0010 1010 0110 1110 */
	0x1, 0x9, 0x5, 0xd,    /* 0001 1001 0101 1101 */
	0x3, 0xb, 0x7, 0xf };  /* 0011 1011 0111 1111 */
  int i, j, w1, w2;
  unsigned char *bits, *p;
  HBITMAP bmp;

  w1 = (width + 7) / 8;         /* nb of 8bits elt in X bitmap */
  w2 = ((width + 15) / 16) * 2; /* nb of 16bits elt in W32 bitmap */
  bits = alloca (height * w2);
  memset (bits, 0, height * w2);
  for (i = 0; i < height; i++)
    {
      p = bits + i*w2;
      for (j = 0; j < w1; j++)
	{
	  /* Bitswap XBM bytes to match how Windows does things.  */
	  unsigned char c = *data++;
	  *p++ = (unsigned char)((swap_nibble[c & 0xf] << 4)
				 | (swap_nibble[(c>>4) & 0xf]));
	}
    }
  bmp = CreateBitmap (width, height, 1, 1, (char *) bits);

  return bmp;
}

static void
convert_mono_to_color_image (struct frame *f, struct image *img,
			     COLORREF foreground, COLORREF background)
{
  HDC hdc, old_img_dc, new_img_dc;
  HGDIOBJ old_prev, new_prev;
  HBITMAP new_pixmap;

  hdc = get_frame_dc (f);
  old_img_dc = CreateCompatibleDC (hdc);
  new_img_dc = CreateCompatibleDC (hdc);
  new_pixmap = CreateCompatibleBitmap (hdc, img->width, img->height);
  release_frame_dc (f, hdc);
  old_prev = SelectObject (old_img_dc, img->pixmap);
  new_prev = SelectObject (new_img_dc, new_pixmap);
  /* Windows convention for mono bitmaps is black = background,
     white = foreground.  */
  SetTextColor (new_img_dc, background);
  SetBkColor (new_img_dc, foreground);

  BitBlt (new_img_dc, 0, 0, img->width, img->height, old_img_dc,
	  0, 0, SRCCOPY);

  SelectObject (old_img_dc, old_prev);
  SelectObject (new_img_dc, new_prev);
  DeleteDC (old_img_dc);
  DeleteDC (new_img_dc);
  DeleteObject (img->pixmap);
  if (new_pixmap == 0)
    fprintf (stderr, "Failed to convert image to color.\n");
  else
    img->pixmap = new_pixmap;
}

#define XBM_BIT_SHUFFLE(b) (~(b))

#else

#define XBM_BIT_SHUFFLE(b) (b)

#endif /* HAVE_NTGUI */


static void
Create_Pixmap_From_Bitmap_Data (struct frame *f, struct image *img, char *data,
				RGB_PIXEL_COLOR fg, RGB_PIXEL_COLOR bg,
				bool non_default_colors)
{
#ifdef HAVE_NTGUI
  img->pixmap
    = w32_create_pixmap_from_bitmap_data (img->width, img->height, data);

  /* If colors were specified, transfer the bitmap to a color one.  */
  if (non_default_colors)
    convert_mono_to_color_image (f, img, fg, bg);

#elif defined (HAVE_NS)
  img->pixmap = ns_image_from_XBM (data, img->width, img->height, fg, bg);

#elif defined (HAVE_PGTK)
  cairo_surface_t *surface = create_cairo_image_surface(img->width, img->height);
  uint32_t *dp = (uint32_t *) cairo_image_surface_get_data (surface);
  int x, y;
  unsigned char *sp = (unsigned char *) data;
  int mask = 0x01;
  for (y = 0; y < img->height; y++) {
    for (x = 0; x < img->width; x++) {
      *dp++ = (*sp & mask) ? fg : bg;

      if ((mask <<= 1) >= 0x100) {
	sp++;
	mask = 0x01;
      }
    }
    if (mask != 0x01) {
      sp++;
      mask = 0x01;
    }
  }
#else
  img->pixmap =
   (image_check_image_size (0, img->width, img->height)
    ? XCreatePixmapFromBitmapData (FRAME_X_DISPLAY (f),
                                   FRAME_X_DRAWABLE (f),
				   data,
				   img->width, img->height,
				   fg, bg,
				   DefaultDepthOfScreen (FRAME_X_SCREEN (f)))
    : NO_PIXMAP);
#endif /* !HAVE_NTGUI && !HAVE_NS */
}



/* Replacement for XReadBitmapFileData which isn't available under old
   X versions.  CONTENTS is a pointer to a buffer to parse; END is the
   buffer's end.  Set *WIDTH and *HEIGHT to the width and height of
   the image.  Return in *DATA the bitmap data allocated with xmalloc.
   Value is true if successful.  DATA null means just test if
   CONTENTS looks like an in-memory XBM file.  If INHIBIT_IMAGE_ERROR,
   inhibit the call to image_error when the image size is invalid (the
   bitmap remains unread).  */

static bool
xbm_read_bitmap_data (struct frame *f, char *contents, char *end,
		      int *width, int *height, char **data,
		      bool inhibit_image_error)
{
  char *s = contents;
  char buffer[BUFSIZ];
  bool padding_p = 0;
  bool v10 = 0;
  int bytes_per_line, i, nbytes;
  char *p;
  int value;
  int LA1;

#define match() \
     LA1 = xbm_scan (&s, end, buffer, &value)

#define expect(TOKEN)		\
  do				\
    {				\
      if (LA1 != (TOKEN)) 	\
	goto failure;		\
      match ();			\
    }				\
  while (0)

#define expect_ident(IDENT)					\
     if (LA1 == XBM_TK_IDENT && strcmp (buffer, (IDENT)) == 0)	\
       match ();						\
     else							\
       goto failure

  *width = *height = -1;
  if (data)
    *data = NULL;
  LA1 = xbm_scan (&s, end, buffer, &value);

  /* Parse defines for width, height and hot-spots.  */
  while (LA1 == '#')
    {
      match ();
      expect_ident ("define");
      expect (XBM_TK_IDENT);

      if (LA1 == XBM_TK_NUMBER)
	{
	  char *q = strrchr (buffer, '_');
	  q = q ? q + 1 : buffer;
	  if (strcmp (q, "width") == 0)
	    *width = value;
	  else if (strcmp (q, "height") == 0)
	    *height = value;
	}
      expect (XBM_TK_NUMBER);
    }

  if (!check_image_size (f, *width, *height))
    {
      if (!inhibit_image_error)
	image_size_error ();
      goto failure;
    }
  else if (data == NULL)
    goto success;

  /* Parse bits.  Must start with `static'.  */
  expect_ident ("static");
  if (LA1 == XBM_TK_IDENT)
    {
      if (strcmp (buffer, "unsigned") == 0)
	{
	  match ();
	  expect_ident ("char");
	}
      else if (strcmp (buffer, "short") == 0)
	{
	  match ();
	  v10 = 1;
	  if (*width % 16 && *width % 16 < 9)
	    padding_p = 1;
	}
      else if (strcmp (buffer, "char") == 0)
	match ();
      else
	goto failure;
    }
  else
    goto failure;

  expect (XBM_TK_IDENT);
  expect ('[');
  expect (']');
  expect ('=');
  expect ('{');

  if (! image_check_image_size (0, *width, *height))
    {
      if (!inhibit_image_error)
	image_error ("Image too large (%dx%d)",
		     make_fixnum (*width), make_fixnum (*height));
      goto failure;
    }
  bytes_per_line = (*width + 7) / 8 + padding_p;
  nbytes = bytes_per_line * *height;
  p = *data = xmalloc (nbytes);

  if (v10)
    {
      for (i = 0; i < nbytes; i += 2)
	{
	  int val = value;
	  expect (XBM_TK_NUMBER);

	  *p++ = XBM_BIT_SHUFFLE (val);
	  if (!padding_p || ((i + 2) % bytes_per_line))
	    *p++ = XBM_BIT_SHUFFLE (value >> 8);

	  if (LA1 == ',' || LA1 == '}')
	    match ();
	  else
	    goto failure;
	}
    }
  else
    {
      for (i = 0; i < nbytes; ++i)
	{
	  int val = value;
	  expect (XBM_TK_NUMBER);

	  *p++ = XBM_BIT_SHUFFLE (val);

	  if (LA1 == ',' || LA1 == '}')
	    match ();
	  else
	    goto failure;
	}
    }

 success:
  return 1;

 failure:

  if (data && *data)
    {
      xfree (*data);
      *data = NULL;
    }
  return 0;

#undef match
#undef expect
#undef expect_ident
}


/* Load XBM image IMG which will be displayed on frame F from buffer
   CONTENTS.  END is the end of the buffer.  Value is true if
   successful.  */

static bool
xbm_load_image (struct frame *f, struct image *img, char *contents, char *end)
{
  bool rc;
  char *data;
  bool success_p = 0;

  rc = xbm_read_bitmap_data (f, contents, end, &img->width, &img->height,
			     &data, 0);
  if (rc)
    {
      unsigned long foreground = FRAME_FOREGROUND_PIXEL (f);
      unsigned long background = FRAME_BACKGROUND_PIXEL (f);
      bool non_default_colors = 0;
      Lisp_Object value;

      eassert (img->width > 0 && img->height > 0);

      /* Get foreground and background colors, maybe allocate colors.  */
      value = image_spec_value (img->spec, QCforeground, NULL);
      if (!NILP (value))
	{
	  foreground = image_alloc_image_color (f, img, value, foreground);
	  non_default_colors = 1;
	}
      value = image_spec_value (img->spec, QCbackground, NULL);
      if (!NILP (value))
	{
	  background = image_alloc_image_color (f, img, value, background);
	  img->background = background;
	  img->background_valid = 1;
	  non_default_colors = 1;
	}

      Create_Pixmap_From_Bitmap_Data (f, img, data,
				      foreground, background,
				      non_default_colors);
      xfree (data);

#ifndef HAVE_PGTK
      if (img->pixmap == NO_PIXMAP)
	{
	  image_clear_image (f, img);
	  image_error ("Unable to create X pixmap for `%s'", img->spec);
	}
      else
#endif
	success_p = 1;
    }
  else
    image_error ("Error loading XBM image `%s'", img->spec);

  return success_p;
}


/* Value is true if DATA looks like an in-memory XBM file.  */

static bool
xbm_file_p (Lisp_Object data)
{
  int w, h;
  return (STRINGP (data)
	  && xbm_read_bitmap_data (NULL, SSDATA (data),
				   SSDATA (data) + SBYTES (data),
				   &w, &h, NULL, 1));
}


/* Fill image IMG which is used on frame F with pixmap data.  Value is
   true if successful.  */

static bool
xbm_load (struct frame *f, struct image *img)
{
  bool success_p = 0;
  Lisp_Object file_name;

  eassert (xbm_image_p (img->spec));

  /* If IMG->spec specifies a file name, create a non-file spec from it.  */
  file_name = image_spec_value (img->spec, QCfile, NULL);
  if (STRINGP (file_name))
    {
      int fd;
      Lisp_Object file = image_find_image_fd (file_name, &fd);
      if (!STRINGP (file))
	{
	  image_error ("Cannot find image file `%s'", file_name);
	  return 0;
	}

      ptrdiff_t size;
      char *contents = slurp_file (fd, &size);
      if (contents == NULL)
	{
	  image_error ("Error loading XBM image `%s'", file);
	  return 0;
	}

      success_p = xbm_load_image (f, img, contents, contents + size);
      xfree (contents);
    }
  else
    {
      struct image_keyword fmt[XBM_LAST];
      Lisp_Object data;
      unsigned long foreground = FRAME_FOREGROUND_PIXEL (f);
      unsigned long background = FRAME_BACKGROUND_PIXEL (f);
      bool non_default_colors = 0;
      char *bits;
      bool parsed_p;
      bool in_memory_file_p = 0;

      /* See if data looks like an in-memory XBM file.  */
      data = image_spec_value (img->spec, QCdata, NULL);
      in_memory_file_p = xbm_file_p (data);

      /* Parse the image specification.  */
      memcpy (fmt, xbm_format, sizeof fmt);
      parsed_p = parse_image_spec (img->spec, fmt, XBM_LAST, Qxbm);
      eassert (parsed_p);

      /* Get specified width, and height.  */
      if (!in_memory_file_p)
	{
	  img->width = XFIXNAT (fmt[XBM_WIDTH].value);
	  img->height = XFIXNAT (fmt[XBM_HEIGHT].value);
	  eassert (img->width > 0 && img->height > 0);
	  if (!check_image_size (f, img->width, img->height))
	    {
	      image_size_error ();
	      return 0;
	    }
	}

      /* Get foreground and background colors, maybe allocate colors.  */
      if (fmt[XBM_FOREGROUND].count
	  && STRINGP (fmt[XBM_FOREGROUND].value))
	{
	  foreground = image_alloc_image_color (f,
                                                img,
                                                fmt[XBM_FOREGROUND].value,
                                                foreground);
	  non_default_colors = 1;
	}

      if (fmt[XBM_BACKGROUND].count
	  && STRINGP (fmt[XBM_BACKGROUND].value))
	{
	  background = image_alloc_image_color (f,
                                                img,
                                                fmt[XBM_BACKGROUND].value,
                                                background);
	  non_default_colors = 1;
	}

      if (in_memory_file_p)
	success_p = xbm_load_image (f, img, SSDATA (data),
				    SSDATA (data) + SBYTES (data));
      else
	{
	  USE_SAFE_ALLOCA;

	  if (VECTORP (data))
	    {
	      int i;
	      char *p;
	      int nbytes = (img->width + CHAR_BIT - 1) / CHAR_BIT;

	      SAFE_NALLOCA (bits, nbytes, img->height);
	      p = bits;
	      for (i = 0; i < img->height; ++i, p += nbytes)
		{
		  Lisp_Object line = AREF (data, i);
		  if (STRINGP (line))
		    memcpy (p, SDATA (line), nbytes);
		  else
		    memcpy (p, bool_vector_data (line), nbytes);
		}
	    }
	  else if (STRINGP (data))
	    bits = SSDATA (data);
	  else
	    bits = (char *) bool_vector_data (data);

#ifdef HAVE_NTGUI
          {
            char *invertedBits;
            int nbytes, i;
            /* Windows mono bitmaps are reversed compared with X.  */
            invertedBits = bits;
            nbytes = (img->width + CHAR_BIT - 1) / CHAR_BIT * img->height;
            SAFE_NALLOCA (bits, 1, nbytes);
            for (i = 0; i < nbytes; i++)
              bits[i] = XBM_BIT_SHUFFLE (invertedBits[i]);
          }
#endif
	  /* Create the pixmap.  */

	  if (image_check_image_size (0, img->width, img->height))
	    Create_Pixmap_From_Bitmap_Data (f, img, bits,
					    foreground, background,
					    non_default_colors);
	  else
	    img->pixmap = NO_PIXMAP;

	  if (img->pixmap)
	    success_p = 1;
	  else
	    {
	      image_error ("Unable to create pixmap for XBM image `%s'",
			   img->spec);
	      image_clear_image (f, img);
	    }

	  SAFE_FREE ();
	}
    }

  return success_p;
}



/***********************************************************************
			      XPM images
 ***********************************************************************/

#if defined (HAVE_XPM) || defined (HAVE_NS) || defined (HAVE_PGTK)

static bool xpm_image_p (Lisp_Object object);
static bool xpm_load (struct frame *f, struct image *img);

#endif /* HAVE_XPM || HAVE_NS */

#ifdef HAVE_XPM
#ifdef HAVE_NTGUI
/* Indicate to xpm.h that we don't have Xlib.  */
#define FOR_MSW
/* simx.h in xpm defines XColor and XImage differently than Emacs.  */
/* It also defines Display the same way as Emacs, but gcc 3.3 still barfs.  */
#define XColor xpm_XColor
#define XImage xpm_XImage
#define Display xpm_Display
#ifdef CYGWIN
#include "noX/xpm.h"
#else  /* not CYGWIN */
#include "X11/xpm.h"
#endif	/* not CYGWIN */
#undef FOR_MSW
#undef XColor
#undef XImage
#undef Display
#else  /* not HAVE_NTGUI */
#include "X11/xpm.h"
#endif /* not HAVE_NTGUI */
#endif /* HAVE_XPM */

#if defined (HAVE_XPM) || defined (HAVE_NS)

/* Indices of image specification fields in xpm_format, below.  */

enum xpm_keyword_index
{
  XPM_TYPE,
  XPM_FILE,
  XPM_DATA,
  XPM_ASCENT,
  XPM_MARGIN,
  XPM_RELIEF,
  XPM_ALGORITHM,
  XPM_HEURISTIC_MASK,
  XPM_MASK,
  XPM_COLOR_SYMBOLS,
  XPM_BACKGROUND,
  XPM_LAST
};

/* Vector of image_keyword structures describing the format
   of valid XPM image specifications.  */

static const struct image_keyword xpm_format[XPM_LAST] =
{
  {":type",		IMAGE_SYMBOL_VALUE,			1},
  {":file",		IMAGE_STRING_VALUE,			0},
  {":data",		IMAGE_STRING_VALUE,			0},
  {":ascent",		IMAGE_ASCENT_VALUE,			0},
  {":margin",		IMAGE_NON_NEGATIVE_INTEGER_VALUE_OR_PAIR, 0},
  {":relief",		IMAGE_INTEGER_VALUE,			0},
  {":conversion",	IMAGE_DONT_CHECK_VALUE_TYPE,		0},
  {":heuristic-mask",	IMAGE_DONT_CHECK_VALUE_TYPE,		0},
  {":mask",		IMAGE_DONT_CHECK_VALUE_TYPE,		0},
  {":color-symbols",	IMAGE_DONT_CHECK_VALUE_TYPE,		0},
  {":background",	IMAGE_STRING_OR_NIL_VALUE,		0}
};

#if defined HAVE_NTGUI && defined WINDOWSNT
static bool init_xpm_functions (void);
#else
#define init_xpm_functions NULL
#endif

/* Structure describing the image type XPM.  */

static struct image_type xpm_type =
{
  SYMBOL_INDEX (Qxpm),
  xpm_image_p,
  xpm_load,
  image_clear_image,
  init_xpm_functions,
  NULL
};

#ifdef HAVE_X_WINDOWS

/* Define ALLOC_XPM_COLORS if we can use Emacs' own color allocation
   functions for allocating image colors.  Our own functions handle
   color allocation failures more gracefully than the ones on the XPM
   lib.  */

#ifndef USE_CAIRO
#if defined XpmAllocColor && defined XpmFreeColors && defined XpmColorClosure
#define ALLOC_XPM_COLORS
#endif
#endif /* USE_CAIRO */
#endif /* HAVE_X_WINDOWS */

#ifdef ALLOC_XPM_COLORS

static struct xpm_cached_color *xpm_cache_color (struct frame *, char *,
                                                 XColor *, int);

/* An entry in a hash table used to cache color definitions of named
   colors.  This cache is necessary to speed up XPM image loading in
   case we do color allocations ourselves.  Without it, we would need
   a call to XParseColor per pixel in the image.

   FIXME Now that we're using x_parse_color and its cache, reevaluate
   the need for this caching layer.  */

struct xpm_cached_color
{
  /* Next in collision chain.  */
  struct xpm_cached_color *next;

  /* Color definition (RGB and pixel color).  */
  XColor color;

  /* Color name.  */
  char name[FLEXIBLE_ARRAY_MEMBER];
};

/* The hash table used for the color cache, and its bucket vector
   size.  */

#define XPM_COLOR_CACHE_BUCKETS	1001
static struct xpm_cached_color **xpm_color_cache;

/* Initialize the color cache.  */

static void
xpm_init_color_cache (struct frame *f, XpmAttributes *attrs)
{
  size_t nbytes = XPM_COLOR_CACHE_BUCKETS * sizeof *xpm_color_cache;
  xpm_color_cache = xzalloc (nbytes);
  init_color_table ();

  if (attrs->valuemask & XpmColorSymbols)
    {
      int i;
      XColor color;

      for (i = 0; i < attrs->numsymbols; ++i)
	if (x_parse_color (f, attrs->colorsymbols[i].value, &color))
	  {
	    color.pixel = lookup_rgb_color (f, color.red, color.green,
					    color.blue);
	    xpm_cache_color (f, attrs->colorsymbols[i].name, &color, -1);
	  }
    }
}

/* Free the color cache.  */

static void
xpm_free_color_cache (void)
{
  struct xpm_cached_color *p, *next;
  int i;

  for (i = 0; i < XPM_COLOR_CACHE_BUCKETS; ++i)
    for (p = xpm_color_cache[i]; p; p = next)
      {
	next = p->next;
	xfree (p);
      }

  xfree (xpm_color_cache);
  xpm_color_cache = NULL;
  free_color_table ();
}

/* Return the bucket index for color named COLOR_NAME in the color
   cache.  */

static int
xpm_color_bucket (char *color_name)
{
  EMACS_UINT hash = hash_string (color_name, strlen (color_name));
  return hash % XPM_COLOR_CACHE_BUCKETS;
}


/* On frame F, cache values COLOR for color with name COLOR_NAME.
   BUCKET, if >= 0, is a precomputed bucket index.  Value is the cache
   entry added.  */

static struct xpm_cached_color *
xpm_cache_color (struct frame *f, char *color_name, XColor *color, int bucket)
{
  size_t nbytes;
  struct xpm_cached_color *p;

  if (bucket < 0)
    bucket = xpm_color_bucket (color_name);

  nbytes = FLEXSIZEOF (struct xpm_cached_color, name, strlen (color_name) + 1);
  p = xmalloc (nbytes);
  strcpy (p->name, color_name);
  p->color = *color;
  p->next = xpm_color_cache[bucket];
  xpm_color_cache[bucket] = p;
  return p;
}

/* Look up color COLOR_NAME for frame F in the color cache.  If found,
   return the cached definition in *COLOR.  Otherwise, make a new
   entry in the cache and allocate the color.  Value is false if color
   allocation failed.  */

static bool
xpm_lookup_color (struct frame *f, char *color_name, XColor *color)
{
  struct xpm_cached_color *p;
  int h = xpm_color_bucket (color_name);

  for (p = xpm_color_cache[h]; p; p = p->next)
    if (strcmp (p->name, color_name) == 0)
      break;

  if (p != NULL)
    *color = p->color;
  else if (x_parse_color (f, color_name, color))
    {
      color->pixel = lookup_rgb_color (f, color->red, color->green,
				       color->blue);
      p = xpm_cache_color (f, color_name, color, h);
    }
  /* You get `opaque' at least from ImageMagick converting pbm to xpm
     with transparency, and it's useful.  */
  else if (strcmp ("opaque", color_name) == 0)
    {
      memset (color, 0, sizeof (XColor));  /* Is this necessary/correct?  */
      color->pixel = FRAME_FOREGROUND_PIXEL (f);
      p = xpm_cache_color (f, color_name, color, h);
    }

  return p != NULL;
}


/* Callback for allocating color COLOR_NAME.  Called from the XPM lib.
   CLOSURE is a pointer to the frame on which we allocate the
   color.  Return in *COLOR the allocated color.  Value is non-zero
   if successful.  */

static int
xpm_alloc_color (Display *dpy, Colormap cmap, char *color_name, XColor *color,
		 void *closure)
{
  return xpm_lookup_color (closure, color_name, color);
}


/* Callback for freeing NPIXELS colors contained in PIXELS.  CLOSURE
   is a pointer to the frame on which we allocate the color.  Value is
   non-zero if successful.  */

static int
xpm_free_colors (Display *dpy, Colormap cmap, Pixel *pixels, int npixels, void *closure)
{
  return 1;
}

#endif /* ALLOC_XPM_COLORS */


#ifdef WINDOWSNT

/* XPM library details.  */

DEF_DLL_FN (void, XpmFreeAttributes, (XpmAttributes *));
DEF_DLL_FN (int, XpmCreateImageFromBuffer,
	    (Display *, char *, xpm_XImage **,
	     xpm_XImage **, XpmAttributes *));
DEF_DLL_FN (int, XpmReadFileToImage,
	    (Display *, char *, xpm_XImage **,
	     xpm_XImage **, XpmAttributes *));
DEF_DLL_FN (void, XImageFree, (xpm_XImage *));

static bool
init_xpm_functions (void)
{
  HMODULE library;

  if (!(library = w32_delayed_load (Qxpm)))
    return 0;

  LOAD_DLL_FN (library, XpmFreeAttributes);
  LOAD_DLL_FN (library, XpmCreateImageFromBuffer);
  LOAD_DLL_FN (library, XpmReadFileToImage);
  LOAD_DLL_FN (library, XImageFree);
  return 1;
}

# undef XImageFree
# undef XpmCreateImageFromBuffer
# undef XpmFreeAttributes
# undef XpmReadFileToImage

# define XImageFree fn_XImageFree
# define XpmCreateImageFromBuffer fn_XpmCreateImageFromBuffer
# define XpmFreeAttributes fn_XpmFreeAttributes
# define XpmReadFileToImage fn_XpmReadFileToImage

#endif /* WINDOWSNT */

/* Value is true if COLOR_SYMBOLS is a valid color symbols list
   for XPM images.  Such a list must consist of conses whose car and
   cdr are strings.  */

static bool
xpm_valid_color_symbols_p (Lisp_Object color_symbols)
{
  while (CONSP (color_symbols))
    {
      Lisp_Object sym = XCAR (color_symbols);
      if (!CONSP (sym)
	  || !STRINGP (XCAR (sym))
	  || !STRINGP (XCDR (sym)))
	break;
      color_symbols = XCDR (color_symbols);
    }

  return NILP (color_symbols);
}


/* Value is true if OBJECT is a valid XPM image specification.  */

static bool
xpm_image_p (Lisp_Object object)
{
  struct image_keyword fmt[XPM_LAST];
  memcpy (fmt, xpm_format, sizeof fmt);
  return (parse_image_spec (object, fmt, XPM_LAST, Qxpm)
	  /* Either `:file' or `:data' must be present.  */
	  && fmt[XPM_FILE].count + fmt[XPM_DATA].count == 1
	  /* Either no `:color-symbols' or it's a list of conses
	     whose car and cdr are strings.  */
	  && (fmt[XPM_COLOR_SYMBOLS].count == 0
	      || xpm_valid_color_symbols_p (fmt[XPM_COLOR_SYMBOLS].value)));
}

#endif /* HAVE_XPM || HAVE_NS */

#if defined HAVE_XPM && defined HAVE_X_WINDOWS && !defined USE_GTK
ptrdiff_t
x_create_bitmap_from_xpm_data (struct frame *f, const char **bits)
{
  Display_Info *dpyinfo = FRAME_DISPLAY_INFO (f);
  ptrdiff_t id;
  int rc;
  XpmAttributes attrs;
  Pixmap bitmap, mask;

  memset (&attrs, 0, sizeof attrs);

  attrs.visual = FRAME_X_VISUAL (f);
  attrs.colormap = FRAME_X_COLORMAP (f);
  attrs.valuemask |= XpmVisual;
  attrs.valuemask |= XpmColormap;

#ifdef ALLOC_XPM_COLORS
  attrs.color_closure = f;
  attrs.alloc_color = xpm_alloc_color;
  attrs.free_colors = xpm_free_colors;
  attrs.valuemask |= XpmAllocColor | XpmFreeColors | XpmColorClosure;
  xpm_init_color_cache (f, &attrs);
#endif

  rc = XpmCreatePixmapFromData (FRAME_X_DISPLAY (f), FRAME_X_DRAWABLE (f),
				(char **) bits, &bitmap, &mask, &attrs);
  if (rc != XpmSuccess)
    {
      XpmFreeAttributes (&attrs);
      return -1;
    }

  id = image_allocate_bitmap_record (f);
  dpyinfo->bitmaps[id - 1].pixmap = bitmap;
  dpyinfo->bitmaps[id - 1].have_mask = true;
  dpyinfo->bitmaps[id - 1].mask = mask;
  dpyinfo->bitmaps[id - 1].file = NULL;
  dpyinfo->bitmaps[id - 1].height = attrs.height;
  dpyinfo->bitmaps[id - 1].width = attrs.width;
  dpyinfo->bitmaps[id - 1].depth = attrs.depth;
  dpyinfo->bitmaps[id - 1].refcount = 1;

#ifdef ALLOC_XPM_COLORS
  xpm_free_color_cache ();
#endif
  XpmFreeAttributes (&attrs);
  return id;
}
#endif /* defined (HAVE_XPM) && defined (HAVE_X_WINDOWS) */

/* Load image IMG which will be displayed on frame F.  Value is
   true if successful.  */

#ifdef HAVE_XPM

static bool
xpm_load (struct frame *f, struct image *img)
{
  int rc;
  XpmAttributes attrs;
  Lisp_Object specified_file, color_symbols;
  USE_SAFE_ALLOCA;

#ifdef HAVE_NTGUI
  HDC hdc;
  xpm_XImage * xpm_image = NULL, * xpm_mask = NULL;
#endif /* HAVE_NTGUI */

  /* Configure the XPM lib.  Use the visual of frame F.  Allocate
     close colors.  Return colors allocated.  */
  memset (&attrs, 0, sizeof attrs);

#ifndef HAVE_NTGUI
  attrs.visual = FRAME_X_VISUAL (f);
  attrs.colormap = FRAME_X_COLORMAP (f);
  attrs.valuemask |= XpmVisual;
  attrs.valuemask |= XpmColormap;
#endif /* HAVE_NTGUI */

#ifdef ALLOC_XPM_COLORS
  /* Allocate colors with our own functions which handle
     failing color allocation more gracefully.  */
  attrs.color_closure = f;
  attrs.alloc_color = xpm_alloc_color;
  attrs.free_colors = xpm_free_colors;
  attrs.valuemask |= XpmAllocColor | XpmFreeColors | XpmColorClosure;
#else /* not ALLOC_XPM_COLORS */
  /* Let the XPM lib allocate colors.  */
  attrs.valuemask |= XpmReturnAllocPixels;
#ifdef XpmAllocCloseColors
  attrs.alloc_close_colors = 1;
  attrs.valuemask |= XpmAllocCloseColors;
#else /* not XpmAllocCloseColors */
  attrs.closeness = 600;
  attrs.valuemask |= XpmCloseness;
#endif /* not XpmAllocCloseColors */
#endif /* ALLOC_XPM_COLORS */

  /* If image specification contains symbolic color definitions, add
     these to `attrs'.  */
  color_symbols = image_spec_value (img->spec, QCcolor_symbols, NULL);
  if (CONSP (color_symbols))
    {
      Lisp_Object tail;
      XpmColorSymbol *xpm_syms;
      ptrdiff_t i, size;

      attrs.valuemask |= XpmColorSymbols;

      /* Count number of symbols.  */
      attrs.numsymbols = 0;
      for (tail = color_symbols; CONSP (tail); tail = XCDR (tail))
	++attrs.numsymbols;

      /* Allocate an XpmColorSymbol array.  */
      SAFE_NALLOCA (xpm_syms, 1, attrs.numsymbols);
      size = attrs.numsymbols * sizeof *xpm_syms;
      memset (xpm_syms, 0, size);
      attrs.colorsymbols = xpm_syms;

      /* Fill the color symbol array.  */
      for (tail = color_symbols, i = 0;
	   CONSP (tail);
	   ++i, tail = XCDR (tail))
	{
	  Lisp_Object name;
	  Lisp_Object color;
	  char *empty_string = (char *) "";

	  if (!CONSP (XCAR (tail)))
	    {
	      xpm_syms[i].name = empty_string;
	      xpm_syms[i].value = empty_string;
	      continue;
	    }
	  name = XCAR (XCAR (tail));
	  color = XCDR (XCAR (tail));
	  if (STRINGP (name))
	    SAFE_ALLOCA_STRING (xpm_syms[i].name, name);
	  else
	    xpm_syms[i].name = empty_string;
	  if (STRINGP (color))
	    SAFE_ALLOCA_STRING (xpm_syms[i].value, color);
	  else
	    xpm_syms[i].value = empty_string;
	}
    }

  /* Create a pixmap for the image, either from a file, or from a
     string buffer containing data in the same format as an XPM file.  */
#ifdef ALLOC_XPM_COLORS
  xpm_init_color_cache (f, &attrs);
#endif

  specified_file = image_spec_value (img->spec, QCfile, NULL);

#ifdef HAVE_NTGUI
  {
    HDC frame_dc = get_frame_dc (f);
    hdc = CreateCompatibleDC (frame_dc);
    release_frame_dc (f, frame_dc);
  }
#endif /* HAVE_NTGUI */

  if (STRINGP (specified_file))
    {
      Lisp_Object file = image_find_image_file (specified_file);
      if (!STRINGP (file))
	{
	  image_error ("Cannot find image file `%s'", specified_file);
#ifdef ALLOC_XPM_COLORS
	  xpm_free_color_cache ();
#endif
	  SAFE_FREE ();
	  return 0;
	}

      file = ENCODE_FILE (file);
#ifdef HAVE_NTGUI
#ifdef WINDOWSNT
      /* FILE is encoded in UTF-8, but image libraries on Windows
	 support neither UTF-8 nor UTF-16 encoded file names.  So we
	 need to re-encode it in ANSI.  */
      file = ansi_encode_filename (file);
#endif
      /* XpmReadFileToPixmap is not available in the Windows port of
	 libxpm.  But XpmReadFileToImage almost does what we want.  */
      rc = XpmReadFileToImage (&hdc, SSDATA (file),
			       &xpm_image, &xpm_mask,
			       &attrs);
#else
      rc = XpmReadFileToImage (FRAME_X_DISPLAY (f), SSDATA (file),
			       &img->ximg, &img->mask_img,
			       &attrs);
#endif /* HAVE_NTGUI */
    }
  else
    {
      Lisp_Object buffer = image_spec_value (img->spec, QCdata, NULL);
      if (!STRINGP (buffer))
	{
	  image_error ("Invalid image data `%s'", buffer);
#ifdef ALLOC_XPM_COLORS
	  xpm_free_color_cache ();
#endif
	  SAFE_FREE ();
	  return 0;
	}
#ifdef HAVE_NTGUI
      /* XpmCreatePixmapFromBuffer is not available in the Windows port
	 of libxpm.  But XpmCreateImageFromBuffer almost does what we want.  */
      rc = XpmCreateImageFromBuffer (&hdc, SSDATA (buffer),
				     &xpm_image, &xpm_mask,
				     &attrs);
#else
      rc = XpmCreateImageFromBuffer (FRAME_X_DISPLAY (f), SSDATA (buffer),
				     &img->ximg, &img->mask_img,
				     &attrs);
#endif /* HAVE_NTGUI */
    }

#ifdef USE_CAIRO
  /* Load very specific Xpm:s.  */
  if (rc == XpmSuccess
      && img->ximg->format == ZPixmap
      && img->ximg->bits_per_pixel == 32
      && (! img->mask_img || img->mask_img->bits_per_pixel == 1))
    {
      int width = img->ximg->width;
      int height = img->ximg->height;
      cairo_surface_t *surface = create_cairo_image_surface (width, height);
      int i;
      uint32_t *od = (uint32_t *) cairo_image_surface_get_data (surface);
      uint32_t *id = (uint32_t *) img->ximg->data;
      char *mid = img->mask_img ? img->mask_img->data : 0;
      uint32_t bgcolor = get_spec_bg_or_alpha_as_argb (img, f);

      for (i = 0; i < height; ++i)
        {
          int k;
          for (k = 0; k < width; ++k)
            {
              int idx = i * img->ximg->bytes_per_line/4 + k;
              int maskidx = mid ? i * img->mask_img->bytes_per_line + k/8 : 0;
              int mask = mid ? mid[maskidx] & (1 << (k % 8)) : 1;

              if (mask) od[idx] = id[idx] + 0xff000000; /* ff => full alpha */
              else od[idx] = bgcolor;
            }
        }

      set_cairo_image_surface (img, surface);
    }
  else
    {
      rc = XpmFileInvalid;
      image_clear_image (f, img);
    }
#else
#ifdef HAVE_X_WINDOWS
  if (rc == XpmSuccess)
    {
      img->pixmap = XCreatePixmap (FRAME_X_DISPLAY (f), FRAME_X_DRAWABLE (f),
				   img->ximg->width, img->ximg->height,
				   img->ximg->depth);
      if (img->pixmap == NO_PIXMAP)
	{
	  image_clear_image (f, img);
	  rc = XpmNoMemory;
	}
      else if (img->mask_img)
	{
          img->mask = XCreatePixmap (FRAME_X_DISPLAY (f), FRAME_X_DRAWABLE (f),
				     img->mask_img->width,
				     img->mask_img->height,
				     img->mask_img->depth);
	  if (img->mask == NO_PIXMAP)
	    {
	      image_clear_image (f, img);
	      rc = XpmNoMemory;
	    }
	}
    }
#endif
#endif /* ! USE_CAIRO */

  if (rc == XpmSuccess)
    {
#if defined (COLOR_TABLE_SUPPORT) && defined (ALLOC_XPM_COLORS)
      img->colors = colors_in_color_table (&img->ncolors);
#else /* not ALLOC_XPM_COLORS */
      int i;

#ifdef HAVE_NTGUI
      /* W32 XPM uses XImage to wrap what W32 Emacs calls a Pixmap,
	 plus some duplicate attributes.  */
      if (xpm_image && xpm_image->bitmap)
	{
	  img->pixmap = xpm_image->bitmap;
	  /* XImageFree in libXpm frees XImage struct without destroying
	     the bitmap, which is what we want.  */
	  XImageFree (xpm_image);
	}
      if (xpm_mask && xpm_mask->bitmap)
	{
	  /* The mask appears to be inverted compared with what we expect.
	     TODO: invert our expectations.  See other places where we
	     have to invert bits because our idea of masks is backwards.  */
	  HGDIOBJ old_obj;
	  old_obj = SelectObject (hdc, xpm_mask->bitmap);

	  PatBlt (hdc, 0, 0, xpm_mask->width, xpm_mask->height, DSTINVERT);
	  SelectObject (hdc, old_obj);

	  img->mask = xpm_mask->bitmap;
	  XImageFree (xpm_mask);
	  DeleteDC (hdc);
	}

      DeleteDC (hdc);
#endif /* HAVE_NTGUI */

      /* Remember allocated colors.  */
      img->colors = xnmalloc (attrs.nalloc_pixels, sizeof *img->colors);
      img->ncolors = attrs.nalloc_pixels;
      for (i = 0; i < attrs.nalloc_pixels; ++i)
	{
	  img->colors[i] = attrs.alloc_pixels[i];
#ifdef DEBUG_X_COLORS
	  register_color (img->colors[i]);
#endif
	}
#endif /* not ALLOC_XPM_COLORS */

      img->width = attrs.width;
      img->height = attrs.height;
      eassert (img->width > 0 && img->height > 0);

      /* The call to XpmFreeAttributes below frees attrs.alloc_pixels.  */
      XpmFreeAttributes (&attrs);

#ifdef HAVE_X_WINDOWS
      /* Maybe fill in the background field while we have ximg handy.  */
      IMAGE_BACKGROUND (img, f, img->ximg);
      if (img->mask_img)
	/* Fill in the background_transparent field while we have the
	   mask handy.  */
	image_background_transparent (img, f, img->mask_img);
#endif
    }
  else
    {
#ifdef HAVE_NTGUI
      DeleteDC (hdc);
#endif /* HAVE_NTGUI */

      switch (rc)
	{
	case XpmOpenFailed:
	  image_error ("Error opening XPM file (%s)", img->spec);
	  break;

	case XpmFileInvalid:
	  image_error ("Invalid XPM file (%s)", img->spec);
	  break;

	case XpmNoMemory:
	  image_error ("Out of memory (%s)", img->spec);
	  break;

	case XpmColorFailed:
	  image_error ("Color allocation error (%s)", img->spec);
	  break;

	default:
	  image_error ("Unknown error (%s)", img->spec);
	  break;
	}
    }

#ifdef ALLOC_XPM_COLORS
  xpm_free_color_cache ();
#endif
  SAFE_FREE ();
  return rc == XpmSuccess;
}

#endif /* HAVE_XPM */

#if defined (HAVE_NS) && !defined (HAVE_XPM)

/* XPM support functions for NS where libxpm is not available.
   Only XPM version 3 (without any extensions) is supported.  */

static void xpm_put_color_table_v (Lisp_Object, const char *,
                                   int, Lisp_Object);
static Lisp_Object xpm_get_color_table_v (Lisp_Object, const char *, int);
static void xpm_put_color_table_h (Lisp_Object, const char *,
                                   int, Lisp_Object);
static Lisp_Object xpm_get_color_table_h (Lisp_Object, const char *, int);

/* Tokens returned from xpm_scan.  */

enum xpm_token
{
  XPM_TK_IDENT = 256,
  XPM_TK_STRING,
  XPM_TK_EOF
};

/* Scan an XPM data and return a character (< 256) or a token defined
   by enum xpm_token above.  *S and END are the start (inclusive) and
   the end (exclusive) addresses of the data, respectively.  Advance
   *S while scanning.  If token is either XPM_TK_IDENT or
   XPM_TK_STRING, *BEG and *LEN are set to the start address and the
   length of the corresponding token, respectively.  */

static int
xpm_scan (const char **s, const char *end, const char **beg, ptrdiff_t *len)
{
  unsigned char c;

  while (*s < end)
    {
      /* Skip white-space.  */
      while (*s < end && (c = *(*s)++, c_isspace (c)))
	;

      /* gnus-pointer.xpm uses '-' in its identifier.
	 sb-dir-plus.xpm uses '+' in its identifier.  */
      if (c_isalpha (c) || c == '_' || c == '-' || c == '+')
	{
	  *beg = *s - 1;
	  while (*s < end
		 && (c = **s, c_isalnum (c)
		     || c == '_' || c == '-' || c == '+'))
	      ++*s;
	  *len = *s - *beg;
	  return XPM_TK_IDENT;
	}
      else if (c == '"')
	{
	  *beg = *s;
	  while (*s < end && **s != '"')
	    ++*s;
	  *len = *s - *beg;
	  if (*s < end)
	    ++*s;
	  return XPM_TK_STRING;
	}
      else if (c == '/')
	{
	  if (*s < end && **s == '*')
	    {
	      /* C-style comment.  */
	      ++*s;
	      do
		{
		  while (*s < end && *(*s)++ != '*')
		    ;
		}
	      while (*s < end && **s != '/');
	      if (*s < end)
		++*s;
	    }
	  else
	    return c;
	}
      else
	return c;
    }

  return XPM_TK_EOF;
}

/* Functions for color table lookup in XPM data.  A key is a string
   specifying the color of each pixel in XPM data.  A value is either
   an integer that specifies a pixel color, Qt that specifies
   transparency, or Qnil for the unspecified color.  If the length of
   the key string is one, a vector is used as a table.  Otherwise, a
   hash table is used.  */

static Lisp_Object
xpm_make_color_table_v (void (**put_func) (Lisp_Object, const char *, int,
                                           Lisp_Object),
                        Lisp_Object (**get_func) (Lisp_Object, const char *,
                                                  int))
{
  *put_func = xpm_put_color_table_v;
  *get_func = xpm_get_color_table_v;
  return make_nil_vector (256);
}

static void
xpm_put_color_table_v (Lisp_Object color_table,
                       const char *chars_start,
                       int chars_len,
                       Lisp_Object color)
{
  unsigned char uc = *chars_start;
  ASET (color_table, uc, color);
}

static Lisp_Object
xpm_get_color_table_v (Lisp_Object color_table,
                       const char *chars_start,
                       int chars_len)
{
  unsigned char uc = *chars_start;
  return AREF (color_table, uc);
}

static Lisp_Object
xpm_make_color_table_h (void (**put_func) (Lisp_Object, const char *, int,
                                           Lisp_Object),
                        Lisp_Object (**get_func) (Lisp_Object, const char *,
                                                  int))
{
  *put_func = xpm_put_color_table_h;
  *get_func = xpm_get_color_table_h;
  return make_hash_table (hashtest_equal, DEFAULT_HASH_SIZE,
			  DEFAULT_REHASH_SIZE, DEFAULT_REHASH_THRESHOLD,
			  Qnil, false);
}

static void
xpm_put_color_table_h (Lisp_Object color_table,
                       const char *chars_start,
                       int chars_len,
                       Lisp_Object color)
{
  struct Lisp_Hash_Table *table = XHASH_TABLE (color_table);
  EMACS_UINT hash_code;
  Lisp_Object chars = make_unibyte_string (chars_start, chars_len);

  hash_lookup (table, chars, &hash_code);
  hash_put (table, chars, color, hash_code);
}

static Lisp_Object
xpm_get_color_table_h (Lisp_Object color_table,
                       const char *chars_start,
                       int chars_len)
{
  struct Lisp_Hash_Table *table = XHASH_TABLE (color_table);
  ptrdiff_t i =
    hash_lookup (table, make_unibyte_string (chars_start, chars_len), NULL);

  return i >= 0 ? HASH_VALUE (table, i) : Qnil;
}

enum xpm_color_key {
  XPM_COLOR_KEY_S,
  XPM_COLOR_KEY_M,
  XPM_COLOR_KEY_G4,
  XPM_COLOR_KEY_G,
  XPM_COLOR_KEY_C
};

static const char xpm_color_key_strings[][4] = {"s", "m", "g4", "g", "c"};

static int
xpm_str_to_color_key (const char *s)
{
  int i;

  for (i = 0; i < ARRAYELTS (xpm_color_key_strings); i++)
    if (strcmp (xpm_color_key_strings[i], s) == 0)
      return i;
  return -1;
}

static bool
xpm_load_image (struct frame *f,
                struct image *img,
                const char *contents,
                const char *end)
{
  const char *s = contents, *beg, *str;
  char buffer[BUFSIZ];
  int width, height, x, y;
  int num_colors, chars_per_pixel;
  ptrdiff_t len;
  int LA1;
  void (*put_color_table) (Lisp_Object, const char *, int, Lisp_Object);
  Lisp_Object (*get_color_table) (Lisp_Object, const char *, int);
  Lisp_Object frame, color_symbols, color_table;
  int best_key;
#if !defined(HAVE_NS) && !defined(HAVE_PGTK)
  bool have_mask = false;
#endif
  XImagePtr ximg = NULL, mask_img = NULL;

#define match() \
     LA1 = xpm_scan (&s, end, &beg, &len)

#define expect(TOKEN)		\
  do				\
    {				\
      if (LA1 != (TOKEN)) 	\
	goto failure;		\
      match ();			\
    }				\
  while (0)

#define expect_ident(IDENT)					\
     if (LA1 == XPM_TK_IDENT \
         && strlen ((IDENT)) == len && memcmp ((IDENT), beg, len) == 0)	\
       match ();						\
     else							\
       goto failure

  if (!(end - s >= 9 && memcmp (s, "/* XPM */", 9) == 0))
    goto failure;
  s += 9;
  match ();
  expect_ident ("static");
  expect_ident ("char");
  expect ('*');
  expect (XPM_TK_IDENT);
  expect ('[');
  expect (']');
  expect ('=');
  expect ('{');
  expect (XPM_TK_STRING);
  if (len >= BUFSIZ)
    goto failure;
  memcpy (buffer, beg, len);
  buffer[len] = '\0';
  if (sscanf (buffer, "%d %d %d %d", &width, &height,
	      &num_colors, &chars_per_pixel) != 4
      || width <= 0 || height <= 0
      || num_colors <= 0 || chars_per_pixel <= 0)
    goto failure;

  if (!check_image_size (f, width, height))
    {
      image_size_error ();
      goto failure;
    }

  if (!image_create_x_image_and_pixmap (f, img, width, height, 0, &ximg, 0)
#if !defined(HAVE_NS) && !defined(HAVE_PGTK)
      || !image_create_x_image_and_pixmap (f, img, width, height, 1,
					   &mask_img, 1)
#endif
      )
    {
      image_error ("Image too large");
      goto failure;
    }

  expect (',');

  XSETFRAME (frame, f);
  if (!NILP (Fxw_display_color_p (frame)))
    best_key = XPM_COLOR_KEY_C;
  else if (!NILP (Fx_display_grayscale_p (frame)))
    best_key = (XFIXNAT (Fx_display_planes (frame)) > 2
		? XPM_COLOR_KEY_G : XPM_COLOR_KEY_G4);
  else
    best_key = XPM_COLOR_KEY_M;

  color_symbols = image_spec_value (img->spec, QCcolor_symbols, NULL);
  if (chars_per_pixel == 1)
    color_table = xpm_make_color_table_v (&put_color_table,
					  &get_color_table);
  else
    color_table = xpm_make_color_table_h (&put_color_table,
					  &get_color_table);

  while (num_colors-- > 0)
    {
      char *color, *max_color;
      int key, next_key, max_key = 0;
      Lisp_Object symbol_color = Qnil, color_val;
      XColor cdef;

      expect (XPM_TK_STRING);
      if (len <= chars_per_pixel || len >= BUFSIZ + chars_per_pixel)
	goto failure;
      memcpy (buffer, beg + chars_per_pixel, len - chars_per_pixel);
      buffer[len - chars_per_pixel] = '\0';

      str = strtok (buffer, " \t");
      if (str == NULL)
	goto failure;
      key = xpm_str_to_color_key (str);
      if (key < 0)
	goto failure;
      do
	{
	  color = strtok (NULL, " \t");
	  if (color == NULL)
	    goto failure;

	  while ((str = strtok (NULL, " \t")) != NULL)
	    {
	      next_key = xpm_str_to_color_key (str);
	      if (next_key >= 0)
		break;
	      color[strlen (color)] = ' ';
	    }

	  if (key == XPM_COLOR_KEY_S)
	    {
	      if (NILP (symbol_color))
		symbol_color = build_string (color);
	    }
	  else if (max_key < key && key <= best_key)
	    {
	      max_key = key;
	      max_color = color;
	    }
	  key = next_key;
	}
      while (str);

      color_val = Qnil;
      if (!NILP (color_symbols) && !NILP (symbol_color))
	{
	  Lisp_Object specified_color = Fassoc (symbol_color, color_symbols, Qnil);

	  if (CONSP (specified_color) && STRINGP (XCDR (specified_color)))
	    {
	      if (xstrcasecmp (SSDATA (XCDR (specified_color)), "None") == 0)
		color_val = Qt;
	      else if (FRAME_TERMINAL (f)->defined_color_hook
                       (f, SSDATA (XCDR (specified_color)), &cdef, false, false))
		color_val = make_fixnum (cdef.pixel);
	    }
	}
      if (NILP (color_val) && max_key > 0)
	{
	  if (xstrcasecmp (max_color, "None") == 0)
	    color_val = Qt;
	  else if (FRAME_TERMINAL (f)->defined_color_hook
                   (f, max_color, &cdef, false, false))
	    color_val = make_fixnum (cdef.pixel);
	}
      if (!NILP (color_val))
	(*put_color_table) (color_table, beg, chars_per_pixel, color_val);

      expect (',');
    }

  for (y = 0; y < height; y++)
    {
      expect (XPM_TK_STRING);
      str = beg;
      if (len < width * chars_per_pixel)
	goto failure;
      for (x = 0; x < width; x++, str += chars_per_pixel)
	{
	  Lisp_Object color_val =
	    (*get_color_table) (color_table, str, chars_per_pixel);

	  XPutPixel (ximg, x, y,
		     (FIXNUMP (color_val) ? XFIXNUM (color_val)
		      : FRAME_FOREGROUND_PIXEL (f)));
#if !defined(HAVE_NS) && !defined(HAVE_PGTK)
	  XPutPixel (mask_img, x, y,
		     (!EQ (color_val, Qt) ? PIX_MASK_DRAW
		      : (have_mask = true, PIX_MASK_RETAIN)));
#elif defined(HAVE_PGTK)
          if (EQ (color_val, Qt))
            pgtk_image_set_alpha (ximg, x, y, 0);
#else
          if (EQ (color_val, Qt))
            ns_set_alpha (ximg, x, y, 0);
#endif
	}
      if (y + 1 < height)
	expect (',');
    }

  img->width = width;
  img->height = height;

  /* Maybe fill in the background field while we have ximg handy. */
  if (NILP (image_spec_value (img->spec, QCbackground, NULL)))
    IMAGE_BACKGROUND (img, f, ximg);

  image_put_x_image (f, img, ximg, 0);
#if !defined(HAVE_NS) && !defined(HAVE_PGTK)
  if (have_mask)
    {
      /* Fill in the background_transparent field while we have the
	 mask handy.  */
      image_background_transparent (img, f, mask_img);

      image_put_x_image (f, img, mask_img, 1);
    }
  else
    {
      image_destroy_x_image (mask_img);
      image_clear_image_1 (f, img, CLEAR_IMAGE_MASK);
    }
#endif
  return 1;

 failure:
  image_error ("Invalid XPM3 file (%s)", img->spec);
  image_destroy_x_image (ximg);
  image_destroy_x_image (mask_img);
  image_clear_image (f, img);
  return 0;

#undef match
#undef expect
#undef expect_ident
}

static bool
xpm_load (struct frame *f,
          struct image *img)
{
  bool success_p = 0;
  Lisp_Object file_name;

  /* If IMG->spec specifies a file name, create a non-file spec from it.  */
  file_name = image_spec_value (img->spec, QCfile, NULL);
  if (STRINGP (file_name))
    {
      int fd;
      Lisp_Object file = image_find_image_fd (file_name, &fd);
      if (!STRINGP (file))
	{
	  image_error ("Cannot find image file `%s'", file_name);
	  return 0;
	}

      ptrdiff_t size;
      char *contents = slurp_file (fd, &size);
      if (contents == NULL)
	{
	  image_error ("Error loading XPM image `%s'", file);
	  return 0;
	}

      success_p = xpm_load_image (f, img, contents, contents + size);
      xfree (contents);
    }
  else
    {
      Lisp_Object data;

      data = image_spec_value (img->spec, QCdata, NULL);
      if (!STRINGP (data))
	{
	  image_error ("Invalid image data `%s'", data);
	  return 0;
	}
      success_p = xpm_load_image (f, img, SSDATA (data),
				  SSDATA (data) + SBYTES (data));
    }

  return success_p;
}

#endif /* HAVE_NS && !HAVE_XPM */



/***********************************************************************
			     Color table
 ***********************************************************************/

#ifdef COLOR_TABLE_SUPPORT

/* An entry in the color table mapping an RGB color to a pixel color.  */

struct ct_color
{
  int r, g, b;
  unsigned long pixel;

  /* Next in color table collision list.  */
  struct ct_color *next;
};

/* The bucket vector size to use.  Must be prime.  */

#define CT_SIZE 101

/* Value is a hash of the RGB color given by R, G, and B.  */

static unsigned
ct_hash_rgb (unsigned r, unsigned g, unsigned b)
{
  return (r << 16) ^ (g << 8) ^ b;
}

/* The color hash table.  */

static struct ct_color **ct_table;

/* Number of entries in the color table.  */

static int ct_colors_allocated;
enum
{
  ct_colors_allocated_max =
    min (INT_MAX,
	 min (PTRDIFF_MAX, SIZE_MAX) / sizeof (unsigned long))
};

/* Initialize the color table.  */

static void
init_color_table (void)
{
  int size = CT_SIZE * sizeof (*ct_table);
  ct_table = xzalloc (size);
  ct_colors_allocated = 0;
}


/* Free memory associated with the color table.  */

static void
free_color_table (void)
{
  int i;
  struct ct_color *p, *next;

  for (i = 0; i < CT_SIZE; ++i)
    for (p = ct_table[i]; p; p = next)
      {
	next = p->next;
	xfree (p);
      }

  xfree (ct_table);
  ct_table = NULL;
}


/* Value is a pixel color for RGB color R, G, B on frame F.  If an
   entry for that color already is in the color table, return the
   pixel color of that entry.  Otherwise, allocate a new color for R,
   G, B, and make an entry in the color table.  */

static unsigned long
lookup_rgb_color (struct frame *f, int r, int g, int b)
{
  unsigned hash = ct_hash_rgb (r, g, b);
  int i = hash % CT_SIZE;
  struct ct_color *p;
  Display_Info *dpyinfo;

  /* Handle TrueColor visuals specially, which improves performance by
     two orders of magnitude.  Freeing colors on TrueColor visuals is
     a nop, and pixel colors specify RGB values directly.  See also
     the Xlib spec, chapter 3.1.  */
  dpyinfo = FRAME_DISPLAY_INFO (f);
  if (dpyinfo->red_bits > 0)
    {
      /* Apply gamma-correction like normal color allocation does.  */
      if (f->gamma)
	{
	  XColor color;
	  color.red = r, color.green = g, color.blue = b;
	  gamma_correct (f, &color);
	  r = color.red, g = color.green, b = color.blue;
	}

      return x_make_truecolor_pixel (dpyinfo, r, g, b);
    }

  for (p = ct_table[i]; p; p = p->next)
    if (p->r == r && p->g == g && p->b == b)
      break;

  if (p == NULL)
    {

#ifdef HAVE_X_WINDOWS
      XColor color;
      Colormap cmap;
      bool rc;
#else
      COLORREF color;
#endif

      if (ct_colors_allocated_max <= ct_colors_allocated)
	return FRAME_FOREGROUND_PIXEL (f);

#ifdef HAVE_X_WINDOWS
      color.red = r;
      color.green = g;
      color.blue = b;

      cmap = FRAME_X_COLORMAP (f);
      rc = x_alloc_nearest_color (f, cmap, &color);
      if (rc)
	{
	  ++ct_colors_allocated;
	  p = xmalloc (sizeof *p);
	  p->r = r;
	  p->g = g;
	  p->b = b;
	  p->pixel = color.pixel;
	  p->next = ct_table[i];
	  ct_table[i] = p;
	}
      else
	return FRAME_FOREGROUND_PIXEL (f);

#else
#ifdef HAVE_NTGUI
      color = PALETTERGB (r, g, b);
#else
      color = RGB_TO_ULONG (r, g, b);
#endif /* HAVE_NTGUI */
      ++ct_colors_allocated;
      p = xmalloc (sizeof *p);
      p->r = r;
      p->g = g;
      p->b = b;
      p->pixel = color;
      p->next = ct_table[i];
      ct_table[i] = p;
#endif /* HAVE_X_WINDOWS */

    }

  return p->pixel;
}


/* Look up pixel color PIXEL which is used on frame F in the color
   table.  If not already present, allocate it.  Value is PIXEL.  */

static unsigned long
lookup_pixel_color (struct frame *f, unsigned long pixel)
{
  int i = pixel % CT_SIZE;
  struct ct_color *p;

  for (p = ct_table[i]; p; p = p->next)
    if (p->pixel == pixel)
      break;

  if (p == NULL)
    {
      XColor color;
      Colormap cmap;
      bool rc;

      if (ct_colors_allocated >= ct_colors_allocated_max)
	return FRAME_FOREGROUND_PIXEL (f);

#ifdef HAVE_X_WINDOWS
      cmap = FRAME_X_COLORMAP (f);
      color.pixel = pixel;
      x_query_colors (f, &color, 1);
      rc = x_alloc_nearest_color (f, cmap, &color);
#else
      block_input ();
      cmap = DefaultColormapOfScreen (FRAME_X_SCREEN (f));
      color.pixel = pixel;
      XQueryColor (NULL, cmap, &color);
      rc = x_alloc_nearest_color (f, cmap, &color);
      unblock_input ();
#endif /* HAVE_X_WINDOWS */

      if (rc)
	{
	  ++ct_colors_allocated;

	  p = xmalloc (sizeof *p);
	  p->r = color.red;
	  p->g = color.green;
	  p->b = color.blue;
	  p->pixel = pixel;
	  p->next = ct_table[i];
	  ct_table[i] = p;
	}
      else
	return FRAME_FOREGROUND_PIXEL (f);
    }
  return p->pixel;
}


/* Value is a vector of all pixel colors contained in the color table,
   allocated via xmalloc.  Set *N to the number of colors.  */

static unsigned long *
colors_in_color_table (int *n)
{
  int i, j;
  struct ct_color *p;
  unsigned long *colors;

  if (ct_colors_allocated == 0)
    {
      *n = 0;
      colors = NULL;
    }
  else
    {
      colors = xmalloc (ct_colors_allocated * sizeof *colors);
      *n = ct_colors_allocated;

      for (i = j = 0; i < CT_SIZE; ++i)
	for (p = ct_table[i]; p; p = p->next)
	  colors[j++] = p->pixel;
    }

  return colors;
}

#else /* COLOR_TABLE_SUPPORT */

static unsigned long
lookup_rgb_color (struct frame *f, int r, int g, int b)
{
#ifdef HAVE_NTGUI
  return PALETTERGB (r >> 8, g >> 8, b >> 8);
#elif defined HAVE_NS || defined HAVE_PGTK
  return RGB_TO_ULONG (r >> 8, g >> 8, b >> 8);
#elif defined USE_CAIRO
  return (0xffu << 24) | (r << 16) | (g << 8) | b;
#else
  xsignal1 (Qfile_error,
	    build_string ("This Emacs mishandles this image file type"));
#endif
}

static void
init_color_table (void)
{
}
#endif /* COLOR_TABLE_SUPPORT */


/***********************************************************************
			      Algorithms
 ***********************************************************************/

/* Edge detection matrices for different edge-detection
   strategies.  */

static int emboss_matrix[9] = {
   /* x - 1	x	x + 1  */
        2,     -1,  	  0,		/* y - 1 */
       -1,      0,        1,		/* y     */
        0,      1,       -2		/* y + 1 */
};

static int laplace_matrix[9] = {
   /* x - 1	x	x + 1  */
        1,      0,  	  0,		/* y - 1 */
        0,      0,        0,		/* y     */
        0,      0,       -1		/* y + 1 */
};

/* Value is the intensity of the color whose red/green/blue values
   are R, G, and B.  */

#define COLOR_INTENSITY(R, G, B) ((2 * (R) + 3 * (G) + (B)) / 6)


/* On frame F, return an array of XColor structures describing image
   IMG->pixmap.  Each XColor structure has its pixel color set.  RGB_P
   means also fill the red/green/blue members of the XColor
   structures.  Value is a pointer to the array of XColors structures,
   allocated with xmalloc; it must be freed by the caller.  */

static XColor *
image_to_xcolors (struct frame *f, struct image *img, bool rgb_p)
{
  int x, y;
  XColor *colors, *p;
  XImagePtr_or_DC ximg;
  ptrdiff_t nbytes;
#ifdef HAVE_NTGUI
  HGDIOBJ prev;
#endif /* HAVE_NTGUI */

  if (INT_MULTIPLY_WRAPV (sizeof *colors, img->width, &nbytes)
      || INT_MULTIPLY_WRAPV (img->height, nbytes, &nbytes)
      || SIZE_MAX < nbytes)
    memory_full (SIZE_MAX);
  colors = xmalloc (nbytes);

  /* Get the X image or create a memory device context for IMG. */
  ximg = image_get_x_image_or_dc (f, img, 0, &prev);

  /* Fill the `pixel' members of the XColor array.  I wished there
     were an easy and portable way to circumvent XGetPixel.  */
  p = colors;
  for (y = 0; y < img->height; ++y)
    {
#if defined (HAVE_X_WINDOWS) || defined (HAVE_NTGUI)
      XColor *row = p;
      for (x = 0; x < img->width; ++x, ++p)
	p->pixel = GET_PIXEL (ximg, x, y);
      if (rgb_p)
        {
          FRAME_TERMINAL (f)->query_colors (f, row, img->width);
        }
#else

      for (x = 0; x < img->width; ++x, ++p)
	{
	  /* W32_TODO: palette support needed here?  */
	  p->pixel = GET_PIXEL (ximg, x, y);
	  if (rgb_p)
	    {
	      p->red = RED16_FROM_ULONG (p->pixel);
	      p->green = GREEN16_FROM_ULONG (p->pixel);
	      p->blue = BLUE16_FROM_ULONG (p->pixel);
	    }
	}
#endif /* HAVE_X_WINDOWS */
    }

  image_unget_x_image_or_dc (img, 0, ximg, prev);

  return colors;
}

#ifdef HAVE_NTGUI

/* Put a pixel of COLOR at position X, Y in XIMG.  XIMG must have been
   created with CreateDIBSection, with the pointer to the bit values
   stored in ximg->data.  */

static void
XPutPixel (XImagePtr ximg, int x, int y, COLORREF color)
{
  int width = ximg->info.bmiHeader.biWidth;
  unsigned char * pixel;

  /* True color images.  */
  if (ximg->info.bmiHeader.biBitCount == 24)
    {
      int rowbytes = width * 3;
      /* Ensure scanlines are aligned on 4 byte boundaries.  */
      if (rowbytes % 4)
	rowbytes += 4 - (rowbytes % 4);

      pixel = ximg->data + y * rowbytes + x * 3;
      /* Windows bitmaps are in BGR order.  */
      *pixel = GetBValue (color);
      *(pixel + 1) = GetGValue (color);
      *(pixel + 2) = GetRValue (color);
    }
  /* Monochrome images.  */
  else if (ximg->info.bmiHeader.biBitCount == 1)
    {
      int rowbytes = width / 8;
      /* Ensure scanlines are aligned on 4 byte boundaries.  */
      if (rowbytes % 4)
	rowbytes += 4 - (rowbytes % 4);
      pixel = ximg->data + y * rowbytes + x / 8;
      /* Filter out palette info.  */
      if (color & 0x00ffffff)
	*pixel = *pixel | (1 << x % 8);
      else
	*pixel = *pixel & ~(1 << x % 8);
    }
  else
    image_error ("XPutPixel: palette image not supported");
}

#endif /* HAVE_NTGUI */

/* Create IMG->pixmap from an array COLORS of XColor structures, whose
   RGB members are set.  F is the frame on which this all happens.
   COLORS will be freed; an existing IMG->pixmap will be freed, too.  */

static void
image_from_xcolors (struct frame *f, struct image *img, XColor *colors)
{
  int x, y;
  XImagePtr oimg = NULL;
  XColor *p;

  init_color_table ();

  image_clear_image_1 (f, img, CLEAR_IMAGE_PIXMAP | CLEAR_IMAGE_COLORS);
  image_create_x_image_and_pixmap (f, img, img->width, img->height, 0,
				   &oimg, 0);
  p = colors;
  for (y = 0; y < img->height; ++y)
    for (x = 0; x < img->width; ++x, ++p)
      {
	unsigned long pixel;
	pixel = lookup_rgb_color (f, p->red, p->green, p->blue);
	XPutPixel (oimg, x, y, pixel);
      }

  xfree (colors);

  image_put_x_image (f, img, oimg, 0);
#ifdef COLOR_TABLE_SUPPORT
  img->colors = colors_in_color_table (&img->ncolors);
  free_color_table ();
#endif /* COLOR_TABLE_SUPPORT */
}


/* On frame F, perform edge-detection on image IMG.

   MATRIX is a nine-element array specifying the transformation
   matrix.  See emboss_matrix for an example.

   COLOR_ADJUST is a color adjustment added to each pixel of the
   outgoing image.  */

static void
image_detect_edges (struct frame *f, struct image *img,
                    int *matrix, int color_adjust)
{
  XColor *colors = image_to_xcolors (f, img, 1);
  XColor *new, *p;
  int x, y, i, sum;
  ptrdiff_t nbytes;

  for (i = sum = 0; i < 9; ++i)
    sum += eabs (matrix[i]);

#define COLOR(A, X, Y) ((A) + (Y) * img->width + (X))

  if (INT_MULTIPLY_WRAPV (sizeof *new, img->width, &nbytes)
      || INT_MULTIPLY_WRAPV (img->height, nbytes, &nbytes))
    memory_full (SIZE_MAX);
  new = xmalloc (nbytes);

  for (y = 0; y < img->height; ++y)
    {
      p = COLOR (new, 0, y);
      p->red = p->green = p->blue = 0xffff/2;
      p = COLOR (new, img->width - 1, y);
      p->red = p->green = p->blue = 0xffff/2;
    }

  for (x = 1; x < img->width - 1; ++x)
    {
      p = COLOR (new, x, 0);
      p->red = p->green = p->blue = 0xffff/2;
      p = COLOR (new, x, img->height - 1);
      p->red = p->green = p->blue = 0xffff/2;
    }

  for (y = 1; y < img->height - 1; ++y)
    {
      p = COLOR (new, 1, y);

      for (x = 1; x < img->width - 1; ++x, ++p)
	{
	  int r, g, b, yy, xx;

	  r = g = b = i = 0;
	  for (yy = y - 1; yy < y + 2; ++yy)
	    for (xx = x - 1; xx < x + 2; ++xx, ++i)
	      if (matrix[i])
	        {
	          XColor *t = COLOR (colors, xx, yy);
		  r += matrix[i] * t->red;
		  g += matrix[i] * t->green;
		  b += matrix[i] * t->blue;
		}

	  r = (r / sum + color_adjust) & 0xffff;
	  g = (g / sum + color_adjust) & 0xffff;
	  b = (b / sum + color_adjust) & 0xffff;
	  p->red = p->green = p->blue = COLOR_INTENSITY (r, g, b);
	}
    }

  xfree (colors);
  image_from_xcolors (f, img, new);

#undef COLOR
}


/* Perform the pre-defined `emboss' edge-detection on image IMG
   on frame F.  */

static void
image_emboss (struct frame *f, struct image *img)
{
  image_detect_edges (f, img, emboss_matrix, 0xffff / 2);
}


/* Transform image IMG which is used on frame F with a Laplace
   edge-detection algorithm.  The result is an image that can be used
   to draw disabled buttons, for example.  */

static void
image_laplace (struct frame *f, struct image *img)
{
  image_detect_edges (f, img, laplace_matrix, 45000);
}


/* Perform edge-detection on image IMG on frame F, with specified
   transformation matrix MATRIX and color-adjustment COLOR_ADJUST.

   MATRIX must be either

   - a list of at least 9 numbers in row-major form
   - a vector of at least 9 numbers

   COLOR_ADJUST nil means use a default; otherwise it must be a
   number.  */

static void
image_edge_detection (struct frame *f, struct image *img,
                      Lisp_Object matrix, Lisp_Object color_adjust)
{
  int i = 0;
  int trans[9];

  if (CONSP (matrix))
    {
      for (i = 0;
	   i < 9 && CONSP (matrix) && NUMBERP (XCAR (matrix));
	   ++i, matrix = XCDR (matrix))
	trans[i] = XFLOATINT (XCAR (matrix));
    }
  else if (VECTORP (matrix) && ASIZE (matrix) >= 9)
    {
      for (i = 0; i < 9 && NUMBERP (AREF (matrix, i)); ++i)
	trans[i] = XFLOATINT (AREF (matrix, i));
    }

  if (NILP (color_adjust))
    color_adjust = make_fixnum (0xffff / 2);

  if (i == 9 && NUMBERP (color_adjust))
    image_detect_edges (f, img, trans, XFLOATINT (color_adjust));
}


/* Transform image IMG on frame F so that it looks disabled.  */

static void
image_disable_image (struct frame *f, struct image *img)
{
  Display_Info *dpyinfo = FRAME_DISPLAY_INFO (f);
#ifdef HAVE_NTGUI
  int n_planes = dpyinfo->n_planes * dpyinfo->n_cbits;
#else
  int n_planes = dpyinfo->n_planes;
#endif /* HAVE_NTGUI */

  if (n_planes >= 2)
    {
      /* Color (or grayscale).  Convert to gray, and equalize.  Just
	 drawing such images with a stipple can look very odd, so
	 we're using this method instead.  */
      XColor *colors = image_to_xcolors (f, img, 1);
      XColor *p, *end;
      const int h = 15000;
      const int l = 30000;

      for (p = colors, end = colors + img->width * img->height;
	   p < end;
	   ++p)
	{
	  int i = COLOR_INTENSITY (p->red, p->green, p->blue);
	  int i2 = (0xffff - h - l) * i / 0xffff + l;
	  p->red = p->green = p->blue = i2;
	}

      image_from_xcolors (f, img, colors);
    }

  /* Draw a cross over the disabled image, if we must or if we
     should.  */
  if (n_planes < 2 || cross_disabled_images)
    {
#ifndef HAVE_NTGUI
#if !defined(HAVE_NS) && !defined(HAVE_PGTK)  /* TODO: NS support, however this not needed for toolbars */

#define MaskForeground(f)  WHITE_PIX_DEFAULT (f)

      Display *dpy = FRAME_X_DISPLAY (f);
      GC gc;

      image_sync_to_pixmaps (f, img);
      gc = XCreateGC (dpy, img->pixmap, 0, NULL);
      XSetForeground (dpy, gc, BLACK_PIX_DEFAULT (f));
      XDrawLine (dpy, img->pixmap, gc, 0, 0,
		 img->width - 1, img->height - 1);
      XDrawLine (dpy, img->pixmap, gc, 0, img->height - 1,
		 img->width - 1, 0);
      XFreeGC (dpy, gc);

      if (img->mask)
	{
	  gc = XCreateGC (dpy, img->mask, 0, NULL);
	  XSetForeground (dpy, gc, MaskForeground (f));
	  XDrawLine (dpy, img->mask, gc, 0, 0,
		     img->width - 1, img->height - 1);
	  XDrawLine (dpy, img->mask, gc, 0, img->height - 1,
		     img->width - 1, 0);
	  XFreeGC (dpy, gc);
	}
#endif /* !HAVE_NS */
#else
      HDC hdc, bmpdc;
      HGDIOBJ prev;

      hdc = get_frame_dc (f);
      bmpdc = CreateCompatibleDC (hdc);
      release_frame_dc (f, hdc);

      prev = SelectObject (bmpdc, img->pixmap);

      SetTextColor (bmpdc, BLACK_PIX_DEFAULT (f));
      MoveToEx (bmpdc, 0, 0, NULL);
      LineTo (bmpdc, img->width - 1, img->height - 1);
      MoveToEx (bmpdc, 0, img->height - 1, NULL);
      LineTo (bmpdc, img->width - 1, 0);

      if (img->mask)
	{
	  SelectObject (bmpdc, img->mask);
	  SetTextColor (bmpdc, WHITE_PIX_DEFAULT (f));
	  MoveToEx (bmpdc, 0, 0, NULL);
	  LineTo (bmpdc, img->width - 1, img->height - 1);
	  MoveToEx (bmpdc, 0, img->height - 1, NULL);
	  LineTo (bmpdc, img->width - 1, 0);
	}
      SelectObject (bmpdc, prev);
      DeleteDC (bmpdc);
#endif /* HAVE_NTGUI */
    }
}


/* Build a mask for image IMG which is used on frame F.  FILE is the
   name of an image file, for error messages.  HOW determines how to
   determine the background color of IMG.  If it is a list '(R G B)',
   with R, G, and B being integers >= 0, take that as the color of the
   background.  Otherwise, determine the background color of IMG
   heuristically.  */

static void
image_build_heuristic_mask (struct frame *f, struct image *img,
                            Lisp_Object how)
{
  XImagePtr_or_DC ximg;
#ifdef HAVE_NTGUI
  HGDIOBJ prev;
  char *mask_img;
  int row_width;
#elif !defined HAVE_NS && !defined HAVE_PGTK
  XImagePtr mask_img;
#endif
  int x, y;
  bool use_img_background;
  unsigned long bg = 0;

  if (img->mask)
    image_clear_image_1 (f, img, CLEAR_IMAGE_MASK);

#ifndef HAVE_NTGUI
#if !defined HAVE_NS && !defined HAVE_PGTK
  /* Create an image and pixmap serving as mask.  */
  if (! image_create_x_image_and_pixmap (f, img, img->width, img->height, 1,
					 &mask_img, 1))
    return;
#endif /* !HAVE_NS */
#else
  /* Create the bit array serving as mask.  */
  row_width = (img->width + 7) / 8;
  mask_img = xzalloc (row_width * img->height);
#endif /* HAVE_NTGUI */

  /* Get the X image or create a memory device context for IMG.  */
  ximg = image_get_x_image_or_dc (f, img, 0, &prev);

  /* Determine the background color of ximg.  If HOW is `(R G B)'
     take that as color.  Otherwise, use the image's background color. */
  use_img_background = 1;

  if (CONSP (how))
    {
      int rgb[3], i;

      for (i = 0; i < 3 && CONSP (how) && FIXNATP (XCAR (how)); ++i)
	{
	  rgb[i] = XFIXNAT (XCAR (how)) & 0xffff;
	  how = XCDR (how);
	}

      if (i == 3 && NILP (how))
	{
	  char color_name[30];
	  sprintf (color_name, "#%04x%04x%04x",
		   rgb[0] + 0u, rgb[1] + 0u, rgb[2] + 0u);
	  bg = (
#ifdef HAVE_NTGUI
		0x00ffffff & /* Filter out palette info.  */
#endif /* HAVE_NTGUI */
		image_alloc_image_color (f, img, build_string (color_name), 0));
	  use_img_background = 0;
	}
    }

  if (use_img_background)
    bg = four_corners_best (ximg, img->corners, img->width, img->height);

  /* Set all bits in mask_img to 1 whose color in ximg is different
     from the background color bg.  */
#ifndef HAVE_NTGUI
  for (y = 0; y < img->height; ++y)
    for (x = 0; x < img->width; ++x)
#ifdef HAVE_PGTK
      if (XGetPixel (ximg, x, y) == bg)
        pgtk_image_set_alpha (ximg, x, y, 0);
#elif !defined HAVE_NS
      XPutPixel (mask_img, x, y, (XGetPixel (ximg, x, y) != bg
				  ? PIX_MASK_DRAW : PIX_MASK_RETAIN));
#else
      if (XGetPixel (ximg, x, y) == bg)
        ns_set_alpha (ximg, x, y, 0);
#endif /* HAVE_NS */
#if !defined HAVE_NS && !defined HAVE_PGTK
  /* Fill in the background_transparent field while we have the mask handy. */
  image_background_transparent (img, f, mask_img);

  /* Put mask_img into the image.  */
  image_put_x_image (f, img, mask_img, 1);
#endif /* !HAVE_NS */
#else
  for (y = 0; y < img->height; ++y)
    for (x = 0; x < img->width; ++x)
      {
	COLORREF p = GetPixel (ximg, x, y);
	if (p != bg)
	  mask_img[y * row_width + x / 8] |= 1 << (x % 8);
      }

  /* Create the mask image.  */
  img->mask = w32_create_pixmap_from_bitmap_data (img->width, img->height,
						  mask_img);
  /* Fill in the background_transparent field while we have the mask handy. */
  SelectObject (ximg, img->mask);
  image_background_transparent (img, f, ximg);

  /* Was: image_destroy_x_image ((XImagePtr )mask_img); which seems bogus ++kfs */
  xfree (mask_img);
#endif /* HAVE_NTGUI */

  image_unget_x_image_or_dc (img, 0, ximg, prev);
}


/***********************************************************************
		       PBM (mono, gray, color)
 ***********************************************************************/

static bool pbm_image_p (Lisp_Object object);
static bool pbm_load (struct frame *f, struct image *img);

/* Indices of image specification fields in gs_format, below.  */

enum pbm_keyword_index
{
  PBM_TYPE,
  PBM_FILE,
  PBM_DATA,
  PBM_ASCENT,
  PBM_MARGIN,
  PBM_RELIEF,
  PBM_ALGORITHM,
  PBM_HEURISTIC_MASK,
  PBM_MASK,
  PBM_FOREGROUND,
  PBM_BACKGROUND,
  PBM_LAST
};

/* Vector of image_keyword structures describing the format
   of valid user-defined image specifications.  */

static const struct image_keyword pbm_format[PBM_LAST] =
{
  {":type",		IMAGE_SYMBOL_VALUE,			1},
  {":file",		IMAGE_STRING_VALUE,			0},
  {":data",		IMAGE_STRING_VALUE,			0},
  {":ascent",		IMAGE_ASCENT_VALUE,			0},
  {":margin",		IMAGE_NON_NEGATIVE_INTEGER_VALUE_OR_PAIR, 0},
  {":relief",		IMAGE_INTEGER_VALUE,			0},
  {":conversion",	IMAGE_DONT_CHECK_VALUE_TYPE,		0},
  {":heuristic-mask",	IMAGE_DONT_CHECK_VALUE_TYPE,		0},
  {":mask",		IMAGE_DONT_CHECK_VALUE_TYPE,		0},
  {":foreground",	IMAGE_STRING_OR_NIL_VALUE,		0},
  {":background",	IMAGE_STRING_OR_NIL_VALUE,		0}
};

/* Structure describing the image type `pbm'.  */

static struct image_type pbm_type =
{
  SYMBOL_INDEX (Qpbm),
  pbm_image_p,
  pbm_load,
  image_clear_image,
  NULL,
  NULL
};


/* Return true if OBJECT is a valid PBM image specification.  */

static bool
pbm_image_p (Lisp_Object object)
{
  struct image_keyword fmt[PBM_LAST];

  memcpy (fmt, pbm_format, sizeof fmt);

  if (!parse_image_spec (object, fmt, PBM_LAST, Qpbm))
    return 0;

  /* Must specify either :data or :file.  */
  return fmt[PBM_DATA].count + fmt[PBM_FILE].count == 1;
}


/* Get next char skipping comments in Netpbm header.  Returns -1 at
   end of input.  */

static int
pbm_next_char (char **s, char *end)
{
  while (*s < end)
    {
      unsigned char c = *(*s)++;
      if (c != '#')
	return c;
      while (*s < end)
	{
	  c = *(*s)++;
	  if (c == '\n' || c == '\r')
	    break;
	}
    }

  return -1;
}


/* Scan a decimal number from *S and return it.  Advance *S while
   reading the number.  END is the end of the string.  Value is -1 at
   end of input.  */

static int
pbm_scan_number (char **s, char *end)
{
  int c = 0, val = -1;

  /* Skip white-space.  */
  while ((c = pbm_next_char (s, end)) != -1 && c_isspace (c))
    ;

  if (c_isdigit (c))
    {
      /* Read decimal number.  */
      val = c - '0';
      while ((c = pbm_next_char (s, end)) != -1 && c_isdigit (c))
        val = 10 * val + c - '0';
    }

  return val;
}

/* Scan an index from *S and return it.  It is a one-byte unsigned
   index if !TWO_BYTE, and a two-byte big-endian unsigned index if
   TWO_BYTE.  */

static int
pbm_scan_index (char **s, bool two_byte)
{
  char *p = *s;
  unsigned char c0 = *p++;
  int n = c0;
  if (two_byte)
    {
      unsigned char c1 = *p++;
      n = (n << 8) + c1;
    }
  *s = p;
  return n;
}


/* Load PBM image IMG for use on frame F.  */

static bool
pbm_load (struct frame *f, struct image *img)
{
  bool raw_p;
  int x, y;
  int width, height, max_color_idx = 0;
  Lisp_Object specified_file;
  enum {PBM_MONO, PBM_GRAY, PBM_COLOR} type;
  char *contents = NULL;
  char *end, *p;
#ifndef USE_CAIRO
  XImagePtr ximg;
#endif

  specified_file = image_spec_value (img->spec, QCfile, NULL);

  if (STRINGP (specified_file))
    {
      int fd;
      Lisp_Object file = image_find_image_fd (specified_file, &fd);
      if (!STRINGP (file))
	{
	  image_error ("Cannot find image file `%s'", specified_file);
	  return 0;
	}

      ptrdiff_t size;
      contents = slurp_file (fd, &size);
      if (contents == NULL)
	{
	  image_error ("Error reading `%s'", file);
	  return 0;
	}

      p = contents;
      end = contents + size;
    }
  else
    {
      Lisp_Object data;
      data = image_spec_value (img->spec, QCdata, NULL);
      if (!STRINGP (data))
	{
	  image_error ("Invalid image data `%s'", data);
	  return 0;
	}
      p = SSDATA (data);
      end = p + SBYTES (data);
    }

  /* Check magic number.  */
  if (end - p < 2 || *p++ != 'P')
    {
      image_error ("Not a PBM image: `%s'", img->spec);
    error:
      xfree (contents);
      img->pixmap = NO_PIXMAP;
      return 0;
    }

  switch (*p++)
    {
    case '1':
      raw_p = 0, type = PBM_MONO;
      break;

    case '2':
      raw_p = 0, type = PBM_GRAY;
      break;

    case '3':
      raw_p = 0, type = PBM_COLOR;
      break;

    case '4':
      raw_p = 1, type = PBM_MONO;
      break;

    case '5':
      raw_p = 1, type = PBM_GRAY;
      break;

    case '6':
      raw_p = 1, type = PBM_COLOR;
      break;

    default:
      image_error ("Not a PBM image: `%s'", img->spec);
      goto error;
    }

  /* Read width, height, maximum color-component.  Characters
     starting with `#' up to the end of a line are ignored.  */
  width = pbm_scan_number (&p, end);
  height = pbm_scan_number (&p, end);

#ifdef USE_CAIRO
  cairo_surface_t *surface = create_cairo_image_surface (width, height);
  uint32_t *dataptr = (uint32_t *) cairo_image_surface_get_data (surface);
#endif

  if (type != PBM_MONO)
    {
      max_color_idx = pbm_scan_number (&p, end);
      if (max_color_idx > 65535 || max_color_idx < 0)
	{
	  image_error ("Unsupported maximum PBM color value");
	  goto error;
	}
    }

  if (!check_image_size (f, width, height))
    {
      image_size_error ();
      goto error;
    }

#ifndef USE_CAIRO
  if (!image_create_x_image_and_pixmap (f, img, width, height, 0, &ximg, 0))
    goto error;
#endif

  /* Initialize the color hash table.  */
  init_color_table ();

  if (type == PBM_MONO)
    {
      unsigned char c = 0;
      int g;
      struct image_keyword fmt[PBM_LAST];
      unsigned long fg = FRAME_FOREGROUND_PIXEL (f);
      unsigned long bg = FRAME_BACKGROUND_PIXEL (f);
#ifdef USE_CAIRO
      XColor xfg, xbg;
      int fga32, bga32;
#endif
      /* Parse the image specification.  */
      memcpy (fmt, pbm_format, sizeof fmt);
      parse_image_spec (img->spec, fmt, PBM_LAST, Qpbm);

      /* Get foreground and background colors, maybe allocate colors.  */
#ifdef USE_CAIRO
      if (! fmt[PBM_FOREGROUND].count
          || ! STRINGP (fmt[PBM_FOREGROUND].value)
          || ! FRAME_TERMINAL (f)->defined_color_hook (f,
                                                       SSDATA (fmt[PBM_FOREGROUND].value),
                                                       &xfg,
                                                       false,
                                                       false))
        {
          xfg.pixel = fg;
#ifndef HAVE_PGTK
          x_query_colors (f, &xfg);
#else
          pgtk_query_colors (f, &xfg, 1);
#endif
        }
      fga32 = xcolor_to_argb32 (xfg);

      if (! fmt[PBM_BACKGROUND].count
          || ! STRINGP (fmt[PBM_BACKGROUND].value)
          || ! FRAME_TERMINAL (f)->defined_color_hook (f,
                                                       SSDATA (fmt[PBM_BACKGROUND].value),
                                                       &xbg,
                                                       false,
                                                       false))
	{
          xbg.pixel = bg;
#ifndef HAVE_PGTK
          x_query_colors (f, &xbg, 1);
#else
          pgtk_query_colors (f, &xbg, 1);
#endif
	}
      bga32 = xcolor_to_argb32 (xbg);
#else
      if (fmt[PBM_FOREGROUND].count
	  && STRINGP (fmt[PBM_FOREGROUND].value))
	fg = image_alloc_image_color (f, img, fmt[PBM_FOREGROUND].value, fg);
      if (fmt[PBM_BACKGROUND].count
	  && STRINGP (fmt[PBM_BACKGROUND].value))
	{
	  bg = image_alloc_image_color (f, img, fmt[PBM_BACKGROUND].value, bg);
	  img->background = bg;
	  img->background_valid = 1;
	}
#endif

      for (y = 0; y < height; ++y)
	for (x = 0; x < width; ++x)
	  {
	    if (raw_p)
	      {
		if ((x & 7) == 0)
		  {
		    if (p >= end)
		      {
#ifdef USE_CAIRO
                        cairo_surface_destroy (surface);
#else
			image_destroy_x_image (ximg);
#endif
			image_clear_image (f, img);
			image_error ("Invalid image size in image `%s'",
				     img->spec);
			goto error;
		      }
		    c = *p++;
		  }
		g = c & 0x80;
		c <<= 1;
	      }
	    else
	      {
		int c = 0;
		/* Skip white-space and comments.  */
		while ((c = pbm_next_char (&p, end)) != -1 && c_isspace (c))
		  ;

		if (c == '0' || c == '1')
		  g = c - '0';
		else
		  g = 0;
	      }

#ifdef USE_CAIRO
            *dataptr++ = g ? fga32 : bga32;
#else
	    XPutPixel (ximg, x, y, g ? fg : bg);
#endif
	  }
    }
  else
    {
      int expected_size = height * width;
      bool two_byte = 255 < max_color_idx;
      if (two_byte)
	expected_size *= 2;
      if (type == PBM_COLOR)
	expected_size *= 3;

      if (raw_p && p + expected_size > end)
	{
#ifdef USE_CAIRO
          cairo_surface_destroy (surface);
#else
	  image_destroy_x_image (ximg);
#endif
	  image_clear_image (f, img);
	  image_error ("Invalid image size in image `%s'", img->spec);
	  goto error;
	}

      for (y = 0; y < height; ++y)
	for (x = 0; x < width; ++x)
	  {
	    int r, g, b;

	    if (type == PBM_GRAY && raw_p)
	      r = g = b = pbm_scan_index (&p, two_byte);
	    else if (type == PBM_GRAY)
	      r = g = b = pbm_scan_number (&p, end);
	    else if (raw_p)
	      {
		r = pbm_scan_index (&p, two_byte);
		g = pbm_scan_index (&p, two_byte);
		b = pbm_scan_index (&p, two_byte);
	      }
	    else
	      {
		r = pbm_scan_number (&p, end);
		g = pbm_scan_number (&p, end);
		b = pbm_scan_number (&p, end);
	      }

	    if (r < 0 || g < 0 || b < 0)
	      {
#ifdef USE_CAIRO
                cairo_surface_destroy (surface);
#else
		image_destroy_x_image (ximg);
#endif
		image_error ("Invalid pixel value in image `%s'", img->spec);
		goto error;
	      }

#ifdef USE_CAIRO
	    r = (double) r * 255 / max_color_idx;
	    g = (double) g * 255 / max_color_idx;
	    b = (double) b * 255 / max_color_idx;
            *dataptr++ = (0xffu << 24) | (r << 16) | (g << 8) | b;
#else
	    /* RGB values are now in the range 0..max_color_idx.
	       Scale this to the range 0..0xffff supported by X.  */
	    r = (double) r * 65535 / max_color_idx;
	    g = (double) g * 65535 / max_color_idx;
	    b = (double) b * 65535 / max_color_idx;
	    XPutPixel (ximg, x, y, lookup_rgb_color (f, r, g, b));
#endif
	  }
    }

#ifdef COLOR_TABLE_SUPPORT
  /* Store in IMG->colors the colors allocated for the image, and
     free the color table.  */
  img->colors = colors_in_color_table (&img->ncolors);
  free_color_table ();
#endif /* COLOR_TABLE_SUPPORT */

  img->width = width;
  img->height = height;

  /* Maybe fill in the background field while we have ximg handy.  */

#ifdef USE_CAIRO
  set_cairo_image_surface (img, surface);
#else
  if (NILP (image_spec_value (img->spec, QCbackground, NULL)))
    /* Casting avoids a GCC warning.  */
    IMAGE_BACKGROUND (img, f, (XImagePtr_or_DC)ximg);

  /* Put ximg into the image.  */
  image_put_x_image (f, img, ximg, 0);
#endif

  /* X and W32 versions did it here, MAC version above.  ++kfs
     img->width = width;
     img->height = height; */

  xfree (contents);
  return 1;
}


/***********************************************************************
				 PNG
 ***********************************************************************/

#if defined (HAVE_PNG) || defined (HAVE_NS) || defined (USE_CAIRO)

/* Function prototypes.  */

static bool png_image_p (Lisp_Object object);
static bool png_load (struct frame *f, struct image *img);

/* Indices of image specification fields in png_format, below.  */

enum png_keyword_index
{
  PNG_TYPE,
  PNG_DATA,
  PNG_FILE,
  PNG_ASCENT,
  PNG_MARGIN,
  PNG_RELIEF,
  PNG_ALGORITHM,
  PNG_HEURISTIC_MASK,
  PNG_MASK,
  PNG_BACKGROUND,
  PNG_LAST
};

/* Vector of image_keyword structures describing the format
   of valid user-defined image specifications.  */

static const struct image_keyword png_format[PNG_LAST] =
{
  {":type",		IMAGE_SYMBOL_VALUE,			1},
  {":data",		IMAGE_STRING_VALUE,			0},
  {":file",		IMAGE_STRING_VALUE,			0},
  {":ascent",		IMAGE_ASCENT_VALUE,			0},
  {":margin",		IMAGE_NON_NEGATIVE_INTEGER_VALUE_OR_PAIR, 0},
  {":relief",		IMAGE_INTEGER_VALUE,			0},
  {":conversion",	IMAGE_DONT_CHECK_VALUE_TYPE,		0},
  {":heuristic-mask",	IMAGE_DONT_CHECK_VALUE_TYPE,		0},
  {":mask",		IMAGE_DONT_CHECK_VALUE_TYPE,		0},
  {":background",	IMAGE_STRING_OR_NIL_VALUE,		0}
};

#if defined HAVE_NTGUI && defined WINDOWSNT
static bool init_png_functions (void);
#else
#define init_png_functions NULL
#endif

/* Structure describing the image type `png'.  */

static struct image_type png_type =
{
  SYMBOL_INDEX (Qpng),
  png_image_p,
  png_load,
  image_clear_image,
  init_png_functions,
  NULL
};

/* Return true if OBJECT is a valid PNG image specification.  */

static bool
png_image_p (Lisp_Object object)
{
  struct image_keyword fmt[PNG_LAST];
  memcpy (fmt, png_format, sizeof fmt);

  if (!parse_image_spec (object, fmt, PNG_LAST, Qpng))
    return 0;

  /* Must specify either the :data or :file keyword.  */
  return fmt[PNG_FILE].count + fmt[PNG_DATA].count == 1;
}

#endif /* HAVE_PNG || HAVE_NS || USE_CAIRO */


#if (defined HAVE_PNG && !defined HAVE_NS) || defined USE_CAIRO

# ifdef WINDOWSNT
/* PNG library details.  */

DEF_DLL_FN (png_voidp, png_get_io_ptr, (png_structp));
DEF_DLL_FN (int, png_sig_cmp, (png_bytep, png_size_t, png_size_t));
DEF_DLL_FN (png_structp, png_create_read_struct,
	    (png_const_charp, png_voidp, png_error_ptr, png_error_ptr));
DEF_DLL_FN (png_infop, png_create_info_struct, (png_structp));
DEF_DLL_FN (void, png_destroy_read_struct,
	    (png_structpp, png_infopp, png_infopp));
DEF_DLL_FN (void, png_set_read_fn, (png_structp, png_voidp, png_rw_ptr));
DEF_DLL_FN (void, png_set_sig_bytes, (png_structp, int));
DEF_DLL_FN (void, png_read_info, (png_structp, png_infop));
DEF_DLL_FN (png_uint_32, png_get_IHDR,
	    (png_structp, png_infop, png_uint_32 *, png_uint_32 *,
	     int *, int *, int *, int *, int *));
DEF_DLL_FN (png_uint_32, png_get_valid, (png_structp, png_infop, png_uint_32));
DEF_DLL_FN (void, png_set_strip_16, (png_structp));
DEF_DLL_FN (void, png_set_expand, (png_structp));
DEF_DLL_FN (void, png_set_gray_to_rgb, (png_structp));
DEF_DLL_FN (void, png_set_background,
	    (png_structp, png_color_16p, int, int, double));
DEF_DLL_FN (png_uint_32, png_get_bKGD,
	    (png_structp, png_infop, png_color_16p *));
DEF_DLL_FN (void, png_read_update_info, (png_structp, png_infop));
DEF_DLL_FN (png_byte, png_get_channels, (png_structp, png_infop));
DEF_DLL_FN (png_size_t, png_get_rowbytes, (png_structp, png_infop));
DEF_DLL_FN (void, png_read_image, (png_structp, png_bytepp));
DEF_DLL_FN (void, png_read_end, (png_structp, png_infop));
DEF_DLL_FN (void, png_error, (png_structp, png_const_charp));

#  if (PNG_LIBPNG_VER >= 10500)
DEF_DLL_FN (void, png_longjmp, (png_structp, int) PNG_NORETURN);
DEF_DLL_FN (jmp_buf *, png_set_longjmp_fn,
	    (png_structp, png_longjmp_ptr, size_t));
#  endif /* libpng version >= 1.5 */

static bool
init_png_functions (void)
{
  HMODULE library;

  if (!(library = w32_delayed_load (Qpng)))
    return 0;

  LOAD_DLL_FN (library, png_get_io_ptr);
  LOAD_DLL_FN (library, png_sig_cmp);
  LOAD_DLL_FN (library, png_create_read_struct);
  LOAD_DLL_FN (library, png_create_info_struct);
  LOAD_DLL_FN (library, png_destroy_read_struct);
  LOAD_DLL_FN (library, png_set_read_fn);
  LOAD_DLL_FN (library, png_set_sig_bytes);
  LOAD_DLL_FN (library, png_read_info);
  LOAD_DLL_FN (library, png_get_IHDR);
  LOAD_DLL_FN (library, png_get_valid);
  LOAD_DLL_FN (library, png_set_strip_16);
  LOAD_DLL_FN (library, png_set_expand);
  LOAD_DLL_FN (library, png_set_gray_to_rgb);
  LOAD_DLL_FN (library, png_set_background);
  LOAD_DLL_FN (library, png_get_bKGD);
  LOAD_DLL_FN (library, png_read_update_info);
  LOAD_DLL_FN (library, png_get_channels);
  LOAD_DLL_FN (library, png_get_rowbytes);
  LOAD_DLL_FN (library, png_read_image);
  LOAD_DLL_FN (library, png_read_end);
  LOAD_DLL_FN (library, png_error);

#  if (PNG_LIBPNG_VER >= 10500)
  LOAD_DLL_FN (library, png_longjmp);
  LOAD_DLL_FN (library, png_set_longjmp_fn);
#  endif /* libpng version >= 1.5 */

  return 1;
}

#  undef png_create_info_struct
#  undef png_create_read_struct
#  undef png_destroy_read_struct
#  undef png_error
#  undef png_get_bKGD
#  undef png_get_channels
#  undef png_get_IHDR
#  undef png_get_io_ptr
#  undef png_get_rowbytes
#  undef png_get_valid
#  undef png_longjmp
#  undef png_read_end
#  undef png_read_image
#  undef png_read_info
#  undef png_read_update_info
#  undef png_set_background
#  undef png_set_expand
#  undef png_set_gray_to_rgb
#  undef png_set_longjmp_fn
#  undef png_set_read_fn
#  undef png_set_sig_bytes
#  undef png_set_strip_16
#  undef png_sig_cmp

#  define png_create_info_struct fn_png_create_info_struct
#  define png_create_read_struct fn_png_create_read_struct
#  define png_destroy_read_struct fn_png_destroy_read_struct
#  define png_error fn_png_error
#  define png_get_bKGD fn_png_get_bKGD
#  define png_get_channels fn_png_get_channels
#  define png_get_IHDR fn_png_get_IHDR
#  define png_get_io_ptr fn_png_get_io_ptr
#  define png_get_rowbytes fn_png_get_rowbytes
#  define png_get_valid fn_png_get_valid
#  define png_longjmp fn_png_longjmp
#  define png_read_end fn_png_read_end
#  define png_read_image fn_png_read_image
#  define png_read_info fn_png_read_info
#  define png_read_update_info fn_png_read_update_info
#  define png_set_background fn_png_set_background
#  define png_set_expand fn_png_set_expand
#  define png_set_gray_to_rgb fn_png_set_gray_to_rgb
#  define png_set_longjmp_fn fn_png_set_longjmp_fn
#  define png_set_read_fn fn_png_set_read_fn
#  define png_set_sig_bytes fn_png_set_sig_bytes
#  define png_set_strip_16 fn_png_set_strip_16
#  define png_sig_cmp fn_png_sig_cmp

# endif /* WINDOWSNT */

#ifdef HAVE_PNG

/* Fast implementations of setjmp and longjmp.  Although setjmp and longjmp
   will do, POSIX _setjmp and _longjmp (if available) are often faster.
   Do not use sys_setjmp, as PNG supports only jmp_buf.
   It's OK if the longjmp substitute restores the signal mask.  */
# ifdef HAVE__SETJMP
#  define FAST_SETJMP(j) _setjmp (j)
#  define FAST_LONGJMP _longjmp
# else
#  define FAST_SETJMP(j) setjmp (j)
#  define FAST_LONGJMP longjmp
# endif

# if PNG_LIBPNG_VER < 10500
#  define PNG_LONGJMP(ptr) FAST_LONGJMP ((ptr)->jmpbuf, 1)
#  define PNG_JMPBUF(ptr) ((ptr)->jmpbuf)
# else
/* In libpng version 1.5, the jmpbuf member is hidden. (Bug#7908)  */
#  define PNG_LONGJMP(ptr) png_longjmp (ptr, 1)
#  define PNG_JMPBUF(ptr) \
     (*png_set_longjmp_fn (ptr, FAST_LONGJMP, sizeof (jmp_buf)))
# endif

/* Error and warning handlers installed when the PNG library
   is initialized.  */

static AVOID
my_png_error (png_struct *png_ptr, const char *msg)
{
  eassert (png_ptr != NULL);
  /* Avoid compiler warning about deprecated direct access to
     png_ptr's fields in libpng versions 1.4.x.  */
  image_error ("PNG error: %s", build_string (msg));
  PNG_LONGJMP (png_ptr);
}


static void
my_png_warning (png_struct *png_ptr, const char *msg)
{
  eassert (png_ptr != NULL);
  image_error ("PNG warning: %s", build_string (msg));
}

/* Memory source for PNG decoding.  */

struct png_memory_storage
{
  unsigned char *bytes;		/* The data       */
  ptrdiff_t len;		/* How big is it? */
  ptrdiff_t index;		/* Where are we?  */
};


/* Function set as reader function when reading PNG image from memory.
   PNG_PTR is a pointer to the PNG control structure.  Copy LENGTH
   bytes from the input to DATA.  */

static void
png_read_from_memory (png_structp png_ptr, png_bytep data, png_size_t length)
{
  struct png_memory_storage *tbr = png_get_io_ptr (png_ptr);

  if (length > tbr->len - tbr->index)
    png_error (png_ptr, "Read error");

  memcpy (data, tbr->bytes + tbr->index, length);
  tbr->index = tbr->index + length;
}


/* Function set as reader function when reading PNG image from a file.
   PNG_PTR is a pointer to the PNG control structure.  Copy LENGTH
   bytes from the input to DATA.  */

static void
png_read_from_file (png_structp png_ptr, png_bytep data, png_size_t length)
{
  FILE *fp = png_get_io_ptr (png_ptr);

  if (fread_unlocked (data, 1, length, fp) < length)
    png_error (png_ptr, "Read error");
}


/* Load PNG image IMG for use on frame F.  Value is true if
   successful.  */

struct png_load_context
{
  /* These are members so that longjmp doesn't munge local variables.  */
  png_struct *png_ptr;
  png_info *info_ptr;
  png_info *end_info;
  FILE *fp;
  png_byte *pixels;
  png_byte **rows;
};

static bool
png_load_body (struct frame *f, struct image *img, struct png_load_context *c)
{
  Lisp_Object specified_file, specified_data;
  FILE *fp = NULL;
  int x, y;
  ptrdiff_t i;
  png_struct *png_ptr;
  png_info *info_ptr = NULL, *end_info = NULL;
  png_byte sig[8];
  png_byte *pixels = NULL;
  png_byte **rows = NULL;
  png_uint_32 width, height;
  int bit_depth, color_type, interlace_type;
  png_byte channels;
  png_uint_32 row_bytes;
  bool transparent_p;
  struct png_memory_storage tbr;  /* Data to be read */
  ptrdiff_t nbytes;

#ifdef USE_CAIRO
  cairo_surface_t *surface;
  uint32_t *dataptr;
#else
  XImagePtr ximg, mask_img = NULL;
#endif

  /* Find out what file to load.  */
  specified_file = image_spec_value (img->spec, QCfile, NULL);
  specified_data = image_spec_value (img->spec, QCdata, NULL);

  if (NILP (specified_data))
    {
      int fd;
      Lisp_Object file = image_find_image_fd (specified_file, &fd);
      if (!STRINGP (file))
	{
	  image_error ("Cannot find image file `%s'", specified_file);
	  return 0;
	}

      /* Open the image file.  */
      fp = fdopen (fd, "rb");
      if (!fp)
	{
	  image_error ("Cannot open image file `%s'", file);
	  return 0;
	}

      /* Check PNG signature.  */
      if (fread_unlocked (sig, 1, sizeof sig, fp) != sizeof sig
	  || png_sig_cmp (sig, 0, sizeof sig))
	{
	  fclose (fp);
	  image_error ("Not a PNG file: `%s'", file);
	  return 0;
	}
    }
  else
    {
      if (!STRINGP (specified_data))
	{
	  image_error ("Invalid image data `%s'", specified_data);
	  return 0;
	}

      /* Read from memory.  */
      tbr.bytes = SDATA (specified_data);
      tbr.len = SBYTES (specified_data);
      tbr.index = 0;

      /* Check PNG signature.  */
      if (tbr.len < sizeof sig
	  || png_sig_cmp (tbr.bytes, 0, sizeof sig))
	{
	  image_error ("Not a PNG image: `%s'", img->spec);
	  return 0;
	}

      /* Need to skip past the signature.  */
      tbr.bytes += sizeof (sig);
    }

  /* Initialize read and info structs for PNG lib.  */
  png_ptr = png_create_read_struct (PNG_LIBPNG_VER_STRING,
				       NULL, my_png_error,
				       my_png_warning);
  if (png_ptr)
    {
      info_ptr = png_create_info_struct (png_ptr);
      end_info = png_create_info_struct (png_ptr);
    }

  c->png_ptr = png_ptr;
  c->info_ptr = info_ptr;
  c->end_info = end_info;
  c->fp = fp;
  c->pixels = pixels;
  c->rows = rows;

  if (! (info_ptr && end_info))
    {
      png_destroy_read_struct (&c->png_ptr, &c->info_ptr, &c->end_info);
      png_ptr = 0;
    }
  if (! png_ptr)
    {
      if (fp) fclose (fp);
      return 0;
    }

  /* Set error jump-back.  We come back here when the PNG library
     detects an error.  */
  if (FAST_SETJMP (PNG_JMPBUF (png_ptr)))
    {
    error:
      if (c->png_ptr)
	png_destroy_read_struct (&c->png_ptr, &c->info_ptr, &c->end_info);
      xfree (c->pixels);
      xfree (c->rows);
      if (c->fp)
	fclose (c->fp);
      return 0;
    }

  /* Read image info.  */
  if (!NILP (specified_data))
    png_set_read_fn (png_ptr, &tbr, png_read_from_memory);
  else
    png_set_read_fn (png_ptr, fp, png_read_from_file);

  png_set_sig_bytes (png_ptr, sizeof sig);
  png_read_info (png_ptr, info_ptr);
  png_get_IHDR (png_ptr, info_ptr, &width, &height, &bit_depth, &color_type,
		&interlace_type, NULL, NULL);

  if (! (width <= INT_MAX && height <= INT_MAX
	 && check_image_size (f, width, height)))
    {
      image_size_error ();
      goto error;
    }

#ifndef USE_CAIRO
  /* Create the X image and pixmap now, so that the work below can be
     omitted if the image is too large for X.  */
  if (!image_create_x_image_and_pixmap (f, img, width, height, 0, &ximg, 0))
    goto error;
#endif

  /* If image contains simply transparency data, we prefer to
     construct a clipping mask.  */
  if (png_get_valid (png_ptr, info_ptr, PNG_INFO_tRNS))
    transparent_p = 1;
  else
    transparent_p = 0;

  /* This function is easier to write if we only have to handle
     one data format: RGB or RGBA with 8 bits per channel.  Let's
     transform other formats into that format.  */

  /* Strip more than 8 bits per channel.  */
  if (bit_depth == 16)
    png_set_strip_16 (png_ptr);

  /* Expand data to 24 bit RGB, or 8 bit grayscale, with alpha channel
     if available.  */
  png_set_expand (png_ptr);

  /* Convert grayscale images to RGB.  */
  if (color_type == PNG_COLOR_TYPE_GRAY
      || color_type == PNG_COLOR_TYPE_GRAY_ALPHA)
    png_set_gray_to_rgb (png_ptr);

  /* Handle alpha channel by combining the image with a background
     color.  Do this only if a real alpha channel is supplied.  For
     simple transparency, we prefer a clipping mask.  */
  if (!transparent_p)
    {
      /* png_color_16 *image_bg; */
      Lisp_Object specified_bg
	= image_spec_value (img->spec, QCbackground, NULL);
      XColor color;

      /* If the user specified a color, try to use it; if not, use the
	 current frame background, ignoring any default background
	 color set by the image.  */
      if (STRINGP (specified_bg)
	  ? FRAME_TERMINAL (f)->defined_color_hook (f,
                                                    SSDATA (specified_bg),
                                                    &color,
                                                    false,
                                                    false)
	  : (FRAME_TERMINAL (f)->query_frame_background_color (f, &color),
             true))
	/* The user specified `:background', use that.  */
	{
	  int shift = bit_depth == 16 ? 0 : 8;
	  png_color_16 bg = { 0 };
	  bg.red = color.red >> shift;
	  bg.green = color.green >> shift;
	  bg.blue = color.blue >> shift;

	  png_set_background (png_ptr, &bg,
			      PNG_BACKGROUND_GAMMA_SCREEN, 0, 1.0);
	}
    }

  /* Update info structure.  */
  png_read_update_info (png_ptr, info_ptr);

  /* Get number of channels.  Valid values are 1 for grayscale images
     and images with a palette, 2 for grayscale images with transparency
     information (alpha channel), 3 for RGB images, and 4 for RGB
     images with alpha channel, i.e. RGBA.  If conversions above were
     sufficient we should only have 3 or 4 channels here.  */
  channels = png_get_channels (png_ptr, info_ptr);
  eassert (channels == 3 || channels == 4);

  /* Number of bytes needed for one row of the image.  */
  row_bytes = png_get_rowbytes (png_ptr, info_ptr);

  /* Allocate memory for the image.  */
  if (INT_MULTIPLY_WRAPV (row_bytes, sizeof *pixels, &nbytes)
      || INT_MULTIPLY_WRAPV (nbytes, height, &nbytes))
    memory_full (SIZE_MAX);
  c->pixels = pixels = xmalloc (nbytes);
  c->rows = rows = xmalloc (height * sizeof *rows);
  for (i = 0; i < height; ++i)
    rows[i] = pixels + i * row_bytes;

  /* Read the entire image.  */
  png_read_image (png_ptr, rows);
  png_read_end (png_ptr, info_ptr);
  if (fp)
    {
      fclose (fp);
      c->fp = NULL;
    }

#ifdef USE_CAIRO
  surface = create_cairo_image_surface (width, height);
  dataptr = (uint32_t *) cairo_image_surface_get_data (surface);
#else
  /* Create an image and pixmap serving as mask if the PNG image
     contains an alpha channel.  */
  if (channels == 4
      && !transparent_p
      && !image_create_x_image_and_pixmap (f, img, width, height, 1,
					   &mask_img, 1))
    {
      image_destroy_x_image (ximg);
      image_clear_image_1 (f, img, CLEAR_IMAGE_PIXMAP);
      goto error;
    }
#endif

  /* Fill the X image and mask from PNG data.  */
  init_color_table ();

  for (y = 0; y < height; ++y)
    {
      png_byte *p = rows[y];

      for (x = 0; x < width; ++x)
	{
	  int r, g, b;

#ifdef USE_CAIRO
          int a = 0xff;
	  r = *p++;
	  g = *p++;
	  b = *p++;
          if (channels == 4) a = *p++;
          *dataptr++ = (a << 24) | (r << 16) | (g << 8) | b;
#else
	  r = *p++ << 8;
	  g = *p++ << 8;
	  b = *p++ << 8;
	  XPutPixel (ximg, x, y, lookup_rgb_color (f, r, g, b));
	  /* An alpha channel, aka mask channel, associates variable
	     transparency with an image.  Where other image formats
	     support binary transparency---fully transparent or fully
	     opaque---PNG allows up to 254 levels of partial transparency.
	     The PNG library implements partial transparency by combining
	     the image with a specified background color.

	     I'm not sure how to handle this here nicely: because the
	     background on which the image is displayed may change, for
	     real alpha channel support, it would be necessary to create
	     a new image for each possible background.

	     What I'm doing now is that a mask is created if we have
	     boolean transparency information.  Otherwise I'm using
	     the frame's background color to combine the image with.  */

	  if (channels == 4)
	    {
	      if (mask_img)
		XPutPixel (mask_img, x, y, *p > 0 ? PIX_MASK_DRAW : PIX_MASK_RETAIN);
	      ++p;
	    }
#endif
	}
    }

  if (NILP (image_spec_value (img->spec, QCbackground, NULL)))
    /* Set IMG's background color from the PNG image, unless the user
       overrode it.  */
    {
      png_color_16 *bg;
      if (png_get_bKGD (png_ptr, info_ptr, &bg))
	{
	  img->background = lookup_rgb_color (f, bg->red, bg->green, bg->blue);
	  img->background_valid = 1;
	}
    }

# ifdef COLOR_TABLE_SUPPORT
  /* Remember colors allocated for this image.  */
  img->colors = colors_in_color_table (&img->ncolors);
  free_color_table ();
# endif /* COLOR_TABLE_SUPPORT */

  /* Clean up.  */
  png_destroy_read_struct (&c->png_ptr, &c->info_ptr, &c->end_info);
  xfree (rows);
  xfree (pixels);

  img->width = width;
  img->height = height;

#ifdef USE_CAIRO
  set_cairo_image_surface (img, surface);
#else
  /* Maybe fill in the background field while we have ximg handy.
     Casting avoids a GCC warning.  */
  IMAGE_BACKGROUND (img, f, (XImagePtr_or_DC)ximg);

  /* Put ximg into the image.  */
  image_put_x_image (f, img, ximg, 0);

  /* Same for the mask.  */
  if (mask_img)
    {
      /* Fill in the background_transparent field while we have the
	 mask handy.  Casting avoids a GCC warning.  */
      image_background_transparent (img, f, (XImagePtr_or_DC)mask_img);

      image_put_x_image (f, img, mask_img, 1);
    }
#endif

  return 1;
}

static bool
png_load (struct frame *f, struct image *img)
{
  struct png_load_context c;
  return png_load_body (f, img, &c);
}

#endif

#elif defined HAVE_NS

static bool
png_load (struct frame *f, struct image *img)
{
  return ns_load_image (f, img,
                        image_spec_value (img->spec, QCfile, NULL),
                        image_spec_value (img->spec, QCdata, NULL));
}


#endif /* HAVE_NS */



/***********************************************************************
				 JPEG
 ***********************************************************************/

#if defined (HAVE_JPEG) || defined (HAVE_NS)

static bool jpeg_image_p (Lisp_Object object);
static bool jpeg_load (struct frame *f, struct image *img);

/* Indices of image specification fields in gs_format, below.  */

enum jpeg_keyword_index
{
  JPEG_TYPE,
  JPEG_DATA,
  JPEG_FILE,
  JPEG_ASCENT,
  JPEG_MARGIN,
  JPEG_RELIEF,
  JPEG_ALGORITHM,
  JPEG_HEURISTIC_MASK,
  JPEG_MASK,
  JPEG_BACKGROUND,
  JPEG_LAST
};

/* Vector of image_keyword structures describing the format
   of valid user-defined image specifications.  */

static const struct image_keyword jpeg_format[JPEG_LAST] =
{
  {":type",		IMAGE_SYMBOL_VALUE,			1},
  {":data",		IMAGE_STRING_VALUE,			0},
  {":file",		IMAGE_STRING_VALUE,			0},
  {":ascent",		IMAGE_ASCENT_VALUE,			0},
  {":margin",		IMAGE_NON_NEGATIVE_INTEGER_VALUE_OR_PAIR, 0},
  {":relief",		IMAGE_INTEGER_VALUE,			0},
  {":conversions",	IMAGE_DONT_CHECK_VALUE_TYPE,		0},
  {":heuristic-mask",	IMAGE_DONT_CHECK_VALUE_TYPE,		0},
  {":mask",		IMAGE_DONT_CHECK_VALUE_TYPE,		0},
  {":background",	IMAGE_STRING_OR_NIL_VALUE,		0}
};

#if defined HAVE_NTGUI && defined WINDOWSNT
static bool init_jpeg_functions (void);
#else
#define init_jpeg_functions NULL
#endif

/* Structure describing the image type `jpeg'.  */

static struct image_type jpeg_type =
{
  SYMBOL_INDEX (Qjpeg),
  jpeg_image_p,
  jpeg_load,
  image_clear_image,
  init_jpeg_functions,
  NULL
};

/* Return true if OBJECT is a valid JPEG image specification.  */

static bool
jpeg_image_p (Lisp_Object object)
{
  struct image_keyword fmt[JPEG_LAST];

  memcpy (fmt, jpeg_format, sizeof fmt);

  if (!parse_image_spec (object, fmt, JPEG_LAST, Qjpeg))
    return 0;

  /* Must specify either the :data or :file keyword.  */
  return fmt[JPEG_FILE].count + fmt[JPEG_DATA].count == 1;
}

#endif /* HAVE_JPEG || HAVE_NS */

#ifdef HAVE_JPEG

/* Work around a warning about HAVE_STDLIB_H being redefined in
   jconfig.h.  */
# ifdef HAVE_STDLIB_H
#  undef HAVE_STDLIB_H
# endif

# if defined (HAVE_NTGUI) && !defined (__WIN32__)
/* In older releases of the jpeg library, jpeglib.h will define boolean
   differently depending on __WIN32__, so make sure it is defined.  */
#  define __WIN32__ 1
# endif

/* rpcndr.h (via windows.h) and jpeglib.h both define boolean types.
   Some versions of jpeglib try to detect whether rpcndr.h is loaded,
   using the Windows boolean type instead of the jpeglib boolean type
   if so.  Cygwin jpeglib, however, doesn't try to detect whether its
   headers are included along with windows.h, so under Cygwin, jpeglib
   attempts to define a conflicting boolean type.  Worse, forcing
   Cygwin jpeglib headers to use the Windows boolean type doesn't work
   because it created an ABI incompatibility between the
   already-compiled jpeg library and the header interface definition.

   The best we can do is to define jpeglib's boolean type to a
   different name.  This name, jpeg_boolean, remains in effect through
   the rest of image.c.
*/
# if defined CYGWIN && defined HAVE_NTGUI
#  define boolean jpeg_boolean
# endif
# include <jpeglib.h>
# include <jerror.h>

# ifdef WINDOWSNT

/* JPEG library details.  */
DEF_DLL_FN (void, jpeg_CreateDecompress, (j_decompress_ptr, int, size_t));
DEF_DLL_FN (boolean, jpeg_start_decompress, (j_decompress_ptr));
DEF_DLL_FN (boolean, jpeg_finish_decompress, (j_decompress_ptr));
DEF_DLL_FN (void, jpeg_destroy_decompress, (j_decompress_ptr));
DEF_DLL_FN (int, jpeg_read_header, (j_decompress_ptr, boolean));
DEF_DLL_FN (JDIMENSION, jpeg_read_scanlines,
	    (j_decompress_ptr, JSAMPARRAY, JDIMENSION));
DEF_DLL_FN (struct jpeg_error_mgr *, jpeg_std_error,
	    (struct jpeg_error_mgr *));
DEF_DLL_FN (boolean, jpeg_resync_to_restart, (j_decompress_ptr, int));

static bool
init_jpeg_functions (void)
{
  HMODULE library;

  if (!(library = w32_delayed_load (Qjpeg)))
    return 0;

  LOAD_DLL_FN (library, jpeg_finish_decompress);
  LOAD_DLL_FN (library, jpeg_read_scanlines);
  LOAD_DLL_FN (library, jpeg_start_decompress);
  LOAD_DLL_FN (library, jpeg_read_header);
  LOAD_DLL_FN (library, jpeg_CreateDecompress);
  LOAD_DLL_FN (library, jpeg_destroy_decompress);
  LOAD_DLL_FN (library, jpeg_std_error);
  LOAD_DLL_FN (library, jpeg_resync_to_restart);
  return 1;
}

#  undef jpeg_CreateDecompress
#  undef jpeg_destroy_decompress
#  undef jpeg_finish_decompress
#  undef jpeg_read_header
#  undef jpeg_read_scanlines
#  undef jpeg_resync_to_restart
#  undef jpeg_start_decompress
#  undef jpeg_std_error

#  define jpeg_CreateDecompress fn_jpeg_CreateDecompress
#  define jpeg_destroy_decompress fn_jpeg_destroy_decompress
#  define jpeg_finish_decompress fn_jpeg_finish_decompress
#  define jpeg_read_header fn_jpeg_read_header
#  define jpeg_read_scanlines fn_jpeg_read_scanlines
#  define jpeg_resync_to_restart fn_jpeg_resync_to_restart
#  define jpeg_start_decompress fn_jpeg_start_decompress
#  define jpeg_std_error fn_jpeg_std_error

/* Wrapper since we can't directly assign the function pointer
   to another function pointer that was declared more completely easily.  */
static boolean
jpeg_resync_to_restart_wrapper (j_decompress_ptr cinfo, int desired)
{
  return jpeg_resync_to_restart (cinfo, desired);
}
#  undef jpeg_resync_to_restart
#  define jpeg_resync_to_restart jpeg_resync_to_restart_wrapper

# endif /* WINDOWSNT */

struct my_jpeg_error_mgr
{
  struct jpeg_error_mgr pub;
  sys_jmp_buf setjmp_buffer;

  /* The remaining members are so that longjmp doesn't munge local
     variables.  */
  struct jpeg_decompress_struct cinfo;
  enum
    {
      MY_JPEG_ERROR_EXIT,
      MY_JPEG_INVALID_IMAGE_SIZE,
      MY_JPEG_CANNOT_CREATE_X
    } failure_code;
};


static AVOID
my_error_exit (j_common_ptr cinfo)
{
  struct my_jpeg_error_mgr *mgr = (struct my_jpeg_error_mgr *) cinfo->err;
  mgr->failure_code = MY_JPEG_ERROR_EXIT;
  sys_longjmp (mgr->setjmp_buffer, 1);
}


/* Init source method for JPEG data source manager.  Called by
   jpeg_read_header before any data is actually read.  See
   libjpeg.doc from the JPEG lib distribution.  */

static void
our_common_init_source (j_decompress_ptr cinfo)
{
}


/* Method to terminate data source.  Called by
   jpeg_finish_decompress after all data has been processed.  */

static void
our_common_term_source (j_decompress_ptr cinfo)
{
}


/* Fill input buffer method for JPEG data source manager.  Called
   whenever more data is needed.  We read the whole image in one step,
   so this only adds a fake end of input marker at the end.  */

static JOCTET our_memory_buffer[2];

static boolean
our_memory_fill_input_buffer (j_decompress_ptr cinfo)
{
  /* Insert a fake EOI marker.  */
  struct jpeg_source_mgr *src = cinfo->src;

  our_memory_buffer[0] = (JOCTET) 0xFF;
  our_memory_buffer[1] = (JOCTET) JPEG_EOI;

  src->next_input_byte = our_memory_buffer;
  src->bytes_in_buffer = 2;
  return 1;
}


/* Method to skip over NUM_BYTES bytes in the image data.  CINFO->src
   is the JPEG data source manager.  */

static void
our_memory_skip_input_data (j_decompress_ptr cinfo, long int num_bytes)
{
  struct jpeg_source_mgr *src = cinfo->src;

  if (src)
    {
      if (num_bytes > src->bytes_in_buffer)
	ERREXIT (cinfo, JERR_INPUT_EOF);

      src->bytes_in_buffer -= num_bytes;
      src->next_input_byte += num_bytes;
    }
}


/* Set up the JPEG lib for reading an image from DATA which contains
   LEN bytes.  CINFO is the decompression info structure created for
   reading the image.  */

static void
jpeg_memory_src (j_decompress_ptr cinfo, JOCTET *data, ptrdiff_t len)
{
  struct jpeg_source_mgr *src = cinfo->src;

  if (! src)
    {
      /* First time for this JPEG object?  */
      src = cinfo->mem->alloc_small ((j_common_ptr) cinfo,
				     JPOOL_PERMANENT, sizeof *src);
      cinfo->src = src;
      src->next_input_byte = data;
    }

  src->init_source = our_common_init_source;
  src->fill_input_buffer = our_memory_fill_input_buffer;
  src->skip_input_data = our_memory_skip_input_data;
  src->resync_to_restart = jpeg_resync_to_restart; /* Use default method.  */
  src->term_source = our_common_term_source;
  src->bytes_in_buffer = len;
  src->next_input_byte = data;
}


struct jpeg_stdio_mgr
{
  struct jpeg_source_mgr mgr;
  boolean finished;
  FILE *file;
  JOCTET *buffer;
};


/* Size of buffer to read JPEG from file.
   Not too big, as we want to use alloc_small.  */
#define JPEG_STDIO_BUFFER_SIZE 8192


/* Fill input buffer method for JPEG data source manager.  Called
   whenever more data is needed.  The data is read from a FILE *.  */

static boolean
our_stdio_fill_input_buffer (j_decompress_ptr cinfo)
{
  struct jpeg_stdio_mgr *src;

  src = (struct jpeg_stdio_mgr *) cinfo->src;
  if (!src->finished)
    {
      ptrdiff_t bytes;

      bytes = fread_unlocked (src->buffer, 1, JPEG_STDIO_BUFFER_SIZE,
			      src->file);
      if (bytes > 0)
        src->mgr.bytes_in_buffer = bytes;
      else
        {
          WARNMS (cinfo, JWRN_JPEG_EOF);
          src->finished = 1;
          src->buffer[0] = (JOCTET) 0xFF;
          src->buffer[1] = (JOCTET) JPEG_EOI;
          src->mgr.bytes_in_buffer = 2;
        }
      src->mgr.next_input_byte = src->buffer;
    }

  return 1;
}


/* Method to skip over NUM_BYTES bytes in the image data.  CINFO->src
   is the JPEG data source manager.  */

static void
our_stdio_skip_input_data (j_decompress_ptr cinfo, long int num_bytes)
{
  struct jpeg_stdio_mgr *src;
  src = (struct jpeg_stdio_mgr *) cinfo->src;

  while (num_bytes > 0 && !src->finished)
    {
      if (num_bytes <= src->mgr.bytes_in_buffer)
        {
          src->mgr.bytes_in_buffer -= num_bytes;
          src->mgr.next_input_byte += num_bytes;
          break;
        }
      else
        {
          num_bytes -= src->mgr.bytes_in_buffer;
          src->mgr.bytes_in_buffer = 0;
          src->mgr.next_input_byte = NULL;

          our_stdio_fill_input_buffer (cinfo);
        }
    }
}


/* Set up the JPEG lib for reading an image from a FILE *.
   CINFO is the decompression info structure created for
   reading the image.  */

static void
jpeg_file_src (j_decompress_ptr cinfo, FILE *fp)
{
  struct jpeg_stdio_mgr *src = (struct jpeg_stdio_mgr *) cinfo->src;

  if (! src)
    {
      /* First time for this JPEG object?  */
      src = cinfo->mem->alloc_small ((j_common_ptr) cinfo,
				     JPOOL_PERMANENT, sizeof *src);
      cinfo->src = (struct jpeg_source_mgr *) src;
      src->buffer = cinfo->mem->alloc_small ((j_common_ptr) cinfo,
					     JPOOL_PERMANENT,
					     JPEG_STDIO_BUFFER_SIZE);
    }

  src->file = fp;
  src->finished = 0;
  src->mgr.init_source = our_common_init_source;
  src->mgr.fill_input_buffer = our_stdio_fill_input_buffer;
  src->mgr.skip_input_data = our_stdio_skip_input_data;
  src->mgr.resync_to_restart = jpeg_resync_to_restart; /* Use default.  */
  src->mgr.term_source = our_common_term_source;
  src->mgr.bytes_in_buffer = 0;
  src->mgr.next_input_byte = NULL;
}

/* Load image IMG for use on frame F.  Patterned after example.c
   from the JPEG lib.  */

static bool
jpeg_load_body (struct frame *f, struct image *img,
		struct my_jpeg_error_mgr *mgr)
{
  Lisp_Object specified_file, specified_data;
  FILE *volatile fp = NULL;
  JSAMPARRAY buffer;
  int row_stride, x, y;
  int width, height;
  int i, ir, ig, ib;
#ifndef USE_CAIRO
  unsigned long *colors;
  XImagePtr ximg = NULL;
#endif

  /* Open the JPEG file.  */
  specified_file = image_spec_value (img->spec, QCfile, NULL);
  specified_data = image_spec_value (img->spec, QCdata, NULL);

  if (NILP (specified_data))
    {
      int fd;
      Lisp_Object file = image_find_image_fd (specified_file, &fd);
      if (!STRINGP (file))
	{
	  image_error ("Cannot find image file `%s'", specified_file);
	  return 0;
	}

      fp = fdopen (fd, "rb");
      if (fp == NULL)
	{
	  image_error ("Cannot open `%s'", file);
	  return 0;
	}
    }
  else if (!STRINGP (specified_data))
    {
      image_error ("Invalid image data `%s'", specified_data);
      return 0;
    }

  /* Customize libjpeg's error handling to call my_error_exit when an
     error is detected.  This function will perform a longjmp.  */
  mgr->cinfo.err = jpeg_std_error (&mgr->pub);
  mgr->pub.error_exit = my_error_exit;
  if (sys_setjmp (mgr->setjmp_buffer))
    {
      switch (mgr->failure_code)
	{
	case MY_JPEG_ERROR_EXIT:
	  {
	    char buf[JMSG_LENGTH_MAX];
	    mgr->cinfo.err->format_message ((j_common_ptr) &mgr->cinfo, buf);
	    image_error ("Error reading JPEG image `%s': %s",
			 img->spec, build_string (buf));
	    break;
	  }

	case MY_JPEG_INVALID_IMAGE_SIZE:
	  image_size_error ();
	  break;

	case MY_JPEG_CANNOT_CREATE_X:
	  break;
	}

      /* Close the input file and destroy the JPEG object.  */
      if (fp)
	fclose (fp);
      jpeg_destroy_decompress (&mgr->cinfo);

      /* If we already have an XImage, free that.  */
#ifndef USE_CAIRO
      image_destroy_x_image (ximg);
#endif
      /* Free pixmap and colors.  */
      image_clear_image (f, img);
      return 0;
    }

  /* Create the JPEG decompression object.  Let it read from fp.
	 Read the JPEG image header.  */
  jpeg_CreateDecompress (&mgr->cinfo, JPEG_LIB_VERSION, sizeof *&mgr->cinfo);

  if (NILP (specified_data))
    jpeg_file_src (&mgr->cinfo, fp);
  else
    jpeg_memory_src (&mgr->cinfo, SDATA (specified_data),
		     SBYTES (specified_data));

  jpeg_read_header (&mgr->cinfo, 1);

  /* Customize decompression so that color quantization will be used.
	 Start decompression.  */
  mgr->cinfo.quantize_colors = 1;
  jpeg_start_decompress (&mgr->cinfo);
  width = img->width = mgr->cinfo.output_width;
  height = img->height = mgr->cinfo.output_height;

  if (!check_image_size (f, width, height))
    {
      mgr->failure_code = MY_JPEG_INVALID_IMAGE_SIZE;
      sys_longjmp (mgr->setjmp_buffer, 1);
    }

#ifndef USE_CAIRO
  /* Create X image and pixmap.  */
  if (!image_create_x_image_and_pixmap (f, img, width, height, 0, &ximg, 0))
    {
      mgr->failure_code = MY_JPEG_CANNOT_CREATE_X;
      sys_longjmp (mgr->setjmp_buffer, 1);
    }
#endif

  /* Allocate colors.  When color quantization is used,
     mgr->cinfo.actual_number_of_colors has been set with the number of
     colors generated, and mgr->cinfo.colormap is a two-dimensional array
     of color indices in the range 0..mgr->cinfo.actual_number_of_colors.
     No more than 255 colors will be generated.  */
#ifndef USE_CAIRO
  USE_SAFE_ALLOCA;
#endif
  {
    if (mgr->cinfo.out_color_components > 2)
      ir = 0, ig = 1, ib = 2;
    else if (mgr->cinfo.out_color_components > 1)
      ir = 0, ig = 1, ib = 0;
    else
      ir = 0, ig = 0, ib = 0;

#ifndef USE_CAIRO
    /* Use the color table mechanism because it handles colors that
       cannot be allocated nicely.  Such colors will be replaced with
       a default color, and we don't have to care about which colors
       can be freed safely, and which can't.  */
    init_color_table ();
    SAFE_NALLOCA (colors, 1, mgr->cinfo.actual_number_of_colors);

    for (i = 0; i < mgr->cinfo.actual_number_of_colors; ++i)
      {
	/* Multiply RGB values with 255 because X expects RGB values
	   in the range 0..0xffff.  */
	int r = mgr->cinfo.colormap[ir][i] << 8;
	int g = mgr->cinfo.colormap[ig][i] << 8;
	int b = mgr->cinfo.colormap[ib][i] << 8;
	colors[i] = lookup_rgb_color (f, r, g, b);
      }
#endif

#ifdef COLOR_TABLE_SUPPORT
    /* Remember those colors actually allocated.  */
    img->colors = colors_in_color_table (&img->ncolors);
    free_color_table ();
#endif /* COLOR_TABLE_SUPPORT */
  }

  /* Read pixels.  */
  row_stride = width * mgr->cinfo.output_components;
  buffer = mgr->cinfo.mem->alloc_sarray ((j_common_ptr) &mgr->cinfo,
					 JPOOL_IMAGE, row_stride, 1);
#ifdef USE_CAIRO
  {
    cairo_surface_t *surface = create_cairo_image_surface (width, height);
    uint32_t *dataptr = (uint32_t *) cairo_image_surface_get_data (surface);
    int r, g, b;

    for (y = 0; y < height; ++y)
      {
        jpeg_read_scanlines (&mgr->cinfo, buffer, 1);

        for (x = 0; x < width; ++x)
          {
            i = buffer[0][x];
            r = mgr->cinfo.colormap[ir][i];
            g = mgr->cinfo.colormap[ig][i];
            b = mgr->cinfo.colormap[ib][i];
            *dataptr++ = (0xffu << 24) | (r << 16) | (g << 8) | b;
          }
      }

    set_cairo_image_surface (img, surface);
  }
#else
  for (y = 0; y < height; ++y)
    {
      jpeg_read_scanlines (&mgr->cinfo, buffer, 1);
      for (x = 0; x < mgr->cinfo.output_width; ++x)
	XPutPixel (ximg, x, y, colors[buffer[0][x]]);
    }
#endif

  /* Clean up.  */
  jpeg_finish_decompress (&mgr->cinfo);
  jpeg_destroy_decompress (&mgr->cinfo);
  if (fp)
    fclose (fp);

#ifndef USE_CAIRO
  /* Maybe fill in the background field while we have ximg handy. */
  if (NILP (image_spec_value (img->spec, QCbackground, NULL)))
    /* Casting avoids a GCC warning.  */
    IMAGE_BACKGROUND (img, f, (XImagePtr_or_DC)ximg);

  /* Put ximg into the image.  */
  image_put_x_image (f, img, ximg, 0);
  SAFE_FREE ();
#endif
  return 1;
}

static bool
jpeg_load (struct frame *f, struct image *img)
{
  struct my_jpeg_error_mgr mgr;
  return jpeg_load_body (f, img, &mgr);
}

#else /* HAVE_JPEG */

#ifdef HAVE_NS
static bool
jpeg_load (struct frame *f, struct image *img)
{
  return ns_load_image (f, img,
			image_spec_value (img->spec, QCfile, NULL),
			image_spec_value (img->spec, QCdata, NULL));
}
#endif  /* HAVE_NS */

#endif /* !HAVE_JPEG */



/***********************************************************************
				 TIFF
 ***********************************************************************/

#if defined (HAVE_TIFF) || defined (HAVE_NS)

static bool tiff_image_p (Lisp_Object object);
static bool tiff_load (struct frame *f, struct image *img);

/* Indices of image specification fields in tiff_format, below.  */

enum tiff_keyword_index
{
  TIFF_TYPE,
  TIFF_DATA,
  TIFF_FILE,
  TIFF_ASCENT,
  TIFF_MARGIN,
  TIFF_RELIEF,
  TIFF_ALGORITHM,
  TIFF_HEURISTIC_MASK,
  TIFF_MASK,
  TIFF_BACKGROUND,
  TIFF_INDEX,
  TIFF_LAST
};

/* Vector of image_keyword structures describing the format
   of valid user-defined image specifications.  */

static const struct image_keyword tiff_format[TIFF_LAST] =
{
  {":type",		IMAGE_SYMBOL_VALUE,			1},
  {":data",		IMAGE_STRING_VALUE,			0},
  {":file",		IMAGE_STRING_VALUE,			0},
  {":ascent",		IMAGE_ASCENT_VALUE,			0},
  {":margin",		IMAGE_NON_NEGATIVE_INTEGER_VALUE_OR_PAIR, 0},
  {":relief",		IMAGE_INTEGER_VALUE,			0},
  {":conversions",	IMAGE_DONT_CHECK_VALUE_TYPE,		0},
  {":heuristic-mask",	IMAGE_DONT_CHECK_VALUE_TYPE,		0},
  {":mask",		IMAGE_DONT_CHECK_VALUE_TYPE,		0},
  {":background",	IMAGE_STRING_OR_NIL_VALUE,		0},
  {":index",		IMAGE_NON_NEGATIVE_INTEGER_VALUE,	0}
};

#if defined HAVE_NTGUI && defined WINDOWSNT
static bool init_tiff_functions (void);
#else
#define init_tiff_functions NULL
#endif

/* Structure describing the image type `tiff'.  */

static struct image_type tiff_type =
{
  SYMBOL_INDEX (Qtiff),
  tiff_image_p,
  tiff_load,
  image_clear_image,
  init_tiff_functions,
  NULL
};

/* Return true if OBJECT is a valid TIFF image specification.  */

static bool
tiff_image_p (Lisp_Object object)
{
  struct image_keyword fmt[TIFF_LAST];
  memcpy (fmt, tiff_format, sizeof fmt);

  if (!parse_image_spec (object, fmt, TIFF_LAST, Qtiff))
    return 0;

  /* Must specify either the :data or :file keyword.  */
  return fmt[TIFF_FILE].count + fmt[TIFF_DATA].count == 1;
}

#endif /* HAVE_TIFF || HAVE_NS */

#ifdef HAVE_TIFF

# include <tiffio.h>

# ifdef WINDOWSNT

/* TIFF library details.  */
DEF_DLL_FN (TIFFErrorHandler, TIFFSetErrorHandler, (TIFFErrorHandler));
DEF_DLL_FN (TIFFErrorHandler, TIFFSetWarningHandler, (TIFFErrorHandler));
DEF_DLL_FN (TIFF *, TIFFOpen, (const char *, const char *));
DEF_DLL_FN (TIFF *, TIFFClientOpen,
	    (const char *, const char *, thandle_t, TIFFReadWriteProc,
	     TIFFReadWriteProc, TIFFSeekProc, TIFFCloseProc, TIFFSizeProc,
	     TIFFMapFileProc, TIFFUnmapFileProc));
DEF_DLL_FN (int, TIFFGetField, (TIFF *, ttag_t, ...));
DEF_DLL_FN (int, TIFFReadRGBAImage, (TIFF *, uint32, uint32, uint32 *, int));
DEF_DLL_FN (void, TIFFClose, (TIFF *));
DEF_DLL_FN (int, TIFFSetDirectory, (TIFF *, tdir_t));

static bool
init_tiff_functions (void)
{
  HMODULE library;

  if (!(library = w32_delayed_load (Qtiff)))
    return 0;

  LOAD_DLL_FN (library, TIFFSetErrorHandler);
  LOAD_DLL_FN (library, TIFFSetWarningHandler);
  LOAD_DLL_FN (library, TIFFOpen);
  LOAD_DLL_FN (library, TIFFClientOpen);
  LOAD_DLL_FN (library, TIFFGetField);
  LOAD_DLL_FN (library, TIFFReadRGBAImage);
  LOAD_DLL_FN (library, TIFFClose);
  LOAD_DLL_FN (library, TIFFSetDirectory);
  return 1;
}

#  undef TIFFClientOpen
#  undef TIFFClose
#  undef TIFFGetField
#  undef TIFFOpen
#  undef TIFFReadRGBAImage
#  undef TIFFSetDirectory
#  undef TIFFSetErrorHandler
#  undef TIFFSetWarningHandler

#  define TIFFClientOpen fn_TIFFClientOpen
#  define TIFFClose fn_TIFFClose
#  define TIFFGetField fn_TIFFGetField
#  define TIFFOpen fn_TIFFOpen
#  define TIFFReadRGBAImage fn_TIFFReadRGBAImage
#  define TIFFSetDirectory fn_TIFFSetDirectory
#  define TIFFSetErrorHandler fn_TIFFSetErrorHandler
#  define TIFFSetWarningHandler fn_TIFFSetWarningHandler

# endif /* WINDOWSNT */


/* Reading from a memory buffer for TIFF images Based on the PNG
   memory source, but we have to provide a lot of extra functions.
   Blah.

   We really only need to implement read and seek, but I am not
   convinced that the TIFF library is smart enough not to destroy
   itself if we only hand it the function pointers we need to
   override.  */

typedef struct
{
  unsigned char *bytes;
  ptrdiff_t len;
  ptrdiff_t index;
}
tiff_memory_source;

static tsize_t
tiff_read_from_memory (thandle_t data, tdata_t buf, tsize_t size)
{
  tiff_memory_source *src = (tiff_memory_source *) data;

  size = min (size, src->len - src->index);
  memcpy (buf, src->bytes + src->index, size);
  src->index += size;
  return size;
}

static tsize_t
tiff_write_from_memory (thandle_t data, tdata_t buf, tsize_t size)
{
  return -1;
}

static toff_t
tiff_seek_in_memory (thandle_t data, toff_t off, int whence)
{
  tiff_memory_source *src = (tiff_memory_source *) data;
  ptrdiff_t idx;

  switch (whence)
    {
    case SEEK_SET:		/* Go from beginning of source.  */
      idx = off;
      break;

    case SEEK_END:		/* Go from end of source.  */
      idx = src->len + off;
      break;

    case SEEK_CUR:		/* Go from current position.  */
      idx = src->index + off;
      break;

    default:			/* Invalid `whence'.   */
      return -1;
    }

  if (idx > src->len || idx < 0)
    return -1;

  src->index = idx;
  return src->index;
}

static int
tiff_close_memory (thandle_t data)
{
  /* NOOP */
  return 0;
}

static int
tiff_mmap_memory (thandle_t data, tdata_t *pbase, toff_t *psize)
{
  /* It is already _IN_ memory. */
  return 0;
}

static void
tiff_unmap_memory (thandle_t data, tdata_t base, toff_t size)
{
  /* We don't need to do this. */
}

static toff_t
tiff_size_of_memory (thandle_t data)
{
  return ((tiff_memory_source *) data)->len;
}

/* GCC 3.x on x86 Windows targets has a bug that triggers an internal
   compiler error compiling tiff_handler, see Bugzilla bug #17406
   (https://gcc.gnu.org/bugzilla/show_bug.cgi?id=17406).  Declaring
   this function as external works around that problem.  */
# if defined (__MINGW32__) && __GNUC__ == 3
#  define MINGW_STATIC
# else
#  define MINGW_STATIC static
# endif

MINGW_STATIC void
tiff_handler (const char *, const char *, const char *, va_list)
  ATTRIBUTE_FORMAT_PRINTF (3, 0);
MINGW_STATIC void
tiff_handler (const char *log_format, const char *title,
	      const char *format, va_list ap)
{
  /* doprnt is not suitable here, as TIFF handlers are called from
     libtiff and are passed arbitrary printf directives.  Instead, use
     vsnprintf, taking care to be portable to nonstandard environments
     where vsnprintf returns -1 on buffer overflow.  Since it's just a
     log entry, it's OK to truncate it.  */
  char buf[4000];
  int len = vsnprintf (buf, sizeof buf, format, ap);
  add_to_log (log_format, build_string (title),
	      make_string (buf, max (0, min (len, sizeof buf - 1))));
}
# undef MINGW_STATIC

static void tiff_error_handler (const char *, const char *, va_list)
  ATTRIBUTE_FORMAT_PRINTF (2, 0);
static void
tiff_error_handler (const char *title, const char *format, va_list ap)
{
  tiff_handler ("TIFF error: %s %s", title, format, ap);
}


static void tiff_warning_handler (const char *, const char *, va_list)
  ATTRIBUTE_FORMAT_PRINTF (2, 0);
static void
tiff_warning_handler (const char *title, const char *format, va_list ap)
{
  tiff_handler ("TIFF warning: %s %s", title, format, ap);
}


/* Load TIFF image IMG for use on frame F.  Value is true if
   successful.  */

static bool
tiff_load (struct frame *f, struct image *img)
{
  Lisp_Object specified_file;
  Lisp_Object specified_data;
  TIFF *tiff;
  int width, height, x, y, count;
  uint32 *buf;
  int rc;
  XImagePtr ximg;
  tiff_memory_source memsrc;
  Lisp_Object image;

  specified_file = image_spec_value (img->spec, QCfile, NULL);
  specified_data = image_spec_value (img->spec, QCdata, NULL);

  TIFFSetErrorHandler ((TIFFErrorHandler) tiff_error_handler);
  TIFFSetWarningHandler ((TIFFErrorHandler) tiff_warning_handler);

  if (NILP (specified_data))
    {
      /* Read from a file */
      Lisp_Object file = image_find_image_file (specified_file);
      if (!STRINGP (file))
	{
	  image_error ("Cannot find image file `%s'", specified_file);
	  return 0;
	}

      Lisp_Object encoded_file = ENCODE_FILE (file);
# ifdef WINDOWSNT
      encoded_file = ansi_encode_filename (encoded_file);
# endif

      /* Try to open the image file.  */
      tiff = TIFFOpen (SSDATA (encoded_file), "r");
      if (tiff == NULL)
	{
	  image_error ("Cannot open `%s'", file);
	  return 0;
	}
    }
  else
    {
      if (!STRINGP (specified_data))
	{
	  image_error ("Invalid image data `%s'", specified_data);
	  return 0;
	}

      /* Memory source! */
      memsrc.bytes = SDATA (specified_data);
      memsrc.len = SBYTES (specified_data);
      memsrc.index = 0;

      tiff = TIFFClientOpen ("memory_source", "r", (thandle_t)&memsrc,
			     tiff_read_from_memory,
			     tiff_write_from_memory,
			     tiff_seek_in_memory,
			     tiff_close_memory,
			     tiff_size_of_memory,
			     tiff_mmap_memory,
			     tiff_unmap_memory);

      if (!tiff)
	{
	  image_error ("Cannot open memory source for `%s'", img->spec);
	  return 0;
	}
    }

  image = image_spec_value (img->spec, QCindex, NULL);
  if (FIXNUMP (image))
    {
      EMACS_INT ino = XFIXNAT (image);
      if (! (TYPE_MINIMUM (tdir_t) <= ino && ino <= TYPE_MAXIMUM (tdir_t)
	     && TIFFSetDirectory (tiff, ino)))
	{
	  image_error ("Invalid image number `%s' in image `%s'",
		       image, img->spec);
	  TIFFClose (tiff);
	  return 0;
	}
    }

  /* Get width and height of the image, and allocate a raster buffer
     of width x height 32-bit values.  */
  TIFFGetField (tiff, TIFFTAG_IMAGEWIDTH, &width);
  TIFFGetField (tiff, TIFFTAG_IMAGELENGTH, &height);

  if (!check_image_size (f, width, height))
    {
      image_size_error ();
      TIFFClose (tiff);
      return 0;
    }

  /* Create the X image and pixmap.  */
  if (! (height <= min (PTRDIFF_MAX, SIZE_MAX) / sizeof *buf / width
	 && image_create_x_image_and_pixmap (f, img, width, height, 0,
					     &ximg, 0)))
    {
      TIFFClose (tiff);
      return 0;
    }

  buf = xmalloc (sizeof *buf * width * height);

  rc = TIFFReadRGBAImage (tiff, width, height, buf, 0);

  /* Count the number of images in the file.  */
  for (count = 1; TIFFSetDirectory (tiff, count); count++)
    continue;

  if (count > 1)
    img->lisp_data = Fcons (Qcount,
			    Fcons (make_fixnum (count),
				   img->lisp_data));

  TIFFClose (tiff);
  if (!rc)
    {
      image_error ("Error reading TIFF image `%s'", img->spec);
      xfree (buf);
      return 0;
    }

#ifdef USE_CAIRO
  {
    cairo_surface_t *surface = create_cairo_image_surface (width, height);
    uint32_t *dataptr = (uint32_t *) cairo_image_surface_get_data (surface);

    for (y = 0; y < height; ++y)
      {
        uint32 *row = buf + (height - 1 - y) * width;
        for (x = 0; x < width; ++x)
          {
            uint32 abgr = row[x];
            int r = TIFFGetR (abgr);
            int g = TIFFGetG (abgr);
            int b = TIFFGetB (abgr);
            int a = TIFFGetA (abgr);
            *dataptr++ = (a << 24) | (r << 16) | (g << 8) | b;
          }
      }

    set_cairo_image_surface (img, surface);
  }
#else
  /* Initialize the color table.  */
  init_color_table ();

  /* Process the pixel raster.  Origin is in the lower-left corner.  */
  for (y = 0; y < height; ++y)
    {
      uint32 *row = buf + y * width;

      for (x = 0; x < width; ++x)
	{
	  uint32 abgr = row[x];
	  int r = TIFFGetR (abgr) << 8;
	  int g = TIFFGetG (abgr) << 8;
	  int b = TIFFGetB (abgr) << 8;
	  XPutPixel (ximg, x, height - 1 - y, lookup_rgb_color (f, r, g, b));
	}
    }

# ifdef COLOR_TABLE_SUPPORT
  /* Remember the colors allocated for the image.  Free the color table.  */
  img->colors = colors_in_color_table (&img->ncolors);
  free_color_table ();
# endif /* COLOR_TABLE_SUPPORT */

  img->width = width;
  img->height = height;

  /* Maybe fill in the background field while we have ximg handy. */
  if (NILP (image_spec_value (img->spec, QCbackground, NULL)))
    /* Casting avoids a GCC warning on W32.  */
    IMAGE_BACKGROUND (img, f, (XImagePtr_or_DC)ximg);

  /* Put ximg into the image.  */
  image_put_x_image (f, img, ximg, 0);

#endif /* ! USE_CAIRO */

  xfree (buf);
  return 1;
}

#elif defined HAVE_NS

static bool
tiff_load (struct frame *f, struct image *img)
{
  return ns_load_image (f, img,
                        image_spec_value (img->spec, QCfile, NULL),
                        image_spec_value (img->spec, QCdata, NULL));
}

#endif



/***********************************************************************
				 GIF
 ***********************************************************************/

#if defined (HAVE_GIF) || defined (HAVE_NS)

static bool gif_image_p (Lisp_Object object);
static bool gif_load (struct frame *f, struct image *img);
static void gif_clear_image (struct frame *f, struct image *img);

/* Indices of image specification fields in gif_format, below.  */

enum gif_keyword_index
{
  GIF_TYPE,
  GIF_DATA,
  GIF_FILE,
  GIF_ASCENT,
  GIF_MARGIN,
  GIF_RELIEF,
  GIF_ALGORITHM,
  GIF_HEURISTIC_MASK,
  GIF_MASK,
  GIF_IMAGE,
  GIF_BACKGROUND,
  GIF_LAST
};

/* Vector of image_keyword structures describing the format
   of valid user-defined image specifications.  */

static const struct image_keyword gif_format[GIF_LAST] =
{
  {":type",		IMAGE_SYMBOL_VALUE,			1},
  {":data",		IMAGE_STRING_VALUE,			0},
  {":file",		IMAGE_STRING_VALUE,			0},
  {":ascent",		IMAGE_ASCENT_VALUE,			0},
  {":margin",		IMAGE_NON_NEGATIVE_INTEGER_VALUE_OR_PAIR, 0},
  {":relief",		IMAGE_INTEGER_VALUE,			0},
  {":conversion",	IMAGE_DONT_CHECK_VALUE_TYPE,		0},
  {":heuristic-mask",	IMAGE_DONT_CHECK_VALUE_TYPE,		0},
  {":mask",		IMAGE_DONT_CHECK_VALUE_TYPE,		0},
  {":index",		IMAGE_NON_NEGATIVE_INTEGER_VALUE,	0},
  {":background",	IMAGE_STRING_OR_NIL_VALUE,		0}
};

#if defined HAVE_NTGUI && defined WINDOWSNT
static bool init_gif_functions (void);
#else
#define init_gif_functions NULL
#endif

/* Structure describing the image type `gif'.  */

static struct image_type gif_type =
{
  SYMBOL_INDEX (Qgif),
  gif_image_p,
  gif_load,
  gif_clear_image,
  init_gif_functions,
  NULL
};

/* Free X resources of GIF image IMG which is used on frame F.  */

static void
gif_clear_image (struct frame *f, struct image *img)
{
  img->lisp_data = Qnil;
  image_clear_image (f, img);
}

/* Return true if OBJECT is a valid GIF image specification.  */

static bool
gif_image_p (Lisp_Object object)
{
  struct image_keyword fmt[GIF_LAST];
  memcpy (fmt, gif_format, sizeof fmt);

  if (!parse_image_spec (object, fmt, GIF_LAST, Qgif))
    return 0;

  /* Must specify either the :data or :file keyword.  */
  return fmt[GIF_FILE].count + fmt[GIF_DATA].count == 1;
}

#endif /* HAVE_GIF */

#ifdef HAVE_GIF

# ifdef HAVE_NTGUI

/* winuser.h might define DrawText to DrawTextA or DrawTextW.
   Undefine before redefining to avoid a preprocessor warning.  */
#  ifdef DrawText
#   undef DrawText
#  endif
/* avoid conflict with QuickdrawText.h */
#  define DrawText gif_DrawText
#  include <gif_lib.h>
/* The bogus ifdef below, which is always true, is to avoid a compiler
   warning about DrawText being unused.  */
#  ifdef DrawText
#   undef DrawText
#  endif

/* Giflib before 5.0 didn't define these macros (used only if HAVE_NTGUI).  */
#  ifndef GIFLIB_MINOR
#   define GIFLIB_MINOR 0
#  endif
#  ifndef GIFLIB_RELEASE
#   define GIFLIB_RELEASE 0
#  endif

# else /* HAVE_NTGUI */

#  include <gif_lib.h>

# endif /* HAVE_NTGUI */

/* Giflib before 5.0 didn't define these macros.  */
# ifndef GIFLIB_MAJOR
#  define GIFLIB_MAJOR 4
# endif

/* GifErrorString is declared to return char const * when GIFLIB_MAJOR
   and GIFLIB_MINOR indicate 5.1 or later.  Do not bother using it in
   earlier releases, where either it returns char * or GIFLIB_MINOR
   may be incorrect.  */
# define HAVE_GIFERRORSTRING (5 < GIFLIB_MAJOR + (1 <= GIFLIB_MINOR))

# ifdef WINDOWSNT

/* GIF library details.  */
#  if GIFLIB_MAJOR + (GIFLIB_MINOR >= 1) > 5
DEF_DLL_FN (int, DGifCloseFile, (GifFileType *, int *));
#   else
DEF_DLL_FN (int, DGifCloseFile, (GifFileType *));
#  endif
DEF_DLL_FN (int, DGifSlurp, (GifFileType *));
#  if GIFLIB_MAJOR < 5
DEF_DLL_FN (GifFileType *, DGifOpen, (void *, InputFunc));
DEF_DLL_FN (GifFileType *, DGifOpenFileName, (const char *));
#  else
DEF_DLL_FN (GifFileType *, DGifOpen, (void *, InputFunc, int *));
DEF_DLL_FN (GifFileType *, DGifOpenFileName, (const char *, int *));
#  endif
#  if HAVE_GIFERRORSTRING
DEF_DLL_FN (char const *, GifErrorString, (int));
#  endif

static bool
init_gif_functions (void)
{
  HMODULE library;

  if (!(library = w32_delayed_load (Qgif)))
    return 0;

  LOAD_DLL_FN (library, DGifCloseFile);
  LOAD_DLL_FN (library, DGifSlurp);
  LOAD_DLL_FN (library, DGifOpen);
  LOAD_DLL_FN (library, DGifOpenFileName);
#  if HAVE_GIFERRORSTRING
  LOAD_DLL_FN (library, GifErrorString);
#  endif
  return 1;
}

#  undef DGifCloseFile
#  undef DGifOpen
#  undef DGifOpenFileName
#  undef DGifSlurp
#  undef GifErrorString

#  define DGifCloseFile fn_DGifCloseFile
#  define DGifOpen fn_DGifOpen
#  define DGifOpenFileName fn_DGifOpenFileName
#  define DGifSlurp fn_DGifSlurp
#  define GifErrorString fn_GifErrorString

# endif /* WINDOWSNT */

/* Reading a GIF image from memory
   Based on the PNG memory stuff to a certain extent. */

typedef struct
{
  unsigned char *bytes;
  ptrdiff_t len;
  ptrdiff_t index;
}
gif_memory_source;

/* Make the current memory source available to gif_read_from_memory.
   It's done this way because not all versions of libungif support
   a UserData field in the GifFileType structure.  */
static gif_memory_source *current_gif_memory_src;

static int
gif_read_from_memory (GifFileType *file, GifByteType *buf, int len)
{
  gif_memory_source *src = current_gif_memory_src;

  if (len > src->len - src->index)
    return -1;

  memcpy (buf, src->bytes + src->index, len);
  src->index += len;
  return len;
}

static int
gif_close (GifFileType *gif, int *err)
{
  int retval;

#if GIFLIB_MAJOR + (GIFLIB_MINOR >= 1) > 5
  retval = DGifCloseFile (gif, err);
#else
  retval = DGifCloseFile (gif);
#if GIFLIB_MAJOR >= 5
  if (err)
    *err = gif->Error;
#endif
#endif
  return retval;
}

/* Load GIF image IMG for use on frame F.  Value is true if
   successful.  */

static const int interlace_start[] = {0, 4, 2, 1};
static const int interlace_increment[] = {8, 8, 4, 2};

#define GIF_LOCAL_DESCRIPTOR_EXTENSION 249

static bool
gif_load (struct frame *f, struct image *img)
{
  int rc, width, height, x, y, i, j;
  ColorMapObject *gif_color_map;
  GifFileType *gif;
  gif_memory_source memsrc;
  Lisp_Object specified_bg = image_spec_value (img->spec, QCbackground, NULL);
  Lisp_Object specified_file = image_spec_value (img->spec, QCfile, NULL);
  Lisp_Object specified_data = image_spec_value (img->spec, QCdata, NULL);
  EMACS_INT idx;
  int gif_err;

  if (NILP (specified_data))
    {
      Lisp_Object file = image_find_image_file (specified_file);
      if (!STRINGP (file))
	{
	  image_error ("Cannot find image file `%s'", specified_file);
	  return 0;
	}

      Lisp_Object encoded_file = ENCODE_FILE (file);
#ifdef WINDOWSNT
      encoded_file = ansi_encode_filename (encoded_file);
#endif

      /* Open the GIF file.  */
#if GIFLIB_MAJOR < 5
      gif = DGifOpenFileName (SSDATA (encoded_file));
#else
      gif = DGifOpenFileName (SSDATA (encoded_file), &gif_err);
#endif
      if (gif == NULL)
	{
#if HAVE_GIFERRORSTRING
	  image_error ("Cannot open `%s': %s",
		       file, build_string (GifErrorString (gif_err)));
#else
	  image_error ("Cannot open `%s'", file);
#endif
	  return 0;
	}
    }
  else
    {
      if (!STRINGP (specified_data))
	{
	  image_error ("Invalid image data `%s'", specified_data);
	  return 0;
	}

      /* Read from memory! */
      current_gif_memory_src = &memsrc;
      memsrc.bytes = SDATA (specified_data);
      memsrc.len = SBYTES (specified_data);
      memsrc.index = 0;

#if GIFLIB_MAJOR < 5
      gif = DGifOpen (&memsrc, gif_read_from_memory);
#else
      gif = DGifOpen (&memsrc, gif_read_from_memory, &gif_err);
#endif
      if (!gif)
	{
#if HAVE_GIFERRORSTRING
	  image_error ("Cannot open memory source `%s': %s",
		       img->spec, build_string (GifErrorString (gif_err)));
#else
	  image_error ("Cannot open memory source `%s'", img->spec);
#endif
	  return 0;
	}
    }

  /* Before reading entire contents, check the declared image size. */
  if (!check_image_size (f, gif->SWidth, gif->SHeight))
    {
      image_size_error ();
      gif_close (gif, NULL);
      return 0;
    }

  /* Read entire contents.  */
  rc = DGifSlurp (gif);
  if (rc == GIF_ERROR || gif->ImageCount <= 0)
    {
      image_error ("Error reading `%s'", img->spec);
      gif_close (gif, NULL);
      return 0;
    }

  /* Which sub-image are we to display?  */
  {
    Lisp_Object image_number = image_spec_value (img->spec, QCindex, NULL);
    idx = FIXNUMP (image_number) ? XFIXNAT (image_number) : 0;
    if (idx < 0 || idx >= gif->ImageCount)
      {
	image_error ("Invalid image number `%s' in image `%s'",
		     image_number, img->spec);
	gif_close (gif, NULL);
	return 0;
      }
  }

  width = img->width = gif->SWidth;
  height = img->height = gif->SHeight;

  img->corners[TOP_CORNER] = gif->SavedImages[0].ImageDesc.Top;
  img->corners[LEFT_CORNER] = gif->SavedImages[0].ImageDesc.Left;
  img->corners[BOT_CORNER]
    = img->corners[TOP_CORNER] + gif->SavedImages[0].ImageDesc.Height;
  img->corners[RIGHT_CORNER]
    = img->corners[LEFT_CORNER] + gif->SavedImages[0].ImageDesc.Width;

  if (!check_image_size (f, width, height))
    {
      image_size_error ();
      gif_close (gif, NULL);
      return 0;
    }

  /* Check that the selected subimages fit.  It's not clear whether
     the GIF spec requires this, but Emacs can crash if they don't fit.  */
  for (j = 0; j <= idx; ++j)
    {
      struct SavedImage *subimage = gif->SavedImages + j;
      int subimg_width = subimage->ImageDesc.Width;
      int subimg_height = subimage->ImageDesc.Height;
      int subimg_top = subimage->ImageDesc.Top;
      int subimg_left = subimage->ImageDesc.Left;
      if (! (subimg_width >= 0 && subimg_height >= 0
	     && 0 <= subimg_top && subimg_top <= height - subimg_height
	     && 0 <= subimg_left && subimg_left <= width - subimg_width))
	{
	  image_error ("Subimage does not fit in image");
	  gif_close (gif, NULL);
	  return 0;
	}
    }

#ifdef USE_CAIRO
  cairo_surface_t *surface = create_cairo_image_surface (width, height);
  uint32_t *data32 = (uint32_t *) cairo_image_surface_get_data (surface);
  if (STRINGP (specified_bg))
    {
      XColor color;
      if (FRAME_TERMINAL (f)->defined_color_hook
          (f, SSDATA (specified_bg), &color, false, false))
        {
          uint32_t *dataptr = data32;
          int r = color.red/256;
          int g = color.green/256;
          int b = color.blue/256;

          for (y = 0; y < height; ++y)
            for (x = 0; x < width; ++x)
              *dataptr++ = (0xffu << 24) | (r << 16) | (g << 8) | b;
        }
    }
#else
  /* Create the X image and pixmap.  */
  XImagePtr ximg;
  if (!image_create_x_image_and_pixmap (f, img, width, height, 0, &ximg, 0))
    {
      gif_close (gif, NULL);
      return 0;
    }

  /* Clear the part of the screen image not covered by the image.
     Full animated GIF support requires more here (see the gif89 spec,
     disposal methods).  Let's simply assume that the part not covered
     by a sub-image is in the frame's background color.  */
  for (y = 0; y < img->corners[TOP_CORNER]; ++y)
    for (x = 0; x < width; ++x)
      XPutPixel (ximg, x, y, FRAME_BACKGROUND_PIXEL (f));

  for (y = img->corners[BOT_CORNER]; y < height; ++y)
    for (x = 0; x < width; ++x)
      XPutPixel (ximg, x, y, FRAME_BACKGROUND_PIXEL (f));

  for (y = img->corners[TOP_CORNER]; y < img->corners[BOT_CORNER]; ++y)
    {
      for (x = 0; x < img->corners[LEFT_CORNER]; ++x)
	XPutPixel (ximg, x, y, FRAME_BACKGROUND_PIXEL (f));
      for (x = img->corners[RIGHT_CORNER]; x < width; ++x)
	XPutPixel (ximg, x, y, FRAME_BACKGROUND_PIXEL (f));
    }
#endif

  /* Read the GIF image into the X image.   */

  /* FIXME: With the current implementation, loading an animated gif
     is quadratic in the number of animation frames, since each frame
     is a separate struct image.  We must provide a way for a single
     gif_load call to construct and save all animation frames.  */

  init_color_table ();

#ifndef USE_CAIRO
  unsigned long bgcolor UNINIT;
  if (STRINGP (specified_bg))
    bgcolor = image_alloc_image_color (f, img, specified_bg,
                                       FRAME_BACKGROUND_PIXEL (f));
#endif

  for (j = 0; j <= idx; ++j)
    {
      /* We use a local variable `raster' here because RasterBits is a
	 char *, which invites problems with bytes >= 0x80.  */
      struct SavedImage *subimage = gif->SavedImages + j;
      unsigned char *raster = (unsigned char *) subimage->RasterBits;
      int transparency_color_index = -1;
      int disposal = 0;
      int subimg_width = subimage->ImageDesc.Width;
      int subimg_height = subimage->ImageDesc.Height;
      int subimg_top = subimage->ImageDesc.Top;
      int subimg_left = subimage->ImageDesc.Left;

      /* Find the Graphic Control Extension block for this sub-image.
	 Extract the disposal method and transparency color.  */
      for (i = 0; i < subimage->ExtensionBlockCount; i++)
	{
	  ExtensionBlock *extblock = subimage->ExtensionBlocks + i;

	  if ((extblock->Function == GIF_LOCAL_DESCRIPTOR_EXTENSION)
	      && extblock->ByteCount == 4
	      && extblock->Bytes[0] & 1)
	    {
	      /* From gif89a spec: 1 = "keep in place", 2 = "restore
		 to background".  Treat any other value like 2.  */
	      disposal = (extblock->Bytes[0] >> 2) & 7;
	      transparency_color_index = (unsigned char) extblock->Bytes[3];
	      break;
	    }
	}

      /* We can't "keep in place" the first subimage.  */
      if (j == 0)
	disposal = 2;

      /* For disposal == 0, the spec says "No disposal specified. The
	 decoder is not required to take any action."  In practice, it
	 seems we need to treat this like "keep in place", see e.g.
	 http://upload.wikimedia.org/wikipedia/commons/3/37/Clock.gif */
      if (disposal == 0)
	disposal = 1;

      gif_color_map = subimage->ImageDesc.ColorMap;
      if (!gif_color_map)
	gif_color_map = gif->SColorMap;

#ifndef USE_CAIRO
      /* Allocate subimage colors.  */
      unsigned long pixel_colors[256] = { 0, };

      if (gif_color_map)
	for (i = 0; i < gif_color_map->ColorCount; ++i)
	  {
	    if (transparency_color_index == i)
	      pixel_colors[i] = STRINGP (specified_bg)
		? bgcolor : FRAME_BACKGROUND_PIXEL (f);
	    else
	      {
		int r = gif_color_map->Colors[i].Red << 8;
		int g = gif_color_map->Colors[i].Green << 8;
		int b = gif_color_map->Colors[i].Blue << 8;
		pixel_colors[i] = lookup_rgb_color (f, r, g, b);
	      }
	  }
#endif

      /* Apply the pixel values.  */
      if (GIFLIB_MAJOR < 5 && gif->SavedImages[j].ImageDesc.Interlace)
	{
	  int row, pass;

	  for (y = 0, row = interlace_start[0], pass = 0;
	       y < subimg_height;
	       y++, row += interlace_increment[pass])
	    {
	      while (subimg_height <= row)
		row = interlace_start[++pass];

	      for (x = 0; x < subimg_width; x++)
		{
		  int c = raster[y * subimg_width + x];
		  if (transparency_color_index != c || disposal != 1)
                    {
#ifdef USE_CAIRO
                      uint32_t *dataptr =
                        (data32 + ((row + subimg_top) * width
				   + x + subimg_left));
                      int r = gif_color_map->Colors[c].Red;
                      int g = gif_color_map->Colors[c].Green;
                      int b = gif_color_map->Colors[c].Blue;

                      if (transparency_color_index != c)
                        *dataptr = (0xffu << 24) | (r << 16) | (g << 8) | b;
#else
                      XPutPixel (ximg, x + subimg_left, row + subimg_top,
                                 pixel_colors[c]);
#endif
                   }
		}
	    }
	}
      else
	{
          for (y = 0; y < subimg_height; ++y)
	    for (x = 0; x < subimg_width; ++x)
	      {
		int c = raster[y * subimg_width + x];
		if (transparency_color_index != c || disposal != 1)
                  {
#ifdef USE_CAIRO
                    uint32_t *dataptr =
                      (data32 + ((y + subimg_top) * width
				 + x + subimg_left));
                    int r = gif_color_map->Colors[c].Red;
                    int g = gif_color_map->Colors[c].Green;
                    int b = gif_color_map->Colors[c].Blue;
                    if (transparency_color_index != c)
                      *dataptr = (0xffu << 24) | (r << 16) | (g << 8) | b;
#else
                    XPutPixel (ximg, x + subimg_left, y + subimg_top,
                               pixel_colors[c]);
#endif
                  }
	      }
	}
    }

#ifdef COLOR_TABLE_SUPPORT
  img->colors = colors_in_color_table (&img->ncolors);
  free_color_table ();
#endif /* COLOR_TABLE_SUPPORT */

  /* Save GIF image extension data for `image-metadata'.
     Format is (count IMAGES extension-data (FUNCTION "BYTES" ...)).  */
  img->lisp_data = Qnil;
  if (gif->SavedImages[idx].ExtensionBlockCount > 0)
    {
      int delay = 0;
      ExtensionBlock *ext = gif->SavedImages[idx].ExtensionBlocks;
      for (i = 0; i < gif->SavedImages[idx].ExtensionBlockCount; i++, ext++)
	/* Append (... FUNCTION "BYTES") */
	{
	  img->lisp_data
	    = Fcons (make_fixnum (ext->Function),
		     Fcons (make_unibyte_string ((char *) ext->Bytes,
						 ext->ByteCount),
			    img->lisp_data));
	  if (ext->Function == GIF_LOCAL_DESCRIPTOR_EXTENSION
	      && ext->ByteCount == 4)
	    {
	      delay = ext->Bytes[2] << CHAR_BIT;
	      delay |= ext->Bytes[1];
	    }
	}
      img->lisp_data = list2 (Qextension_data, img->lisp_data);
      if (delay)
	img->lisp_data
	  = Fcons (Qdelay,
		   Fcons (make_float (delay / 100.0),
			  img->lisp_data));
    }

  if (gif->ImageCount > 1)
    img->lisp_data = Fcons (Qcount,
			    Fcons (make_fixnum (gif->ImageCount),
				   img->lisp_data));

  if (gif_close (gif, &gif_err) == GIF_ERROR)
    {
#if HAVE_GIFERRORSTRING
      char const *error_text = GifErrorString (gif_err);

      if (error_text)
	image_error ("Error closing `%s': %s",
		     img->spec, build_string (error_text));
#else
      image_error ("Error closing `%s'", img->spec);
#endif
    }

#ifdef USE_CAIRO
  set_cairo_image_surface (img, surface);
#else
  /* Maybe fill in the background field while we have ximg handy. */
  if (NILP (image_spec_value (img->spec, QCbackground, NULL)))
    /* Casting avoids a GCC warning.  */
    IMAGE_BACKGROUND (img, f, (XImagePtr_or_DC)ximg);

  /* Put ximg into the image.  */
  image_put_x_image (f, img, ximg, 0);
#endif

  return 1;
}

#else  /* !HAVE_GIF */

#ifdef HAVE_NS
static bool
gif_load (struct frame *f, struct image *img)
{
  return ns_load_image (f, img,
                        image_spec_value (img->spec, QCfile, NULL),
			image_spec_value (img->spec, QCdata, NULL));
}
#endif /* HAVE_NS */

#endif /* HAVE_GIF */


#ifdef HAVE_IMAGEMAGICK

/***********************************************************************
				 ImageMagick
***********************************************************************/

static bool imagemagick_image_p (Lisp_Object);
static bool imagemagick_load (struct frame *, struct image *);
static void imagemagick_clear_image (struct frame *, struct image *);

/* Indices of image specification fields in imagemagick_format.  */

enum imagemagick_keyword_index
  {
    IMAGEMAGICK_TYPE,
    IMAGEMAGICK_DATA,
    IMAGEMAGICK_FILE,
    IMAGEMAGICK_ASCENT,
    IMAGEMAGICK_MARGIN,
    IMAGEMAGICK_RELIEF,
    IMAGEMAGICK_ALGORITHM,
    IMAGEMAGICK_HEURISTIC_MASK,
    IMAGEMAGICK_MASK,
    IMAGEMAGICK_BACKGROUND,
    IMAGEMAGICK_HEIGHT,
    IMAGEMAGICK_WIDTH,
    IMAGEMAGICK_MAX_HEIGHT,
    IMAGEMAGICK_MAX_WIDTH,
    IMAGEMAGICK_FORMAT,
    IMAGEMAGICK_ROTATION,
    IMAGEMAGICK_CROP,
    IMAGEMAGICK_LAST
  };

/* Vector of image_keyword structures describing the format
   of valid user-defined image specifications.  */

static struct image_keyword imagemagick_format[IMAGEMAGICK_LAST] =
  {
    {":type",		IMAGE_SYMBOL_VALUE,			1},
    {":data",		IMAGE_STRING_VALUE,			0},
    {":file",		IMAGE_STRING_VALUE,			0},
    {":ascent",		IMAGE_ASCENT_VALUE,			0},
    {":margin",		IMAGE_NON_NEGATIVE_INTEGER_VALUE_OR_PAIR, 0},
    {":relief",		IMAGE_INTEGER_VALUE,			0},
    {":conversion",	IMAGE_DONT_CHECK_VALUE_TYPE,		0},
    {":heuristic-mask",	IMAGE_DONT_CHECK_VALUE_TYPE,		0},
    {":mask",		IMAGE_DONT_CHECK_VALUE_TYPE,		0},
    {":background",	IMAGE_STRING_OR_NIL_VALUE,		0},
    {":height",		IMAGE_INTEGER_VALUE,			0},
    {":width",		IMAGE_INTEGER_VALUE,			0},
    {":max-height",	IMAGE_INTEGER_VALUE,			0},
    {":max-width",	IMAGE_INTEGER_VALUE,			0},
    {":format",		IMAGE_SYMBOL_VALUE,			0},
    {":rotation",	IMAGE_NUMBER_VALUE,     		0},
    {":crop",		IMAGE_DONT_CHECK_VALUE_TYPE,		0}
  };

#if defined HAVE_NTGUI && defined WINDOWSNT
static bool init_imagemagick_functions (void);
#else
#define init_imagemagick_functions NULL
#endif

/* Structure describing the image type for any image handled via
   ImageMagick.  */

static struct image_type imagemagick_type =
  {
    SYMBOL_INDEX (Qimagemagick),
    imagemagick_image_p,
    imagemagick_load,
    imagemagick_clear_image,
    init_imagemagick_functions,
    NULL
  };

/* Free X resources of imagemagick image IMG which is used on frame F.  */

static void
imagemagick_clear_image (struct frame *f,
                         struct image *img)
{
  image_clear_image (f, img);
}

/* Return true if OBJECT is a valid IMAGEMAGICK image specification.  Do
   this by calling parse_image_spec and supplying the keywords that
   identify the IMAGEMAGICK format.   */

static bool
imagemagick_image_p (Lisp_Object object)
{
  struct image_keyword fmt[IMAGEMAGICK_LAST];
  memcpy (fmt, imagemagick_format, sizeof fmt);

  if (!parse_image_spec (object, fmt, IMAGEMAGICK_LAST, Qimagemagick))
    return 0;

  /* Must specify either the :data or :file keyword.  */
  return fmt[IMAGEMAGICK_FILE].count + fmt[IMAGEMAGICK_DATA].count == 1;
}

/* The GIF library also defines DrawRectangle, but its never used in Emacs.
   Therefore rename the function so it doesn't collide with ImageMagick.  */
#define DrawRectangle DrawRectangleGif

#ifdef HAVE_IMAGEMAGICK7
# include <MagickWand/MagickWand.h>
# include <MagickCore/version.h>
/* ImageMagick 7 compatibility definitions.  */
# define PixelSetMagickColor PixelSetPixelColor
typedef PixelInfo MagickPixelPacket;
#else
# include <wand/MagickWand.h>
# include <magick/version.h>
#endif

/* ImageMagick 6.5.3 through 6.6.5 hid PixelGetMagickColor for some reason.
   Emacs seems to work fine with the hidden version, so unhide it.  */
#if 0x653 <= MagickLibVersion && MagickLibVersion <= 0x665
extern WandExport void PixelGetMagickColor (const PixelWand *,
					    MagickPixelPacket *);
#endif

/* Log ImageMagick error message.
   Useful when an ImageMagick function returns the status `MagickFalse'.  */

static void
imagemagick_error (MagickWand *wand)
{
  char *description;
  ExceptionType severity;

  description = MagickGetException (wand, &severity);
  image_error ("ImageMagick error: %s", build_string (description));
  MagickRelinquishMemory (description);
}

/* Possibly give ImageMagick some extra help to determine the image
   type by supplying a "dummy" filename based on the Content-Type.  */

static char *
imagemagick_filename_hint (Lisp_Object spec, char hint_buffer[MaxTextExtent])
{
  Lisp_Object symbol = intern ("image-format-suffixes");
  Lisp_Object val = find_symbol_value (symbol);
  Lisp_Object format;

  if (! CONSP (val))
    return NULL;

  format = image_spec_value (spec, intern (":format"), NULL);
  val = Fcar_safe (Fcdr_safe (Fassq (format, val)));
  if (! STRINGP (val))
    return NULL;

  /* It's OK to truncate the hint if it has MaxTextExtent or more bytes,
     as ImageMagick would ignore the extra bytes anyway.  */
  snprintf (hint_buffer, MaxTextExtent, "/tmp/foo.%s", SSDATA (val));
  return hint_buffer;
}

/* Animated images (e.g., GIF89a) are composed from one "master image"
   (which is the first one, and then there's a number of images that
   follow.  If following images have non-transparent colors, these are
   composed "on top" of the master image.  So, in general, one has to
   compute ann the preceding images to be able to display a particular
   sub-image.

   Computing all the preceding images is too slow, so we maintain a
   cache of previously computed images.  We have to maintain a cache
   separate from the image cache, because the images may be scaled
   before display. */

struct animation_cache
{
  MagickWand *wand;
  int index;
  struct timespec update_time;
  struct animation_cache *next;
  char signature[FLEXIBLE_ARRAY_MEMBER];
};

static struct animation_cache *animation_cache = NULL;

static struct animation_cache *
imagemagick_create_cache (char *signature)
{
  struct animation_cache *cache
    = xmalloc (FLEXSIZEOF (struct animation_cache, signature,
			   strlen (signature) + 1));
  cache->wand = 0;
  cache->index = 0;
  cache->next = 0;
  strcpy (cache->signature, signature);
  return cache;
}

/* Discard cached images that haven't been used for a minute. */
static void
imagemagick_prune_animation_cache (void)
{
  struct animation_cache **pcache = &animation_cache;
  struct timespec old = timespec_sub (current_timespec (),
				      make_timespec (60, 0));

  while (*pcache)
    {
      struct animation_cache *cache = *pcache;
      if (timespec_cmp (old, cache->update_time) <= 0)
	pcache = &cache->next;
      else
	{
	  if (cache->wand)
	    DestroyMagickWand (cache->wand);
	  *pcache = cache->next;
	  xfree (cache);
	}
    }
}

static struct animation_cache *
imagemagick_get_animation_cache (MagickWand *wand)
{
  char *signature = MagickGetImageSignature (wand);
  struct animation_cache *cache;
  struct animation_cache **pcache = &animation_cache;

  imagemagick_prune_animation_cache ();

  while (1)
    {
      cache = *pcache;
      if (! cache)
	{
          *pcache = cache = imagemagick_create_cache (signature);
          break;
        }
      if (strcmp (signature, cache->signature) == 0)
	break;
      pcache = &cache->next;
    }

  DestroyString (signature);
  cache->update_time = current_timespec ();
  return cache;
}

static MagickWand *
imagemagick_compute_animated_image (MagickWand *super_wand, int ino)
{
  int i;
  MagickWand *composite_wand;
  size_t dest_width, dest_height;
  struct animation_cache *cache = imagemagick_get_animation_cache (super_wand);

  MagickSetIteratorIndex (super_wand, 0);

  if (ino == 0 || cache->wand == NULL || cache->index > ino)
    {
      composite_wand = MagickGetImage (super_wand);
      if (cache->wand)
	DestroyMagickWand (cache->wand);
    }
  else
    composite_wand = cache->wand;

  dest_height = MagickGetImageHeight (composite_wand);

  for (i = max (1, cache->index + 1); i <= ino; i++)
    {
      MagickWand *sub_wand;
      PixelIterator *source_iterator, *dest_iterator;
      PixelWand **source, **dest;
      size_t source_width, source_height;
      ssize_t source_left, source_top;
      MagickPixelPacket pixel;
      DisposeType dispose;
      ptrdiff_t lines = 0;

      MagickSetIteratorIndex (super_wand, i);
      sub_wand = MagickGetImage (super_wand);

      MagickGetImagePage (sub_wand, &source_width, &source_height,
			  &source_left, &source_top);

      /* This flag says how to handle transparent pixels.  */
      dispose = MagickGetImageDispose (sub_wand);

      source_iterator = NewPixelIterator (sub_wand);
      if (! source_iterator)
	{
	  DestroyMagickWand (composite_wand);
	  DestroyMagickWand (sub_wand);
	  cache->wand = NULL;
	  image_error ("Imagemagick pixel iterator creation failed");
	  return NULL;
	}

      dest_iterator = NewPixelIterator (composite_wand);
      if (! dest_iterator)
	{
	  DestroyMagickWand (composite_wand);
	  DestroyMagickWand (sub_wand);
	  DestroyPixelIterator (source_iterator);
	  cache->wand = NULL;
	  image_error ("Imagemagick pixel iterator creation failed");
	  return NULL;
	}

      /* The sub-image may not start at origin, so move the destination
	 iterator to where the sub-image should start. */
      if (source_top > 0)
	{
	  PixelSetIteratorRow (dest_iterator, source_top);
	  lines = source_top;
	}

      while ((source = PixelGetNextIteratorRow (source_iterator, &source_width))
	     != NULL)
	{
	  ptrdiff_t x;

	  /* Sanity check.  This shouldn't happen, but apparently
	     does in some pictures.  */
	  if (++lines >= dest_height)
	    break;

	  dest = PixelGetNextIteratorRow (dest_iterator, &dest_width);
	  for (x = 0; x < source_width; x++)
	    {
	      /* Sanity check.  This shouldn't happen, but apparently
		 also does in some pictures.  */
	      if (x + source_left >= dest_width)
		break;
	      /* Normally we only copy over non-transparent pixels,
		 but if the disposal method is "Background", then we
		 copy over all pixels.  */
	      if (dispose == BackgroundDispose || PixelGetAlpha (source[x]))
		{
		  PixelGetMagickColor (source[x], &pixel);
		  PixelSetMagickColor (dest[x + source_left], &pixel);
		}
	    }
	  PixelSyncIterator (dest_iterator);
	}

      DestroyPixelIterator (source_iterator);
      DestroyPixelIterator (dest_iterator);
      DestroyMagickWand (sub_wand);
    }

  /* Cache a copy for the next iteration.  The current wand will be
     destroyed by the caller. */
  cache->wand = CloneMagickWand (composite_wand);
  cache->index = ino;

  return composite_wand;
}


/* Helper function for imagemagick_load, which does the actual loading
   given contents and size, apart from frame and image structures,
   passed from imagemagick_load.  Uses librimagemagick to do most of
   the image processing.

   F is a pointer to the Emacs frame; IMG to the image structure to
   prepare; CONTENTS is the string containing the IMAGEMAGICK data to
   be parsed; SIZE is the number of bytes of data; and FILENAME is
   either the file name or the image data.

   Return true if successful.  */

static bool
imagemagick_load_image (struct frame *f, struct image *img,
			unsigned char *contents, unsigned int size,
			char *filename)
{
  int width, height;
  size_t image_width, image_height;
  MagickBooleanType status;
#ifndef USE_CAIRO
  XImagePtr ximg;
#endif
  int x, y;
  MagickWand *image_wand;
  PixelIterator *iterator;
  PixelWand **pixels, *bg_wand = NULL;
  MagickPixelPacket  pixel;
  Lisp_Object image;
  Lisp_Object value;
  Lisp_Object crop;
  EMACS_INT ino;
  int desired_width, desired_height;
  double rotation;
  char hint_buffer[MaxTextExtent];
  char *filename_hint = NULL;
#ifdef USE_CAIRO
  cairo_surface_t *surface;
#endif

  /* Initialize the ImageMagick environment.  */
  static bool imagemagick_initialized;
  if (!imagemagick_initialized)
    {
      imagemagick_initialized = true;
      MagickWandGenesis ();
    }

  /* Handle image index for image types who can contain more than one image.
     Interface :index is same as for GIF.  First we "ping" the image to see how
     many sub-images it contains.  Pinging is faster than loading the image to
     find out things about it.  */

  image = image_spec_value (img->spec, QCindex, NULL);
  ino = FIXNUMP (image) ? XFIXNAT (image) : 0;
  image_wand = NewMagickWand ();

  if (filename)
    status = MagickReadImage (image_wand, filename);
  else
    {
      Lisp_Object lwidth = image_spec_value (img->spec, QCwidth, NULL);
      Lisp_Object lheight = image_spec_value (img->spec, QCheight, NULL);

      if (FIXNATP (lwidth) && FIXNATP (lheight))
	{
	  MagickSetSize (image_wand, XFIXNAT (lwidth), XFIXNAT (lheight));
	  MagickSetDepth (image_wand, 8);
	}
      filename_hint = imagemagick_filename_hint (img->spec, hint_buffer);
      MagickSetFilename (image_wand, filename_hint);
      status = MagickReadImageBlob (image_wand, contents, size);
    }

  if (status == MagickFalse)
    {
      imagemagick_error (image_wand);
      DestroyMagickWand (image_wand);
      return 0;
    }

#ifdef HAVE_MAGICKAUTOORIENTIMAGE
  /* If no :rotation is explicitly specified, apply the automatic
     rotation from EXIF. */
  if (NILP (image_spec_value (img->spec, QCrotation, NULL)))
    if (MagickAutoOrientImage (image_wand) == MagickFalse)
      {
        image_error ("Error applying automatic orientation in image `%s'", img->spec);
        DestroyMagickWand (image_wand);
        return 0;
      }
#endif

  if (ino < 0 || ino >= MagickGetNumberImages (image_wand))
    {
      image_error ("Invalid image number `%s' in image `%s'", image, img->spec);
      DestroyMagickWand (image_wand);
      return 0;
    }

  if (MagickGetImageDelay (image_wand) > 0)
    img->lisp_data =
      Fcons (Qdelay,
             Fcons (make_float (MagickGetImageDelay (image_wand) / 100.0),
                    img->lisp_data));

  if (MagickGetNumberImages (image_wand) > 1)
    img->lisp_data =
      Fcons (Qcount,
             Fcons (make_fixnum (MagickGetNumberImages (image_wand)),
                    img->lisp_data));

  /* If we have an animated image, get the new wand based on the
     "super-wand". */
  if (MagickGetNumberImages (image_wand) > 1)
    {
      MagickWand *super_wand = image_wand;
      image_wand = imagemagick_compute_animated_image (super_wand, ino);
      if (! image_wand)
	image_wand = super_wand;
      else
	DestroyMagickWand (super_wand);
    }

  /* Retrieve the frame's background color, for use later.  */
  {
    XColor bgcolor;
    Lisp_Object specified_bg;

    specified_bg = image_spec_value (img->spec, QCbackground, NULL);
    if (!STRINGP (specified_bg)
	|| !FRAME_TERMINAL (f)->defined_color_hook (f,
                                                    SSDATA (specified_bg),
                                                    &bgcolor,
                                                    false,
                                                    false))
      FRAME_TERMINAL (f)->query_frame_background_color (f, &bgcolor);

    bg_wand = NewPixelWand ();
    PixelSetRed   (bg_wand, (double) bgcolor.red   / 65535);
    PixelSetGreen (bg_wand, (double) bgcolor.green / 65535);
    PixelSetBlue  (bg_wand, (double) bgcolor.blue  / 65535);
  }

  compute_image_size (MagickGetImageWidth (image_wand),
		      MagickGetImageHeight (image_wand),
		      img->spec, &desired_width, &desired_height);

  if (desired_width != -1 && desired_height != -1)
    {
      status = MagickScaleImage (image_wand, desired_width, desired_height);
      if (status == MagickFalse)
	{
	  image_error ("Imagemagick scale failed");
	  imagemagick_error (image_wand);
	  goto imagemagick_error;
	}
    }

  /* crop behaves similar to image slicing in Emacs but is more memory
     efficient.  */
  crop = image_spec_value (img->spec, QCcrop, NULL);

  if (CONSP (crop) && TYPE_RANGED_FIXNUMP (size_t, XCAR (crop)))
    {
      /* After some testing, it seems MagickCropImage is the fastest crop
         function in ImageMagick.  This crop function seems to do less copying
         than the alternatives, but it still reads the entire image into memory
         before cropping, which is apparently difficult to avoid when using
         imagemagick.  */
      size_t crop_width = XFIXNUM (XCAR (crop));
      crop = XCDR (crop);
      if (CONSP (crop) && TYPE_RANGED_FIXNUMP (size_t, XCAR (crop)))
	{
	  size_t crop_height = XFIXNUM (XCAR (crop));
	  crop = XCDR (crop);
	  if (CONSP (crop) && TYPE_RANGED_FIXNUMP (ssize_t, XCAR (crop)))
	    {
	      ssize_t crop_x = XFIXNUM (XCAR (crop));
	      crop = XCDR (crop);
	      if (CONSP (crop) && TYPE_RANGED_FIXNUMP (ssize_t, XCAR (crop)))
		{
		  ssize_t crop_y = XFIXNUM (XCAR (crop));
		  MagickCropImage (image_wand, crop_width, crop_height,
				   crop_x, crop_y);
		}
	    }
	}
    }

  /* Furthermore :rotation. we need background color and angle for
     rotation.  */
  /*
    TODO background handling for rotation specified_bg =
    image_spec_value (img->spec, QCbackground, NULL); if (!STRINGP
    (specified_bg).  */
  value = image_spec_value (img->spec, QCrotation, NULL);
  if (FLOATP (value))
    {
      rotation = XFLOAT_DATA (value);
      status = MagickRotateImage (image_wand, bg_wand, rotation);
      if (status == MagickFalse)
        {
          image_error ("Imagemagick image rotate failed");
	  imagemagick_error (image_wand);
          goto imagemagick_error;
        }
    }

  /* Set the canvas background color to the frame or specified
     background, and flatten the image.  Note: as of ImageMagick
     6.6.0, SVG image transparency is not handled properly
     (e.g. etc/images/splash.svg shows a white background always).  */
  {
    MagickWand *new_wand;
    MagickSetImageBackgroundColor (image_wand, bg_wand);
#ifdef HAVE_MAGICKMERGEIMAGELAYERS
    new_wand = MagickMergeImageLayers (image_wand, MergeLayer);
#else
    new_wand = MagickFlattenImages (image_wand);
#endif
    DestroyMagickWand (image_wand);
    image_wand = new_wand;
  }

  /* Finally we are done manipulating the image.  Figure out the
     resulting width/height and transfer ownership to Emacs.  */
  image_height = MagickGetImageHeight (image_wand);
  image_width = MagickGetImageWidth (image_wand);

  if (! (image_width <= INT_MAX && image_height <= INT_MAX
	 && check_image_size (f, image_width, image_height)))
    {
      image_size_error ();
      goto imagemagick_error;
    }

  width = image_width;
  height = image_height;

  /* We can now get a valid pixel buffer from the imagemagick file, if all
     went ok.  */

  init_color_table ();

#if defined (HAVE_MAGICKEXPORTIMAGEPIXELS) && ! defined (HAVE_NS) && !defined (HAVE_PGTK)
  if (imagemagick_render_type != 0)
    {
      /* Magicexportimage is normally faster than pixelpushing.  This
         method is also well tested.  Some aspects of this method are
         ad-hoc and needs to be more researched. */
      void *dataptr;
#ifdef USE_CAIRO
      surface = create_cairo_image_surface (width, height);
      const char *exportdepth = "BGRA";
      dataptr = cairo_image_surface_get_data (surface);
#else
      int imagedepth = 24; /*MagickGetImageDepth(image_wand);*/
      const char *exportdepth = imagedepth <= 8 ? "I" : "BGRP"; /*"RGBP";*/
      /* Try to create a x pixmap to hold the imagemagick pixmap.  */
      if (!image_create_x_image_and_pixmap (f, img, width, height, imagedepth,
					    &ximg, 0))
	{
#ifdef COLOR_TABLE_SUPPORT
	  free_color_table ();
#endif
	  image_error ("Imagemagick X bitmap allocation failure");
	  goto imagemagick_error;
	}
      dataptr = ximg->data;
#endif /* not USE_CAIRO */

      /* Oddly, the below code doesn't seem to work:*/
      /* switch(ximg->bitmap_unit){ */
      /* case 8: */
      /*   pixelwidth=CharPixel; */
      /*   break; */
      /* case   16: */
      /*   pixelwidth=ShortPixel; */
      /*   break; */
      /* case   32: */
      /*   pixelwidth=LongPixel; */
      /*   break; */
      /* } */
      /*
        Here im just guessing the format of the bitmap.
        happens to work fine for:
        - bw djvu images
        on rgb display.
        seems about 3 times as fast as pixel pushing(not carefully measured)
      */
      int pixelwidth = CharPixel; /*??? TODO figure out*/
      MagickExportImagePixels (image_wand, 0, 0, width, height,
			       exportdepth, pixelwidth, dataptr);
    }
  else
#endif /* HAVE_MAGICKEXPORTIMAGEPIXELS */
    {
      size_t image_height;
      double quantum_range = QuantumRange;
      MagickRealType color_scale = 65535.0 / quantum_range;
#ifdef USE_CAIRO
      surface = create_cairo_image_surface (width, height);
      uint32_t *dataptr = (uint32_t *) cairo_image_surface_get_data (surface);
      color_scale /= 256;
#else
      /* Try to create a x pixmap to hold the imagemagick pixmap.  */
      if (!image_create_x_image_and_pixmap (f, img, width, height, 0,
					    &ximg, 0))
        {
#ifdef COLOR_TABLE_SUPPORT
	  free_color_table ();
#endif
          image_error ("Imagemagick X bitmap allocation failure");
          goto imagemagick_error;
        }
#endif

      /* Copy imagemagick image to x with primitive yet robust pixel
         pusher loop.  This has been tested a lot with many different
         images.  */

      /* Copy pixels from the imagemagick image structure to the x image map. */
      iterator = NewPixelIterator (image_wand);
      if (! iterator)
        {
#ifdef COLOR_TABLE_SUPPORT
	  free_color_table ();
#endif
#ifndef USE_CAIRO
	  image_destroy_x_image (ximg);
#endif
          image_error ("Imagemagick pixel iterator creation failed");
          goto imagemagick_error;
        }

      image_height = MagickGetImageHeight (image_wand);
      for (y = 0; y < image_height; y++)
        {
	  size_t row_width;
	  pixels = PixelGetNextIteratorRow (iterator, &row_width);
          if (! pixels)
            break;
	  int xlim = min (row_width, width);
	  for (x = 0; x < xlim; x++)
            {
              PixelGetMagickColor (pixels[x], &pixel);
#ifdef USE_CAIRO
	      dataptr[width * y + x] =
		lookup_rgb_color (f,
				  color_scale * pixel.red,
				  color_scale * pixel.green,
				  color_scale * pixel.blue);
#else
              XPutPixel (ximg, x, y,
                         lookup_rgb_color (f,
					   color_scale * pixel.red,
					   color_scale * pixel.green,
					   color_scale * pixel.blue));
#endif
            }
        }
      DestroyPixelIterator (iterator);
    }

#ifdef USE_CAIRO
  set_cairo_image_surface (img, surface);
#else
#ifdef COLOR_TABLE_SUPPORT
  /* Remember colors allocated for this image.  */
  img->colors = colors_in_color_table (&img->ncolors);
  free_color_table ();
#endif /* COLOR_TABLE_SUPPORT */

  img->width  = width;
  img->height = height;

  /* Put ximg into the image.  */
  image_put_x_image (f, img, ximg, 0);
#endif

  /* Final cleanup. image_wand should be the only resource left. */
  DestroyMagickWand (image_wand);
  if (bg_wand) DestroyPixelWand (bg_wand);

  /* Do not call MagickWandTerminus, to work around ImageMagick bug 825.  See:
     https://github.com/ImageMagick/ImageMagick/issues/825
     Although this bug was introduced in ImageMagick 6.9.9-14 and
     fixed in 6.9.9-18, it's simpler to work around it in all versions.  */

  return 1;

 imagemagick_error:
  DestroyMagickWand (image_wand);
  if (bg_wand) DestroyPixelWand (bg_wand);

  /* TODO more cleanup.  */
  image_error ("Error parsing IMAGEMAGICK image `%s'", img->spec);
  return 0;
}


/* Load IMAGEMAGICK image IMG for use on frame F.  Value is true if
   successful. this function will go into the imagemagick_type structure, and
   the prototype thus needs to be compatible with that structure.  */

static bool
imagemagick_load (struct frame *f, struct image *img)
{
  bool success_p = 0;
  Lisp_Object file_name;

  /* If IMG->spec specifies a file name, create a non-file spec from it.  */
  file_name = image_spec_value (img->spec, QCfile, NULL);
  if (STRINGP (file_name))
    {
      Lisp_Object file = image_find_image_file (file_name);
      if (!STRINGP (file))
	{
	  image_error ("Cannot find image file `%s'", file_name);
	  return 0;
	}
      file = ENCODE_FILE (file);
#ifdef WINDOWSNT
      file = ansi_encode_filename (file);
#endif
      success_p = imagemagick_load_image (f, img, 0, 0, SSDATA (file));
    }
  /* Else it's not a file, it's a Lisp object.  Load the image from a
     Lisp object rather than a file.  */
  else
    {
      Lisp_Object data;

      data = image_spec_value (img->spec, QCdata, NULL);
      if (!STRINGP (data))
	{
	  image_error ("Invalid image data `%s'", data);
	  return 0;
	}
      success_p = imagemagick_load_image (f, img, SDATA (data),
                                          SBYTES (data), NULL);
    }

  return success_p;
}

DEFUN ("imagemagick-types", Fimagemagick_types, Simagemagick_types, 0, 0, 0,
       doc: /* Return a list of image types supported by ImageMagick.
Each entry in this list is a symbol named after an ImageMagick format
tag.  See the ImageMagick manual for a list of ImageMagick formats and
their descriptions (http://www.imagemagick.org/script/formats.php).
You can also try the shell command: `identify -list format'.

Note that ImageMagick recognizes many file-types that Emacs does not
recognize as images, such as C.  See `imagemagick-enabled-types'
and `imagemagick-types-inhibit'.  */)
  (void)
{
  Lisp_Object typelist = Qnil;
  size_t numf = 0;
  ExceptionInfo *ex;
  char **imtypes;
  size_t i;

  ex = AcquireExceptionInfo ();
  imtypes = GetMagickList ("*", &numf, ex);
  DestroyExceptionInfo (ex);

  for (i = 0; i < numf; i++)
    {
      Lisp_Object imagemagicktype = intern (imtypes[i]);
      typelist = Fcons (imagemagicktype, typelist);
      imtypes[i] = MagickRelinquishMemory (imtypes[i]);
    }

  MagickRelinquishMemory (imtypes);
  return Fnreverse (typelist);
}

#endif	/* defined (HAVE_IMAGEMAGICK) */



/***********************************************************************
				 SVG
 ***********************************************************************/

#ifdef HAVE_RSVG

/* Function prototypes.  */

static bool svg_image_p (Lisp_Object object);
static bool svg_load (struct frame *f, struct image *img);

static bool svg_load_image (struct frame *, struct image *,
			    char *, ptrdiff_t, char *);

/* Indices of image specification fields in svg_format, below.  */

enum svg_keyword_index
{
  SVG_TYPE,
  SVG_DATA,
  SVG_FILE,
  SVG_ASCENT,
  SVG_MARGIN,
  SVG_RELIEF,
  SVG_ALGORITHM,
  SVG_HEURISTIC_MASK,
  SVG_MASK,
  SVG_BACKGROUND,
  SVG_LAST
};

/* Vector of image_keyword structures describing the format
   of valid user-defined image specifications.  */

static const struct image_keyword svg_format[SVG_LAST] =
{
  {":type",		IMAGE_SYMBOL_VALUE,			1},
  {":data",		IMAGE_STRING_VALUE,			0},
  {":file",		IMAGE_STRING_VALUE,			0},
  {":ascent",		IMAGE_ASCENT_VALUE,			0},
  {":margin",		IMAGE_NON_NEGATIVE_INTEGER_VALUE_OR_PAIR, 0},
  {":relief",		IMAGE_INTEGER_VALUE,			0},
  {":conversion",	IMAGE_DONT_CHECK_VALUE_TYPE,		0},
  {":heuristic-mask",	IMAGE_DONT_CHECK_VALUE_TYPE,		0},
  {":mask",		IMAGE_DONT_CHECK_VALUE_TYPE,		0},
  {":background",	IMAGE_STRING_OR_NIL_VALUE,		0}
};

# if defined HAVE_NTGUI && defined WINDOWSNT
static bool init_svg_functions (void);
# else
#define init_svg_functions NULL
# endif

/* Structure describing the image type `svg'.  Its the same type of
   structure defined for all image formats, handled by emacs image
   functions.  See struct image_type in dispextern.h.  */

static struct image_type svg_type =
{
  SYMBOL_INDEX (Qsvg),
  svg_image_p,
  svg_load,
  image_clear_image,
  init_svg_functions,
  NULL
};


/* Return true if OBJECT is a valid SVG image specification.  Do
   this by calling parse_image_spec and supplying the keywords that
   identify the SVG format.   */

static bool
svg_image_p (Lisp_Object object)
{
  struct image_keyword fmt[SVG_LAST];
  memcpy (fmt, svg_format, sizeof fmt);

  if (!parse_image_spec (object, fmt, SVG_LAST, Qsvg))
    return 0;

  /* Must specify either the :data or :file keyword.  */
  return fmt[SVG_FILE].count + fmt[SVG_DATA].count == 1;
}

/* Some versions of glib's gatomic.h define MemoryBarrier, but MinGW
   w32api 3.18 and later has its own definition.  The following gross
   hack avoids the clash.  */
# ifdef WINDOWSNT
#  if (__W32API_MAJOR_VERSION + (__W32API_MINOR_VERSION >= 18)) >= 4
#   define W32_SAVE_MINGW_VERSION __MINGW_MAJOR_VERSION
#   undef __MINGW_MAJOR_VERSION
#   define __MINGW_MAJOR_VERSION 4
#  endif
# endif

# include <librsvg/rsvg.h>

/* librsvg is too old for us if it doesn't define this macro.  */
# ifndef LIBRSVG_CHECK_VERSION
#  define LIBRSVG_CHECK_VERSION(v, w, x) false
# endif

# ifdef WINDOWSNT

/* Restore the original definition of __MINGW_MAJOR_VERSION.  */
# ifdef W32_SAVE_MINGW_VERSION
#  undef __MINGW_MAJOR_VERSION
#  define __MINGW_MAJOR_VERSION W32_SAVE_MINGW_VERSION
#  ifdef __MINGW_MAJOR_VERSION
#   undef W32_SAVE_MINGW_VERSION
#  endif
# endif

/* SVG library functions.  */
DEF_DLL_FN (RsvgHandle *, rsvg_handle_new, (void));
DEF_DLL_FN (void, rsvg_handle_get_dimensions,
	    (RsvgHandle *, RsvgDimensionData *));
DEF_DLL_FN (gboolean, rsvg_handle_write,
	    (RsvgHandle *, const guchar *, gsize, GError **));
DEF_DLL_FN (gboolean, rsvg_handle_close, (RsvgHandle *, GError **));
DEF_DLL_FN (GdkPixbuf *, rsvg_handle_get_pixbuf, (RsvgHandle *));
DEF_DLL_FN (void, rsvg_handle_set_base_uri, (RsvgHandle *, const char *));

DEF_DLL_FN (int, gdk_pixbuf_get_width, (const GdkPixbuf *));
DEF_DLL_FN (int, gdk_pixbuf_get_height, (const GdkPixbuf *));
DEF_DLL_FN (guchar *, gdk_pixbuf_get_pixels, (const GdkPixbuf *));
DEF_DLL_FN (int, gdk_pixbuf_get_rowstride, (const GdkPixbuf *));
DEF_DLL_FN (GdkColorspace, gdk_pixbuf_get_colorspace, (const GdkPixbuf *));
DEF_DLL_FN (int, gdk_pixbuf_get_n_channels, (const GdkPixbuf *));
DEF_DLL_FN (gboolean, gdk_pixbuf_get_has_alpha, (const GdkPixbuf *));
DEF_DLL_FN (int, gdk_pixbuf_get_bits_per_sample, (const GdkPixbuf *));

#  if ! GLIB_CHECK_VERSION (2, 36, 0)
DEF_DLL_FN (void, g_type_init, (void));
#  endif
DEF_DLL_FN (void, g_object_unref, (gpointer));
DEF_DLL_FN (void, g_clear_error, (GError **));

static bool
init_svg_functions (void)
{
  HMODULE library, gdklib = NULL, glib = NULL, gobject = NULL;

  if (!(glib = w32_delayed_load (Qglib))
      || !(gobject = w32_delayed_load (Qgobject))
      || !(gdklib = w32_delayed_load (Qgdk_pixbuf))
      || !(library = w32_delayed_load (Qsvg)))
    {
      if (gdklib)  FreeLibrary (gdklib);
      if (gobject) FreeLibrary (gobject);
      if (glib)    FreeLibrary (glib);
      return 0;
    }

  LOAD_DLL_FN (library, rsvg_handle_new);
  LOAD_DLL_FN (library, rsvg_handle_get_dimensions);
  LOAD_DLL_FN (library, rsvg_handle_write);
  LOAD_DLL_FN (library, rsvg_handle_close);
  LOAD_DLL_FN (library, rsvg_handle_get_pixbuf);
  LOAD_DLL_FN (library, rsvg_handle_set_base_uri);

  LOAD_DLL_FN (gdklib, gdk_pixbuf_get_width);
  LOAD_DLL_FN (gdklib, gdk_pixbuf_get_height);
  LOAD_DLL_FN (gdklib, gdk_pixbuf_get_pixels);
  LOAD_DLL_FN (gdklib, gdk_pixbuf_get_rowstride);
  LOAD_DLL_FN (gdklib, gdk_pixbuf_get_colorspace);
  LOAD_DLL_FN (gdklib, gdk_pixbuf_get_n_channels);
  LOAD_DLL_FN (gdklib, gdk_pixbuf_get_has_alpha);
  LOAD_DLL_FN (gdklib, gdk_pixbuf_get_bits_per_sample);

#  if ! GLIB_CHECK_VERSION (2, 36, 0)
  LOAD_DLL_FN (gobject, g_type_init);
#  endif
  LOAD_DLL_FN (gobject, g_object_unref);
  LOAD_DLL_FN (glib, g_clear_error);

  return 1;
}

/* The following aliases for library functions allow dynamic loading
   to be used on some platforms.  */

#  undef gdk_pixbuf_get_bits_per_sample
#  undef gdk_pixbuf_get_colorspace
#  undef gdk_pixbuf_get_has_alpha
#  undef gdk_pixbuf_get_height
#  undef gdk_pixbuf_get_n_channels
#  undef gdk_pixbuf_get_pixels
#  undef gdk_pixbuf_get_rowstride
#  undef gdk_pixbuf_get_width
#  undef g_clear_error
#  undef g_object_unref
#  undef g_type_init
#  undef rsvg_handle_close
#  undef rsvg_handle_get_dimensions
#  undef rsvg_handle_get_pixbuf
#  undef rsvg_handle_new
#  undef rsvg_handle_set_base_uri
#  undef rsvg_handle_write

#  define gdk_pixbuf_get_bits_per_sample fn_gdk_pixbuf_get_bits_per_sample
#  define gdk_pixbuf_get_colorspace fn_gdk_pixbuf_get_colorspace
#  define gdk_pixbuf_get_has_alpha fn_gdk_pixbuf_get_has_alpha
#  define gdk_pixbuf_get_height fn_gdk_pixbuf_get_height
#  define gdk_pixbuf_get_n_channels fn_gdk_pixbuf_get_n_channels
#  define gdk_pixbuf_get_pixels fn_gdk_pixbuf_get_pixels
#  define gdk_pixbuf_get_rowstride fn_gdk_pixbuf_get_rowstride
#  define gdk_pixbuf_get_width fn_gdk_pixbuf_get_width
#  define g_clear_error fn_g_clear_error
#  define g_object_unref fn_g_object_unref
#  if ! GLIB_CHECK_VERSION (2, 36, 0)
#   define g_type_init fn_g_type_init
#  endif
#  define rsvg_handle_close fn_rsvg_handle_close
#  define rsvg_handle_get_dimensions fn_rsvg_handle_get_dimensions
#  define rsvg_handle_get_pixbuf fn_rsvg_handle_get_pixbuf
#  define rsvg_handle_new fn_rsvg_handle_new
#  define rsvg_handle_set_base_uri fn_rsvg_handle_set_base_uri
#  define rsvg_handle_write fn_rsvg_handle_write

# endif /* !WINDOWSNT  */

/* Load SVG image IMG for use on frame F.  Value is true if
   successful.  */

static bool
svg_load (struct frame *f, struct image *img)
{
  bool success_p = 0;
  Lisp_Object file_name;

  /* If IMG->spec specifies a file name, create a non-file spec from it.  */
  file_name = image_spec_value (img->spec, QCfile, NULL);
  if (STRINGP (file_name))
    {
      int fd;
      Lisp_Object file = image_find_image_fd (file_name, &fd);
      if (!STRINGP (file))
	{
	  image_error ("Cannot find image file `%s'", file_name);
	  return 0;
	}

      /* Read the entire file into memory.  */
      ptrdiff_t size;
      char *contents = slurp_file (fd, &size);
      if (contents == NULL)
	{
	  image_error ("Error loading SVG image `%s'", file);
	  return 0;
	}
      /* If the file was slurped into memory properly, parse it.  */
      success_p = svg_load_image (f, img, contents, size,
				  SSDATA (ENCODE_FILE (file)));
      xfree (contents);
    }
  /* Else it's not a file, it's a Lisp object.  Load the image from a
     Lisp object rather than a file.  */
  else
    {
      Lisp_Object data, original_filename;

      data = image_spec_value (img->spec, QCdata, NULL);
      if (!STRINGP (data))
	{
	  image_error ("Invalid image data `%s'", data);
	  return 0;
	}
      original_filename = BVAR (current_buffer, filename);
      success_p = svg_load_image (f, img, SSDATA (data), SBYTES (data),
                                  (NILP (original_filename) ? NULL
				   : SSDATA (original_filename)));
    }

  return success_p;
}

/* Load frame F and image IMG.  CONTENTS contains the SVG XML data to
   be parsed, SIZE is its size, and FILENAME is the name of the SVG
   file being loaded.

   Use librsvg to do most of the image processing.

   Return true when successful.  */
static bool
svg_load_image (struct frame *f, struct image *img, char *contents,
		ptrdiff_t size, char *filename)
{
  RsvgHandle *rsvg_handle;
  RsvgDimensionData dimension_data;
  GError *err = NULL;
  GdkPixbuf *pixbuf;
  int width;
  int height;
  const guint8 *pixels;
  int rowstride;

#if ! GLIB_CHECK_VERSION (2, 36, 0)
  /* g_type_init is a glib function that must be called prior to
     using gnome type library functions (obsolete since 2.36.0).  */
  g_type_init ();
#endif

  /* Make a handle to a new rsvg object.  */
  rsvg_handle = rsvg_handle_new ();

  /* Set base_uri for properly handling referenced images (via 'href').
     See rsvg bug 596114 - "image refs are relative to curdir, not .svg file"
     <https://gitlab.gnome.org/GNOME/librsvg/issues/33>. */
  if (filename)
    rsvg_handle_set_base_uri (rsvg_handle, filename);

  /* Suppress GCC deprecation warnings starting in librsvg 2.45.1 for
     rsvg_handle_write and rsvg_handle_close.  FIXME: Use functions
     like rsvg_handle_new_from_gfile_sync on newer librsvg versions,
     and remove this hack.  */
  #if GNUC_PREREQ (4, 6, 0)
   #pragma GCC diagnostic push
  #endif
  #if LIBRSVG_CHECK_VERSION (2, 45, 1) && GNUC_PREREQ (4, 2, 0)
   #pragma GCC diagnostic ignored "-Wdeprecated-declarations"
  #endif

  /* Parse the contents argument and fill in the rsvg_handle.  */
  rsvg_handle_write (rsvg_handle, (unsigned char *) contents, size, &err);
  if (err) goto rsvg_error;

  /* The parsing is complete, rsvg_handle is ready to used, close it
     for further writes.  */
  rsvg_handle_close (rsvg_handle, &err);
  if (err) goto rsvg_error;

  #if GNUC_PREREQ (4, 6, 0)
   #pragma GCC diagnostic pop
  #endif

  rsvg_handle_get_dimensions (rsvg_handle, &dimension_data);
  if (! check_image_size (f, dimension_data.width, dimension_data.height))
    {
      image_size_error ();
      goto rsvg_error;
    }

  /* We can now get a valid pixel buffer from the svg file, if all
     went ok.  */
  pixbuf = rsvg_handle_get_pixbuf (rsvg_handle);
  if (!pixbuf) goto rsvg_error;
  g_object_unref (rsvg_handle);

  /* Extract some meta data from the svg handle.  */
  width     = gdk_pixbuf_get_width (pixbuf);
  height    = gdk_pixbuf_get_height (pixbuf);
  pixels    = gdk_pixbuf_get_pixels (pixbuf);
  rowstride = gdk_pixbuf_get_rowstride (pixbuf);

  /* Validate the svg meta data.  */
  eassert (gdk_pixbuf_get_colorspace (pixbuf) == GDK_COLORSPACE_RGB);
  eassert (gdk_pixbuf_get_n_channels (pixbuf) == 4);
  eassert (gdk_pixbuf_get_has_alpha (pixbuf));
  eassert (gdk_pixbuf_get_bits_per_sample (pixbuf) == 8);

  {
#ifdef USE_CAIRO
    cairo_surface_t *surface = create_cairo_image_surface (width, height);
    uint32_t *dataptr = (uint32_t *) cairo_image_surface_get_data (surface);
    uint32_t bgcolor = get_spec_bg_or_alpha_as_argb (img, f);

    for (int y = 0; y < height; ++y)
      {
        const guchar *iconptr = pixels + y * rowstride;

        for (int x = 0; x < width; ++x)
          {
            if (iconptr[3] == 0)
              *dataptr = bgcolor;
            else
              *dataptr = (iconptr[0] << 16)
                | (iconptr[1] << 8)
                | iconptr[2]
                | (iconptr[3] << 24);

            iconptr += 4;
            ++dataptr;
          }
      }

    set_cairo_image_surface (img, surface);
    g_object_unref (pixbuf);
#else
    /* Try to create a x pixmap to hold the svg pixmap.  */
    XImagePtr ximg;
    if (!image_create_x_image_and_pixmap (f, img, width, height, 0, &ximg, 0))
      {
	g_object_unref (pixbuf);
	return 0;
      }

    init_color_table ();

    /* Handle alpha channel by combining the image with a background
       color.  */
    XColor background;
    Lisp_Object specified_bg = image_spec_value (img->spec, QCbackground, NULL);
    if (!STRINGP (specified_bg)
	|| !FRAME_TERMINAL (f)->defined_color_hook (f,
                                                    SSDATA (specified_bg),
                                                    &background,
                                                    false,
                                                    false))
      FRAME_TERMINAL (f)->query_frame_background_color (f, &background);

    /* SVG pixmaps specify transparency in the last byte, so right
       shift 8 bits to get rid of it, since emacs doesn't support
       transparency.  */
    background.red   >>= 8;
    background.green >>= 8;
    background.blue  >>= 8;

    /* This loop handles opacity values, since Emacs assumes
       non-transparent images.  Each pixel must be "flattened" by
       calculating the resulting color, given the transparency of the
       pixel, and the image background color.  */
    for (int y = 0; y < height; ++y)
      {
	for (int x = 0; x < width; ++x)
	  {
	    int red     = *pixels++;
	    int green   = *pixels++;
	    int blue    = *pixels++;
	    int opacity = *pixels++;

	    red   = ((red * opacity)
		     + (background.red * ((1 << 8) - opacity)));
	    green = ((green * opacity)
		     + (background.green * ((1 << 8) - opacity)));
	    blue  = ((blue * opacity)
		     + (background.blue * ((1 << 8) - opacity)));

	    XPutPixel (ximg, x, y, lookup_rgb_color (f, red, green, blue));
	  }

	pixels += rowstride - 4 * width;
      }

#ifdef COLOR_TABLE_SUPPORT
    /* Remember colors allocated for this image.  */
    img->colors = colors_in_color_table (&img->ncolors);
    free_color_table ();
#endif /* COLOR_TABLE_SUPPORT */

    g_object_unref (pixbuf);

    img->width  = width;
    img->height = height;

    /* Maybe fill in the background field while we have ximg handy.
       Casting avoids a GCC warning.  */
    IMAGE_BACKGROUND (img, f, (XImagePtr_or_DC)ximg);

    /* Put ximg into the image.  */
    image_put_x_image (f, img, ximg, 0);
#endif /* ! USE_CAIRO */
  }

  return 1;

 rsvg_error:
  g_object_unref (rsvg_handle);
  /* FIXME: Use error->message so the user knows what is the actual
     problem with the image.  */
  image_error ("Error parsing SVG image `%s'", img->spec);
  g_clear_error (&err);
  return 0;
}

#endif	/* defined (HAVE_RSVG) */




/***********************************************************************
				Ghostscript
 ***********************************************************************/

#ifdef HAVE_X_WINDOWS
#define HAVE_GHOSTSCRIPT 1
#endif /* HAVE_X_WINDOWS */

#ifdef HAVE_GHOSTSCRIPT

static bool gs_image_p (Lisp_Object object);
static bool gs_load (struct frame *f, struct image *img);
static void gs_clear_image (struct frame *f, struct image *img);

/* Indices of image specification fields in gs_format, below.  */

enum gs_keyword_index
{
  GS_TYPE,
  GS_PT_WIDTH,
  GS_PT_HEIGHT,
  GS_FILE,
  GS_LOADER,
  GS_BOUNDING_BOX,
  GS_ASCENT,
  GS_MARGIN,
  GS_RELIEF,
  GS_ALGORITHM,
  GS_HEURISTIC_MASK,
  GS_MASK,
  GS_BACKGROUND,
  GS_LAST
};

/* Vector of image_keyword structures describing the format
   of valid user-defined image specifications.  */

static const struct image_keyword gs_format[GS_LAST] =
{
  {":type",		IMAGE_SYMBOL_VALUE,			1},
  {":pt-width",		IMAGE_POSITIVE_INTEGER_VALUE,		1},
  {":pt-height",	IMAGE_POSITIVE_INTEGER_VALUE,		1},
  {":file",		IMAGE_STRING_VALUE,			1},
  {":loader",		IMAGE_FUNCTION_VALUE,			0},
  {":bounding-box",	IMAGE_DONT_CHECK_VALUE_TYPE,		1},
  {":ascent",		IMAGE_ASCENT_VALUE,			0},
  {":margin",		IMAGE_NON_NEGATIVE_INTEGER_VALUE_OR_PAIR, 0},
  {":relief",		IMAGE_INTEGER_VALUE,			0},
  {":conversion",	IMAGE_DONT_CHECK_VALUE_TYPE,		0},
  {":heuristic-mask",	IMAGE_DONT_CHECK_VALUE_TYPE,		0},
  {":mask",		IMAGE_DONT_CHECK_VALUE_TYPE,		0},
  {":background",	IMAGE_STRING_OR_NIL_VALUE,		0}
};

/* Structure describing the image type `ghostscript'.  */

static struct image_type gs_type =
{
  SYMBOL_INDEX (Qpostscript),
  gs_image_p,
  gs_load,
  gs_clear_image,
  NULL,
  NULL
};


/* Free X resources of Ghostscript image IMG which is used on frame F.  */

static void
gs_clear_image (struct frame *f, struct image *img)
{
  image_clear_image (f, img);
}


/* Return true if OBJECT is a valid Ghostscript image
   specification.  */

static bool
gs_image_p (Lisp_Object object)
{
  struct image_keyword fmt[GS_LAST];
  Lisp_Object tem;
  int i;

  memcpy (fmt, gs_format, sizeof fmt);

  if (!parse_image_spec (object, fmt, GS_LAST, Qpostscript))
    return 0;

  /* Bounding box must be a list or vector containing 4 integers.  */
  tem = fmt[GS_BOUNDING_BOX].value;
  if (CONSP (tem))
    {
      for (i = 0; i < 4; ++i, tem = XCDR (tem))
	if (!CONSP (tem) || !FIXNUMP (XCAR (tem)))
	  return 0;
      if (!NILP (tem))
	return 0;
    }
  else if (VECTORP (tem))
    {
      if (ASIZE (tem) != 4)
	return 0;
      for (i = 0; i < 4; ++i)
	if (!FIXNUMP (AREF (tem, i)))
	  return 0;
    }
  else
    return 0;

  return 1;
}


/* Load Ghostscript image IMG for use on frame F.  Value is true
   if successful.  */

static bool
gs_load (struct frame *f, struct image *img)
{
  uprintmax_t printnum1, printnum2;
  char buffer[sizeof " " + INT_STRLEN_BOUND (printmax_t)];
  Lisp_Object window_and_pixmap_id = Qnil, loader, pt_height, pt_width;
  Lisp_Object frame;
  double in_width, in_height;
  Lisp_Object pixel_colors = Qnil;

  /* Compute pixel size of pixmap needed from the given size in the
     image specification.  Sizes in the specification are in pt.  1 pt
     = 1/72 in, xdpi and ydpi are stored in the frame's X display
     info.  */
  pt_width = image_spec_value (img->spec, QCpt_width, NULL);
  in_width = FIXNUMP (pt_width) ? XFIXNAT (pt_width) / 72.0 : 0;
  in_width *= FRAME_RES_X (f);
  pt_height = image_spec_value (img->spec, QCpt_height, NULL);
  in_height = FIXNUMP (pt_height) ? XFIXNAT (pt_height) / 72.0 : 0;
  in_height *= FRAME_RES_Y (f);

  if (! (in_width <= INT_MAX && in_height <= INT_MAX
	 && check_image_size (f, in_width, in_height)))
    {
      image_size_error ();
      return 0;
    }
  img->width = in_width;
  img->height = in_height;

  /* Create the pixmap.  */
  eassert (img->pixmap == NO_PIXMAP);

  if (image_check_image_size (0, img->width, img->height))
    {
      /* Only W32 version did BLOCK_INPUT here.  ++kfs */
      block_input ();
      img->pixmap = XCreatePixmap (FRAME_X_DISPLAY (f), FRAME_X_DRAWABLE (f),
				   img->width, img->height,
				   DefaultDepthOfScreen (FRAME_X_SCREEN (f)));
      unblock_input ();
    }

  if (!img->pixmap)
    {
      image_error ("Unable to create pixmap for `%s'" , img->spec);
      return 0;
    }

  /* Call the loader to fill the pixmap.  It returns a process object
     if successful.  We do not record_unwind_protect here because
     other places in redisplay like calling window scroll functions
     don't either.  Let the Lisp loader use `unwind-protect' instead.  */
  printnum1 = FRAME_X_DRAWABLE (f);
  printnum2 = img->pixmap;
  window_and_pixmap_id
    = make_formatted_string (buffer, "%"pMu" %"pMu, printnum1, printnum2);

  printnum1 = FRAME_FOREGROUND_PIXEL (f);
  printnum2 = FRAME_BACKGROUND_PIXEL (f);
  pixel_colors
    = make_formatted_string (buffer, "%"pMu" %"pMu, printnum1, printnum2);

  XSETFRAME (frame, f);
  loader = image_spec_value (img->spec, QCloader, NULL);
  if (NILP (loader))
    loader = intern ("gs-load-image");

  img->lisp_data = call6 (loader, frame, img->spec,
			  make_fixnum (img->width),
			  make_fixnum (img->height),
			  window_and_pixmap_id,
			  pixel_colors);
  return PROCESSP (img->lisp_data);
}


/* Kill the Ghostscript process that was started to fill PIXMAP on
   frame F.  Called from XTread_socket when receiving an event
   telling Emacs that Ghostscript has finished drawing.  */

void
x_kill_gs_process (Pixmap pixmap, struct frame *f)
{
  struct image_cache *c = FRAME_IMAGE_CACHE (f);
  ptrdiff_t i;
  struct image *img;

  /* Find the image containing PIXMAP.  */
  for (i = 0; i < c->used; ++i)
    if (c->images[i]->pixmap == pixmap)
      break;

  /* Should someone in between have cleared the image cache, for
     instance, give up.  */
  if (i == c->used)
    return;

  /* Kill the GS process.  We should have found PIXMAP in the image
     cache and its image should contain a process object.  */
  img = c->images[i];
  eassert (PROCESSP (img->lisp_data));
  Fkill_process (img->lisp_data, Qnil);
  img->lisp_data = Qnil;

#if defined (HAVE_X_WINDOWS)

  /* On displays with a mutable colormap, figure out the colors
     allocated for the image by looking at the pixels of an XImage for
     img->pixmap.  */
  if (x_mutable_colormap (FRAME_X_VISUAL (f)))
    {
      XImagePtr ximg;

      block_input ();

      /* Try to get an XImage for img->pixmep.  */
      ximg = XGetImage (FRAME_X_DISPLAY (f), img->pixmap,
			0, 0, img->width, img->height, ~0, ZPixmap);
      if (ximg)
	{
	  /* Initialize the color table.  */
	  init_color_table ();

	  /* For each pixel of the image, look its color up in the
	     color table.  After having done so, the color table will
	     contain an entry for each color used by the image.  */
#ifdef COLOR_TABLE_SUPPORT
	  for (int y = 0; y < img->height; ++y)
	    for (int x = 0; x < img->width; ++x)
	      {
		unsigned long pixel = XGetPixel (ximg, x, y);

		lookup_pixel_color (f, pixel);
	      }

	  /* Record colors in the image.  Free color table and XImage.  */
	  img->colors = colors_in_color_table (&img->ncolors);
	  free_color_table ();
#endif
	  XDestroyImage (ximg);

#if 0 /* This doesn't seem to be the case.  If we free the colors
	 here, we get a BadAccess later in image_clear_image when
	 freeing the colors.  */
	  /* We have allocated colors once, but Ghostscript has also
	     allocated colors on behalf of us.  So, to get the
	     reference counts right, free them once.  */
	  if (img->ncolors)
	    x_free_colors (f, img->colors, img->ncolors);
#endif
	}
      else
	image_error ("Cannot get X image of `%s'; colors will not be freed",
		     img->spec);

      unblock_input ();
    }
#endif /* HAVE_X_WINDOWS */

  /* Now that we have the pixmap, compute mask and transform the
     image if requested.  */
  block_input ();
  postprocess_image (f, img);
  unblock_input ();
}

#endif /* HAVE_GHOSTSCRIPT */


/***********************************************************************
				Tests
 ***********************************************************************/

#ifdef GLYPH_DEBUG

DEFUN ("imagep", Fimagep, Simagep, 1, 1, 0,
       doc: /* Value is non-nil if SPEC is a valid image specification.  */)
  (Lisp_Object spec)
{
  return valid_image_p (spec) ? Qt : Qnil;
}


DEFUN ("lookup-image", Flookup_image, Slookup_image, 1, 1, 0,
       doc: /* */)
  (Lisp_Object spec)
{
  ptrdiff_t id = -1;

  if (valid_image_p (spec))
    id = lookup_image (SELECTED_FRAME (), spec);

  debug_print (spec);
  return make_fixnum (id);
}

#endif /* GLYPH_DEBUG */


/***********************************************************************
			    Initialization
 ***********************************************************************/

DEFUN ("image-scaling-p", Fimage_scaling_p, Simage_scaling_p, 0, 1, 0,
       doc: /* Test whether FRAME supports resizing images.
Return t if FRAME supports native scaling, nil otherwise.  */)
     (Lisp_Object frame)
{
#if defined (USE_CAIRO) || defined (HAVE_NS) || defined (HAVE_NTGUI)
  return Qt;
#elif defined (HAVE_X_WINDOWS) && defined (HAVE_XRENDER)
  int event_basep, error_basep;

  if (XRenderQueryExtension
      (FRAME_X_DISPLAY (decode_window_system_frame (frame)),
       &event_basep, &error_basep))
    return Qt;
#endif

  return Qnil;
}

DEFUN ("init-image-library", Finit_image_library, Sinit_image_library, 1, 1, 0,
       doc: /* Initialize image library implementing image type TYPE.
Return non-nil if TYPE is a supported image type.

If image libraries are loaded dynamically (currently only the case on
MS-Windows), load the library for TYPE if it is not yet loaded, using
the library file(s) specified by `dynamic-library-alist'.  */)
  (Lisp_Object type)
{
  return lookup_image_type (type) ? Qt : Qnil;
}

/* Look up image type TYPE, and return a pointer to its image_type
   structure.  Return 0 if TYPE is not a known image type.  */

static struct image_type *
lookup_image_type (Lisp_Object type)
{
  /* Types pbm and xbm are built-in and always available.  */
  if (EQ (type, Qpbm))
    return define_image_type (&pbm_type);

  if (EQ (type, Qxbm))
    return define_image_type (&xbm_type);

#if defined (HAVE_XPM) || defined (HAVE_NS)
  if (EQ (type, Qxpm))
    return define_image_type (&xpm_type);
#endif

#if defined (HAVE_JPEG) || defined (HAVE_NS)
  if (EQ (type, Qjpeg))
    return define_image_type (&jpeg_type);
#endif

#if defined (HAVE_TIFF) || defined (HAVE_NS)
  if (EQ (type, Qtiff))
    return define_image_type (&tiff_type);
#endif

#if defined (HAVE_GIF) || defined (HAVE_NS)
  if (EQ (type, Qgif))
    return define_image_type (&gif_type);
#endif

#if defined (HAVE_PNG) || defined (HAVE_NS) || defined (USE_CAIRO)
  if (EQ (type, Qpng))
    return define_image_type (&png_type);
#endif

#if defined (HAVE_RSVG)
  if (EQ (type, Qsvg))
    return define_image_type (&svg_type);
#endif

#if defined (HAVE_IMAGEMAGICK)
  if (EQ (type, Qimagemagick))
    return define_image_type (&imagemagick_type);
#endif

#ifdef HAVE_GHOSTSCRIPT
  if (EQ (type, Qpostscript))
    return define_image_type (&gs_type);
#endif

  return NULL;
}

#if defined HAVE_UNEXEC && defined HAVE_WINDOW_SYSTEM

/* Reset image_types before dumping.
   Called from Fdump_emacs.  */

void
reset_image_types (void)
{
  while (image_types)
    {
      struct image_type *next = image_types->next;
      xfree (image_types);
      image_types = next;
    }
}
#endif

void
syms_of_image (void)
{
  /* Initialize this only once; it will be reset before dumping.  */
  /* The portable dumper will just leave it NULL, so no need to reset.  */
  image_types = NULL;
  PDUMPER_IGNORE (image_types);

  /* Must be defined now because we're going to update it below, while
     defining the supported image types.  */
  DEFVAR_LISP ("image-types", Vimage_types,
    doc: /* List of potentially supported image types.
Each element of the list is a symbol for an image type, like `jpeg' or `png'.
To check whether it is really supported, use `image-type-available-p'.  */);
  Vimage_types = Qnil;

  DEFVAR_LISP ("max-image-size", Vmax_image_size,
    doc: /* Maximum size of images.
Emacs will not load an image into memory if its pixel width or
pixel height exceeds this limit.

If the value is an integer, it directly specifies the maximum
image height and width, measured in pixels.  If it is a floating
point number, it specifies the maximum image height and width
as a ratio to the frame height and width.  If the value is
non-numeric, there is no explicit limit on the size of images.  */);
  Vmax_image_size = make_float (MAX_IMAGE_SIZE);

  /* Other symbols.  */
  DEFSYM (Qcount, "count");
  DEFSYM (Qextension_data, "extension-data");
  DEFSYM (Qdelay, "delay");

  /* Keywords.  */
  DEFSYM (QCascent, ":ascent");
  DEFSYM (QCmargin, ":margin");
  DEFSYM (QCrelief, ":relief");
  DEFSYM (QCconversion, ":conversion");
  DEFSYM (QCcolor_symbols, ":color-symbols");
  DEFSYM (QCheuristic_mask, ":heuristic-mask");
  DEFSYM (QCindex, ":index");
  DEFSYM (QCcrop, ":crop");
  DEFSYM (QCrotation, ":rotation");
  DEFSYM (QCmatrix, ":matrix");
  DEFSYM (QCscale, ":scale");
  DEFSYM (QCcolor_adjustment, ":color-adjustment");
  DEFSYM (QCmask, ":mask");

  /* Other symbols.  */
  DEFSYM (Qlaplace, "laplace");
  DEFSYM (Qemboss, "emboss");
  DEFSYM (Qedge_detection, "edge-detection");
  DEFSYM (Qheuristic, "heuristic");

  DEFSYM (Qpostscript, "postscript");
  DEFSYM (QCmax_width, ":max-width");
  DEFSYM (QCmax_height, ":max-height");
#ifdef HAVE_GHOSTSCRIPT
  ADD_IMAGE_TYPE (Qpostscript);
  DEFSYM (QCloader, ":loader");
  DEFSYM (QCpt_width, ":pt-width");
  DEFSYM (QCpt_height, ":pt-height");
#endif /* HAVE_GHOSTSCRIPT */

#ifdef HAVE_NTGUI
  /* Versions of libpng, libgif, and libjpeg that we were compiled with,
     or -1 if no PNG/GIF support was compiled in.  This is tested by
     w32-win.el to correctly set up the alist used to search for the
     respective image libraries.  */
  DEFSYM (Qlibpng_version, "libpng-version");
  Fset (Qlibpng_version,
#if HAVE_PNG
	make_fixnum (PNG_LIBPNG_VER)
#else
	make_fixnum (-1)
#endif
	);
  DEFSYM (Qlibgif_version, "libgif-version");
  Fset (Qlibgif_version,
#ifdef HAVE_GIF
	make_fixnum (GIFLIB_MAJOR * 10000
		     + GIFLIB_MINOR * 100
		     + GIFLIB_RELEASE)
#else
	make_fixnum (-1)
#endif
        );
  DEFSYM (Qlibjpeg_version, "libjpeg-version");
  Fset (Qlibjpeg_version,
#if HAVE_JPEG
	make_fixnum (JPEG_LIB_VERSION)
#else
	make_fixnum (-1)
#endif
	);
#endif

  DEFSYM (Qpbm, "pbm");
  ADD_IMAGE_TYPE (Qpbm);

  DEFSYM (Qxbm, "xbm");
  ADD_IMAGE_TYPE (Qxbm);

#if defined (HAVE_XPM) || defined (HAVE_NS)
  DEFSYM (Qxpm, "xpm");
  ADD_IMAGE_TYPE (Qxpm);
#endif

#if defined (HAVE_JPEG) || defined (HAVE_NS)
  DEFSYM (Qjpeg, "jpeg");
  ADD_IMAGE_TYPE (Qjpeg);
#endif

#if defined (HAVE_TIFF) || defined (HAVE_NS)
  DEFSYM (Qtiff, "tiff");
  ADD_IMAGE_TYPE (Qtiff);
#endif

#if defined (HAVE_GIF) || defined (HAVE_NS)
  DEFSYM (Qgif, "gif");
  ADD_IMAGE_TYPE (Qgif);
#endif

#if defined (HAVE_PNG) || defined (HAVE_NS)
  DEFSYM (Qpng, "png");
  ADD_IMAGE_TYPE (Qpng);
#endif

#if defined (HAVE_IMAGEMAGICK)
  DEFSYM (Qimagemagick, "imagemagick");
  ADD_IMAGE_TYPE (Qimagemagick);
#endif

#if defined (HAVE_RSVG)
  DEFSYM (Qsvg, "svg");
  ADD_IMAGE_TYPE (Qsvg);
#ifdef HAVE_NTGUI
  /* Other libraries used directly by svg code.  */
  DEFSYM (Qgdk_pixbuf, "gdk-pixbuf");
  DEFSYM (Qglib, "glib");
  DEFSYM (Qgobject, "gobject");
#endif /* HAVE_NTGUI  */
#endif /* HAVE_RSVG  */

  defsubr (&Sinit_image_library);
#ifdef HAVE_IMAGEMAGICK
  defsubr (&Simagemagick_types);
#endif
  defsubr (&Sclear_image_cache);
  defsubr (&Simage_flush);
  defsubr (&Simage_size);
  defsubr (&Simage_mask_p);
  defsubr (&Simage_metadata);

#ifdef GLYPH_DEBUG
  defsubr (&Simagep);
  defsubr (&Slookup_image);
#endif

  defsubr (&Simage_scaling_p);

  DEFVAR_BOOL ("cross-disabled-images", cross_disabled_images,
    doc: /* Non-nil means always draw a cross over disabled images.
Disabled images are those having a `:conversion disabled' property.
A cross is always drawn on black & white displays.  */);
  cross_disabled_images = 0;

  DEFVAR_LISP ("x-bitmap-file-path", Vx_bitmap_file_path,
    doc: /* List of directories to search for window system bitmap files.  */);
  Vx_bitmap_file_path = decode_env_path (0, PATH_BITMAPS, 0);

  DEFVAR_LISP ("image-cache-eviction-delay", Vimage_cache_eviction_delay,
    doc: /* Maximum time after which images are removed from the cache.
When an image has not been displayed this many seconds, Emacs
automatically removes it from the image cache.  If the cache contains
a large number of images, the actual eviction time may be shorter.
The value can also be nil, meaning the cache is never cleared.

The function `clear-image-cache' disregards this variable.  */);
  Vimage_cache_eviction_delay = make_fixnum (300);
#ifdef HAVE_IMAGEMAGICK
  DEFVAR_INT ("imagemagick-render-type", imagemagick_render_type,
    doc: /* Integer indicating which ImageMagick rendering method to use.
The options are:
  0 -- the default method (pixel pushing)
  1 -- a newer method ("MagickExportImagePixels") that may perform
       better (speed etc) in some cases, but has not been as thoroughly
       tested with Emacs as the default method.  This method requires
       ImageMagick version 6.4.6 (approximately) or later.
*/);
  /* MagickExportImagePixels is in 6.4.6-9, but not 6.4.4-10.  */
  imagemagick_render_type = 0;
#endif

}<|MERGE_RESOLUTION|>--- conflicted
+++ resolved
@@ -1281,33 +1281,6 @@
   return best;
 }
 
-<<<<<<< HEAD
-/* Portability macros */
-
-#ifdef HAVE_NTGUI
-
-#define Free_Pixmap(display, pixmap) \
-  DeleteObject (pixmap)
-
-#elif defined (HAVE_NS)
-
-#define Free_Pixmap(display, pixmap) \
-  ns_release_object (pixmap)
-
-#elif defined (HAVE_PGTK)
-
-#define Free_Pixmap(display, pixmap) pgtk_image_destroy(pixmap)
-
-#else
-
-#define Free_Pixmap(display, pixmap) \
-  XFreePixmap (display, pixmap)
-
-#endif /* !HAVE_NTGUI && !HAVE_NS */
-
-
-=======
->>>>>>> cc67d6ef
 /* Return the `background' field of IMG.  If IMG doesn't have one yet,
    it is guessed heuristically.  If non-zero, XIMG is an existing
    XImage object (or device context with the image selected on W32) to
