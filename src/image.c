--- conflicted
+++ resolved
@@ -8699,11 +8699,7 @@
   char hint_buffer[MaxTextExtent];
   char *filename_hint = NULL;
 #ifdef USE_CAIRO
-<<<<<<< HEAD
-  uint32_t *pixbuf = NULL;
-=======
   void *data = NULL;
->>>>>>> 15fa8de1
 #endif
 
   /* Initialize the ImageMagick environment.  */
@@ -8962,15 +8958,11 @@
     {
       size_t image_height;
       MagickRealType color_scale = 65535.0 / QuantumRange;
-<<<<<<< HEAD
-
-#ifndef USE_CAIRO
-=======
 #ifdef USE_CAIRO
       data = xmalloc (width * height * 4);
       color_scale /= 256;
 #else
->>>>>>> 15fa8de1
+// ifndef
       /* Try to create a x pixmap to hold the imagemagick pixmap.  */
       if (!image_create_x_image_and_pixmap (f, img, width, height, 0,
 					    &ximg, 0))
@@ -8981,15 +8973,6 @@
           image_error ("Imagemagick X bitmap allocation failure");
           goto imagemagick_error;
         }
-<<<<<<< HEAD
-#else
-      pixbuf = xmalloc(width * height * 4);
-      if (pixbuf == NULL) {
-	image_error ("Imagemagick pixbuf allocation failure");
-	goto imagemagick_error;
-      }
-=======
->>>>>>> 15fa8de1
 #endif
 
       /* Copy imagemagick image to x with primitive yet robust pixel
@@ -9005,12 +8988,6 @@
 #endif
 #ifndef USE_CAIRO
 	  x_destroy_x_image (ximg);
-<<<<<<< HEAD
-#else
-	  xfree(pixbuf);
-	  pixbuf = NULL;
-=======
->>>>>>> 15fa8de1
 #endif
           image_error ("Imagemagick pixel iterator creation failed");
           goto imagemagick_error;
@@ -9027,9 +9004,6 @@
 	  for (x = 0; x < xlim; x++)
             {
               PixelGetMagickColor (pixels[x], &pixel);
-<<<<<<< HEAD
-#ifndef USE_CAIRO
-=======
 #ifdef USE_CAIRO
 	      ((uint32_t *)data)[width * y + x] =
 		lookup_rgb_color (f,
@@ -9037,21 +9011,11 @@
 				  color_scale * pixel.green,
 				  color_scale * pixel.blue);
 #else
->>>>>>> 15fa8de1
               XPutPixel (ximg, x, y,
                          lookup_rgb_color (f,
 					   color_scale * pixel.red,
 					   color_scale * pixel.green,
 					   color_scale * pixel.blue));
-<<<<<<< HEAD
-#else
-	      pixbuf[y * width + x] =
-                         lookup_rgb_color (f,
-					   color_scale * pixel.red,
-					   color_scale * pixel.green,
-					   color_scale * pixel.blue);
-=======
->>>>>>> 15fa8de1
 #endif
             }
         }
@@ -9073,11 +9037,6 @@
 
   /* Put ximg into the image.  */
   image_put_x_image (f, img, ximg, 0);
-<<<<<<< HEAD
-#else
-  create_cairo_image_surface(img, (unsigned char *) pixbuf, width, height);
-=======
->>>>>>> 15fa8de1
 #endif
 
   /* Final cleanup. image_wand should be the only resource left. */
