--- conflicted
+++ resolved
@@ -950,43 +950,6 @@
   return status;
 }
 
-<<<<<<< HEAD
-
-/* Decide if color named COLOR_NAME is valid for the display
-   associated with the frame F; if so, return the rgb values in
-   COLOR_DEF.  If ALLOC, allocate a new colormap cell.
-
-   This does the right thing for any type of frame.  */
-
-static bool
-defined_color (struct frame *f, const char *color_name, XColor *color_def,
-	       bool alloc)
-{
-  if (!FRAME_WINDOW_P (f))
-    return tty_defined_color (f, color_name, color_def, alloc);
-#ifdef HAVE_X_WINDOWS
-  else if (FRAME_X_P (f))
-    return x_defined_color (f, color_name, color_def, alloc);
-#endif
-#ifdef HAVE_NTGUI
-  else if (FRAME_W32_P (f))
-    return w32_defined_color (f, color_name, color_def, alloc);
-#endif
-#ifdef HAVE_NS
-  else if (FRAME_NS_P (f))
-    return ns_defined_color (f, color_name, color_def, alloc, true);
-#endif
-#ifdef HAVE_PGTK
-  else if (FRAME_PGTK_P (f))
-    return pgtk_defined_color (f, color_name, color_def, alloc, true);
-#endif
-  else
-    emacs_abort ();
-}
-
-
-=======
->>>>>>> 3fa9c9f7
 /* Given the index IDX of a tty color on frame F, return its name, a
    Lisp string.  */
 
