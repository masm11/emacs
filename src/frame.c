/* Generic frame functions.

Copyright (C) 1993-1995, 1997, 1999-2020 Free Software Foundation, Inc.

This file is part of GNU Emacs.

GNU Emacs is free software: you can redistribute it and/or modify
it under the terms of the GNU General Public License as published by
the Free Software Foundation, either version 3 of the License, or (at
your option) any later version.

GNU Emacs is distributed in the hope that it will be useful,
but WITHOUT ANY WARRANTY; without even the implied warranty of
MERCHANTABILITY or FITNESS FOR A PARTICULAR PURPOSE.  See the
GNU General Public License for more details.

You should have received a copy of the GNU General Public License
along with GNU Emacs.  If not, see <https://www.gnu.org/licenses/>.  */

#include <config.h>

#include <stdio.h>
#include <stdlib.h>
#include <errno.h>
#include <limits.h>

#include <c-ctype.h>

#include "lisp.h"

#ifdef HAVE_WINDOW_SYSTEM
#include TERM_HEADER
#endif /* HAVE_WINDOW_SYSTEM */

#include "buffer.h"
/* These help us bind and responding to switch-frame events.  */
#include "keyboard.h"
#include "ptr-bounds.h"
#include "frame.h"
#include "blockinput.h"
#include "termchar.h"
#include "termhooks.h"
#include "dispextern.h"
#include "window.h"
#ifdef HAVE_WINDOW_SYSTEM
#include "fontset.h"
#endif
#include "cm.h"
#ifdef MSDOS
#include "msdos.h"
#include "dosfns.h"
#endif
#ifdef USE_X_TOOLKIT
#include "widget.h"
#endif
#include "pdumper.h"

/* The currently selected frame.  */
Lisp_Object selected_frame;

/* The selected frame the last time window change functions were run.  */
Lisp_Object old_selected_frame;

/* A frame which is not just a mini-buffer, or NULL if there are no such
   frames.  This is usually the most recent such frame that was selected.  */

static struct frame *last_nonminibuf_frame;

/* False means there are no visible garbaged frames.  */
bool frame_garbaged;

/* The default tab bar height for future frames.  */
int frame_default_tab_bar_height;

/* The default tool bar height for future frames.  */
#ifdef HAVE_EXT_TOOL_BAR
enum { frame_default_tool_bar_height = 0 };
#else
int frame_default_tool_bar_height;
#endif

#ifdef HAVE_WINDOW_SYSTEM
static void gui_report_frame_params (struct frame *, Lisp_Object *);
#endif

/* These setters are used only in this file, so they can be private.  */
static void
fset_buffer_predicate (struct frame *f, Lisp_Object val)
{
  f->buffer_predicate = val;
}
static void
fset_minibuffer_window (struct frame *f, Lisp_Object val)
{
  f->minibuffer_window = val;
}

struct frame *
decode_live_frame (register Lisp_Object frame)
{
  if (NILP (frame))
    frame = selected_frame;
  CHECK_LIVE_FRAME (frame);
  return XFRAME (frame);
}

struct frame *
decode_any_frame (register Lisp_Object frame)
{
  if (NILP (frame))
    frame = selected_frame;
  CHECK_FRAME (frame);
  return XFRAME (frame);
}

#ifdef HAVE_WINDOW_SYSTEM
bool
display_available (void)
{
  return x_display_list != NULL;
}
#endif

struct frame *
decode_window_system_frame (Lisp_Object frame)
{
  struct frame *f = decode_live_frame (frame);
  check_window_system (f);
#ifdef HAVE_WINDOW_SYSTEM
  return f;
#endif
}

void
check_window_system (struct frame *f)
{
#ifdef HAVE_WINDOW_SYSTEM
  if (window_system_available (f))
    return;
#endif
  error (f ? "Window system frame should be used"
	 : "Window system is not in use or not initialized");
}

/* Return the value of frame parameter PROP in frame FRAME.  */

Lisp_Object
get_frame_param (struct frame *frame, Lisp_Object prop)
{
  return Fcdr (Fassq (prop, frame->param_alist));
}


void
frame_size_history_add (struct frame *f, Lisp_Object fun_symbol,
			int width, int height, Lisp_Object rest)
{
  Lisp_Object frame;

  XSETFRAME (frame, f);
  if (CONSP (frame_size_history)
      && FIXNUMP (XCAR (frame_size_history))
      && 0 < XFIXNUM (XCAR (frame_size_history)))
    frame_size_history =
      Fcons (make_fixnum (XFIXNUM (XCAR (frame_size_history)) - 1),
	     Fcons (list4
		    (frame, fun_symbol,
		     ((width > 0)
		      ? list4i (FRAME_TEXT_WIDTH (f), FRAME_TEXT_HEIGHT (f),
				width, height)
		      : Qnil),
		     rest),
		    XCDR (frame_size_history)));
}


/* Return 1 if `frame-inhibit-implied-resize' is non-nil or fullscreen
   state of frame F would be affected by a vertical (horizontal if
   HORIZONTAL is true) resize.  PARAMETER is the symbol of the frame
   parameter that is changed.  */
bool
frame_inhibit_resize (struct frame *f, bool horizontal, Lisp_Object parameter)
{
  Lisp_Object fullscreen = get_frame_param (f, Qfullscreen);
  bool inhibit
    = (f->after_make_frame
       ? (EQ (frame_inhibit_implied_resize, Qt)
	  || (CONSP (frame_inhibit_implied_resize)
	      && !NILP (Fmemq (parameter, frame_inhibit_implied_resize)))
	  || (horizontal
	      && !NILP (fullscreen) && !EQ (fullscreen, Qfullheight))
	  || (!horizontal
	      && !NILP (fullscreen) && !EQ (fullscreen, Qfullwidth))
	  || FRAME_TERMCAP_P (f) || FRAME_MSDOS_P (f))
       : ((horizontal && f->inhibit_horizontal_resize)
	  || (!horizontal && f->inhibit_vertical_resize)));
  if (inhibit && !FRAME_TERMCAP_P (f) && !FRAME_MSDOS_P (f))
    frame_size_history_add
      (f, Qframe_inhibit_resize, 0, 0,
       list5 (horizontal ? Qt : Qnil, parameter,
	      f->after_make_frame ? Qt : Qnil,
	      frame_inhibit_implied_resize,
	      fullscreen));

  return inhibit;
}

static void
set_menu_bar_lines (struct frame *f, Lisp_Object value, Lisp_Object oldval)
{
  int nlines;
  int olines = FRAME_MENU_BAR_LINES (f);

  /* Right now, menu bars don't work properly in minibuf-only frames;
     most of the commands try to apply themselves to the minibuffer
     frame itself, and get an error because you can't switch buffers
     in or split the minibuffer window.  */
  if (FRAME_MINIBUF_ONLY_P (f))
    return;

  if (TYPE_RANGED_FIXNUMP (int, value))
    nlines = XFIXNUM (value);
  else
    nlines = 0;

  if (nlines != olines)
    {
      windows_or_buffers_changed = 14;
      FRAME_MENU_BAR_LINES (f) = nlines;
      FRAME_MENU_BAR_HEIGHT (f) = nlines * FRAME_LINE_HEIGHT (f);
      change_frame_size (f, FRAME_COLS (f),
			 FRAME_LINES (f) + olines - nlines,
			 0, 1, 0, 0);
    }
}

static void
set_tab_bar_lines (struct frame *f, Lisp_Object value, Lisp_Object oldval)
{
  int nlines;
  int olines = FRAME_TAB_BAR_LINES (f);

  /* Right now, tab bars don't work properly in minibuf-only frames;
     most of the commands try to apply themselves to the minibuffer
     frame itself, and get an error because you can't switch buffers
     in or split the minibuffer window.  */
  if (FRAME_MINIBUF_ONLY_P (f))
    return;

  if (TYPE_RANGED_FIXNUMP (int, value))
    nlines = XFIXNUM (value);
  else
    nlines = 0;

  if (nlines != olines)
    {
      windows_or_buffers_changed = 14;
      FRAME_TAB_BAR_LINES (f) = nlines;
      FRAME_TAB_BAR_HEIGHT (f) = nlines * FRAME_LINE_HEIGHT (f);
      change_frame_size (f, FRAME_COLS (f),
			 FRAME_LINES (f) + olines - nlines,
			 0, 1, 0, 0);
    }
}

Lisp_Object Vframe_list;


DEFUN ("framep", Fframep, Sframep, 1, 1, 0,
       doc: /* Return non-nil if OBJECT is a frame.
Value is:
  t for a termcap frame (a character-only terminal),
 `x' for an Emacs frame that is really an X window,
 `w32' for an Emacs frame that is a window on MS-Windows display,
 `ns' for an Emacs frame on a GNUstep or Macintosh Cocoa display,
 `pc' for a direct-write MS-DOS frame.
See also `frame-live-p'.  */)
  (Lisp_Object object)
{
  if (!FRAMEP (object))
    return Qnil;
  switch (XFRAME (object)->output_method)
    {
    case output_initial: /* The initial frame is like a termcap frame. */
    case output_termcap:
      return Qt;
    case output_x_window:
      return Qx;
    case output_w32:
      return Qw32;
    case output_msdos_raw:
      return Qpc;
    case output_ns:
      return Qns;
    case output_pgtk:
      return Qpgtk;
    default:
      emacs_abort ();
    }
}

DEFUN ("frame-live-p", Fframe_live_p, Sframe_live_p, 1, 1, 0,
       doc: /* Return non-nil if OBJECT is a frame which has not been deleted.
Value is nil if OBJECT is not a live frame.  If object is a live
frame, the return value indicates what sort of terminal device it is
displayed on.  See the documentation of `framep' for possible
return values.  */)
  (Lisp_Object object)
{
  return ((FRAMEP (object)
	   && FRAME_LIVE_P (XFRAME (object)))
	  ? Fframep (object)
	  : Qnil);
}

DEFUN ("window-system", Fwindow_system, Swindow_system, 0, 1, 0,
       doc: /* The name of the window system that FRAME is displaying through.
The value is a symbol:
 nil for a termcap frame (a character-only terminal),
 `x' for an Emacs frame that is really an X window,
 `w32' for an Emacs frame that is a window on MS-Windows display,
 `ns' for an Emacs frame on a GNUstep or Macintosh Cocoa display,
 `pc' for a direct-write MS-DOS frame.

FRAME defaults to the currently selected frame.

Use of this function as a predicate is deprecated.  Instead,
use `display-graphic-p' or any of the other `display-*-p'
predicates which report frame's specific UI-related capabilities.  */)
  (Lisp_Object frame)
{
  Lisp_Object type;
  if (NILP (frame))
    frame = selected_frame;

  type = Fframep (frame);

  if (NILP (type))
    wrong_type_argument (Qframep, frame);

  if (EQ (type, Qt))
    return Qnil;
  else
    return type;
}

/* Placeholder used by temacs -nw before window.el is loaded.  */
DEFUN ("frame-windows-min-size", Fframe_windows_min_size,
       Sframe_windows_min_size, 4, 4, 0,
       doc: /* SKIP: real doc in window.el.  */
       attributes: const)
     (Lisp_Object frame, Lisp_Object horizontal,
      Lisp_Object ignore, Lisp_Object pixelwise)
{
  return make_fixnum (0);
}

/**
 * frame_windows_min_size:
 *
 * Return the minimum number of lines (columns if HORIZONTAL is non-nil)
 * of FRAME.  If PIXELWISE is non-nil, return the minimum inner height
 * (width) of FRAME in pixels.
 *
 * This value is calculated by the function `frame-windows-min-size' in
 * window.el unless the `min-height' (`min-width' if HORIZONTAL is
 * non-nil) parameter of FRAME is non-nil thus explicitly specifying the
 * value to be returned.  In that latter case IGNORE is ignored.
 *
 * If `frame-windows-min-size' is called, it will make sure that the
 * return value accommodates all windows of FRAME respecting the values
 * of `window-min-height' (`window-min-width' if HORIZONTAL is non-nil).
 * With IGNORE non-nil the values of these variables are ignored.
 *
 * In either case, never return a value less than 1.  For TTY frames,
 * additionally limit the minimum frame height to a value large enough
 * to support the menu bar, the mode line, and the echo area.
 */
static int
frame_windows_min_size (Lisp_Object frame, Lisp_Object horizontal,
			Lisp_Object ignore, Lisp_Object pixelwise)
{
  struct frame *f = XFRAME (frame);
  Lisp_Object par_size;
  int retval;

  if ((!NILP (horizontal)
       && RANGED_FIXNUMP (INT_MIN,
			  par_size = get_frame_param (f, Qmin_width),
			  INT_MAX))
      || (NILP (horizontal)
	  && RANGED_FIXNUMP (INT_MIN,
			     par_size = get_frame_param (f, Qmin_height),
			     INT_MAX)))
    {
      int min_size = XFIXNUM (par_size);

      /* Don't allow phantom frames.  */
      if (min_size < 1)
	min_size = 1;

      retval = (NILP (pixelwise)
		? min_size
		: min_size * (NILP (horizontal)
			      ? FRAME_LINE_HEIGHT (f)
			      : FRAME_COLUMN_WIDTH (f)));
    }
  else
    retval = XFIXNUM (call4 (Qframe_windows_min_size, frame, horizontal,
			  ignore, pixelwise));
  /* Don't allow too small height of text-mode frames, or else cm.c
     might abort in cmcheckmagic.  */
  if ((FRAME_TERMCAP_P (f) || FRAME_MSDOS_P (f)) && NILP (horizontal))
    {
      int min_height = (FRAME_MENU_BAR_LINES (f)
			+ FRAME_TAB_BAR_LINES (f)
			+ FRAME_WANTS_MODELINE_P (f)
			+ 2);	/* one text line and one echo-area line */
      if (retval < min_height)
	retval = min_height;
    }

  return retval;
}


#ifdef HAVE_WINDOW_SYSTEM
/**
 * keep_ratio:
 *
 * Preserve ratios of frame F which usually happens after its parent
 * frame P got resized.  OLD_WIDTH, OLD_HEIGHT specifies the old native
 * size of F's parent, NEW_WIDTH and NEW_HEIGHT its new size.
 *
 * Adjust F's width if F's 'keep_ratio' parameter is non-nil and, if
 * it is a cons, its car is not 'height-only'.  Adjust F's height if F's
 * 'keep_ratio' parameter is non-nil and, if it is a cons, its car
 * is not 'width-only'.
 *
 * Adjust F's left position if F's 'keep_ratio' parameter is non-nil
 * and, if its is a cons, its cdr is non-nil and not 'top-only'.  Adjust
 * F's top position if F's 'keep_ratio' parameter is non-nil and, if
 * its is a cons, its cdr is non-nil and not 'left-only'.
 *
 * Note that when positional adjustment is requested but the size of F
 * should remain unaltered in the corresponding direction, this routine
 * tries to constrain F to its parent frame - something which usually
 * happens when the parent frame shrinks.  This means, however, that
 * when the parent frame is re-enlarged later, the child's original
 * position will not get restored to its pre-shrinking value.
 *
 * This routine is currently useful for child frames only.  It might be
 * eventually useful when moving non-child frames between monitors with
 * different resolutions.
 */
static void
keep_ratio (struct frame *f, struct frame *p, int old_width, int old_height,
	    int new_width, int new_height)
{
  Lisp_Object keep_ratio = get_frame_param (f, Qkeep_ratio);


  if (!NILP (keep_ratio))
    {
      double width_factor = (double)new_width / (double)old_width;
      double height_factor = (double)new_height / (double)old_height;
      int pixel_width, pixel_height, pos_x, pos_y;

      if (!CONSP (keep_ratio) || !NILP (Fcdr (keep_ratio)))
	{
	  if (CONSP (keep_ratio) && EQ (Fcdr (keep_ratio), Qtop_only))
	    pos_x = f->left_pos;
	  else
	    {
	      pos_x = (int)(f->left_pos * width_factor + 0.5);

	      if (CONSP (keep_ratio)
		  && (NILP (Fcar (keep_ratio))
		      || EQ (Fcar (keep_ratio), Qheight_only))
		  && p->pixel_width - f->pixel_width < pos_x)
		{
		  int p_f_width = p->pixel_width - f->pixel_width;

		  if (p_f_width <= 0)
		    pos_x = 0;
		  else
		    pos_x = (int)(p_f_width * width_factor * 0.5 + 0.5);
		}

	      f->left_pos = pos_x;
	    }

	  if (CONSP (keep_ratio) && EQ (Fcdr (keep_ratio), Qleft_only))
	    pos_y = f->top_pos;
	  else
	    {
	      pos_y = (int)(f->top_pos * height_factor + 0.5);

	      if (CONSP (keep_ratio)
		  && (NILP (Fcar (keep_ratio))
		      || EQ (Fcar (keep_ratio), Qwidth_only))
		  && p->pixel_height - f->pixel_height < pos_y)
		/* When positional adjustment was requested and the
		   width of F should remain unaltered, try to constrain
		   F to its parent.  This means that when the parent
		   frame is enlarged later the child's original position
		   won't get restored.  */
		{
		  int p_f_height = p->pixel_height - f->pixel_height;

		  if (p_f_height <= 0)
		    pos_y = 0;
		  else
		    pos_y = (int)(p_f_height * height_factor * 0.5 + 0.5);
		}

	      f->top_pos = pos_y;
	    }

          if (FRAME_TERMINAL (f)->set_frame_offset_hook)
            FRAME_TERMINAL (f)->set_frame_offset_hook (f, pos_x, pos_y, -1);
	}

      if (!CONSP (keep_ratio) || !NILP (Fcar (keep_ratio)))
	{
	  if (CONSP (keep_ratio) && EQ (Fcar (keep_ratio), Qheight_only))
	    pixel_width = -1;
	  else
	    {
	      pixel_width = (int)(f->pixel_width * width_factor + 0.5);
	      pixel_width = FRAME_PIXEL_TO_TEXT_WIDTH (f, pixel_width);
	    }

	  if (CONSP (keep_ratio) && EQ (Fcar (keep_ratio), Qwidth_only))
	    pixel_height = -1;
	  else
	    {
	      pixel_height = (int)(f->pixel_height * height_factor + 0.5);
	      pixel_height = FRAME_PIXEL_TO_TEXT_HEIGHT (f, pixel_height);
	    }

	  adjust_frame_size (f, pixel_width, pixel_height, 1, 0,
			     Qkeep_ratio);
	}
    }
}
#endif


/**
 * adjust_frame_size:
 *
 * Adjust size of frame F.  NEW_WIDTH and NEW_HEIGHT specify the new
 * text size of F in pixels.  A value of -1 means no change is requested
 * for that direction (but the frame may still have to be resized to
 * accommodate windows with their minimum sizes).  This can either issue
 * a request to resize the frame externally (via set_window_size_hook), to
 * resize the frame internally (via resize_frame_windows) or do nothing
 * at all.
 *
 * The argument INHIBIT can assume the following values:
 *
 * 0 means to unconditionally call set_window_size_hook even if sizes
 *   apparently do not change.  Fx_create_frame uses this to pass the
 *   initial size to the window manager.
 *
 * 1 means to call set_window_size_hook if the native frame size really
 *   changes.  Fset_frame_size, Fset_frame_height, ... use this.
 *
 * 2 means to call set_window_size_hook provided frame_inhibit_resize
 *   allows it.  The menu and tool bar code use this ("3" won't work
 *   here in general because menu and tool bar are often not counted in
 *   the frame's text height).
 *
 * 3 means call set_window_size_hook if window minimum sizes must be
 *   preserved or frame_inhibit_resize allows it.
 *   gui_set_left_fringe, gui_set_scroll_bar_width, gui_new_font
 *   ... use (or should use) this.
 *
 * 4 means call set_window_size_hook only if window minimum sizes must
 *   be preserved.  x_set_right_divider_width, x_set_border_width and
 *   the code responsible for wrapping the tool bar use this.
 *
 * 5 means to never call set_window_size_hook.  change_frame_size uses
 *   this.
 *
 * Note that even when set_window_size_hook is not called, individual
 * windows may have to be resized (via `window--sanitize-window-sizes')
 * in order to support minimum size constraints.
 *
 * PRETEND is as for change_frame_size.  PARAMETER, if non-nil, is the
 * symbol of the parameter changed (like `menu-bar-lines', `font', ...).
 * This is passed on to frame_inhibit_resize to let the latter decide on
 * a case-by-case basis whether the frame may be resized externally.
 */
void
adjust_frame_size (struct frame *f, int new_width, int new_height, int inhibit,
		   bool pretend, Lisp_Object parameter)
{
  int unit_width = FRAME_COLUMN_WIDTH (f);
  int unit_height = FRAME_LINE_HEIGHT (f);
  int old_pixel_width = FRAME_PIXEL_WIDTH (f);
  int old_pixel_height = FRAME_PIXEL_HEIGHT (f);
  int old_cols = FRAME_COLS (f);
  int old_lines = FRAME_LINES (f);
  int new_pixel_width, new_pixel_height;
  /* The following two values are calculated from the old frame pixel
     sizes and any "new" settings for tool bar, menu bar and internal
     borders.  We do it this way to detect whether we have to call
     set_window_size_hook as consequence of the new settings.  */
  int windows_width = FRAME_WINDOWS_WIDTH (f);
  int windows_height = FRAME_WINDOWS_HEIGHT (f);
  int min_windows_width, min_windows_height;
  /* These are a bit tedious, maybe we should use a macro.  */
  struct window *r = XWINDOW (FRAME_ROOT_WINDOW (f));
  int old_windows_width = WINDOW_PIXEL_WIDTH (r);
  int old_windows_height
    = (WINDOW_PIXEL_HEIGHT (r)
       + ((FRAME_HAS_MINIBUF_P (f) && !FRAME_MINIBUF_ONLY_P (f))
	  ? WINDOW_PIXEL_HEIGHT (XWINDOW (FRAME_MINIBUF_WINDOW (f)))
	  : 0));
  int new_windows_width, new_windows_height;
  int old_text_width = FRAME_TEXT_WIDTH (f);
  int old_text_height = FRAME_TEXT_HEIGHT (f);
  /* If a size is < 0 use the old value.  */
  int new_text_width = (new_width >= 0) ? new_width : old_text_width;
  int new_text_height = (new_height >= 0) ? new_height : old_text_height;
  int new_cols, new_lines;
  bool inhibit_horizontal, inhibit_vertical;
  Lisp_Object frame;

  XSETFRAME (frame, f);

  frame_size_history_add
    (f, Qadjust_frame_size_1, new_text_width, new_text_height,
     list2 (parameter, make_fixnum (inhibit)));

  /* The following two values are calculated from the old window body
     sizes and any "new" settings for scroll bars, dividers, fringes and
     margins (though the latter should have been processed already).  */
  min_windows_width
    = frame_windows_min_size (frame, Qt, (inhibit == 5) ? Qt : Qnil, Qt);
  min_windows_height
    = frame_windows_min_size (frame, Qnil, (inhibit == 5) ? Qt : Qnil, Qt);

  if (inhibit >= 2 && inhibit <= 4)
    /* When INHIBIT is in [2..4] inhibit if the "old" window sizes stay
       within the limits and either resizing is inhibited or INHIBIT
       equals 4.  */
    {
      inhibit_horizontal = (windows_width >= min_windows_width
                            && (inhibit == 4
                                || frame_inhibit_resize (f, true, parameter)));
      inhibit_vertical = (windows_height >= min_windows_height
                          && (inhibit == 4
                              || frame_inhibit_resize (f, false, parameter)));
    }
  else
    /* Otherwise inhibit if INHIBIT equals 5.  */
    inhibit_horizontal = inhibit_vertical = inhibit == 5;

  new_pixel_width = ((inhibit_horizontal && (inhibit < 5))
		     ? old_pixel_width
		     : max (FRAME_TEXT_TO_PIXEL_WIDTH (f, new_text_width),
			    min_windows_width
			    + 2 * FRAME_INTERNAL_BORDER_WIDTH (f)));
  new_windows_width = new_pixel_width - 2 * FRAME_INTERNAL_BORDER_WIDTH (f);
  new_text_width = FRAME_PIXEL_TO_TEXT_WIDTH (f, new_pixel_width);
  new_cols = new_text_width / unit_width;

  new_pixel_height = ((inhibit_vertical && (inhibit < 5))
		      ? old_pixel_height
		      : max (FRAME_TEXT_TO_PIXEL_HEIGHT (f, new_text_height),
			     min_windows_height
			     + FRAME_TOP_MARGIN_HEIGHT (f)
			     + 2 * FRAME_INTERNAL_BORDER_WIDTH (f)));
  new_windows_height = (new_pixel_height
			- FRAME_TOP_MARGIN_HEIGHT (f)
			- 2 * FRAME_INTERNAL_BORDER_WIDTH (f));
  new_text_height = FRAME_PIXEL_TO_TEXT_HEIGHT (f, new_pixel_height);
  new_lines = new_text_height / unit_height;

#ifdef HAVE_WINDOW_SYSTEM
  if (FRAME_WINDOW_P (f)
      && f->can_set_window_size
      && ((!inhibit_horizontal
	   && (new_pixel_width != old_pixel_width
	       || inhibit == 0 || inhibit == 2))
	  || (!inhibit_vertical
	      && (new_pixel_height != old_pixel_height
		  || inhibit == 0 || inhibit == 2))))
    /* We are either allowed to change the frame size or the minimum
       sizes request such a change.  Do not care for fixing minimum
       sizes here, we do that eventually when we're called from
       change_frame_size.  */
    {
      /* Make sure we respect fullheight and fullwidth.  */
      if (inhibit_horizontal)
	new_text_width = old_text_width;
      else if (inhibit_vertical)
	new_text_height = old_text_height;

      frame_size_history_add
	(f, Qadjust_frame_size_2, new_text_width, new_text_height,
	 list2 (inhibit_horizontal ? Qt : Qnil,
		inhibit_vertical ? Qt : Qnil));

      if (FRAME_TERMINAL (f)->set_window_size_hook)
        FRAME_TERMINAL (f)->set_window_size_hook
	  (f, 0, new_text_width, new_text_height, 1);
      f->resized_p = true;

      return;
    }
#endif

  if ((XWINDOW (FRAME_ROOT_WINDOW (f))->pixel_top
       == FRAME_TOP_MARGIN_HEIGHT (f))
      && new_text_width == old_text_width
      && new_text_height == old_text_height
      && new_windows_width == old_windows_width
      && new_windows_height == old_windows_height
      && new_pixel_width == old_pixel_width
      && new_pixel_height == old_pixel_height
      && new_cols == old_cols
      && new_lines == old_lines)
    /* No change.  Sanitize window sizes and return.  */
    {
      sanitize_window_sizes (Qt);
      sanitize_window_sizes (Qnil);

      return;
    }

  block_input ();

#ifdef MSDOS
  /* We only can set screen dimensions to certain values supported by
     our video hardware.  Try to find the smallest size greater or
     equal to the requested dimensions, while accounting for the fact
     that the menu-bar lines are not counted in the frame height.  */
  int dos_new_lines = new_lines + FRAME_TOP_MARGIN (f);
  dos_set_window_size (&dos_new_lines, &new_cols);
  new_lines = dos_new_lines - FRAME_TOP_MARGIN (f);
#endif

  if (new_windows_width != old_windows_width)
    {
      resize_frame_windows (f, new_windows_width, true);

      /* MSDOS frames cannot PRETEND, as they change frame size by
	 manipulating video hardware.  */
      if ((FRAME_TERMCAP_P (f) && !pretend) || FRAME_MSDOS_P (f))
	FrameCols (FRAME_TTY (f)) = new_cols;

#if defined (HAVE_WINDOW_SYSTEM)
      if (WINDOWP (f->tab_bar_window))
	{
	  XWINDOW (f->tab_bar_window)->pixel_width = new_windows_width;
	  XWINDOW (f->tab_bar_window)->total_cols
	    = new_windows_width / unit_width;
	}
#endif

#if defined (HAVE_WINDOW_SYSTEM) && ! defined (HAVE_EXT_TOOL_BAR)
      if (WINDOWP (f->tool_bar_window))
	{
	  XWINDOW (f->tool_bar_window)->pixel_width = new_windows_width;
	  XWINDOW (f->tool_bar_window)->total_cols
	    = new_windows_width / unit_width;
	}
#endif
    }
  else if (new_cols != old_cols)
    call2 (Qwindow__pixel_to_total, frame, Qt);

  if (new_windows_height != old_windows_height
      /* When the top margin has changed we have to recalculate the top
	 edges of all windows.  No such calculation is necessary for the
	 left edges.  */
      || WINDOW_TOP_PIXEL_EDGE (r) != FRAME_TOP_MARGIN_HEIGHT (f))
    {
      resize_frame_windows (f, new_windows_height, false);

      /* MSDOS frames cannot PRETEND, as they change frame size by
	 manipulating video hardware.  */
      if ((FRAME_TERMCAP_P (f) && !pretend) || FRAME_MSDOS_P (f))
	FrameRows (FRAME_TTY (f)) = new_lines + FRAME_TOP_MARGIN (f);
    }
  else if (new_lines != old_lines)
    call2 (Qwindow__pixel_to_total, frame, Qnil);

  frame_size_history_add
    (f, Qadjust_frame_size_3, new_text_width, new_text_height,
     list4i (old_pixel_width, old_pixel_height,
	     new_pixel_width, new_pixel_height));

  /* Assign new sizes.  */
  FRAME_TEXT_WIDTH (f) = new_text_width;
  FRAME_TEXT_HEIGHT (f) = new_text_height;
  FRAME_PIXEL_WIDTH (f) = new_pixel_width;
  FRAME_PIXEL_HEIGHT (f) = new_pixel_height;
  SET_FRAME_COLS (f, new_cols);
  SET_FRAME_LINES (f, new_lines);

  {
    struct window *w = XWINDOW (FRAME_SELECTED_WINDOW (f));
    int text_area_x, text_area_y, text_area_width, text_area_height;

    window_box (w, TEXT_AREA, &text_area_x, &text_area_y, &text_area_width,
		&text_area_height);
    if (w->cursor.x >= text_area_x + text_area_width)
      w->cursor.hpos = w->cursor.x = 0;
    if (w->cursor.y >= text_area_y + text_area_height)
      w->cursor.vpos = w->cursor.y = 0;
  }

  /* Sanitize window sizes.  */
  sanitize_window_sizes (Qt);
  sanitize_window_sizes (Qnil);

  adjust_frame_glyphs (f);
  calculate_costs (f);
  SET_FRAME_GARBAGED (f);

  /* A frame was "resized" if one of its pixelsizes changed, even if its
     X window wasn't resized at all.  */
  f->resized_p = (new_pixel_width != old_pixel_width
		  || new_pixel_height != old_pixel_height);

  unblock_input ();

#ifdef HAVE_WINDOW_SYSTEM
  {
    /* Adjust size of F's child frames.  */
    Lisp_Object frames, frame1;

    FOR_EACH_FRAME (frames, frame1)
      if (FRAME_PARENT_FRAME (XFRAME (frame1)) == f)
	keep_ratio (XFRAME (frame1), f, old_pixel_width, old_pixel_height,
		    new_pixel_width, new_pixel_height);
  }
#endif
}

/* Allocate basically initialized frame.  */

static struct frame *
allocate_frame (void)
{
  return ALLOCATE_ZEROED_PSEUDOVECTOR (struct frame, tool_bar_items,
				       PVEC_FRAME);
}

struct frame *
make_frame (bool mini_p)
{
  Lisp_Object frame;
  struct frame *f;
  struct window *rw, *mw UNINIT;
  Lisp_Object root_window;
  Lisp_Object mini_window;

  f = allocate_frame ();
  XSETFRAME (frame, f);

#ifdef USE_GTK
  /* Initialize Lisp data.  Note that allocate_frame initializes all
     Lisp data to nil, so do it only for slots which should not be nil.  */
  fset_tool_bar_position (f, Qtop);
#endif

  /* Initialize non-Lisp data.  Note that allocate_frame zeroes out all
     non-Lisp data, so do it only for slots which should not be zero.
     To avoid subtle bugs and for the sake of readability, it's better to
     initialize enum members explicitly even if their values are zero.  */
  f->wants_modeline = true;
  f->redisplay = true;
  f->garbaged = true;
  f->can_set_window_size = false;
  f->after_make_frame = false;
  f->inhibit_horizontal_resize = false;
  f->inhibit_vertical_resize = false;
  f->tab_bar_redisplayed = false;
  f->tab_bar_resized = false;
  f->tool_bar_redisplayed = false;
  f->tool_bar_resized = false;
  f->column_width = 1;  /* !FRAME_WINDOW_P value.  */
  f->line_height = 1;  /* !FRAME_WINDOW_P value.  */
#ifdef HAVE_WINDOW_SYSTEM
  f->vertical_scroll_bar_type = vertical_scroll_bar_none;
  f->horizontal_scroll_bars = false;
  f->want_fullscreen = FULLSCREEN_NONE;
  f->undecorated = false;
  f->no_special_glyphs = false;
#ifndef HAVE_NTGUI
  f->override_redirect = false;
#endif
  f->skip_taskbar = false;
  f->no_focus_on_map = false;
  f->no_accept_focus = false;
  f->z_group = z_group_none;
  f->tooltip = false;
  f->last_tab_bar_item = -1;
#ifndef HAVE_EXT_TOOL_BAR
  f->last_tool_bar_item = -1;
#endif
#ifdef NS_IMPL_COCOA
  f->ns_appearance = ns_appearance_system_default;
  f->ns_transparent_titlebar = false;
#endif
#endif
  /* This one should never be zero.  */
  f->change_stamp = 1;
  root_window = make_window ();
  rw = XWINDOW (root_window);
  if (mini_p)
    {
      mini_window = make_window ();
      mw = XWINDOW (mini_window);
      wset_next (rw, mini_window);
      wset_prev (mw, root_window);
      mw->mini = 1;
      wset_frame (mw, frame);
      fset_minibuffer_window (f, mini_window);
      store_frame_param (f, Qminibuffer, Qt);
    }
  else
    {
      mini_window = Qnil;
      wset_next (rw, Qnil);
      fset_minibuffer_window (f, Qnil);
    }

  wset_frame (rw, frame);

  /* 10 is arbitrary,
     just so that there is "something there."
     Correct size will be set up later with adjust_frame_size.  */

  SET_FRAME_COLS (f, 10);
  SET_FRAME_LINES (f, 10);
  SET_FRAME_WIDTH (f, FRAME_COLS (f) * FRAME_COLUMN_WIDTH (f));
  SET_FRAME_HEIGHT (f, FRAME_LINES (f) * FRAME_LINE_HEIGHT (f));

  rw->total_cols = 10;
  rw->pixel_width = rw->total_cols * FRAME_COLUMN_WIDTH (f);
  rw->total_lines = mini_p ? 9 : 10;
  rw->pixel_height = rw->total_lines * FRAME_LINE_HEIGHT (f);

  if (mini_p)
    {
      mw->top_line = rw->total_lines;
      mw->pixel_top = rw->pixel_height;
      mw->total_cols = rw->total_cols;
      mw->pixel_width = rw->pixel_width;
      mw->total_lines = 1;
      mw->pixel_height = FRAME_LINE_HEIGHT (f);
    }

  /* Choose a buffer for the frame's root window.  */
  {
    Lisp_Object buf = Fcurrent_buffer ();

    /* If current buffer is hidden, try to find another one.  */
    if (BUFFER_HIDDEN_P (XBUFFER (buf)))
      buf = other_buffer_safely (buf);

    /* Use set_window_buffer, not Fset_window_buffer, and don't let
       hooks be run by it.  The reason is that the whole frame/window
       arrangement is not yet fully initialized at this point.  Windows
       don't have the right size, glyph matrices aren't initialized
       etc.  Running Lisp functions at this point surely ends in a
       SEGV.  */
    set_window_buffer (root_window, buf, 0, 0);
    fset_buffer_list (f, list1 (buf));
  }

  if (mini_p)
    set_window_buffer (mini_window,
		       (NILP (Vminibuffer_list)
			? get_minibuffer (0)
			: Fcar (Vminibuffer_list)),
		       0, 0);

  fset_root_window (f, root_window);
  fset_selected_window (f, root_window);
  /* Make sure this window seems more recently used than
     a newly-created, never-selected window.  */
  XWINDOW (f->selected_window)->use_time = ++window_select_count;

  return f;
}

#ifdef HAVE_WINDOW_SYSTEM
/* Make a frame using a separate minibuffer window on another frame.
   MINI_WINDOW is the minibuffer window to use.  nil means use the
   default (the global minibuffer).  */

struct frame *
make_frame_without_minibuffer (Lisp_Object mini_window, KBOARD *kb,
			       Lisp_Object display)
{
  struct frame *f;

  if (!NILP (mini_window))
    CHECK_LIVE_WINDOW (mini_window);

  if (!NILP (mini_window)
      && FRAME_KBOARD (XFRAME (XWINDOW (mini_window)->frame)) != kb)
    error ("Frame and minibuffer must be on the same terminal");

  /* Make a frame containing just a root window.  */
  f = make_frame (0);

  if (NILP (mini_window))
    {
      /* Use default-minibuffer-frame if possible.  */
      if (!FRAMEP (KVAR (kb, Vdefault_minibuffer_frame))
	  || ! FRAME_LIVE_P (XFRAME (KVAR (kb, Vdefault_minibuffer_frame))))
	{
          Lisp_Object frame_dummy;

          XSETFRAME (frame_dummy, f);
	  /* If there's no minibuffer frame to use, create one.  */
	  kset_default_minibuffer_frame
	    (kb, call1 (intern ("make-initial-minibuffer-frame"), display));
	}

      mini_window
	= XFRAME (KVAR (kb, Vdefault_minibuffer_frame))->minibuffer_window;
    }

  fset_minibuffer_window (f, mini_window);
  store_frame_param (f, Qminibuffer, mini_window);

  /* Make the chosen minibuffer window display the proper minibuffer,
     unless it is already showing a minibuffer.  */
  if (NILP (Fmemq (XWINDOW (mini_window)->contents, Vminibuffer_list)))
    /* Use set_window_buffer instead of Fset_window_buffer (see
       discussion of bug#11984, bug#12025, bug#12026).  */
    set_window_buffer (mini_window,
		       (NILP (Vminibuffer_list)
			? get_minibuffer (0)
			: Fcar (Vminibuffer_list)), 0, 0);
  return f;
}

/* Make a frame containing only a minibuffer window.  */

struct frame *
make_minibuffer_frame (void)
{
  /* First make a frame containing just a root window, no minibuffer.  */

  register struct frame *f = make_frame (0);
  register Lisp_Object mini_window;
  register Lisp_Object frame;

  XSETFRAME (frame, f);

  f->auto_raise = 0;
  f->auto_lower = 0;
  f->no_split = 1;
  f->wants_modeline = 0;

  /* Now label the root window as also being the minibuffer.
     Avoid infinite looping on the window chain by marking next pointer
     as nil. */

  mini_window = f->root_window;
  fset_minibuffer_window (f, mini_window);
  store_frame_param (f, Qminibuffer, Qonly);
  XWINDOW (mini_window)->mini = 1;
  wset_next (XWINDOW (mini_window), Qnil);
  wset_prev (XWINDOW (mini_window), Qnil);
  wset_frame (XWINDOW (mini_window), frame);

  /* Put the proper buffer in that window.  */

  /* Use set_window_buffer instead of Fset_window_buffer (see
     discussion of bug#11984, bug#12025, bug#12026).  */
  set_window_buffer (mini_window,
		     (NILP (Vminibuffer_list)
		      ? get_minibuffer (0)
		      : Fcar (Vminibuffer_list)), 0, 0);
  return f;
}
#endif /* HAVE_WINDOW_SYSTEM */

/* Construct a frame that refers to a terminal.  */

static intmax_t tty_frame_count;

struct frame *
make_initial_frame (void)
{
  struct frame *f;
  struct terminal *terminal;
  Lisp_Object frame;

  eassert (initial_kboard);
  eassert (NILP (Vframe_list) || CONSP (Vframe_list));

  terminal = init_initial_terminal ();

  f = make_frame (1);
  XSETFRAME (frame, f);

  Vframe_list = Fcons (frame, Vframe_list);

  tty_frame_count = 1;
  fset_name (f, build_pure_c_string ("F1"));

  SET_FRAME_VISIBLE (f, 1);

  f->output_method = terminal->type;
  f->terminal = terminal;
  f->terminal->reference_count++;

  FRAME_FOREGROUND_PIXEL (f) = FACE_TTY_DEFAULT_FG_COLOR;
  FRAME_BACKGROUND_PIXEL (f) = FACE_TTY_DEFAULT_BG_COLOR;

#ifdef HAVE_WINDOW_SYSTEM
  f->vertical_scroll_bar_type = vertical_scroll_bar_none;
  f->horizontal_scroll_bars = false;
#endif

  /* The default value of menu-bar-mode is t.  */
  set_menu_bar_lines (f, make_fixnum (1), Qnil);

  /* The default value of tab-bar-mode is nil.  */
  set_tab_bar_lines (f, make_fixnum (0), Qnil);

  /* Allocate glyph matrices.  */
  adjust_frame_glyphs (f);

  if (!noninteractive)
    init_frame_faces (f);

  last_nonminibuf_frame = f;

  f->can_set_window_size = true;
  f->after_make_frame = true;

  return f;
}


static struct frame *
make_terminal_frame (struct terminal *terminal)
{
  register struct frame *f;
  Lisp_Object frame;
  char name[sizeof "F" + INT_STRLEN_BOUND (tty_frame_count)];

  if (!terminal->name)
    error ("Terminal is not live, can't create new frames on it");

  f = make_frame (1);

  XSETFRAME (frame, f);
  Vframe_list = Fcons (frame, Vframe_list);

  fset_name (f, make_formatted_string (name, "F%"PRIdMAX, ++tty_frame_count));

  SET_FRAME_VISIBLE (f, 1);

  f->terminal = terminal;
  f->terminal->reference_count++;
#ifdef MSDOS
  f->output_data.tty = &the_only_tty_output;
  f->output_data.tty->display_info = &the_only_display_info;
  if (!inhibit_window_system
      && (!FRAMEP (selected_frame) || !FRAME_LIVE_P (XFRAME (selected_frame))
	  || XFRAME (selected_frame)->output_method == output_msdos_raw))
    f->output_method = output_msdos_raw;
  else
    f->output_method = output_termcap;
#else /* not MSDOS */
  f->output_method = output_termcap;
  create_tty_output (f);
  FRAME_FOREGROUND_PIXEL (f) = FACE_TTY_DEFAULT_FG_COLOR;
  FRAME_BACKGROUND_PIXEL (f) = FACE_TTY_DEFAULT_BG_COLOR;
#endif /* not MSDOS */

#ifdef HAVE_WINDOW_SYSTEM
  f->vertical_scroll_bar_type = vertical_scroll_bar_none;
  f->horizontal_scroll_bars = false;
#endif

  FRAME_MENU_BAR_LINES (f) = NILP (Vmenu_bar_mode) ? 0 : 1;
  FRAME_TAB_BAR_LINES (f) = NILP (Vtab_bar_mode) ? 0 : 1;
  FRAME_LINES (f) = FRAME_LINES (f) - FRAME_MENU_BAR_LINES (f)
    - FRAME_TAB_BAR_LINES (f);
  FRAME_MENU_BAR_HEIGHT (f) = FRAME_MENU_BAR_LINES (f) * FRAME_LINE_HEIGHT (f);
  FRAME_TAB_BAR_HEIGHT (f) = FRAME_TAB_BAR_LINES (f) * FRAME_LINE_HEIGHT (f);
  FRAME_TEXT_HEIGHT (f) = FRAME_TEXT_HEIGHT (f) - FRAME_MENU_BAR_HEIGHT (f)
    - FRAME_TAB_BAR_HEIGHT (f);

  /* Set the top frame to the newly created frame.  */
  if (FRAMEP (FRAME_TTY (f)->top_frame)
      && FRAME_LIVE_P (XFRAME (FRAME_TTY (f)->top_frame)))
    SET_FRAME_VISIBLE (XFRAME (FRAME_TTY (f)->top_frame), 2); /* obscured */

  FRAME_TTY (f)->top_frame = frame;

  if (!noninteractive)
    init_frame_faces (f);

  return f;
}

/* Get a suitable value for frame parameter PARAMETER for a newly
   created frame, based on (1) the user-supplied frame parameter
   alist SUPPLIED_PARMS, and (2) CURRENT_VALUE.  */

static Lisp_Object
get_future_frame_param (Lisp_Object parameter,
                        Lisp_Object supplied_parms,
                        char *current_value)
{
  Lisp_Object result;

  result = Fassq (parameter, supplied_parms);
  if (NILP (result))
    result = Fassq (parameter, XFRAME (selected_frame)->param_alist);
  if (NILP (result) && current_value != NULL)
    result = build_string (current_value);
  if (!NILP (result) && !STRINGP (result))
    result = XCDR (result);
  if (NILP (result) || !STRINGP (result))
    result = Qnil;

  return result;
}

DEFUN ("make-terminal-frame", Fmake_terminal_frame, Smake_terminal_frame,
       1, 1, 0,
       doc: /* Create an additional terminal frame, possibly on another terminal.
This function takes one argument, an alist specifying frame parameters.

You can create multiple frames on a single text terminal, but only one
of them (the selected terminal frame) is actually displayed.

In practice, generally you don't need to specify any parameters,
except when you want to create a new frame on another terminal.
In that case, the `tty' parameter specifies the device file to open,
and the `tty-type' parameter specifies the terminal type.  Example:

   (make-terminal-frame \\='((tty . "/dev/pts/5") (tty-type . "xterm")))

Note that changing the size of one terminal frame automatically
affects all frames on the same terminal device.  */)
  (Lisp_Object parms)
{
  struct frame *f;
  struct terminal *t = NULL;
  Lisp_Object frame, tem;
  struct frame *sf = SELECTED_FRAME ();

#ifdef MSDOS
  if (sf->output_method != output_msdos_raw
      && sf->output_method != output_termcap)
    emacs_abort ();
#else /* not MSDOS */

#ifdef WINDOWSNT                           /* This should work now! */
  if (sf->output_method != output_termcap)
    error ("Not using an ASCII terminal now; cannot make a new ASCII frame");
#endif
#endif /* not MSDOS */

  {
    Lisp_Object terminal;

    terminal = Fassq (Qterminal, parms);
    if (CONSP (terminal))
      {
        terminal = XCDR (terminal);
        t = decode_live_terminal (terminal);
      }
#ifdef MSDOS
    if (t && t != the_only_display_info.terminal)
      /* msdos.c assumes a single tty_display_info object.  */
      error ("Multiple terminals are not supported on this platform");
    if (!t)
      t = the_only_display_info.terminal;
#endif
  }

  if (!t)
    {
      char *name = 0, *type = 0;
      Lisp_Object tty, tty_type;
      USE_SAFE_ALLOCA;

      tty = get_future_frame_param
        (Qtty, parms, (FRAME_TERMCAP_P (XFRAME (selected_frame))
                       ? FRAME_TTY (XFRAME (selected_frame))->name
                       : NULL));
      if (!NILP (tty))
	SAFE_ALLOCA_STRING (name, tty);

      tty_type = get_future_frame_param
        (Qtty_type, parms, (FRAME_TERMCAP_P (XFRAME (selected_frame))
                            ? FRAME_TTY (XFRAME (selected_frame))->type
                            : NULL));
      if (!NILP (tty_type))
	SAFE_ALLOCA_STRING (type, tty_type);

      t = init_tty (name, type, 0); /* Errors are not fatal.  */
      SAFE_FREE ();
    }

  f = make_terminal_frame (t);

  {
    int width, height;
    get_tty_size (fileno (FRAME_TTY (f)->input), &width, &height);
    adjust_frame_size (f, width, height - FRAME_MENU_BAR_LINES (f)
		       - FRAME_TAB_BAR_LINES (f),
		       5, 0, Qterminal_frame);
  }

  adjust_frame_glyphs (f);
  calculate_costs (f);
  XSETFRAME (frame, f);

  store_in_alist (&parms, Qtty_type, build_string (t->display_info.tty->type));
  store_in_alist (&parms, Qtty,
		  (t->display_info.tty->name
		   ? build_string (t->display_info.tty->name)
		   : Qnil));
  /* On terminal frames the `minibuffer' frame parameter is always
     virtually t.  Avoid that a different value in parms causes
     complaints, see Bug#24758.  */
  store_in_alist (&parms, Qminibuffer, Qt);
  Fmodify_frame_parameters (frame, parms);

  /* Make the frame face alist be frame-specific, so that each
     frame could change its face definitions independently.  */
  fset_face_alist (f, Fcopy_alist (sf->face_alist));
  /* Simple Fcopy_alist isn't enough, because we need the contents of
     the vectors which are the CDRs of associations in face_alist to
     be copied as well.  */
  for (tem = f->face_alist; CONSP (tem); tem = XCDR (tem))
    XSETCDR (XCAR (tem), Fcopy_sequence (XCDR (XCAR (tem))));

  f->can_set_window_size = true;
  f->after_make_frame = true;

  return frame;
}


/* Perform the switch to frame FRAME.

   If FRAME is a switch-frame event `(switch-frame FRAME1)', use
   FRAME1 as frame.

   If TRACK is non-zero and the frame that currently has the focus
   redirects its focus to the selected frame, redirect that focused
   frame's focus to FRAME instead.

   FOR_DELETION non-zero means that the selected frame is being
   deleted, which includes the possibility that the frame's terminal
   is dead.

   The value of NORECORD is passed as argument to Fselect_window.  */

Lisp_Object
do_switch_frame (Lisp_Object frame, int track, int for_deletion, Lisp_Object norecord)
{
  struct frame *sf = SELECTED_FRAME (), *f;

  /* If FRAME is a switch-frame event, extract the frame we should
     switch to.  */
  if (CONSP (frame)
      && EQ (XCAR (frame), Qswitch_frame)
      && CONSP (XCDR (frame)))
    frame = XCAR (XCDR (frame));

  /* This used to say CHECK_LIVE_FRAME, but apparently it's possible for
     a switch-frame event to arrive after a frame is no longer live,
     especially when deleting the initial frame during startup.  */
  CHECK_FRAME (frame);
  f = XFRAME (frame);
  if (!FRAME_LIVE_P (f))
    return Qnil;
  else if (f == sf)
    return frame;

  /* If a frame's focus has been redirected toward the currently
     selected frame, we should change the redirection to point to the
     newly selected frame.  This means that if the focus is redirected
     from a minibufferless frame to a surrogate minibuffer frame, we
     can use `other-window' to switch between all the frames using
     that minibuffer frame, and the focus redirection will follow us
     around.  */
#if 0
  /* This is too greedy; it causes inappropriate focus redirection
     that's hard to get rid of.  */
  if (track)
    {
      Lisp_Object tail;

      for (tail = Vframe_list; CONSP (tail); tail = XCDR (tail))
	{
	  Lisp_Object focus;

	  if (!FRAMEP (XCAR (tail)))
	    emacs_abort ();

	  focus = FRAME_FOCUS_FRAME (XFRAME (XCAR (tail)));

	  if (FRAMEP (focus) && XFRAME (focus) == SELECTED_FRAME ())
	    Fredirect_frame_focus (XCAR (tail), frame);
	}
    }
#else /* ! 0 */
  /* Instead, apply it only to the frame we're pointing to.  */
#ifdef HAVE_WINDOW_SYSTEM
  if (track && FRAME_WINDOW_P (f) && FRAME_TERMINAL (f)->get_focus_frame)
    {
      Lisp_Object focus, gfocus;

      gfocus = FRAME_TERMINAL (f)->get_focus_frame (f);
      if (FRAMEP (gfocus))
	{
	  focus = FRAME_FOCUS_FRAME (XFRAME (gfocus));
	  if ((FRAMEP (focus) && XFRAME (focus) == SELECTED_FRAME ())
	      /* Redirect frame focus also when FRAME has its minibuffer
		 window on the selected frame (see Bug#24500).  */
	      || (NILP (focus)
		  && EQ (FRAME_MINIBUF_WINDOW (f), sf->selected_window)))
	    Fredirect_frame_focus (gfocus, frame);
	}
    }
#endif /* HAVE_X_WINDOWS */
#endif /* ! 0 */

  if (!for_deletion && FRAME_HAS_MINIBUF_P (sf))
    resize_mini_window (XWINDOW (FRAME_MINIBUF_WINDOW (sf)), 1);

  if (FRAME_TERMCAP_P (f) || FRAME_MSDOS_P (f))
    {
      struct tty_display_info *tty = FRAME_TTY (f);
      Lisp_Object top_frame = tty->top_frame;

      /* Don't mark the frame garbaged and/or obscured if we are
	 switching to the frame that is already the top frame of that
	 TTY.  */
      if (!EQ (frame, top_frame))
	{
	  if (FRAMEP (top_frame))
	    /* Mark previously displayed frame as now obscured.  */
	    SET_FRAME_VISIBLE (XFRAME (top_frame), 2);
	  SET_FRAME_VISIBLE (f, 1);
	  /* If the new TTY frame changed dimensions, we need to
	     resync term.c's idea of the frame size with the new
	     frame's data.  */
	  if (FRAME_COLS (f) != FrameCols (tty))
	    FrameCols (tty) = FRAME_COLS (f);
	  if (FRAME_TOTAL_LINES (f) != FrameRows (tty))
	    FrameRows (tty) = FRAME_TOTAL_LINES (f);
	}
      tty->top_frame = frame;
    }

  selected_frame = frame;
  if (! FRAME_MINIBUF_ONLY_P (XFRAME (selected_frame)))
    last_nonminibuf_frame = XFRAME (selected_frame);

  Fselect_window (f->selected_window, norecord);

  /* We want to make sure that the next event generates a frame-switch
     event to the appropriate frame.  This seems kludgy to me, but
     before you take it out, make sure that evaluating something like
     (select-window (frame-root-window (make-frame))) doesn't end up
     with your typing being interpreted in the new frame instead of
     the one you're actually typing in.  */
#ifdef HAVE_WINDOW_SYSTEM
  if (!frame_ancestor_p (f, sf))
#endif
    internal_last_event_frame = Qnil;

  return frame;
}

DEFUN ("select-frame", Fselect_frame, Sselect_frame, 1, 2, "e",
       doc: /* Select FRAME.
Subsequent editing commands apply to its selected window.
Optional argument NORECORD means to neither change the order of
recently selected windows nor the buffer list.

The selection of FRAME lasts until the next time the user does
something to select a different frame, or until the next time
this function is called.  If you are using a window system, the
previously selected frame may be restored as the selected frame
when returning to the command loop, because it still may have
the window system's input focus.  On a text terminal, the next
redisplay will display FRAME.

This function returns FRAME, or nil if FRAME has been deleted.  */)
  (Lisp_Object frame, Lisp_Object norecord)
{
  return do_switch_frame (frame, 1, 0, norecord);
}

DEFUN ("handle-switch-frame", Fhandle_switch_frame,
       Shandle_switch_frame, 1, 1, "^e",
       doc: /* Handle a switch-frame event EVENT.
Switch-frame events are usually bound to this function.
A switch-frame event is an event Emacs sends itself to
indicate that input is arriving in a new frame. It does not
necessarily represent user-visible input focus.  */)
  (Lisp_Object event)
{
  /* Preserve prefix arg that the command loop just cleared.  */
  kset_prefix_arg (current_kboard, Vcurrent_prefix_arg);
  run_hook (Qmouse_leave_buffer_hook);
  return do_switch_frame (event, 0, 0, Qnil);
}

DEFUN ("selected-frame", Fselected_frame, Sselected_frame, 0, 0, 0,
       doc: /* Return the frame that is now selected.  */)
  (void)
{
  return selected_frame;
}

DEFUN ("old-selected-frame", Fold_selected_frame,
       Sold_selected_frame, 0, 0, 0,
       doc: /* Return the old selected FRAME.
FRAME must be a live frame and defaults to the selected one.

The return value is the frame selected the last time window change
functions were run.  */)
  (void)
{
  return old_selected_frame;
}

DEFUN ("frame-list", Fframe_list, Sframe_list,
       0, 0, 0,
       doc: /* Return a list of all live frames.
The return value does not include any tooltip frame.  */)
  (void)
{
#ifdef HAVE_WINDOW_SYSTEM
  Lisp_Object list = Qnil, tail, frame;

  FOR_EACH_FRAME (tail, frame)
    if (!FRAME_TOOLTIP_P (XFRAME (frame)))
      list = Fcons (frame, list);
  /* Reverse list for consistency with the !HAVE_WINDOW_SYSTEM case.  */
  return Fnreverse (list);
#else /* !HAVE_WINDOW_SYSTEM */
  return Fcopy_sequence (Vframe_list);
#endif /* HAVE_WINDOW_SYSTEM */
}

DEFUN ("frame-parent", Fframe_parent, Sframe_parent,
       0, 1, 0,
       doc: /* Return the parent frame of FRAME.
The parent frame of FRAME is the Emacs frame whose window-system window
is the parent window of FRAME's window-system window.  When such a frame
exists, FRAME is considered a child frame of that frame.

Return nil if FRAME has no parent frame.  This means that FRAME's
window-system window is either a "top-level" window (a window whose
parent window is the window-system's root window) or an embedded window
\(a window whose parent window is owned by some other application).  */)
     (Lisp_Object frame)
{
  struct frame *f = decode_live_frame (frame);
  struct frame *p = FRAME_PARENT_FRAME (f);
  Lisp_Object parent;

  /* Can't return f->parent_frame directly since it might not be defined
     for this platform.  */
  if (p)
    {
      XSETFRAME (parent, p);

      return parent;
    }
  else
    return Qnil;
}

#ifdef HAVE_WINDOW_SYSTEM
bool
frame_ancestor_p (struct frame *af, struct frame *df)
{
  struct frame *pf = FRAME_PARENT_FRAME (df);

  while (pf)
    {
      if (pf == af)
	return true;
      else
	pf = FRAME_PARENT_FRAME (pf);
    }

  return false;
}
#endif

DEFUN ("frame-ancestor-p", Fframe_ancestor_p, Sframe_ancestor_p,
       2, 2, 0,
       doc: /* Return non-nil if ANCESTOR is an ancestor of DESCENDANT.
ANCESTOR is an ancestor of DESCENDANT when it is either DESCENDANT's
parent frame or it is an ancestor of DESCENDANT's parent frame.  Both,
ANCESTOR and DESCENDANT must be live frames and default to the selected
frame.  */)
     (Lisp_Object ancestor, Lisp_Object descendant)
{
#ifdef HAVE_WINDOW_SYSTEM
  struct frame *af = decode_live_frame (ancestor);
  struct frame *df = decode_live_frame (descendant);

  return frame_ancestor_p (af, df) ? Qt : Qnil;
#else
  return Qnil;
#endif
  }

/* Return CANDIDATE if it can be used as 'other-than-FRAME' frame on the
   same tty (for tty frames) or among frames which uses FRAME's keyboard.
   If MINIBUF is nil, do not consider minibuffer-only candidate.
   If MINIBUF is `visible', do not consider an invisible candidate.
   If MINIBUF is a window, consider only its own frame and candidate now
   using that window as the minibuffer.
   If MINIBUF is 0, consider candidate if it is visible or iconified.
   Otherwise consider any candidate and return nil if CANDIDATE is not
   acceptable.  */

static Lisp_Object
candidate_frame (Lisp_Object candidate, Lisp_Object frame, Lisp_Object minibuf)
{
  struct frame *c = XFRAME (candidate), *f = XFRAME (frame);

  if ((!FRAME_TERMCAP_P (c) && !FRAME_TERMCAP_P (f)
       && FRAME_KBOARD (c) == FRAME_KBOARD (f))
      || (FRAME_TERMCAP_P (c) && FRAME_TERMCAP_P (f)
	  && FRAME_TTY (c) == FRAME_TTY (f)))
    {
      if (!NILP (get_frame_param (c, Qno_other_frame)))
	return Qnil;
      else if (NILP (minibuf))
	{
	  if (!FRAME_MINIBUF_ONLY_P (c))
	    return candidate;
	}
      else if (EQ (minibuf, Qvisible))
	{
	  if (FRAME_VISIBLE_P (c))
	    return candidate;
	}
      else if (WINDOWP (minibuf))
	{
	  if (EQ (FRAME_MINIBUF_WINDOW (c), minibuf)
	      || EQ (WINDOW_FRAME (XWINDOW (minibuf)), candidate)
	      || EQ (WINDOW_FRAME (XWINDOW (minibuf)),
		     FRAME_FOCUS_FRAME (c)))
	    return candidate;
	}
      else if (FIXNUMP (minibuf) && XFIXNUM (minibuf) == 0)
	{
	  if (FRAME_VISIBLE_P (c) || FRAME_ICONIFIED_P (c))
	    return candidate;
	}
      else
	return candidate;
    }
  return Qnil;
}

/* Return the next frame in the frame list after FRAME.  */

static Lisp_Object
next_frame (Lisp_Object frame, Lisp_Object minibuf)
{
  Lisp_Object f, tail;
  int passed = 0;

  eassume (CONSP (Vframe_list));

  while (passed < 2)
    FOR_EACH_FRAME (tail, f)
      {
	if (passed)
	  {
	    f = candidate_frame (f, frame, minibuf);
	    if (!NILP (f))
	      return f;
	  }
	if (EQ (frame, f))
	  passed++;
      }
  return frame;
}

/* Return the previous frame in the frame list before FRAME.  */

static Lisp_Object
prev_frame (Lisp_Object frame, Lisp_Object minibuf)
{
  Lisp_Object f, tail, prev = Qnil;

  eassume (CONSP (Vframe_list));

  FOR_EACH_FRAME (tail, f)
    {
      if (EQ (frame, f) && !NILP (prev))
	return prev;
      f = candidate_frame (f, frame, minibuf);
      if (!NILP (f))
	prev = f;
    }

  /* We've scanned the entire list.  */
  if (NILP (prev))
    /* We went through the whole frame list without finding a single
       acceptable frame.  Return the original frame.  */
    return frame;
  else
    /* There were no acceptable frames in the list before FRAME; otherwise,
       we would have returned directly from the loop.  Since PREV is the last
       acceptable frame in the list, return it.  */
    return prev;
}


DEFUN ("next-frame", Fnext_frame, Snext_frame, 0, 2, 0,
       doc: /* Return the next frame in the frame list after FRAME.
It considers only frames on the same terminal as FRAME.
By default, skip minibuffer-only frames.
If omitted, FRAME defaults to the selected frame.
If optional argument MINIFRAME is nil, exclude minibuffer-only frames.
If MINIFRAME is a window, include only its own frame
and any frame now using that window as the minibuffer.
If MINIFRAME is `visible', include all visible frames.
If MINIFRAME is 0, include all visible and iconified frames.
Otherwise, include all frames.  */)
  (Lisp_Object frame, Lisp_Object miniframe)
{
  if (NILP (frame))
    frame = selected_frame;
  CHECK_LIVE_FRAME (frame);
  return next_frame (frame, miniframe);
}

DEFUN ("previous-frame", Fprevious_frame, Sprevious_frame, 0, 2, 0,
       doc: /* Return the previous frame in the frame list before FRAME.
It considers only frames on the same terminal as FRAME.
By default, skip minibuffer-only frames.
If omitted, FRAME defaults to the selected frame.
If optional argument MINIFRAME is nil, exclude minibuffer-only frames.
If MINIFRAME is a window, include only its own frame
and any frame now using that window as the minibuffer.
If MINIFRAME is `visible', include all visible frames.
If MINIFRAME is 0, include all visible and iconified frames.
Otherwise, include all frames.  */)
  (Lisp_Object frame, Lisp_Object miniframe)
{
  if (NILP (frame))
    frame = selected_frame;
  CHECK_LIVE_FRAME (frame);
  return prev_frame (frame, miniframe);
}

DEFUN ("last-nonminibuffer-frame", Flast_nonminibuf_frame,
       Slast_nonminibuf_frame, 0, 0, 0,
       doc: /* Return last non-minibuffer frame selected. */)
  (void)
{
  Lisp_Object frame = Qnil;

  if (last_nonminibuf_frame)
    XSETFRAME (frame, last_nonminibuf_frame);

  return frame;
}

/**
 * other_frames:
 *
 * Return true if there exists at least one visible or iconified frame
 * but F.  Tooltip frames do not qualify as candidates.  Return false
 * if no such frame exists.
 *
 * INVISIBLE true means we are called from make_frame_invisible where
 * such a frame must be visible or iconified.  INVISIBLE nil means we
 * are called from delete_frame.  In that case FORCE true means that the
 * visibility status of such a frame can be ignored.
 *
 * If F is the terminal frame and we are using X, return true if at
 * least one X frame exists.
 */
static bool
other_frames (struct frame *f, bool invisible, bool force)
{
  Lisp_Object frames, frame, frame1;
  Lisp_Object minibuffer_window = FRAME_MINIBUF_WINDOW (f);

  XSETFRAME (frame, f);
  if (WINDOWP (minibuffer_window)
      && !EQ (frame, WINDOW_FRAME (XWINDOW (minibuffer_window))))
    minibuffer_window = Qnil;

  FOR_EACH_FRAME (frames, frame1)
    {
      struct frame *f1 = XFRAME (frame1);

      if (f != f1)
	{
	  /* Verify that we can still talk to the frame's X window, and
	     note any recent change in visibility.  */
#ifdef HAVE_X_WINDOWS
	  if (FRAME_WINDOW_P (f1))
	    x_sync (f1);
#endif
	  if (!FRAME_TOOLTIP_P (f1)
	      /* Tooltips and child frames count neither for
		 invisibility nor for deletions.  */
	      && !FRAME_PARENT_FRAME (f1)
	      /* Frames with a non-nil `delete-before' parameter don't
		 count for deletions.  */
	      && (invisible || NILP (get_frame_param (f1, Qdelete_before)))
	      /* For invisibility and normal deletions, at least one
		 visible or iconified frame must remain (Bug#26682).  */
	      && (FRAME_VISIBLE_P (f1) || FRAME_ICONIFIED_P (f1)
		  || (!invisible
		      && (force
			  /* Allow deleting the terminal frame when at
			     least one X frame exists.  */
			  || (FRAME_WINDOW_P (f1) && !FRAME_WINDOW_P (f))))))
	    return true;
	}
    }

  return false;
}

/* Make sure that minibuf_window doesn't refer to FRAME's minibuffer
   window.  Preferably use the selected frame's minibuffer window
   instead.  If the selected frame doesn't have one, get some other
   frame's minibuffer window.  SELECT non-zero means select the new
   minibuffer window.  */
static void
check_minibuf_window (Lisp_Object frame, int select)
{
  struct frame *f = decode_live_frame (frame);

  XSETFRAME (frame, f);

  if (WINDOWP (minibuf_window) && EQ (f->minibuffer_window, minibuf_window))
    {
      Lisp_Object frames, this, window = make_fixnum (0);

      if (!EQ (frame, selected_frame)
	  && FRAME_HAS_MINIBUF_P (XFRAME (selected_frame)))
	window = FRAME_MINIBUF_WINDOW (XFRAME (selected_frame));
      else
	FOR_EACH_FRAME (frames, this)
	  {
	    if (!EQ (this, frame) && FRAME_HAS_MINIBUF_P (XFRAME (this)))
	      {
		window = FRAME_MINIBUF_WINDOW (XFRAME (this));
		break;
	      }
	  }

      /* Don't abort if no window was found (Bug#15247).  */
      if (WINDOWP (window))
	{
	  /* Use set_window_buffer instead of Fset_window_buffer (see
	     discussion of bug#11984, bug#12025, bug#12026).  */
	  set_window_buffer (window, XWINDOW (minibuf_window)->contents, 0, 0);
	  minibuf_window = window;

	  /* SELECT non-zero usually means that FRAME's minibuffer
	     window was selected; select the new one.  */
	  if (select)
	    Fselect_window (minibuf_window, Qnil);
	}
    }
}


/**
 * delete_frame:
 *
 * Delete FRAME.  When FORCE equals Qnoelisp, delete FRAME
 * unconditionally.  x_connection_closed and delete_terminal use this.
 * Any other value of FORCE implements the semantics described for
 * Fdelete_frame.  */
Lisp_Object
delete_frame (Lisp_Object frame, Lisp_Object force)
{
  struct frame *f = decode_any_frame (frame);
  struct frame *sf;
  struct kboard *kb;
  Lisp_Object frames, frame1;
  int minibuffer_selected, is_tooltip_frame;
  bool nochild = !FRAME_PARENT_FRAME (f);
  Lisp_Object minibuffer_child_frame = Qnil;

  if (!FRAME_LIVE_P (f))
    return Qnil;
  else if (!EQ (force, Qnoelisp) && !other_frames (f, false, !NILP (force)))
    {
      if (NILP (force))
	error ("Attempt to delete the sole visible or iconified frame");
      else
	error ("Attempt to delete the only frame");
    }

  XSETFRAME (frame, f);

  /* Softly delete all frames with this frame as their parent frame or
     as their `delete-before' frame parameter value.  */
  FOR_EACH_FRAME (frames, frame1)
    {
      struct frame *f1 = XFRAME (frame1);

      if (EQ (frame1, frame) || FRAME_TOOLTIP_P (f1))
	continue;
      else if (FRAME_PARENT_FRAME (f1) == f)
	{
	  if (FRAME_HAS_MINIBUF_P (f1) && !FRAME_HAS_MINIBUF_P (f)
	      && EQ (FRAME_MINIBUF_WINDOW (f), FRAME_MINIBUF_WINDOW (f1)))
	    /* frame1 owns frame's minibuffer window so we must not
	       delete it here to avoid a surrogate minibuffer error.
	       Unparent frame1 and make it a top-level frame.  */
	    {
	      Fmodify_frame_parameters
		(frame1, Fcons (Fcons (Qparent_frame, Qnil), Qnil));
	      minibuffer_child_frame = frame1;
	    }
	  else
	    delete_frame (frame1, Qnil);
	}
      else if (nochild
	       && EQ (get_frame_param (XFRAME (frame1), Qdelete_before), frame))
	/* Process `delete-before' parameter iff FRAME is not a child
	   frame.  This avoids that we enter an infinite chain of mixed
	   dependencies.  */
	delete_frame (frame1, Qnil);
    }

  /* Does this frame have a minibuffer, and is it the surrogate
     minibuffer for any other frame?  */
  if (FRAME_HAS_MINIBUF_P (f))
    {
      FOR_EACH_FRAME (frames, frame1)
	{
	  Lisp_Object fminiw;

	  if (EQ (frame1, frame))
	    continue;

	  fminiw = FRAME_MINIBUF_WINDOW (XFRAME (frame1));

	  if (WINDOWP (fminiw) && EQ (frame, WINDOW_FRAME (XWINDOW (fminiw))))
	    {
	      /* If we MUST delete this frame, delete the other first.
		 But do this only if FORCE equals `noelisp'.  */
	      if (EQ (force, Qnoelisp))
		delete_frame (frame1, Qnoelisp);
	      else
		error ("Attempt to delete a surrogate minibuffer frame");
	    }
	}
    }

  is_tooltip_frame = FRAME_TOOLTIP_P (f);

  /* Run `delete-frame-functions' unless FORCE is `noelisp' or
     frame is a tooltip.  FORCE is set to `noelisp' when handling
     a disconnect from the terminal, so we don't dare call Lisp
     code.  */
  if (NILP (Vrun_hooks) || is_tooltip_frame)
    ;
  else if (EQ (force, Qnoelisp))
    pending_funcalls
      = Fcons (list3 (Qrun_hook_with_args, Qdelete_frame_functions, frame),
	       pending_funcalls);
  else
    {
#ifdef HAVE_X_WINDOWS
      /* Also, save clipboard to the clipboard manager.  */
      x_clipboard_manager_save_frame (frame);
#endif

      safe_call2 (Qrun_hook_with_args, Qdelete_frame_functions, frame);
    }

  /* delete_frame_functions may have deleted any frame, including this
     one.  */
  if (!FRAME_LIVE_P (f))
    return Qnil;
  else if (!EQ (force, Qnoelisp) && !other_frames (f, false, !NILP (force)))
    {
      if (NILP (force))
	error ("Attempt to delete the sole visible or iconified frame");
      else
	error ("Attempt to delete the only frame");
    }

  /* At this point, we are committed to deleting the frame.
     There is no more chance for errors to prevent it.  */
  minibuffer_selected = EQ (minibuf_window, selected_window);
  sf = SELECTED_FRAME ();
  /* Don't let the frame remain selected.  */
  if (f == sf)
    {
      Lisp_Object tail;
      Lisp_Object frame1 UNINIT;  /* This line works around GCC bug 85563.  */
      eassume (CONSP (Vframe_list));

      /* Look for another visible frame on the same terminal.
	 Do not call next_frame here because it may loop forever.
	 See https://debbugs.gnu.org/cgi/bugreport.cgi?bug=15025.  */
      FOR_EACH_FRAME (tail, frame1)
	{
	  struct frame *f1 = XFRAME (frame1);

	  if (!EQ (frame, frame1)
	      && !FRAME_TOOLTIP_P (f1)
	      && FRAME_TERMINAL (f) == FRAME_TERMINAL (f1)
	      && FRAME_VISIBLE_P (f1))
	    break;
	}

      /* If there is none, find *some* other frame.  */
      if (NILP (frame1) || EQ (frame1, frame))
	{
	  FOR_EACH_FRAME (tail, frame1)
	    {
	      struct frame *f1 = XFRAME (frame1);

	      if (!EQ (frame, frame1)
		  && FRAME_LIVE_P (f1)
		  && !FRAME_TOOLTIP_P (f1))
		{
		  if (FRAME_TERMCAP_P (f1) || FRAME_MSDOS_P (f1))
		    {
		      Lisp_Object top_frame = FRAME_TTY (f1)->top_frame;

		      if (!EQ (top_frame, frame))
			frame1 = top_frame;
		    }
		  break;
		}
	    }
	}
#ifdef NS_IMPL_COCOA
      else
	/* Under NS, there is no system mechanism for choosing a new
	   window to get focus -- it is left to application code.
	   So the portion of THIS application interfacing with NS
	   needs to know about it.  We call Fraise_frame, but the
	   purpose is really to transfer focus.  */
	Fraise_frame (frame1);
#endif

      do_switch_frame (frame1, 0, 1, Qnil);
      sf = SELECTED_FRAME ();
    }

  /* Don't allow minibuf_window to remain on a deleted frame.  */
  check_minibuf_window (frame, minibuffer_selected);

  /* Don't let echo_area_window to remain on a deleted frame.  */
  if (EQ (f->minibuffer_window, echo_area_window))
    echo_area_window = sf->minibuffer_window;

  /* Clear any X selections for this frame.  */
#ifdef HAVE_X_WINDOWS
  if (FRAME_X_P (f))
    x_clear_frame_selections (f);
#endif

  /* Free glyphs.
     This function must be called before the window tree of the
     frame is deleted because windows contain dynamically allocated
     memory. */
  free_glyphs (f);

#ifdef HAVE_WINDOW_SYSTEM
  /* Give chance to each font driver to free a frame specific data.  */
  font_update_drivers (f, Qnil);
#endif

  /* Mark all the windows that used to be on FRAME as deleted, and then
     remove the reference to them.  */
  delete_all_child_windows (f->root_window);
  fset_root_window (f, Qnil);

  Vframe_list = Fdelq (frame, Vframe_list);
  SET_FRAME_VISIBLE (f, 0);

  /* Allow the vector of menu bar contents to be freed in the next
     garbage collection.  The frame object itself may not be garbage
     collected until much later, because recent_keys and other data
     structures can still refer to it.  */
  fset_menu_bar_vector (f, Qnil);

  /* If FRAME's buffer lists contains killed
     buffers, this helps GC to reclaim them.  */
  fset_buffer_list (f, Qnil);
  fset_buried_buffer_list (f, Qnil);

  free_font_driver_list (f);
#if defined (USE_X_TOOLKIT) || defined (HAVE_NTGUI)
  xfree (f->namebuf);
#endif
  xfree (f->decode_mode_spec_buffer);
  xfree (FRAME_INSERT_COST (f));
  xfree (FRAME_DELETEN_COST (f));
  xfree (FRAME_INSERTN_COST (f));
  xfree (FRAME_DELETE_COST (f));

  /* Since some events are handled at the interrupt level, we may get
     an event for f at any time; if we zero out the frame's terminal
     now, then we may trip up the event-handling code.  Instead, we'll
     promise that the terminal of the frame must be valid until we
     have called the window-system-dependent frame destruction
     routine.  */
  {
    struct terminal *terminal;
    block_input ();
    if (FRAME_TERMINAL (f)->delete_frame_hook)
      (*FRAME_TERMINAL (f)->delete_frame_hook) (f);
    terminal = FRAME_TERMINAL (f);
    f->terminal = 0;             /* Now the frame is dead.  */
    unblock_input ();

    /* If needed, delete the terminal that this frame was on.
       (This must be done after the frame is killed.)  */
    terminal->reference_count--;
#if defined (USE_X_TOOLKIT) || defined (USE_GTK)
    /* FIXME: Deleting the terminal crashes emacs because of a GTK
       bug.
       https://lists.gnu.org/r/emacs-devel/2011-10/msg00363.html */

    /* Since a similar behavior was observed on the Lucid and Motif
       builds (see Bug#5802, Bug#21509, Bug#23499, Bug#27816), we now
       don't delete the terminal for these builds either.  */
    if (terminal->reference_count == 0 &&
	(terminal->type == output_x_window || terminal->type == output_pgtk))
      terminal->reference_count = 1;
#endif /* USE_X_TOOLKIT || USE_GTK */
    if (terminal->reference_count == 0)
      {
	Lisp_Object tmp;
	XSETTERMINAL (tmp, terminal);

        kb = NULL;
	Fdelete_terminal (tmp, NILP (force) ? Qt : force);
      }
    else
      kb = terminal->kboard;
  }

  /* If we've deleted the last_nonminibuf_frame, then try to find
     another one.  */
  if (f == last_nonminibuf_frame)
    {
      last_nonminibuf_frame = 0;

      FOR_EACH_FRAME (frames, frame1)
	{
	  struct frame *f1 = XFRAME (frame1);

	  if (!FRAME_MINIBUF_ONLY_P (f1))
	    {
	      last_nonminibuf_frame = f1;
	      break;
	    }
	}
    }

  /* If there's no other frame on the same kboard, get out of
     single-kboard state if we're in it for this kboard.  */
  if (kb != NULL)
    {
      /* Some frame we found on the same kboard, or nil if there are none.  */
      Lisp_Object frame_on_same_kboard = Qnil;

      FOR_EACH_FRAME (frames, frame1)
	if (kb == FRAME_KBOARD (XFRAME (frame1)))
	  frame_on_same_kboard = frame1;

      if (NILP (frame_on_same_kboard))
	not_single_kboard_state (kb);
    }


  /* If we've deleted this keyboard's default_minibuffer_frame, try to
     find another one.  Prefer minibuffer-only frames, but also notice
     frames with other windows.  */
  if (kb != NULL && EQ (frame, KVAR (kb, Vdefault_minibuffer_frame)))
    {
      /* The last frame we saw with a minibuffer, minibuffer-only or not.  */
      Lisp_Object frame_with_minibuf = Qnil;
      /* Some frame we found on the same kboard, or nil if there are none.  */
      Lisp_Object frame_on_same_kboard = Qnil;

      FOR_EACH_FRAME (frames, frame1)
	{
	  struct frame *f1 = XFRAME (frame1);

	  /* Set frame_on_same_kboard to frame1 if it is on the same
	     keyboard.  Set frame_with_minibuf to frame1 if it also
	     has a minibuffer.  Leave the loop immediately if frame1
	     is also minibuffer-only.

	     Emacs 26 does _not_ set frame_on_same_kboard here when it
	     finds a minibuffer-only frame and subsequently fails to
	     set default_minibuffer_frame below.  Not a great deal and
	     never noticed since make_frame_without_minibuffer creates
	     a new minibuffer frame in that case (which can be a minor
	     annoyance though).  To consider for Emacs 26.3.  */
	  if (kb == FRAME_KBOARD (f1))
	    {
	      frame_on_same_kboard = frame1;
	      if (FRAME_HAS_MINIBUF_P (f1))
		{
		  frame_with_minibuf = frame1;
		  if (FRAME_MINIBUF_ONLY_P (f1))
		    break;
		}
	    }
	}

      if (!NILP (frame_on_same_kboard))
	{
	  /* We know that there must be some frame with a minibuffer out
	     there.  If this were not true, all of the frames present
	     would have to be minibufferless, which implies that at some
	     point their minibuffer frames must have been deleted, but
	     that is prohibited at the top; you can't delete surrogate
	     minibuffer frames.  */
	  if (NILP (frame_with_minibuf))
	    emacs_abort ();

	  kset_default_minibuffer_frame (kb, frame_with_minibuf);
	}
      else
	/* No frames left on this kboard--say no minibuffer either.  */
	kset_default_minibuffer_frame (kb, Qnil);
    }

  /* Cause frame titles to update--necessary if we now have just one frame.  */
  if (!is_tooltip_frame)
    update_mode_lines = 15;

  /* Now run the post-deletion hooks.  */
  if (NILP (Vrun_hooks) || is_tooltip_frame)
    ;
  else if (EQ (force, Qnoelisp))
    pending_funcalls
      = Fcons (list3 (Qrun_hook_with_args, Qafter_delete_frame_functions, frame),
	       pending_funcalls);
  else
    safe_call2 (Qrun_hook_with_args, Qafter_delete_frame_functions, frame);

  if (!NILP (minibuffer_child_frame))
    /* If minibuffer_child_frame is non-nil, it was FRAME's minibuffer
       child frame.  Delete it unless it's also the minibuffer frame
       of another frame in which case we make sure it's visible.  */
    {
      struct frame *f1 = XFRAME (minibuffer_child_frame);

      if (FRAME_LIVE_P (f1))
	{
	  Lisp_Object window1 = FRAME_ROOT_WINDOW (f1);
	  Lisp_Object frame2;

	  FOR_EACH_FRAME (frames, frame2)
	    {
	      struct frame *f2 = XFRAME (frame2);

	      if (EQ (frame2, minibuffer_child_frame) || FRAME_TOOLTIP_P (f2))
		continue;
	      else if (EQ (FRAME_MINIBUF_WINDOW (f2), window1))
		{
		  /* minibuffer_child_frame serves as minibuffer frame
		     for at least one other frame - so make it visible
		     and quit.  */
		  if (!FRAME_VISIBLE_P (f1) && !FRAME_ICONIFIED_P (f1))
		    Fmake_frame_visible (minibuffer_child_frame);

		  return Qnil;
		}
	    }

	  /* No other frame found that uses minibuffer_child_frame as
	     minibuffer frame.  If FORCE is Qnoelisp or there are
	     other visible frames left, delete minibuffer_child_frame
	     since it presumably was used by FRAME only.  */
	  if (EQ (force, Qnoelisp) || other_frames (f1, false, !NILP (force)))
	    delete_frame (minibuffer_child_frame, Qnoelisp);
	}
    }

  return Qnil;
}

DEFUN ("delete-frame", Fdelete_frame, Sdelete_frame, 0, 2, "",
       doc: /* Delete FRAME, permanently eliminating it from use.
FRAME must be a live frame and defaults to the selected one.

A frame may not be deleted if its minibuffer serves as surrogate
minibuffer for another frame.  Normally, you may not delete a frame if
all other frames are invisible, but if the second optional argument
FORCE is non-nil, you may do so.

This function runs `delete-frame-functions' before actually
deleting the frame, unless the frame is a tooltip.
The functions are run with one argument, the frame to be deleted.  */)
  (Lisp_Object frame, Lisp_Object force)
{
  return delete_frame (frame, !NILP (force) ? Qt : Qnil);
}

#ifdef HAVE_WINDOW_SYSTEM
/**
 * frame_internal_border_part:
 *
 * Return part of internal border the coordinates X and Y relative to
 * frame F are on.  Return nil if the coordinates are not on the
 * internal border of F.
 *
 * Return one of INTERNAL_BORDER_LEFT_EDGE, INTERNAL_BORDER_TOP_EDGE,
 * INTERNAL_BORDER_RIGHT_EDGE or INTERNAL_BORDER_BOTTOM_EDGE when the
 * mouse cursor is on the corresponding border with an offset of at
 * least one canonical character height from that border's edges.
 *
 * If no border part could be found this way, return one of
 * INTERNAL_BORDER_TOP_LEFT_CORNER, INTERNAL_BORDER_TOP_RIGHT_CORNER,
 * INTERNAL_BORDER_BOTTOM_LEFT_CORNER or
 * INTERNAL_BORDER_BOTTOM_RIGHT_CORNER to indicate that the mouse is in
 * one of the corresponding corners.  This means that for very small
 * frames an `edge' return value is preferred.
 */
enum internal_border_part
frame_internal_border_part (struct frame *f, int x, int y)
{
  int border = FRAME_INTERNAL_BORDER_WIDTH (f);
  int offset = FRAME_LINE_HEIGHT (f);
  int width = FRAME_PIXEL_WIDTH (f);
  int height = FRAME_PIXEL_HEIGHT (f);
  enum internal_border_part part = INTERNAL_BORDER_NONE;

  if (offset < border)
    /* For very wide borders make offset at least as large as
       border.  */
    offset = border;

  if (offset < x && x < width - offset)
    /* Top or bottom border.  */
    {
      if (0 <= y && y <= border)
	part = INTERNAL_BORDER_TOP_EDGE;
      else if (height - border <= y && y <= height)
	part = INTERNAL_BORDER_BOTTOM_EDGE;
    }
  else if (offset < y && y < height - offset)
    /* Left or right border.  */
    {
      if (0 <= x && x <= border)
	part = INTERNAL_BORDER_LEFT_EDGE;
      else if (width - border <= x && x <= width)
	part = INTERNAL_BORDER_RIGHT_EDGE;
    }
  else
    {
      /* An edge.  */
      int half_width = width / 2;
      int half_height = height / 2;

      if (0 <= x && x <= border)
	{
	  /* A left edge.  */
	  if (0 <= y && y <= half_height)
	     part = INTERNAL_BORDER_TOP_LEFT_CORNER;
	  else if (half_height < y && y <= height)
	     part = INTERNAL_BORDER_BOTTOM_LEFT_CORNER;
	}
      else if (width - border <= x && x <= width)
	{
	  /* A right edge.  */
	  if (0 <= y && y <= half_height)
	     part = INTERNAL_BORDER_TOP_RIGHT_CORNER;
	  else if (half_height < y && y <= height)
	     part = INTERNAL_BORDER_BOTTOM_RIGHT_CORNER;
	}
      else if (0 <= y && y <= border)
	{
	  /* A top edge.  */
	  if (0 <= x && x <= half_width)
	     part = INTERNAL_BORDER_TOP_LEFT_CORNER;
	  else if (half_width < x && x <= width)
	    part = INTERNAL_BORDER_TOP_RIGHT_CORNER;
	}
      else if (height - border <= y && y <= height)
	{
	  /* A bottom edge.  */
	  if (0 <= x && x <= half_width)
	     part = INTERNAL_BORDER_BOTTOM_LEFT_CORNER;
	  else if (half_width < x && x <= width)
	    part = INTERNAL_BORDER_BOTTOM_RIGHT_CORNER;
	}
    }

  return part;
}
#endif

/* Return mouse position in character cell units.  */

DEFUN ("mouse-position", Fmouse_position, Smouse_position, 0, 0, 0,
       doc: /* Return a list (FRAME X . Y) giving the current mouse frame and position.
The position is given in canonical character cells, where (0, 0) is the
upper-left corner of the frame, X is the horizontal offset, and Y is the
vertical offset, measured in units of the frame's default character size.
If Emacs is running on a mouseless terminal or hasn't been programmed
to read the mouse position, it returns the selected frame for FRAME
and nil for X and Y.
If `mouse-position-function' is non-nil, `mouse-position' calls it,
passing the normal return value to that function as an argument,
and returns whatever that function returns.  */)
  (void)
{
  struct frame *f;
  Lisp_Object lispy_dummy;
  Lisp_Object x, y, retval;

  f = SELECTED_FRAME ();
  x = y = Qnil;

  /* It's okay for the hook to refrain from storing anything.  */
  if (FRAME_TERMINAL (f)->mouse_position_hook)
    {
      enum scroll_bar_part party_dummy;
      Time time_dummy;
      (*FRAME_TERMINAL (f)->mouse_position_hook) (&f, -1,
						  &lispy_dummy, &party_dummy,
						  &x, &y,
						  &time_dummy);
    }

  if (! NILP (x))
    {
      int col = XFIXNUM (x);
      int row = XFIXNUM (y);
      pixel_to_glyph_coords (f, col, row, &col, &row, NULL, 1);
      XSETINT (x, col);
      XSETINT (y, row);
    }
  XSETFRAME (lispy_dummy, f);
  retval = Fcons (lispy_dummy, Fcons (x, y));
  if (!NILP (Vmouse_position_function))
    retval = call1 (Vmouse_position_function, retval);
  return retval;
}

DEFUN ("mouse-pixel-position", Fmouse_pixel_position,
       Smouse_pixel_position, 0, 0, 0,
       doc: /* Return a list (FRAME X . Y) giving the current mouse frame and position.
The position is given in pixel units, where (0, 0) is the
upper-left corner of the frame, X is the horizontal offset, and Y is
the vertical offset.
If Emacs is running on a mouseless terminal or hasn't been programmed
to read the mouse position, it returns the selected frame for FRAME
and nil for X and Y.  */)
  (void)
{
  struct frame *f;
  Lisp_Object lispy_dummy;
  Lisp_Object x, y, retval;

  f = SELECTED_FRAME ();
  x = y = Qnil;

  /* It's okay for the hook to refrain from storing anything.  */
  if (FRAME_TERMINAL (f)->mouse_position_hook)
    {
      enum scroll_bar_part party_dummy;
      Time time_dummy;
      (*FRAME_TERMINAL (f)->mouse_position_hook) (&f, -1,
						  &lispy_dummy, &party_dummy,
						  &x, &y,
						  &time_dummy);
    }

  XSETFRAME (lispy_dummy, f);
  retval = Fcons (lispy_dummy, Fcons (x, y));
  if (!NILP (Vmouse_position_function))
    retval = call1 (Vmouse_position_function, retval);
  return retval;
}

#ifdef HAVE_WINDOW_SYSTEM

/* On frame F, convert character coordinates X and Y to pixel
   coordinates *PIX_X and *PIX_Y.  */

static void
frame_char_to_pixel_position (struct frame *f, int x, int y,
			      int *pix_x, int *pix_y)
{
  *pix_x = FRAME_COL_TO_PIXEL_X (f, x) + FRAME_COLUMN_WIDTH (f) / 2;
  *pix_y = FRAME_LINE_TO_PIXEL_Y (f, y) + FRAME_LINE_HEIGHT (f) / 2;

  if (*pix_x < 0)
    *pix_x = 0;
  if (*pix_x > FRAME_PIXEL_WIDTH (f))
    *pix_x = FRAME_PIXEL_WIDTH (f);

  if (*pix_y < 0)
    *pix_y = 0;
  if (*pix_y > FRAME_PIXEL_HEIGHT (f))
    *pix_y = FRAME_PIXEL_HEIGHT (f);
}

/* On frame F, reposition mouse pointer to character coordinates X and Y.  */

static void
frame_set_mouse_position (struct frame *f, int x, int y)
{
  int pix_x, pix_y;

  frame_char_to_pixel_position (f, x, y, &pix_x, &pix_y);
  frame_set_mouse_pixel_position (f, pix_x, pix_y);
}

#endif /* HAVE_WINDOW_SYSTEM */

DEFUN ("set-mouse-position", Fset_mouse_position, Sset_mouse_position, 3, 3, 0,
       doc: /* Move the mouse pointer to the center of character cell (X,Y) in FRAME.
Coordinates are relative to the frame, not a window,
so the coordinates of the top left character in the frame
may be nonzero due to left-hand scroll bars or the menu bar.

The position is given in canonical character cells, where (0, 0) is
the upper-left corner of the frame, X is the horizontal offset, and
Y is the vertical offset, measured in units of the frame's default
character size.

This function is a no-op for an X frame that is not visible.
If you have just created a frame, you must wait for it to become visible
before calling this function on it, like this.
  (while (not (frame-visible-p frame)) (sleep-for .5))  */)
  (Lisp_Object frame, Lisp_Object x, Lisp_Object y)
{
  CHECK_LIVE_FRAME (frame);
  int xval = check_integer_range (x, INT_MIN, INT_MAX);
  int yval = check_integer_range (y, INT_MIN, INT_MAX);

  /* I think this should be done with a hook.  */
#ifdef HAVE_WINDOW_SYSTEM
  if (FRAME_WINDOW_P (XFRAME (frame)))
    /* Warping the mouse will cause enternotify and focus events.  */
    frame_set_mouse_position (XFRAME (frame), xval, yval);
#else
#if defined (MSDOS)
  if (FRAME_MSDOS_P (XFRAME (frame)))
    {
      Fselect_frame (frame, Qnil);
      mouse_moveto (xval, yval);
    }
#else
#ifdef HAVE_GPM
    {
      Fselect_frame (frame, Qnil);
      term_mouse_moveto (xval, yval);
    }
#endif
#endif
#endif

  return Qnil;
}

DEFUN ("set-mouse-pixel-position", Fset_mouse_pixel_position,
       Sset_mouse_pixel_position, 3, 3, 0,
       doc: /* Move the mouse pointer to pixel position (X,Y) in FRAME.
The position is given in pixels, where (0, 0) is the upper-left corner
of the frame, X is the horizontal offset, and Y is the vertical offset.

Note, this is a no-op for an X frame that is not visible.
If you have just created a frame, you must wait for it to become visible
before calling this function on it, like this.
  (while (not (frame-visible-p frame)) (sleep-for .5))  */)
  (Lisp_Object frame, Lisp_Object x, Lisp_Object y)
{
  CHECK_LIVE_FRAME (frame);
  int xval = check_integer_range (x, INT_MIN, INT_MAX);
  int yval = check_integer_range (y, INT_MIN, INT_MAX);

  /* I think this should be done with a hook.  */
#ifdef HAVE_WINDOW_SYSTEM
  if (FRAME_WINDOW_P (XFRAME (frame)))
    /* Warping the mouse will cause enternotify and focus events.  */
    frame_set_mouse_pixel_position (XFRAME (frame), xval, yval);
#else
#if defined (MSDOS)
  if (FRAME_MSDOS_P (XFRAME (frame)))
    {
      Fselect_frame (frame, Qnil);
      mouse_moveto (xval, yval);
    }
#else
#ifdef HAVE_GPM
    {
      Fselect_frame (frame, Qnil);
      term_mouse_moveto (xval, yval);
    }
#endif
#endif
#endif

  return Qnil;
}

static void make_frame_visible_1 (Lisp_Object);

DEFUN ("make-frame-visible", Fmake_frame_visible, Smake_frame_visible,
       0, 1, "",
       doc: /* Make the frame FRAME visible (assuming it is an X window).
If omitted, FRAME defaults to the currently selected frame.  */)
  (Lisp_Object frame)
{
  struct frame *f = decode_live_frame (frame);

  if (FRAME_WINDOW_P (f) && FRAME_TERMINAL (f)->frame_visible_invisible_hook)
    FRAME_TERMINAL (f)->frame_visible_invisible_hook (f, true);

  make_frame_visible_1 (f->root_window);

  /* Make menu bar update for the Buffers and Frames menus.  */
  /* windows_or_buffers_changed = 15; FIXME: Why?  */

  XSETFRAME (frame, f);
  return frame;
}

/* Update the display_time slot of the buffers shown in WINDOW
   and all its descendants.  */

static void
make_frame_visible_1 (Lisp_Object window)
{
  struct window *w;

  for (; !NILP (window); window = w->next)
    {
      w = XWINDOW (window);
      if (WINDOWP (w->contents))
	make_frame_visible_1 (w->contents);
      else
	bset_display_time (XBUFFER (w->contents), Fcurrent_time ());
    }
}

DEFUN ("make-frame-invisible", Fmake_frame_invisible, Smake_frame_invisible,
       0, 2, "",
       doc: /* Make the frame FRAME invisible.
If omitted, FRAME defaults to the currently selected frame.
On graphical displays, invisible frames are not updated and are
usually not displayed at all, even in a window system's \"taskbar\".

Normally you may not make FRAME invisible if all other frames are invisible,
but if the second optional argument FORCE is non-nil, you may do so.

This function has no effect on text terminal frames.  Such frames are
always considered visible, whether or not they are currently being
displayed in the terminal.  */)
  (Lisp_Object frame, Lisp_Object force)
{
  struct frame *f = decode_live_frame (frame);

  if (NILP (force) && !other_frames (f, true, false))
    error ("Attempt to make invisible the sole visible or iconified frame");

  /* Don't allow minibuf_window to remain on an invisible frame.  */
  check_minibuf_window (frame, EQ (minibuf_window, selected_window));

  if (FRAME_WINDOW_P (f) && FRAME_TERMINAL (f)->frame_visible_invisible_hook)
    FRAME_TERMINAL (f)->frame_visible_invisible_hook (f, false);

  /* Make menu bar update for the Buffers and Frames menus.  */
  windows_or_buffers_changed = 16;

  return Qnil;
}

DEFUN ("iconify-frame", Ficonify_frame, Siconify_frame,
       0, 1, "",
       doc: /* Make the frame FRAME into an icon.
If omitted, FRAME defaults to the currently selected frame.

If FRAME is a child frame, consult the variable `iconify-child-frame'
for how to proceed.  */)
  (Lisp_Object frame)
{
  struct frame *f = decode_live_frame (frame);
#ifdef HAVE_WINDOW_SYSTEM
  Lisp_Object parent = f->parent_frame;

  if (!NILP (parent))
    {
      if (NILP (iconify_child_frame))
	/* Do nothing.  */
	return Qnil;
      else if (EQ (iconify_child_frame, Qiconify_top_level))
	{
	  /* Iconify top level frame instead (the default).  */
	  Ficonify_frame (parent);
	  return Qnil;
	}
      else if (EQ (iconify_child_frame, Qmake_invisible))
	{
	  /* Make frame invisible instead.  */
	  Fmake_frame_invisible (frame, Qnil);
	  return Qnil;
	}
    }
#endif	/* HAVE_WINDOW_SYSTEM */

  /* Don't allow minibuf_window to remain on an iconified frame.  */
  check_minibuf_window (frame, EQ (minibuf_window, selected_window));

  if (FRAME_WINDOW_P (f) && FRAME_TERMINAL (f)->iconify_frame_hook)
    FRAME_TERMINAL (f)->iconify_frame_hook (f);

  return Qnil;
}

DEFUN ("frame-visible-p", Fframe_visible_p, Sframe_visible_p,
       1, 1, 0,
       doc: /* Return t if FRAME is \"visible\" (actually in use for display).
Return the symbol `icon' if FRAME is iconified or \"minimized\".
Return nil if FRAME was made invisible, via `make-frame-invisible'.
On graphical displays, invisible frames are not updated and are
usually not displayed at all, even in a window system's \"taskbar\".

If FRAME is a text terminal frame, this always returns t.
Such frames are always considered visible, whether or not they are
currently being displayed on the terminal.  */)
  (Lisp_Object frame)
{
  CHECK_LIVE_FRAME (frame);

  if (FRAME_VISIBLE_P (XFRAME (frame)))
    return Qt;
  if (FRAME_ICONIFIED_P (XFRAME (frame)))
    return Qicon;
  return Qnil;
}

DEFUN ("visible-frame-list", Fvisible_frame_list, Svisible_frame_list,
       0, 0, 0,
       doc: /* Return a list of all frames now \"visible\" (being updated).  */)
  (void)
{
  Lisp_Object tail, frame, value = Qnil;

  FOR_EACH_FRAME (tail, frame)
    if (FRAME_VISIBLE_P (XFRAME (frame)))
      value = Fcons (frame, value);

  return value;
}


DEFUN ("raise-frame", Fraise_frame, Sraise_frame, 0, 1, "",
       doc: /* Bring FRAME to the front, so it occludes any frames it overlaps.
If FRAME is invisible or iconified, make it visible.
If you don't specify a frame, the selected frame is used.
If Emacs is displaying on an ordinary terminal or some other device which
doesn't support multiple overlapping frames, this function selects FRAME.  */)
  (Lisp_Object frame)
{
  struct frame *f = decode_live_frame (frame);

  XSETFRAME (frame, f);

  if (FRAME_TERMCAP_P (f))
    /* On a text terminal select FRAME.  */
    Fselect_frame (frame, Qnil);
  else
    /* Do like the documentation says. */
    Fmake_frame_visible (frame);

  if (FRAME_TERMINAL (f)->frame_raise_lower_hook)
    (*FRAME_TERMINAL (f)->frame_raise_lower_hook) (f, true);

  return Qnil;
}

/* Should we have a corresponding function called Flower_Power?  */
DEFUN ("lower-frame", Flower_frame, Slower_frame, 0, 1, "",
       doc: /* Send FRAME to the back, so it is occluded by any frames that overlap it.
If you don't specify a frame, the selected frame is used.
If Emacs is displaying on an ordinary terminal or some other device which
doesn't support multiple overlapping frames, this function does nothing.  */)
  (Lisp_Object frame)
{
  struct frame *f = decode_live_frame (frame);

  if (FRAME_TERMINAL (f)->frame_raise_lower_hook)
    (*FRAME_TERMINAL (f)->frame_raise_lower_hook) (f, false);

  return Qnil;
}


DEFUN ("redirect-frame-focus", Fredirect_frame_focus, Sredirect_frame_focus,
       1, 2, 0,
       doc: /* Arrange for keystrokes typed at FRAME to be sent to FOCUS-FRAME.
In other words, switch-frame events caused by events in FRAME will
request a switch to FOCUS-FRAME, and `last-event-frame' will be
FOCUS-FRAME after reading an event typed at FRAME.

If FOCUS-FRAME is nil, any existing redirection is canceled, and the
frame again receives its own keystrokes.

Focus redirection is useful for temporarily redirecting keystrokes to
a surrogate minibuffer frame when a frame doesn't have its own
minibuffer window.

A frame's focus redirection can be changed by `select-frame'.  If frame
FOO is selected, and then a different frame BAR is selected, any
frames redirecting their focus to FOO are shifted to redirect their
focus to BAR.  This allows focus redirection to work properly when the
user switches from one frame to another using `select-window'.

This means that a frame whose focus is redirected to itself is treated
differently from a frame whose focus is redirected to nil; the former
is affected by `select-frame', while the latter is not.

The redirection lasts until `redirect-frame-focus' is called to change it.  */)
  (Lisp_Object frame, Lisp_Object focus_frame)
{
  /* Note that we don't check for a live frame here.  It's reasonable
     to redirect the focus of a frame you're about to delete, if you
     know what other frame should receive those keystrokes.  */
  struct frame *f = decode_any_frame (frame);

  if (! NILP (focus_frame))
    CHECK_LIVE_FRAME (focus_frame);

  fset_focus_frame (f, focus_frame);

  if (FRAME_TERMINAL (f)->frame_rehighlight_hook)
    (*FRAME_TERMINAL (f)->frame_rehighlight_hook) (f);

  return Qnil;
}


DEFUN ("frame-focus", Fframe_focus, Sframe_focus, 0, 1, 0,
       doc: /* Return the frame to which FRAME's keystrokes are currently being sent.
If FRAME is omitted or nil, the selected frame is used.
Return nil if FRAME's focus is not redirected.
See `redirect-frame-focus'.  */)
  (Lisp_Object frame)
{
  return FRAME_FOCUS_FRAME (decode_live_frame (frame));
}

DEFUN ("x-focus-frame", Fx_focus_frame, Sx_focus_frame, 1, 2, 0,
       doc: /* Set the input focus to FRAME.
FRAME nil means use the selected frame.  Optional argument NOACTIVATE
means do not activate FRAME.

If there is no window system support, this function does nothing.  */)
     (Lisp_Object frame, Lisp_Object noactivate)
{
#ifdef HAVE_WINDOW_SYSTEM
  struct frame *f = decode_window_system_frame (frame);
  if (f && FRAME_TERMINAL (f)->focus_frame_hook)
    FRAME_TERMINAL (f)->focus_frame_hook (f, !NILP (noactivate));
#endif
  return Qnil;
}

DEFUN ("frame-after-make-frame",
       Fframe_after_make_frame,
       Sframe_after_make_frame, 2, 2, 0,
       doc: /* Mark FRAME as made.
FRAME nil means use the selected frame.  Second argument MADE non-nil
means functions on `window-configuration-change-hook' are called
whenever the window configuration of FRAME changes.  MADE nil means
these functions are not called.

This function is currently called by `make-frame' only and should be
otherwise used with utter care to avoid that running functions on
`window-configuration-change-hook' is impeded forever.  */)
  (Lisp_Object frame, Lisp_Object made)
{
  struct frame *f = decode_live_frame (frame);
  f->after_make_frame = !NILP (made);
  f->inhibit_horizontal_resize = false;
  f->inhibit_vertical_resize = false;
  return made;
}


/* Discard BUFFER from the buffer-list and buried-buffer-list of each frame.  */

void
frames_discard_buffer (Lisp_Object buffer)
{
  Lisp_Object frame, tail;

  FOR_EACH_FRAME (tail, frame)
    {
      fset_buffer_list
	(XFRAME (frame), Fdelq (buffer, XFRAME (frame)->buffer_list));
      fset_buried_buffer_list
	(XFRAME (frame), Fdelq (buffer, XFRAME (frame)->buried_buffer_list));
    }
}

/* Modify the alist in *ALISTPTR to associate PROP with VAL.
   If the alist already has an element for PROP, we change it.  */

void
store_in_alist (Lisp_Object *alistptr, Lisp_Object prop, Lisp_Object val)
{
  Lisp_Object tem = Fassq (prop, *alistptr);
  if (NILP (tem))
    *alistptr = Fcons (Fcons (prop, val), *alistptr);
  else
    Fsetcdr (tem, val);
}

static int
frame_name_fnn_p (char *str, ptrdiff_t len)
{
  if (len > 1 && str[0] == 'F' && '0' <= str[1] && str[1] <= '9')
    {
      char *p = str + 2;
      while ('0' <= *p && *p <= '9')
	p++;
      if (p == str + len)
	return 1;
    }
  return 0;
}

/* Set the name of the terminal frame.  Also used by MSDOS frames.
   Modeled after *_set_name which is used for WINDOW frames.  */

static void
set_term_frame_name (struct frame *f, Lisp_Object name)
{
  f->explicit_name = ! NILP (name);

  /* If NAME is nil, set the name to F<num>.  */
  if (NILP (name))
    {
      char namebuf[sizeof "F" + INT_STRLEN_BOUND (tty_frame_count)];

      /* Check for no change needed in this very common case
	 before we do any consing.  */
      if (frame_name_fnn_p (SSDATA (f->name), SBYTES (f->name)))
	return;

      name = make_formatted_string (namebuf, "F%"PRIdMAX, ++tty_frame_count);
    }
  else
    {
      CHECK_STRING (name);

      /* Don't change the name if it's already NAME.  */
      if (! NILP (Fstring_equal (name, f->name)))
	return;

      /* Don't allow the user to set the frame name to F<num>, so it
	 doesn't clash with the names we generate for terminal frames.  */
      if (frame_name_fnn_p (SSDATA (name), SBYTES (name)))
	error ("Frame names of the form F<num> are usurped by Emacs");
    }

  fset_name (f, name);
  update_mode_lines = 16;
}

void
store_frame_param (struct frame *f, Lisp_Object prop, Lisp_Object val)
{
  register Lisp_Object old_alist_elt;

  if (EQ (prop, Qminibuffer))
    {
      if (WINDOWP (val))
	{
	  if (!MINI_WINDOW_P (XWINDOW (val)))
	    error ("The `minibuffer' parameter does not specify a valid minibuffer window");
	  else if (FRAME_MINIBUF_ONLY_P (f))
	    {
	      if (EQ (val, FRAME_MINIBUF_WINDOW (f)))
		val = Qonly;
	      else
		error ("Can't change the minibuffer window of a minibuffer-only frame");
	    }
	  else if (FRAME_HAS_MINIBUF_P (f))
	    {
	      if (EQ (val, FRAME_MINIBUF_WINDOW (f)))
		val = Qt;
	      else
		error ("Can't change the minibuffer window of a frame with its own minibuffer");
	    }
	  else
	    /* Store the chosen minibuffer window.  */
	    fset_minibuffer_window (f, val);
	}
      else
	{
	  Lisp_Object old_val = Fcdr (Fassq (Qminibuffer, f->param_alist));

	  if (!NILP (old_val))
	    {
	      if (WINDOWP (old_val) && NILP (val))
		/* Don't change the value for a minibuffer-less frame if
		   only nil was specified as new value.  */
		val = old_val;
	      else if (!EQ (old_val, val))
		error ("Can't change the `minibuffer' parameter of this frame");
	    }
	}
    }

  /* Check each parent-frame and delete-before parameter for a
     circular dependency.  Do not check between parameters, so you can
     still create circular dependencies with different properties, for
     example a chain of frames F1->F2->...Fn such that F1 is an ancestor
     frame of Fn and thus cannot be deleted before Fn and a second chain
     Fn->Fn-1->...F1 such that Fn cannot be deleted before F1.  */
  else if (EQ (prop, Qparent_frame) || EQ (prop, Qdelete_before))
    {
      Lisp_Object oldval = Fcdr (Fassq (prop, f->param_alist));

      if (!EQ (oldval, val) && !NILP (val))
	{
	  Lisp_Object frame;
	  Lisp_Object frame1 = val;

	  if (!FRAMEP (frame1) || !FRAME_LIVE_P (XFRAME (frame1)))
	    error ("Invalid `%s' frame parameter",
		   SSDATA (SYMBOL_NAME (prop)));

	  XSETFRAME (frame, f);

	  while (FRAMEP (frame1) && FRAME_LIVE_P (XFRAME (frame1)))
	    if (EQ (frame1, frame))
	      error ("Circular specification of `%s' frame parameter",
		     SSDATA (SYMBOL_NAME (prop)));
	    else
	      frame1 = get_frame_param (XFRAME (frame1), prop);
	}
    }

  /* The buffer-list parameters are stored in a special place and not
     in the alist.  All buffers must be live.  */
  else if (EQ (prop, Qbuffer_list))
    {
      Lisp_Object list = Qnil;
      for (; CONSP (val); val = XCDR (val))
	if (!NILP (Fbuffer_live_p (XCAR (val))))
	  list = Fcons (XCAR (val), list);
      fset_buffer_list (f, Fnreverse (list));
      return;
    }
  else if (EQ (prop, Qburied_buffer_list))
    {
      Lisp_Object list = Qnil;
      for (; CONSP (val); val = XCDR (val))
	if (!NILP (Fbuffer_live_p (XCAR (val))))
	  list = Fcons (XCAR (val), list);
      fset_buried_buffer_list (f, Fnreverse (list));
      return;
    }
  else if ((EQ (prop, Qscroll_bar_width) || EQ (prop, Qscroll_bar_height))
	   && !NILP (val) && !RANGED_FIXNUMP (1, val, INT_MAX))
    {
      Lisp_Object old_val = Fcdr (Fassq (prop, f->param_alist));

      val = old_val;
    }

  /* The tty color needed to be set before the frame's parameter
     alist was updated with the new value.  This is not true any more,
     but we still do this test early on.  */
  if (FRAME_TERMCAP_P (f) && EQ (prop, Qtty_color_mode)
      && f == FRAME_TTY (f)->previous_frame)
    /* Force redisplay of this tty.  */
    FRAME_TTY (f)->previous_frame = NULL;

  /* Update the frame parameter alist.  */
  old_alist_elt = Fassq (prop, f->param_alist);
  if (NILP (old_alist_elt))
    fset_param_alist (f, Fcons (Fcons (prop, val), f->param_alist));
  else
    Fsetcdr (old_alist_elt, val);

  /* Update some other special parameters in their special places
     in addition to the alist.  */

  if (EQ (prop, Qbuffer_predicate))
    fset_buffer_predicate (f, val);

  if (! FRAME_WINDOW_P (f))
    {
      if (EQ (prop, Qmenu_bar_lines))
	set_menu_bar_lines (f, val, make_fixnum (FRAME_MENU_BAR_LINES (f)));
      else if (EQ (prop, Qtab_bar_lines))
	set_tab_bar_lines (f, val, make_fixnum (FRAME_TAB_BAR_LINES (f)));
      else if (EQ (prop, Qname))
	set_term_frame_name (f, val);
    }
}

/* Return color matches UNSPEC on frame F or nil if UNSPEC
   is not an unspecified foreground or background color.  */

static Lisp_Object
frame_unspecified_color (struct frame *f, Lisp_Object unspec)
{
  return (!strncmp (SSDATA (unspec), unspecified_bg, SBYTES (unspec))
	  ? tty_color_name (f, FRAME_BACKGROUND_PIXEL (f))
	  : (!strncmp (SSDATA (unspec), unspecified_fg, SBYTES (unspec))
	     ? tty_color_name (f, FRAME_FOREGROUND_PIXEL (f)) : Qnil));
}

DEFUN ("frame-parameters", Fframe_parameters, Sframe_parameters, 0, 1, 0,
       doc: /* Return the parameters-alist of frame FRAME.
It is a list of elements of the form (PARM . VALUE), where PARM is a symbol.
The meaningful PARMs depend on the kind of frame.
If FRAME is omitted or nil, return information on the currently selected frame.  */)
  (Lisp_Object frame)
{
  Lisp_Object alist;
  struct frame *f = decode_any_frame (frame);
  int height, width;

  if (!FRAME_LIVE_P (f))
    return Qnil;

  alist = Fcopy_alist (f->param_alist);

  if (!FRAME_WINDOW_P (f))
    {
      Lisp_Object elt;

      /* If the frame's parameter alist says the colors are
	 unspecified and reversed, take the frame's background pixel
	 for foreground and vice versa.  */
      elt = Fassq (Qforeground_color, alist);
      if (CONSP (elt) && STRINGP (XCDR (elt)))
	{
	  elt = frame_unspecified_color (f, XCDR (elt));
	  if (!NILP (elt))
	    store_in_alist (&alist, Qforeground_color, elt);
	}
      else
	store_in_alist (&alist, Qforeground_color,
			tty_color_name (f, FRAME_FOREGROUND_PIXEL (f)));
      elt = Fassq (Qbackground_color, alist);
      if (CONSP (elt) && STRINGP (XCDR (elt)))
	{
	  elt = frame_unspecified_color (f, XCDR (elt));
	  if (!NILP (elt))
	    store_in_alist (&alist, Qbackground_color, elt);
	}
      else
	store_in_alist (&alist, Qbackground_color,
			tty_color_name (f, FRAME_BACKGROUND_PIXEL (f)));
      store_in_alist (&alist, Qfont,
		      build_string (FRAME_MSDOS_P (f)
				    ? "ms-dos"
				    : FRAME_W32_P (f) ? "w32term"
				    :"tty"));
    }
  store_in_alist (&alist, Qname, f->name);
  height = (f->new_height
	    ? (f->new_pixelwise
	       ? (f->new_height / FRAME_LINE_HEIGHT (f))
	       : f->new_height)
	    : FRAME_LINES (f));
  store_in_alist (&alist, Qheight, make_fixnum (height));
  width = (f->new_width
	   ? (f->new_pixelwise
	      ? (f->new_width / FRAME_COLUMN_WIDTH (f))
	      : f->new_width)
	   : FRAME_COLS (f));
  store_in_alist (&alist, Qwidth, make_fixnum (width));
  store_in_alist (&alist, Qmodeline, (FRAME_WANTS_MODELINE_P (f) ? Qt : Qnil));
  store_in_alist (&alist, Qunsplittable, (FRAME_NO_SPLIT_P (f) ? Qt : Qnil));
  store_in_alist (&alist, Qbuffer_list, f->buffer_list);
  store_in_alist (&alist, Qburied_buffer_list, f->buried_buffer_list);

  /* I think this should be done with a hook.  */
#ifdef HAVE_WINDOW_SYSTEM
  if (FRAME_WINDOW_P (f))
    gui_report_frame_params (f, &alist);
  else
#endif
    {
      /* This ought to be correct in f->param_alist for an X frame.  */
      Lisp_Object lines;
      XSETFASTINT (lines, FRAME_MENU_BAR_LINES (f));
      store_in_alist (&alist, Qmenu_bar_lines, lines);
      XSETFASTINT (lines, FRAME_TAB_BAR_LINES (f));
      store_in_alist (&alist, Qtab_bar_lines, lines);
    }

  return alist;
}


DEFUN ("frame-parameter", Fframe_parameter, Sframe_parameter, 2, 2, 0,
       doc: /* Return FRAME's value for parameter PARAMETER.
If FRAME is nil, describe the currently selected frame.  */)
  (Lisp_Object frame, Lisp_Object parameter)
{
  struct frame *f = decode_any_frame (frame);
  Lisp_Object value = Qnil;

  CHECK_SYMBOL (parameter);

  XSETFRAME (frame, f);

  if (FRAME_LIVE_P (f))
    {
      /* Avoid consing in frequent cases.  */
      if (EQ (parameter, Qname))
	value = f->name;
#ifdef HAVE_WINDOW_SYSTEM
      /* These are used by vertical motion commands.  */
      else if (EQ (parameter, Qvertical_scroll_bars))
	value = (f->vertical_scroll_bar_type == vertical_scroll_bar_none
		 ? Qnil
		 : (f->vertical_scroll_bar_type == vertical_scroll_bar_left
		    ? Qleft : Qright));
      else if (EQ (parameter, Qhorizontal_scroll_bars))
	value = f->horizontal_scroll_bars ? Qt : Qnil;
      else if (EQ (parameter, Qline_spacing) && f->extra_line_spacing == 0)
	/* If this is non-zero, we can't determine whether the user specified
	   an integer or float value without looking through 'param_alist'.  */
	value = make_fixnum (0);
      else if (EQ (parameter, Qfont) && FRAME_X_P (f))
	value = FRAME_FONT (f)->props[FONT_NAME_INDEX];
#endif /* HAVE_WINDOW_SYSTEM */
#ifdef HAVE_X_WINDOWS
      else if (EQ (parameter, Qdisplay) && FRAME_X_P (f))
	value = XCAR (FRAME_DISPLAY_INFO (f)->name_list_element);
#endif /* HAVE_X_WINDOWS */
      else if (EQ (parameter, Qbackground_color)
	       || EQ (parameter, Qforeground_color))
	{
	  value = Fassq (parameter, f->param_alist);
	  if (CONSP (value))
	    {
	      value = XCDR (value);
	      /* Fframe_parameters puts the actual fg/bg color names,
		 even if f->param_alist says otherwise.  This is
		 important when param_alist's notion of colors is
		 "unspecified".  We need to do the same here.  */
	      if (STRINGP (value) && !FRAME_WINDOW_P (f))
		{
		  Lisp_Object tem = frame_unspecified_color (f, value);

		  if (!NILP (tem))
		    value = tem;
		}
	    }
	  else
	    value = Fcdr (Fassq (parameter, Fframe_parameters (frame)));
	}
      else if (EQ (parameter, Qdisplay_type)
	       || EQ (parameter, Qbackground_mode))
	value = Fcdr (Fassq (parameter, f->param_alist));
      else
	/* FIXME: Avoid this code path at all (as well as code duplication)
	   by sharing more code with Fframe_parameters.  */
	value = Fcdr (Fassq (parameter, Fframe_parameters (frame)));
    }

  return value;
}


DEFUN ("modify-frame-parameters", Fmodify_frame_parameters,
       Smodify_frame_parameters, 2, 2, 0,
       doc: /* Modify FRAME according to new values of its parameters in ALIST.
If FRAME is nil, it defaults to the selected frame.
ALIST is an alist of parameters to change and their new values.
Each element of ALIST has the form (PARM . VALUE), where PARM is a symbol.
Which PARMs are meaningful depends on the kind of frame.
The meaningful parameters are acted upon, i.e. the frame is changed
according to their new values, and are also stored in the frame's
parameter list so that `frame-parameters' will return them.
PARMs that are not meaningful are still stored in the frame's parameter
list, but are otherwise ignored.  */)
  (Lisp_Object frame, Lisp_Object alist)
{
  struct frame *f = decode_live_frame (frame);
  Lisp_Object prop, val;

  /* I think this should be done with a hook.  */
#ifdef HAVE_WINDOW_SYSTEM
  if (FRAME_WINDOW_P (f))
    gui_set_frame_parameters (f, alist);
  else
#endif
#ifdef MSDOS
  if (FRAME_MSDOS_P (f))
    IT_set_frame_parameters (f, alist);
  else
#endif

    {
      EMACS_INT length = list_length (alist);
      ptrdiff_t i;
      Lisp_Object *parms;
      Lisp_Object *values;
      USE_SAFE_ALLOCA;
      SAFE_ALLOCA_LISP (parms, 2 * length);
      values = parms + length;

      /* Extract parm names and values into those vectors.  */

      for (i = 0; CONSP (alist); alist = XCDR (alist))
	{
	  Lisp_Object elt;

	  elt = XCAR (alist);
	  parms[i] = Fcar (elt);
	  values[i] = Fcdr (elt);
	  i++;
	}

      /* Now process them in reverse of specified order.  */
      while (--i >= 0)
	{
	  prop = parms[i];
	  val = values[i];
	  store_frame_param (f, prop, val);

	  if (EQ (prop, Qforeground_color)
	      || EQ (prop, Qbackground_color))
	    update_face_from_frame_parameter (f, prop, val);
	}

      SAFE_FREE ();
    }
  return Qnil;
}

DEFUN ("frame-char-height", Fframe_char_height, Sframe_char_height,
       0, 1, 0,
       doc: /* Height in pixels of a line in the font in frame FRAME.
If FRAME is omitted or nil, the selected frame is used.
For a terminal frame, the value is always 1.  */)
  (Lisp_Object frame)
{
#ifdef HAVE_WINDOW_SYSTEM
  struct frame *f = decode_any_frame (frame);

  if (FRAME_WINDOW_P (f))
    return make_fixnum (FRAME_LINE_HEIGHT (f));
  else
#endif
    return make_fixnum (1);
}


DEFUN ("frame-char-width", Fframe_char_width, Sframe_char_width,
       0, 1, 0,
       doc: /* Width in pixels of characters in the font in frame FRAME.
If FRAME is omitted or nil, the selected frame is used.
On a graphical screen, the width is the standard width of the default font.
For a terminal screen, the value is always 1.  */)
  (Lisp_Object frame)
{
#ifdef HAVE_WINDOW_SYSTEM
  struct frame *f = decode_any_frame (frame);

  if (FRAME_WINDOW_P (f))
    return make_fixnum (FRAME_COLUMN_WIDTH (f));
  else
#endif
    return make_fixnum (1);
}

DEFUN ("frame-native-width", Fframe_native_width,
       Sframe_native_width, 0, 1, 0,
       doc: /* Return FRAME's native width in pixels.
For a terminal frame, the result really gives the width in characters.
If FRAME is omitted or nil, the selected frame is used.  */)
  (Lisp_Object frame)
{
  struct frame *f = decode_any_frame (frame);

#ifdef HAVE_WINDOW_SYSTEM
  if (FRAME_WINDOW_P (f))
    return make_fixnum (FRAME_PIXEL_WIDTH (f));
  else
#endif
    return make_fixnum (FRAME_TOTAL_COLS (f));
}

DEFUN ("frame-native-height", Fframe_native_height,
       Sframe_native_height, 0, 1, 0,
       doc: /* Return FRAME's native height in pixels.
If FRAME is omitted or nil, the selected frame is used.  The exact value
of the result depends on the window-system and toolkit in use:

In the Gtk+ and NS versions, it includes only any window (including the
minibuffer or echo area), mode line, and header line.  It does not
include the tool bar or menu bar.  With other graphical versions, it may
also include the tool bar and the menu bar.

For a text terminal, it includes the menu bar.  In this case, the
result is really in characters rather than pixels (i.e., is identical
to `frame-height'). */)
  (Lisp_Object frame)
{
  struct frame *f = decode_any_frame (frame);

#ifdef HAVE_WINDOW_SYSTEM
  if (FRAME_WINDOW_P (f))
    return make_fixnum (FRAME_PIXEL_HEIGHT (f));
  else
#endif
    return make_fixnum (FRAME_TOTAL_LINES (f));
}

DEFUN ("tool-bar-pixel-width", Ftool_bar_pixel_width,
       Stool_bar_pixel_width, 0, 1, 0,
       doc: /* Return width in pixels of FRAME's tool bar.
The result is greater than zero only when the tool bar is on the left
or right side of FRAME.  If FRAME is omitted or nil, the selected frame
is used.  */)
  (Lisp_Object frame)
{
#ifdef FRAME_TOOLBAR_WIDTH
  struct frame *f = decode_any_frame (frame);

  if (FRAME_WINDOW_P (f))
    return make_fixnum (FRAME_TOOLBAR_WIDTH (f));
#endif
  return make_fixnum (0);
}

DEFUN ("frame-text-cols", Fframe_text_cols, Sframe_text_cols, 0, 1, 0,
       doc: /* Return width in columns of FRAME's text area.  */)
  (Lisp_Object frame)
{
  return make_fixnum (FRAME_COLS (decode_any_frame (frame)));
}

DEFUN ("frame-text-lines", Fframe_text_lines, Sframe_text_lines, 0, 1, 0,
       doc: /* Return height in lines of FRAME's text area.  */)
  (Lisp_Object frame)
{
  return make_fixnum (FRAME_LINES (decode_any_frame (frame)));
}

DEFUN ("frame-total-cols", Fframe_total_cols, Sframe_total_cols, 0, 1, 0,
       doc: /* Return number of total columns of FRAME.  */)
  (Lisp_Object frame)
{
  return make_fixnum (FRAME_TOTAL_COLS (decode_any_frame (frame)));
}

DEFUN ("frame-total-lines", Fframe_total_lines, Sframe_total_lines, 0, 1, 0,
       doc: /* Return number of total lines of FRAME.  */)
  (Lisp_Object frame)
{
  return make_fixnum (FRAME_TOTAL_LINES (decode_any_frame (frame)));
}

DEFUN ("frame-text-width", Fframe_text_width, Sframe_text_width, 0, 1, 0,
       doc: /* Return text area width of FRAME in pixels.  */)
  (Lisp_Object frame)
{
  return make_fixnum (FRAME_TEXT_WIDTH (decode_any_frame (frame)));
}

DEFUN ("frame-text-height", Fframe_text_height, Sframe_text_height, 0, 1, 0,
       doc: /* Return text area height of FRAME in pixels.  */)
  (Lisp_Object frame)
{
  return make_fixnum (FRAME_TEXT_HEIGHT (decode_any_frame (frame)));
}

DEFUN ("frame-scroll-bar-width", Fscroll_bar_width, Sscroll_bar_width, 0, 1, 0,
       doc: /* Return scroll bar width of FRAME in pixels.  */)
  (Lisp_Object frame)
{
  return make_fixnum (FRAME_SCROLL_BAR_AREA_WIDTH (decode_any_frame (frame)));
}

DEFUN ("frame-scroll-bar-height", Fscroll_bar_height, Sscroll_bar_height, 0, 1, 0,
       doc: /* Return scroll bar height of FRAME in pixels.  */)
  (Lisp_Object frame)
{
  return make_fixnum (FRAME_SCROLL_BAR_AREA_HEIGHT (decode_any_frame (frame)));
}

DEFUN ("frame-fringe-width", Ffringe_width, Sfringe_width, 0, 1, 0,
       doc: /* Return fringe width of FRAME in pixels.  */)
  (Lisp_Object frame)
{
  return make_fixnum (FRAME_TOTAL_FRINGE_WIDTH (decode_any_frame (frame)));
}

DEFUN ("frame-internal-border-width", Fframe_internal_border_width, Sframe_internal_border_width, 0, 1, 0,
       doc: /* Return width of FRAME's internal border in pixels.  */)
  (Lisp_Object frame)
{
  return make_fixnum (FRAME_INTERNAL_BORDER_WIDTH (decode_any_frame (frame)));
}

DEFUN ("frame-right-divider-width", Fright_divider_width, Sright_divider_width, 0, 1, 0,
       doc: /* Return width (in pixels) of vertical window dividers on FRAME.  */)
  (Lisp_Object frame)
{
  return make_fixnum (FRAME_RIGHT_DIVIDER_WIDTH (decode_any_frame (frame)));
}

DEFUN ("frame-bottom-divider-width", Fbottom_divider_width, Sbottom_divider_width, 0, 1, 0,
       doc: /* Return width (in pixels) of horizontal window dividers on FRAME.  */)
  (Lisp_Object frame)
{
  return make_fixnum (FRAME_BOTTOM_DIVIDER_WIDTH (decode_any_frame (frame)));
}

static int
check_frame_pixels (Lisp_Object size, Lisp_Object pixelwise, int item_size)
{
  CHECK_INTEGER (size);
  if (!NILP (pixelwise))
    item_size = 1;
  intmax_t sz;
  int pixel_size; /* size * item_size */
  if (! integer_to_intmax (size, &sz)
      || INT_MULTIPLY_WRAPV (sz, item_size, &pixel_size))
    args_out_of_range_3 (size, make_int (INT_MIN / item_size),
			 make_int (INT_MAX / item_size));
  return pixel_size;
}

DEFUN ("set-frame-height", Fset_frame_height, Sset_frame_height, 2, 4,
       "(list (selected-frame) (prefix-numeric-value current-prefix-arg))",
       doc: /* Set text height of frame FRAME to HEIGHT lines.
Optional third arg PRETEND non-nil means that redisplay should use
HEIGHT lines but that the idea of the actual height of the frame should
not be changed.

Optional fourth argument PIXELWISE non-nil means that FRAME should be
HEIGHT pixels high.  Note: When `frame-resize-pixelwise' is nil, some
window managers may refuse to honor a HEIGHT that is not an integer
multiple of the default frame font height.

When called interactively, HEIGHT is the numeric prefix and the
currently selected frame will be set to this height.  */)
  (Lisp_Object frame, Lisp_Object height, Lisp_Object pretend, Lisp_Object pixelwise)
{
  struct frame *f = decode_live_frame (frame);
  int pixel_height = check_frame_pixels (height, pixelwise,
					 FRAME_LINE_HEIGHT (f));
  adjust_frame_size (f, -1, pixel_height, 1, !NILP (pretend), Qheight);
  return Qnil;
}

DEFUN ("set-frame-width", Fset_frame_width, Sset_frame_width, 2, 4,
       "(list (selected-frame) (prefix-numeric-value current-prefix-arg))",
       doc: /* Set text width of frame FRAME to WIDTH columns.
Optional third arg PRETEND non-nil means that redisplay should use WIDTH
columns but that the idea of the actual width of the frame should not
be changed.

Optional fourth argument PIXELWISE non-nil means that FRAME should be
WIDTH pixels wide.  Note: When `frame-resize-pixelwise' is nil, some
window managers may refuse to honor a WIDTH that is not an integer
multiple of the default frame font width.

When called interactively, WIDTH is the numeric prefix and the
currently selected frame will be set to this width.    */)
  (Lisp_Object frame, Lisp_Object width, Lisp_Object pretend, Lisp_Object pixelwise)
{
  struct frame *f = decode_live_frame (frame);
  int pixel_width = check_frame_pixels (width, pixelwise,
					FRAME_COLUMN_WIDTH (f));
  adjust_frame_size (f, pixel_width, -1, 1, !NILP (pretend), Qwidth);
  return Qnil;
}

DEFUN ("set-frame-size", Fset_frame_size, Sset_frame_size, 3, 4, 0,
       doc: /* Set text size of FRAME to WIDTH by HEIGHT, measured in characters.
Optional argument PIXELWISE non-nil means to measure in pixels.  Note:
When `frame-resize-pixelwise' is nil, some window managers may refuse to
honor a WIDTH that is not an integer multiple of the default frame font
width or a HEIGHT that is not an integer multiple of the default frame
font height.  */)
  (Lisp_Object frame, Lisp_Object width, Lisp_Object height, Lisp_Object pixelwise)
{
  struct frame *f = decode_live_frame (frame);
  int pixel_width = check_frame_pixels (width, pixelwise,
					FRAME_COLUMN_WIDTH (f));
  int pixel_height = check_frame_pixels (height, pixelwise,
					 FRAME_LINE_HEIGHT (f));
  adjust_frame_size (f, pixel_width, pixel_height, 1, 0, Qsize);
  return Qnil;
}

DEFUN ("frame-position", Fframe_position,
       Sframe_position, 0, 1, 0,
       doc: /* Return top left corner of FRAME in pixels.
FRAME must be a live frame and defaults to the selected one.  The return
value is a cons (x, y) of the coordinates of the top left corner of
FRAME's outer frame, in pixels relative to an origin (0, 0) of FRAME's
display.  */)
     (Lisp_Object frame)
{
  register struct frame *f = decode_live_frame (frame);

  return Fcons (make_fixnum (f->left_pos), make_fixnum (f->top_pos));
}

DEFUN ("set-frame-position", Fset_frame_position,
       Sset_frame_position, 3, 3, 0,
       doc: /* Set position of FRAME to (X, Y).
FRAME must be a live frame and defaults to the selected one.  X and Y,
if positive, specify the coordinate of the left and top edge of FRAME's
outer frame in pixels relative to an origin (0, 0) of FRAME's display.
If any of X or Y is negative, it specifies the coordinates of the right
or bottom edge of the outer frame of FRAME relative to the right or
bottom edge of FRAME's display.  */)
  (Lisp_Object frame, Lisp_Object x, Lisp_Object y)
{
  struct frame *f = decode_live_frame (frame);
  int xval = check_integer_range (x, INT_MIN, INT_MAX);
  int yval = check_integer_range (y, INT_MIN, INT_MAX);

  if (FRAME_WINDOW_P (f))
    {
#ifdef HAVE_WINDOW_SYSTEM
      if (FRAME_TERMINAL (f)->set_frame_offset_hook)
	FRAME_TERMINAL (f)->set_frame_offset_hook (f, xval, yval, 1);
#endif
    }

  return Qt;
}

DEFUN ("frame-window-state-change", Fframe_window_state_change,
       Sframe_window_state_change, 0, 1, 0,
       doc: /* Return t if FRAME's window state change flag is set, nil otherwise.
FRAME must be a live frame and defaults to the selected one.

If FRAME's window state change flag is set, the default values of
`window-state-change-functions' and `window-state-change-hook' will be
run during next redisplay, regardless of whether a window state change
actually occurred on FRAME or not.  After that, the value of this flag
is reset.  */)
     (Lisp_Object frame)
{
  return FRAME_WINDOW_STATE_CHANGE (decode_live_frame (frame)) ? Qt : Qnil;
}

DEFUN ("set-frame-window-state-change", Fset_frame_window_state_change,
       Sset_frame_window_state_change, 0, 2, 0,
       doc: /* Set FRAME's window state change flag according to ARG.
Set FRAME's window state change flag if ARG is non-nil, reset it
otherwise.

If FRAME's window state change flag is set, the default values of
`window-state-change-functions' and `window-state-change-hook' will be
run during next redisplay, regardless of whether a window state change
actually occurred on FRAME or not.  After that, the value of FRAME's
window state change flag is reset.  */)
     (Lisp_Object frame, Lisp_Object arg)
{
  struct frame *f = decode_live_frame (frame);

  return (FRAME_WINDOW_STATE_CHANGE (f) = !NILP (arg)) ? Qt : Qnil;
}


/***********************************************************************
				Frame Parameters
 ***********************************************************************/

/* Connect the frame-parameter names for frames to the ways of passing
   the parameter values to the window system.

   The name of a parameter, as a Lisp symbol, has a
   `frame-parameter-pos' property which is an integer in Lisp that is
   an index in this table.  */

struct frame_parm_table {
  const char *name;
  int sym;
};

static const struct frame_parm_table frame_parms[] =
{
  {"auto-raise",		SYMBOL_INDEX (Qauto_raise)},
  {"auto-lower",		SYMBOL_INDEX (Qauto_lower)},
  {"background-color",		-1},
  {"border-color",		SYMBOL_INDEX (Qborder_color)},
  {"border-width",		SYMBOL_INDEX (Qborder_width)},
  {"cursor-color",		SYMBOL_INDEX (Qcursor_color)},
  {"cursor-type",		SYMBOL_INDEX (Qcursor_type)},
  {"font",			-1},
  {"foreground-color",		-1},
  {"icon-name",			SYMBOL_INDEX (Qicon_name)},
  {"icon-type",			SYMBOL_INDEX (Qicon_type)},
  {"internal-border-width",	SYMBOL_INDEX (Qinternal_border_width)},
  {"right-divider-width",	SYMBOL_INDEX (Qright_divider_width)},
  {"bottom-divider-width",	SYMBOL_INDEX (Qbottom_divider_width)},
  {"menu-bar-lines",		SYMBOL_INDEX (Qmenu_bar_lines)},
  {"mouse-color",		SYMBOL_INDEX (Qmouse_color)},
  {"name",			SYMBOL_INDEX (Qname)},
  {"scroll-bar-width",		SYMBOL_INDEX (Qscroll_bar_width)},
  {"scroll-bar-height",		SYMBOL_INDEX (Qscroll_bar_height)},
  {"title",			SYMBOL_INDEX (Qtitle)},
  {"unsplittable",		SYMBOL_INDEX (Qunsplittable)},
  {"vertical-scroll-bars",	SYMBOL_INDEX (Qvertical_scroll_bars)},
  {"horizontal-scroll-bars",	SYMBOL_INDEX (Qhorizontal_scroll_bars)},
  {"visibility",		SYMBOL_INDEX (Qvisibility)},
  {"tab-bar-lines",		SYMBOL_INDEX (Qtab_bar_lines)},
  {"tool-bar-lines",		SYMBOL_INDEX (Qtool_bar_lines)},
  {"scroll-bar-foreground",	SYMBOL_INDEX (Qscroll_bar_foreground)},
  {"scroll-bar-background",	SYMBOL_INDEX (Qscroll_bar_background)},
  {"screen-gamma",		SYMBOL_INDEX (Qscreen_gamma)},
  {"line-spacing",		SYMBOL_INDEX (Qline_spacing)},
  {"left-fringe",		SYMBOL_INDEX (Qleft_fringe)},
  {"right-fringe",		SYMBOL_INDEX (Qright_fringe)},
  {"wait-for-wm",		SYMBOL_INDEX (Qwait_for_wm)},
  {"fullscreen",                SYMBOL_INDEX (Qfullscreen)},
  {"font-backend",		SYMBOL_INDEX (Qfont_backend)},
  {"alpha",			SYMBOL_INDEX (Qalpha)},
  {"sticky",			SYMBOL_INDEX (Qsticky)},
  {"tool-bar-position",		SYMBOL_INDEX (Qtool_bar_position)},
  {"inhibit-double-buffering",  SYMBOL_INDEX (Qinhibit_double_buffering)},
  {"undecorated",		SYMBOL_INDEX (Qundecorated)},
  {"parent-frame",		SYMBOL_INDEX (Qparent_frame)},
  {"skip-taskbar",		SYMBOL_INDEX (Qskip_taskbar)},
  {"no-focus-on-map",		SYMBOL_INDEX (Qno_focus_on_map)},
  {"no-accept-focus",		SYMBOL_INDEX (Qno_accept_focus)},
  {"z-group",			SYMBOL_INDEX (Qz_group)},
  {"override-redirect",		SYMBOL_INDEX (Qoverride_redirect)},
  {"no-special-glyphs",		SYMBOL_INDEX (Qno_special_glyphs)},
#ifdef NS_IMPL_COCOA
  {"ns-appearance",		SYMBOL_INDEX (Qns_appearance)},
  {"ns-transparent-titlebar",	SYMBOL_INDEX (Qns_transparent_titlebar)},
#endif
};

#ifdef HAVE_WINDOW_SYSTEM

/* Enumeration type for switch in frame_float.  */
enum frame_float_type
{
 FRAME_FLOAT_WIDTH,
 FRAME_FLOAT_HEIGHT,
 FRAME_FLOAT_LEFT,
 FRAME_FLOAT_TOP
};

/**
 * frame_float:
 *
 * Process the value VAL of the float type frame parameter 'width',
 * 'height', 'left', or 'top' specified via a frame_float_type
 * enumeration type WHAT for frame F.  Such parameters relate the outer
 * size or position of F to the size of the F's display or parent frame
 * which have to be both available in some way.
 *
 * The return value is a size or position value in pixels.  VAL must be
 * in the range 0.0 to 1.0 where a width/height of 0.0 means to return 0
 * and 1.0 means to return the full width/height of the display/parent.
 * For positions, 0.0 means position in the left/top corner of the
 * display/parent while 1.0 means to position at the right/bottom corner
 * of the display/parent frame.
 *
 * Set PARENT_DONE and OUTER_DONE to avoid recalculation of the outer
 * size or parent or display attributes when more float parameters are
 * calculated in a row: -1 means not processed yet, 0 means processing
 * failed, 1 means processing succeeded.
 *
 * Return DEFAULT_VALUE when processing fails for whatever reason with
 * one exception: When calculating F's outer edges fails (probably
 * because F has not been created yet) return the difference between F's
 * native and text size.
 */
static int
frame_float (struct frame *f, Lisp_Object val, enum frame_float_type what,
	     int *parent_done, int *outer_done, int default_value)
{
  double d_val = XFLOAT_DATA (val);

  if (d_val < 0.0 || d_val > 1.0)
    /* Invalid VAL.  */
    return default_value;
  else
    {
      static unsigned parent_width, parent_height;
      static int parent_left, parent_top;
      static unsigned outer_minus_text_width, outer_minus_text_height;
      struct frame *p = FRAME_PARENT_FRAME (f);

      if (*parent_done == 1)
	;
      else if (p)
	{
	  parent_width = FRAME_PIXEL_WIDTH (p);
	  parent_height = FRAME_PIXEL_HEIGHT (p);
	  *parent_done = 1;
	}
      else
	{
	  if (*parent_done == 0)
	    /* No workarea available.  */
	    return default_value;
	  else if (*parent_done == -1)
	    {
	      Lisp_Object monitor_attributes;
	      Lisp_Object workarea;
	      Lisp_Object frame;

	      XSETFRAME (frame, f);
	      monitor_attributes = Fcar (call1 (Qdisplay_monitor_attributes_list, frame));
	      if (NILP (monitor_attributes))
		{
		  /* No monitor attributes available.  */
		  *parent_done = 0;

		  return default_value;
		}

	      workarea = Fcdr (Fassq (Qworkarea, monitor_attributes));
	      if (NILP (workarea))
		{
		  /* No workarea available.  */
		  *parent_done = 0;

		  return default_value;
		}

	      /* Workarea available.  */
	      parent_left = XFIXNUM (Fnth (make_fixnum (0), workarea));
	      parent_top = XFIXNUM (Fnth (make_fixnum (1), workarea));
	      parent_width = XFIXNUM (Fnth (make_fixnum (2), workarea));
	      parent_height = XFIXNUM (Fnth (make_fixnum (3), workarea));
	      *parent_done = 1;
	    }
	}

      if (*outer_done == 1)
	;
      else if (FRAME_UNDECORATED (f))
	{
	  outer_minus_text_width
	    = FRAME_PIXEL_WIDTH (f) - FRAME_TEXT_WIDTH (f);
	  outer_minus_text_height
	    = FRAME_PIXEL_HEIGHT (f) - FRAME_TEXT_HEIGHT (f);
	  *outer_done = 1;
	}
      else if (*outer_done == 0)
	/* No outer size available.  */
	return default_value;
      else if (*outer_done == -1)
	{
	  Lisp_Object frame, outer_edges;

	  XSETFRAME (frame, f);
	  outer_edges = call2 (Qframe_edges, frame, Qouter_edges);

	  if (!NILP (outer_edges))
	    {
	      outer_minus_text_width
		= (XFIXNUM (Fnth (make_fixnum (2), outer_edges))
		   - XFIXNUM (Fnth (make_fixnum (0), outer_edges))
		   - FRAME_TEXT_WIDTH (f));
	      outer_minus_text_height
		= (XFIXNUM (Fnth (make_fixnum (3), outer_edges))
		   - XFIXNUM (Fnth (make_fixnum (1), outer_edges))
		   - FRAME_TEXT_HEIGHT (f));
	    }
	  else
	    {
	      /* If we can't get any outer edges, proceed as if the frame
		 were undecorated.  */
	      outer_minus_text_width
		= FRAME_PIXEL_WIDTH (f) - FRAME_TEXT_WIDTH (f);
	      outer_minus_text_height
		= FRAME_PIXEL_HEIGHT (f) - FRAME_TEXT_HEIGHT (f);
	    }

	  *outer_done = 1;
	}

      switch (what)
	{
	case FRAME_FLOAT_WIDTH:
	  return parent_width * d_val - outer_minus_text_width;

	case FRAME_FLOAT_HEIGHT:
	  return parent_height * d_val - outer_minus_text_height;

	case FRAME_FLOAT_LEFT:
	  {
	    int rest_width = (parent_width
			      - FRAME_TEXT_WIDTH (f)
			      - outer_minus_text_width);

	    if (p)
	      return (rest_width <= 0 ? 0 : d_val * rest_width);
	    else
	      return (rest_width <= 0
		      ? parent_left
		      : parent_left + d_val * rest_width);
	  }
	case FRAME_FLOAT_TOP:
	  {
	    int rest_height = (parent_height
			       - FRAME_TEXT_HEIGHT (f)
			       - outer_minus_text_height);

	    if (p)
	      return (rest_height <= 0 ? 0 : d_val * rest_height);
	    else
	      return (rest_height <= 0
		      ? parent_top
		      : parent_top + d_val * rest_height);
	  }
	default:
	  emacs_abort ();
	}
    }
}

/* Change the parameters of frame F as specified by ALIST.
   If a parameter is not specially recognized, do nothing special;
   otherwise call the `gui_set_...' function for that parameter.
   Except for certain geometry properties, always call store_frame_param
   to store the new value in the parameter alist.  */

void
gui_set_frame_parameters (struct frame *f, Lisp_Object alist)
{
  Lisp_Object tail, frame;


  /* If both of these parameters are present, it's more efficient to
     set them both at once.  So we wait until we've looked at the
     entire list before we set them.  */
  int width = -1, height = -1;  /* -1 denotes they were not changed. */

  /* Same here.  */
  Lisp_Object left, top;

  /* Same with these.  */
  Lisp_Object icon_left, icon_top;

  /* And with this.  */
  Lisp_Object fullscreen UNINIT;
  bool fullscreen_change = false;

  /* Record in these vectors all the parms specified.  */
  Lisp_Object *parms;
  Lisp_Object *values;
  ptrdiff_t i, j, size;
  bool left_no_change = 0, top_no_change = 0;
#ifdef HAVE_X_WINDOWS
  bool icon_left_no_change = 0, icon_top_no_change = 0;
#endif
  int parent_done = -1, outer_done = -1;

  XSETFRAME (frame, f);
  for (size = 0, tail = alist; CONSP (tail); tail = XCDR (tail))
    size++;
  CHECK_LIST_END (tail, alist);

  USE_SAFE_ALLOCA;
  SAFE_ALLOCA_LISP (parms, 2 * size);
  values = parms + size;

  /* Extract parm names and values into those vectors.  */

  i = 0, j = size - 1;
  for (tail = alist; CONSP (tail); tail = XCDR (tail))
    {
      Lisp_Object elt = XCAR (tail), prop = Fcar (elt), val = Fcdr (elt);

      /* Some properties are independent of other properties, but other
	 properties are dependent upon them.  These special properties
	 are foreground_color, background_color (affects cursor_color)
	 and font (affects fringe widths); they're recorded starting
	 from the end of PARMS and VALUES to process them first by using
	 reverse iteration.  */

      if (EQ (prop, Qforeground_color)
	  || EQ (prop, Qbackground_color)
	  || EQ (prop, Qfont))
	{
	  parms[j] = prop;
	  values[j] = val;
	  j--;
	}
      else
	{
	  parms[i] = prop;
	  values[i] = val;
	  i++;
	}
    }

  /* TAIL and ALIST are not used again below here.  */
  alist = tail = Qnil;

  top = left = Qunbound;
  icon_left = icon_top = Qunbound;

  /* Reverse order is used to make sure that special
     properties noticed above are processed first.  */
  for (i = size - 1; i >= 0; i--)
    {
      Lisp_Object prop, val;

      prop = parms[i];
      val = values[i];

      if (EQ (prop, Qwidth))
        {
	  if (RANGED_FIXNUMP (0, val, INT_MAX))
	    width = XFIXNAT (val) * FRAME_COLUMN_WIDTH (f) ;
	  else if (CONSP (val) && EQ (XCAR (val), Qtext_pixels)
		   && RANGED_FIXNUMP (0, XCDR (val), INT_MAX))
	    width = XFIXNAT (XCDR (val));
	  else if (FLOATP (val))
	    width = frame_float (f, val, FRAME_FLOAT_WIDTH, &parent_done,
				 &outer_done, -1);
        }
      else if (EQ (prop, Qheight))
        {
	  if (RANGED_FIXNUMP (0, val, INT_MAX))
	    height = XFIXNAT (val) * FRAME_LINE_HEIGHT (f);
	  else if (CONSP (val) && EQ (XCAR (val), Qtext_pixels)
		   && RANGED_FIXNUMP (0, XCDR (val), INT_MAX))
	    height = XFIXNAT (XCDR (val));
	  else if (FLOATP (val))
	    height = frame_float (f, val, FRAME_FLOAT_HEIGHT, &parent_done,
				 &outer_done, -1);
        }
      else if (EQ (prop, Qtop))
	top = val;
      else if (EQ (prop, Qleft))
	left = val;
      else if (EQ (prop, Qicon_top))
	icon_top = val;
      else if (EQ (prop, Qicon_left))
	icon_left = val;
      else if (EQ (prop, Qfullscreen))
	{
	  fullscreen = val;
	  fullscreen_change = true;
	}
      else
	{
	  register Lisp_Object param_index, old_value;

	  old_value = get_frame_param (f, prop);

	  store_frame_param (f, prop, val);

	  param_index = Fget (prop, Qx_frame_parameter);
	  if (FIXNATP (param_index)
	      && XFIXNAT (param_index) < ARRAYELTS (frame_parms)
	      && FRAME_RIF (f)->frame_parm_handlers[XFIXNUM (param_index)])
	    (*(FRAME_RIF (f)->frame_parm_handlers[XFIXNUM (param_index)])) (f, val, old_value);
	}
    }

  /* Don't die if just one of these was set.  */
  if (EQ (left, Qunbound))
    {
      left_no_change = 1;
      if (f->left_pos < 0)
	left = list2 (Qplus, make_fixnum (f->left_pos));
      else
	XSETINT (left, f->left_pos);
    }
  if (EQ (top, Qunbound))
    {
      top_no_change = 1;
      if (f->top_pos < 0)
	top = list2 (Qplus, make_fixnum (f->top_pos));
      else
	XSETINT (top, f->top_pos);
    }

  /* If one of the icon positions was not set, preserve or default it.  */
  if (! TYPE_RANGED_FIXNUMP (int, icon_left))
    {
#ifdef HAVE_X_WINDOWS
      icon_left_no_change = 1;
#endif
      icon_left = Fcdr (Fassq (Qicon_left, f->param_alist));
      if (NILP (icon_left))
	XSETINT (icon_left, 0);
    }
  if (! TYPE_RANGED_FIXNUMP (int, icon_top))
    {
#ifdef HAVE_X_WINDOWS
      icon_top_no_change = 1;
#endif
      icon_top = Fcdr (Fassq (Qicon_top, f->param_alist));
      if (NILP (icon_top))
	XSETINT (icon_top, 0);
    }

  /* Don't set these parameters unless they've been explicitly
     specified.  The window might be mapped or resized while we're in
     this function, and we don't want to override that unless the lisp
     code has asked for it.

     Don't set these parameters unless they actually differ from the
     window's current parameters; the window may not actually exist
     yet.  */
  if ((width != -1 && width != FRAME_TEXT_WIDTH (f))
      || (height != -1 && height != FRAME_TEXT_HEIGHT (f)))
    /* We could consider checking f->after_make_frame here, but I
       don't have the faintest idea why the following is needed at
       all.  With the old setting it can get a Heisenbug when
       EmacsFrameResize intermittently provokes a delayed
       change_frame_size in the middle of adjust_frame_size.  */
    /** 	|| (f->can_set_window_size && (f->new_height || f->new_width))) **/
    adjust_frame_size (f, width, height, 1, 0, Qx_set_frame_parameters);

  if ((!NILP (left) || !NILP (top))
      && ! (left_no_change && top_no_change)
      && ! (FIXNUMP (left) && XFIXNUM (left) == f->left_pos
	    && FIXNUMP (top) && XFIXNUM (top) == f->top_pos))
    {
      int leftpos = 0;
      int toppos = 0;

      /* Record the signs.  */
      f->size_hint_flags &= ~ (XNegative | YNegative);
      if (EQ (left, Qminus))
	f->size_hint_flags |= XNegative;
      else if (TYPE_RANGED_FIXNUMP (int, left))
	{
	  leftpos = XFIXNUM (left);
	  if (leftpos < 0)
	    f->size_hint_flags |= XNegative;
	}
      else if (CONSP (left) && EQ (XCAR (left), Qminus)
	       && CONSP (XCDR (left))
	       && RANGED_FIXNUMP (-INT_MAX, XCAR (XCDR (left)), INT_MAX))
	{
	  leftpos = - XFIXNUM (XCAR (XCDR (left)));
	  f->size_hint_flags |= XNegative;
	}
      else if (CONSP (left) && EQ (XCAR (left), Qplus)
	       && CONSP (XCDR (left))
	       && TYPE_RANGED_FIXNUMP (int, XCAR (XCDR (left))))
	leftpos = XFIXNUM (XCAR (XCDR (left)));
      else if (FLOATP (left))
	leftpos = frame_float (f, left, FRAME_FLOAT_LEFT, &parent_done,
			       &outer_done, 0);

      if (EQ (top, Qminus))
	f->size_hint_flags |= YNegative;
      else if (TYPE_RANGED_FIXNUMP (int, top))
	{
	  toppos = XFIXNUM (top);
	  if (toppos < 0)
	    f->size_hint_flags |= YNegative;
	}
      else if (CONSP (top) && EQ (XCAR (top), Qminus)
	       && CONSP (XCDR (top))
	       && RANGED_FIXNUMP (-INT_MAX, XCAR (XCDR (top)), INT_MAX))
	{
	  toppos = - XFIXNUM (XCAR (XCDR (top)));
	  f->size_hint_flags |= YNegative;
	}
      else if (CONSP (top) && EQ (XCAR (top), Qplus)
	       && CONSP (XCDR (top))
	       && TYPE_RANGED_FIXNUMP (int, XCAR (XCDR (top))))
	toppos = XFIXNUM (XCAR (XCDR (top)));
      else if (FLOATP (top))
	toppos = frame_float (f, top, FRAME_FLOAT_TOP, &parent_done,
			      &outer_done, 0);

      /* Store the numeric value of the position.  */
      f->top_pos = toppos;
      f->left_pos = leftpos;

      f->win_gravity = NorthWestGravity;

      /* Actually set that position, and convert to absolute.  */
      if (FRAME_TERMINAL (f)->set_frame_offset_hook)
        FRAME_TERMINAL (f)->set_frame_offset_hook (f, leftpos, toppos, -1);
    }

  if (fullscreen_change)
    {
      Lisp_Object old_value = get_frame_param (f, Qfullscreen);

      frame_size_history_add
	(f, Qx_set_fullscreen, 0, 0, list2 (old_value, fullscreen));

      store_frame_param (f, Qfullscreen, fullscreen);
      if (!EQ (fullscreen, old_value))
	gui_set_fullscreen (f, fullscreen, old_value);
    }


#ifdef HAVE_X_WINDOWS
  if ((!NILP (icon_left) || !NILP (icon_top))
      && ! (icon_left_no_change && icon_top_no_change))
    x_wm_set_icon_position (f, XFIXNUM (icon_left), XFIXNUM (icon_top));
#endif /* HAVE_X_WINDOWS */

  SAFE_FREE ();
}


/* Insert a description of internally-recorded parameters of frame F
   into the parameter alist *ALISTPTR that is to be given to the user.
   Only parameters that are specific to the X window system
   and whose values are not correctly recorded in the frame's
   param_alist need to be considered here.  */

void
gui_report_frame_params (struct frame *f, Lisp_Object *alistptr)
{
  Lisp_Object tem;
  uintmax_t w;
  char buf[INT_BUFSIZE_BOUND (w)];

  /* Represent negative positions (off the top or left screen edge)
     in a way that Fmodify_frame_parameters will understand correctly.  */
  XSETINT (tem, f->left_pos);
  if (f->left_pos >= 0)
    store_in_alist (alistptr, Qleft, tem);
  else
    store_in_alist (alistptr, Qleft, list2 (Qplus, tem));

  XSETINT (tem, f->top_pos);
  if (f->top_pos >= 0)
    store_in_alist (alistptr, Qtop, tem);
  else
    store_in_alist (alistptr, Qtop, list2 (Qplus, tem));

  store_in_alist (alistptr, Qborder_width,
		  make_fixnum (f->border_width));
  store_in_alist (alistptr, Qinternal_border_width,
		  make_fixnum (FRAME_INTERNAL_BORDER_WIDTH (f)));
  store_in_alist (alistptr, Qright_divider_width,
		  make_fixnum (FRAME_RIGHT_DIVIDER_WIDTH (f)));
  store_in_alist (alistptr, Qbottom_divider_width,
		  make_fixnum (FRAME_BOTTOM_DIVIDER_WIDTH (f)));
  store_in_alist (alistptr, Qleft_fringe,
		  make_fixnum (FRAME_LEFT_FRINGE_WIDTH (f)));
  store_in_alist (alistptr, Qright_fringe,
		  make_fixnum (FRAME_RIGHT_FRINGE_WIDTH (f)));
  store_in_alist (alistptr, Qscroll_bar_width,
		  (FRAME_CONFIG_SCROLL_BAR_WIDTH (f) > 0
		   ? make_fixnum (FRAME_CONFIG_SCROLL_BAR_WIDTH (f))
		   /* nil means "use default width"
		      for non-toolkit scroll bar.
		      ruler-mode.el depends on this.  */
		   : Qnil));
  store_in_alist (alistptr, Qscroll_bar_height,
		  (FRAME_CONFIG_SCROLL_BAR_HEIGHT (f) > 0
		   ? make_fixnum (FRAME_CONFIG_SCROLL_BAR_HEIGHT (f))
		   /* nil means "use default height"
		      for non-toolkit scroll bar.  */
		   : Qnil));
  /* FRAME_NATIVE_WINDOW is not guaranteed to return an integer.
     E.g., on MS-Windows it returns a value whose type is HANDLE,
     which is actually a pointer.  Explicit casting avoids compiler
     warnings.  */
  w = (uintptr_t) FRAME_NATIVE_WINDOW (f);
  store_in_alist (alistptr, Qwindow_id,
		  make_formatted_string (buf, "%"PRIuMAX, w));
#ifdef HAVE_X_WINDOWS
#ifdef USE_X_TOOLKIT
  /* Tooltip frame may not have this widget.  */
  if (FRAME_X_OUTPUT (f)->widget)
#endif
    w = (uintptr_t) FRAME_OUTER_WINDOW (f);
  store_in_alist (alistptr, Qouter_window_id,
		  make_formatted_string (buf, "%"PRIuMAX, w));
#endif
  store_in_alist (alistptr, Qicon_name, f->icon_name);
  store_in_alist (alistptr, Qvisibility,
		  (FRAME_VISIBLE_P (f) ? Qt
		   : FRAME_ICONIFIED_P (f) ? Qicon : Qnil));
  store_in_alist (alistptr, Qdisplay,
		  XCAR (FRAME_DISPLAY_INFO (f)->name_list_element));

  if (FRAME_OUTPUT_DATA (f)->parent_desc == FRAME_DISPLAY_INFO (f)->root_window)
    tem = Qnil;
  else
    tem = make_fixed_natnum ((uintptr_t) FRAME_OUTPUT_DATA (f)->parent_desc);
  store_in_alist (alistptr, Qexplicit_name, (f->explicit_name ? Qt : Qnil));
  store_in_alist (alistptr, Qparent_id, tem);
  store_in_alist (alistptr, Qtool_bar_position, FRAME_TOOL_BAR_POSITION (f));
}


/* Change the `fullscreen' frame parameter of frame F.  OLD_VALUE is
   the previous value of that parameter, NEW_VALUE is the new value. */

void
gui_set_fullscreen (struct frame *f, Lisp_Object new_value, Lisp_Object old_value)
{
  if (NILP (new_value))
    f->want_fullscreen = FULLSCREEN_NONE;
  else if (EQ (new_value, Qfullboth) || EQ (new_value, Qfullscreen))
    f->want_fullscreen = FULLSCREEN_BOTH;
  else if (EQ (new_value, Qfullwidth))
    f->want_fullscreen = FULLSCREEN_WIDTH;
  else if (EQ (new_value, Qfullheight))
    f->want_fullscreen = FULLSCREEN_HEIGHT;
  else if (EQ (new_value, Qmaximized))
    f->want_fullscreen = FULLSCREEN_MAXIMIZED;

  if (FRAME_TERMINAL (f)->fullscreen_hook != NULL)
    FRAME_TERMINAL (f)->fullscreen_hook (f);
}


/* Change the `line-spacing' frame parameter of frame F.  OLD_VALUE is
   the previous value of that parameter, NEW_VALUE is the new value.  */

void
gui_set_line_spacing (struct frame *f, Lisp_Object new_value, Lisp_Object old_value)
{
  if (NILP (new_value))
    f->extra_line_spacing = 0;
  else if (RANGED_FIXNUMP (0, new_value, INT_MAX))
    f->extra_line_spacing = XFIXNAT (new_value);
  else if (FLOATP (new_value))
    {
      int new_spacing = XFLOAT_DATA (new_value) * FRAME_LINE_HEIGHT (f) + 0.5;

      if (new_spacing >= 0)
	f->extra_line_spacing = new_spacing;
      else
	signal_error ("Invalid line-spacing", new_value);
    }
  else
    signal_error ("Invalid line-spacing", new_value);
  if (FRAME_VISIBLE_P (f))
    redraw_frame (f);
}


/* Change the `screen-gamma' frame parameter of frame F.  OLD_VALUE is
   the previous value of that parameter, NEW_VALUE is the new value.  */

void
gui_set_screen_gamma (struct frame *f, Lisp_Object new_value, Lisp_Object old_value)
{
  Lisp_Object bgcolor;

  if (NILP (new_value))
    f->gamma = 0;
  else if (NUMBERP (new_value) && XFLOATINT (new_value) > 0)
    /* The value 0.4545 is the normal viewing gamma.  */
    f->gamma = 1.0 / (0.4545 * XFLOATINT (new_value));
  else
    signal_error ("Invalid screen-gamma", new_value);

  /* Apply the new gamma value to the frame background.  */
  bgcolor = Fassq (Qbackground_color, f->param_alist);
  if (CONSP (bgcolor) && (bgcolor = XCDR (bgcolor), STRINGP (bgcolor)))
    {
      Lisp_Object parm_index = Fget (Qbackground_color, Qx_frame_parameter);
      if (FIXNATP (parm_index)
	  && XFIXNAT (parm_index) < ARRAYELTS (frame_parms)
	  && FRAME_RIF (f)->frame_parm_handlers[XFIXNAT (parm_index)])
	  (*FRAME_RIF (f)->frame_parm_handlers[XFIXNAT (parm_index)])
	    (f, bgcolor, Qnil);
    }

  clear_face_cache (true);	/* FIXME: Why of all frames?  */
  fset_redisplay (f);
}


void
gui_set_font (struct frame *f, Lisp_Object arg, Lisp_Object oldval)
{
  Lisp_Object font_object;
  int fontset = -1;
#ifdef HAVE_X_WINDOWS
  Lisp_Object font_param = arg;
#endif

  /* Set the frame parameter back to the old value because we may
     fail to use ARG as the new parameter value.  */
  store_frame_param (f, Qfont, oldval);

  /* ARG is a fontset name, a font name, a cons of fontset name and a
     font object, or a font object.  In the last case, this function
     never fail.  */
  if (STRINGP (arg))
    {
      fontset = fs_query_fontset (arg, 0);
      if (fontset < 0)
	{
	  font_object = font_open_by_name (f, arg);
	  if (NILP (font_object))
	    error ("Font `%s' is not defined", SSDATA (arg));
	  arg = AREF (font_object, FONT_NAME_INDEX);
	}
      else if (fontset > 0)
	{
	  font_object = font_open_by_name (f, fontset_ascii (fontset));
	  if (NILP (font_object))
	    error ("Font `%s' is not defined", SDATA (arg));
	  arg = AREF (font_object, FONT_NAME_INDEX);
	}
      else
	error ("The default fontset can't be used for a frame font");
    }
  else if (CONSP (arg) && STRINGP (XCAR (arg)) && FONT_OBJECT_P (XCDR (arg)))
    {
      /* This is the case that the ASCII font of F's fontset XCAR
	 (arg) is changed to the font XCDR (arg) by
	 `set-fontset-font'.  */
      fontset = fs_query_fontset (XCAR (arg), 0);
      if (fontset < 0)
	error ("Unknown fontset: %s", SDATA (XCAR (arg)));
      font_object = XCDR (arg);
      arg = AREF (font_object, FONT_NAME_INDEX);
#ifdef HAVE_X_WINDOWS
      font_param = Ffont_get (font_object, QCname);
#endif
    }
  else if (FONT_OBJECT_P (arg))
    {
      font_object = arg;
#ifdef HAVE_X_WINDOWS
      font_param = Ffont_get (font_object, QCname);
#endif
      /* This is to store the XLFD font name in the frame parameter for
	 backward compatibility.  We should store the font-object
	 itself in the future.  */
      arg = AREF (font_object, FONT_NAME_INDEX);
      fontset = FRAME_FONTSET (f);
      /* Check if we can use the current fontset.  If not, set FONTSET
	 to -1 to generate a new fontset from FONT-OBJECT.  */
      if (fontset >= 0)
	{
	  Lisp_Object ascii_font = fontset_ascii (fontset);
	  Lisp_Object spec = font_spec_from_name (ascii_font);

	  /* SPEC might be nil because ASCII_FONT's name doesn't parse
	     according to stupid XLFD rules, which, for example,
	     disallow font names that include a dash followed by a
	     number.  So in those cases we simply call
	     set_new_font_hook below to generate a new fontset.  */
	  if (NILP (spec) || ! font_match_p (spec, font_object))
	    fontset = -1;
	}
    }
  else
    signal_error ("Invalid font", arg);

  if (! NILP (Fequal (font_object, oldval)))
    return;

  if (FRAME_TERMINAL (f)->set_new_font_hook)
    FRAME_TERMINAL (f)->set_new_font_hook (f, font_object, fontset);
  store_frame_param (f, Qfont, arg);
#ifdef HAVE_X_WINDOWS
  store_frame_param (f, Qfont_parameter, font_param);
#endif
  /* Recalculate tabbar height.  */
  f->n_tab_bar_rows = 0;
  /* Recalculate toolbar height.  */
  f->n_tool_bar_rows = 0;

  /* Ensure we redraw it.  */
  clear_current_matrices (f);

  /* Attempt to hunt down bug#16028.  */
  SET_FRAME_GARBAGED (f);

  /* This is important if we are called by some Lisp as part of
     redisplaying the frame, see redisplay_internal.  */
  f->fonts_changed = true;

  recompute_basic_faces (f);

  do_pending_window_change (0);

  /* We used to call face-set-after-frame-default here, but it leads to
     recursive calls (since that function can set the `default' face's
     font which in turns changes the frame's `font' parameter).
     Also I don't know what this call is meant to do, but it seems the
     wrong way to do it anyway (it does a lot more work than what seems
     reasonable in response to a change to `font').  */
}


void
gui_set_font_backend (struct frame *f, Lisp_Object new_value, Lisp_Object old_value)
{
  if (! NILP (new_value)
      && !CONSP (new_value))
    {
      char *p0, *p1;

      CHECK_STRING (new_value);
      p0 = p1 = SSDATA (new_value);
      new_value = Qnil;
      while (*p0)
	{
	  while (*p1 && ! c_isspace (*p1) && *p1 != ',') p1++;
	  if (p0 < p1)
	    new_value = Fcons (Fintern (make_string (p0, p1 - p0), Qnil),
			       new_value);
	  if (*p1)
	    {
	      int c;

	      while ((c = *++p1) && c_isspace (c));
	    }
	  p0 = p1;
	}
      new_value = Fnreverse (new_value);
    }

  if (! NILP (old_value) && ! NILP (Fequal (old_value, new_value)))
    return;

  if (FRAME_FONT (f))
    {
      Lisp_Object frame;
      XSETFRAME (frame, f);
      free_all_realized_faces (frame);
    }

  new_value = font_update_drivers (f, NILP (new_value) ? Qt : new_value);
  if (NILP (new_value))
    {
      if (NILP (old_value))
	error ("No font backend available");
      font_update_drivers (f, old_value);
      error ("None of specified font backends are available");
    }
  store_frame_param (f, Qfont_backend, new_value);

  if (FRAME_FONT (f))
    {
      /* Reconsider default font after backend(s) change (Bug#23386).  */
      FRAME_RIF(f)->default_font_parameter (f, Qnil);
      face_change = true;
      windows_or_buffers_changed = 18;
    }
}

void
gui_set_left_fringe (struct frame *f, Lisp_Object new_value, Lisp_Object old_value)
{
  int unit = FRAME_COLUMN_WIDTH (f);
  int old_width = FRAME_LEFT_FRINGE_WIDTH (f);
  int new_width;

  new_width = (RANGED_FIXNUMP (-INT_MAX, new_value, INT_MAX)
	       ? eabs (XFIXNUM (new_value)) : 8);

  if (new_width != old_width)
    {
      f->left_fringe_width = new_width;
      f->fringe_cols /* Round up.  */
	= (new_width + FRAME_RIGHT_FRINGE_WIDTH (f) + unit - 1) / unit;

      if (FRAME_NATIVE_WINDOW (f) != 0)
	adjust_frame_size (f, -1, -1, 3, 0, Qleft_fringe);

      SET_FRAME_GARBAGED (f);
    }
}


void
gui_set_right_fringe (struct frame *f, Lisp_Object new_value, Lisp_Object old_value)
{
  int unit = FRAME_COLUMN_WIDTH (f);
  int old_width = FRAME_RIGHT_FRINGE_WIDTH (f);
  int new_width;

  new_width = (RANGED_FIXNUMP (-INT_MAX, new_value, INT_MAX)
	       ? eabs (XFIXNUM (new_value)) : 8);

  if (new_width != old_width)
    {
      f->right_fringe_width = new_width;
      f->fringe_cols /* Round up.  */
	= (new_width + FRAME_LEFT_FRINGE_WIDTH (f) + unit - 1) / unit;

      if (FRAME_NATIVE_WINDOW (f) != 0)
	adjust_frame_size (f, -1, -1, 3, 0, Qright_fringe);

      SET_FRAME_GARBAGED (f);
    }
}


void
gui_set_border_width (struct frame *f, Lisp_Object arg, Lisp_Object oldval)
{
  int border_width = check_integer_range (arg, INT_MIN, INT_MAX);

  if (border_width == f->border_width)
    return;

#ifndef HAVE_PGTK
  if (FRAME_NATIVE_WINDOW (f) != 0)
    error ("Cannot change the border width of a frame");
#endif

<<<<<<< HEAD
  f->border_width = XFIXNUM (arg);

#ifdef HAVE_PGTK
  if (FRAME_TERMINAL (f)->frame_rehighlight_hook)
    (*FRAME_TERMINAL (f)->frame_rehighlight_hook) (f);
#endif
=======
  f->border_width = border_width;
>>>>>>> b902d7c9
}

void
gui_set_right_divider_width (struct frame *f, Lisp_Object arg, Lisp_Object oldval)
{
  int old = FRAME_RIGHT_DIVIDER_WIDTH (f);
  int new = check_int_nonnegative (arg);
  if (new != old)
    {
      f->right_divider_width = new;
      adjust_frame_size (f, -1, -1, 4, 0, Qright_divider_width);
      adjust_frame_glyphs (f);
      SET_FRAME_GARBAGED (f);
    }
}

void
gui_set_bottom_divider_width (struct frame *f, Lisp_Object arg, Lisp_Object oldval)
{
  int old = FRAME_BOTTOM_DIVIDER_WIDTH (f);
  int new = check_int_nonnegative (arg);
  if (new != old)
    {
      f->bottom_divider_width = new;
      adjust_frame_size (f, -1, -1, 4, 0, Qbottom_divider_width);
      adjust_frame_glyphs (f);
      SET_FRAME_GARBAGED (f);
    }
}

void
gui_set_visibility (struct frame *f, Lisp_Object value, Lisp_Object oldval)
{
  Lisp_Object frame;
  XSETFRAME (frame, f);

  if (NILP (value))
    Fmake_frame_invisible (frame, Qt);
  else if (EQ (value, Qicon))
    Ficonify_frame (frame);
  else
    Fmake_frame_visible (frame);
}

void
gui_set_autoraise (struct frame *f, Lisp_Object arg, Lisp_Object oldval)
{
  f->auto_raise = !NILP (arg);
}

void
gui_set_autolower (struct frame *f, Lisp_Object arg, Lisp_Object oldval)
{
  f->auto_lower = !NILP (arg);
}

void
gui_set_unsplittable (struct frame *f, Lisp_Object arg, Lisp_Object oldval)
{
  f->no_split = !NILP (arg);
}

void
gui_set_vertical_scroll_bars (struct frame *f, Lisp_Object arg, Lisp_Object oldval)
{
  if ((EQ (arg, Qleft) && FRAME_HAS_VERTICAL_SCROLL_BARS_ON_RIGHT (f))
      || (EQ (arg, Qright) && FRAME_HAS_VERTICAL_SCROLL_BARS_ON_LEFT (f))
      || (NILP (arg) && FRAME_HAS_VERTICAL_SCROLL_BARS (f))
      || (!NILP (arg) && !FRAME_HAS_VERTICAL_SCROLL_BARS (f)))
    {
      FRAME_VERTICAL_SCROLL_BAR_TYPE (f)
	= (NILP (arg)
	   ? vertical_scroll_bar_none
	   : EQ (Qleft, arg)
	   ? vertical_scroll_bar_left
	   : EQ (Qright, arg)
	   ? vertical_scroll_bar_right
	   : EQ (Qleft, Vdefault_frame_scroll_bars)
	   ? vertical_scroll_bar_left
	   : EQ (Qright, Vdefault_frame_scroll_bars)
	   ? vertical_scroll_bar_right
	   : vertical_scroll_bar_none);

      /* We set this parameter before creating the native window for
	 the frame, so we can get the geometry right from the start.
	 However, if the window hasn't been created yet, we shouldn't
	 call set_window_size_hook.  */
      if (FRAME_NATIVE_WINDOW (f))
	adjust_frame_size (f, -1, -1, 3, 0, Qvertical_scroll_bars);

      SET_FRAME_GARBAGED (f);
    }
}

void
gui_set_horizontal_scroll_bars (struct frame *f, Lisp_Object arg, Lisp_Object oldval)
{
#if USE_HORIZONTAL_SCROLL_BARS
  if ((NILP (arg) && FRAME_HAS_HORIZONTAL_SCROLL_BARS (f))
      || (!NILP (arg) && !FRAME_HAS_HORIZONTAL_SCROLL_BARS (f)))
    {
      f->horizontal_scroll_bars = NILP (arg) ? false : true;

      /* We set this parameter before creating the native window for
	 the frame, so we can get the geometry right from the start.
	 However, if the window hasn't been created yet, we shouldn't
	 call set_window_size_hook.  */
      if (FRAME_NATIVE_WINDOW (f))
	adjust_frame_size (f, -1, -1, 3, 0, Qhorizontal_scroll_bars);

      SET_FRAME_GARBAGED (f);
    }
#endif
}

void
gui_set_scroll_bar_width (struct frame *f, Lisp_Object arg, Lisp_Object oldval)
{
  int unit = FRAME_COLUMN_WIDTH (f);

  if (RANGED_FIXNUMP (1, arg, INT_MAX)
      && XFIXNAT (arg) != FRAME_CONFIG_SCROLL_BAR_WIDTH (f))
    {
      FRAME_CONFIG_SCROLL_BAR_WIDTH (f) = XFIXNAT (arg);
      FRAME_CONFIG_SCROLL_BAR_COLS (f) = (XFIXNAT (arg) + unit - 1) / unit;
      if (FRAME_NATIVE_WINDOW (f))
	adjust_frame_size (f, -1, -1, 3, 0, Qscroll_bar_width);

      SET_FRAME_GARBAGED (f);
    }
  else
    {
      if (FRAME_TERMINAL (f)->set_scroll_bar_default_width_hook)
        FRAME_TERMINAL (f)->set_scroll_bar_default_width_hook (f);

      if (FRAME_NATIVE_WINDOW (f))
	adjust_frame_size (f, -1, -1, 3, 0, Qscroll_bar_width);

      SET_FRAME_GARBAGED (f);
    }

  XWINDOW (FRAME_SELECTED_WINDOW (f))->cursor.hpos = 0;
  XWINDOW (FRAME_SELECTED_WINDOW (f))->cursor.x = 0;
}

void
gui_set_scroll_bar_height (struct frame *f, Lisp_Object arg, Lisp_Object oldval)
{
#if USE_HORIZONTAL_SCROLL_BARS
  int unit = FRAME_LINE_HEIGHT (f);

  if (RANGED_FIXNUMP (1, arg, INT_MAX)
      && XFIXNAT (arg) != FRAME_CONFIG_SCROLL_BAR_HEIGHT (f))
    {
      FRAME_CONFIG_SCROLL_BAR_HEIGHT (f) = XFIXNAT (arg);
      FRAME_CONFIG_SCROLL_BAR_LINES (f) = (XFIXNAT (arg) + unit - 1) / unit;
      if (FRAME_NATIVE_WINDOW (f))
	adjust_frame_size (f, -1, -1, 3, 0, Qscroll_bar_height);

      SET_FRAME_GARBAGED (f);
    }
  else
    {
      if (FRAME_TERMINAL (f)->set_scroll_bar_default_height_hook)
        FRAME_TERMINAL (f)->set_scroll_bar_default_height_hook (f);

      if (FRAME_NATIVE_WINDOW (f))
	adjust_frame_size (f, -1, -1, 3, 0, Qscroll_bar_height);

      SET_FRAME_GARBAGED (f);
    }

  XWINDOW (FRAME_SELECTED_WINDOW (f))->cursor.vpos = 0;
  XWINDOW (FRAME_SELECTED_WINDOW (f))->cursor.y = 0;
#endif
}

void
gui_set_alpha (struct frame *f, Lisp_Object arg, Lisp_Object oldval)
{
  double alpha = 1.0;
  double newval[2];
  int i;
  Lisp_Object item;

  for (i = 0; i < 2; i++)
    {
      newval[i] = 1.0;
      if (CONSP (arg))
        {
          item = CAR (arg);
          arg  = CDR (arg);
        }
      else
        item = arg;

      if (NILP (item))
	alpha = - 1.0;
      else if (FLOATP (item))
	{
	  alpha = XFLOAT_DATA (item);
	  if (! (0 <= alpha && alpha <= 1.0))
	    args_out_of_range (make_float (0.0), make_float (1.0));
	}
      else if (FIXNUMP (item))
	{
	  EMACS_INT ialpha = XFIXNUM (item);
	  if (! (0 <= ialpha && ialpha <= 100))
	    args_out_of_range (make_fixnum (0), make_fixnum (100));
	  alpha = ialpha / 100.0;
	}
      else
	wrong_type_argument (Qnumberp, item);
      newval[i] = alpha;
    }

  for (i = 0; i < 2; i++)
    f->alpha[i] = newval[i];

  if (FRAME_TERMINAL (f)->set_frame_alpha_hook)
    {
      block_input ();
      FRAME_TERMINAL (f)->set_frame_alpha_hook (f);
      unblock_input ();
    }
}


/**
 * gui_set_no_special_glyphs:
 *
 * Set frame F's `no-special-glyphs' parameter which, if non-nil,
 * suppresses the display of truncation and continuation glyphs
 * outside fringes.
 */
void
gui_set_no_special_glyphs (struct frame *f, Lisp_Object new_value, Lisp_Object old_value)
{
  if (!EQ (new_value, old_value))
    FRAME_NO_SPECIAL_GLYPHS (f) = !NILP (new_value);
}


#ifndef HAVE_NS

/* Non-zero if mouse is grabbed on DPYINFO
   and we know the frame where it is.  */

bool
gui_mouse_grabbed (Display_Info *dpyinfo)
{
  return (dpyinfo->grabbed
	  && dpyinfo->last_mouse_frame
	  && FRAME_LIVE_P (dpyinfo->last_mouse_frame));
}

/* Re-highlight something with mouse-face properties
   on DPYINFO using saved frame and mouse position.  */

void
gui_redo_mouse_highlight (Display_Info *dpyinfo)
{
  if (dpyinfo->last_mouse_motion_frame
      && FRAME_LIVE_P (dpyinfo->last_mouse_motion_frame))
    note_mouse_highlight (dpyinfo->last_mouse_motion_frame,
			  dpyinfo->last_mouse_motion_x,
			  dpyinfo->last_mouse_motion_y);
}

#endif /* HAVE_NS */

/* Subroutines of creating an X frame.  */

/* Make sure that Vx_resource_name is set to a reasonable value.
   Fix it up, or set it to `emacs' if it is too hopeless.  */

void
validate_x_resource_name (void)
{
  ptrdiff_t len = 0;
  /* Number of valid characters in the resource name.  */
  ptrdiff_t good_count = 0;
  /* Number of invalid characters in the resource name.  */
  ptrdiff_t bad_count = 0;
  Lisp_Object new;
  ptrdiff_t i;

  if (!STRINGP (Vx_resource_class))
    Vx_resource_class = build_string (EMACS_CLASS);

  if (STRINGP (Vx_resource_name))
    {
      unsigned char *p = SDATA (Vx_resource_name);

      len = SBYTES (Vx_resource_name);

      /* Only letters, digits, - and _ are valid in resource names.
	 Count the valid characters and count the invalid ones.  */
      for (i = 0; i < len; i++)
	{
	  int c = p[i];
	  if (! ((c >= 'a' && c <= 'z')
		 || (c >= 'A' && c <= 'Z')
		 || (c >= '0' && c <= '9')
		 || c == '-' || c == '_'))
	    bad_count++;
	  else
	    good_count++;
	}
    }
  else
    /* Not a string => completely invalid.  */
    bad_count = 5, good_count = 0;

  /* If name is valid already, return.  */
  if (bad_count == 0)
    return;

  /* If name is entirely invalid, or nearly so, or is so implausibly
     large that alloca might not work, use `emacs'.  */
  if (good_count < 2 || MAX_ALLOCA - sizeof ".customization" < len)
    {
      Vx_resource_name = build_string ("emacs");
      return;
    }

  /* Name is partly valid.  Copy it and replace the invalid characters
     with underscores.  */

  Vx_resource_name = new = Fcopy_sequence (Vx_resource_name);

  for (i = 0; i < len; i++)
    {
      int c = SREF (new, i);
      if (! ((c >= 'a' && c <= 'z')
	     || (c >= 'A' && c <= 'Z')
	     || (c >= '0' && c <= '9')
	     || c == '-' || c == '_'))
	SSET (new, i, '_');
    }
}

/* Get a GUI resource, like Fx_get_resource, but for display DPYINFO.
   See Fx_get_resource below for other parameters.  */

Lisp_Object
gui_display_get_resource (Display_Info *dpyinfo, Lisp_Object attribute,
                          Lisp_Object class, Lisp_Object component,
                          Lisp_Object subclass)
{
  CHECK_STRING (attribute);
  CHECK_STRING (class);

  if (!NILP (component))
    CHECK_STRING (component);
  if (!NILP (subclass))
    CHECK_STRING (subclass);
  if (NILP (component) != NILP (subclass))
    error ("x-get-resource: must specify both COMPONENT and SUBCLASS or neither");

  validate_x_resource_name ();

  /* Allocate space for the components, the dots which separate them,
     and the final '\0'.  Make them big enough for the worst case.  */
  ptrdiff_t name_keysize = (SBYTES (Vx_resource_name)
			    + (STRINGP (component)
			       ? SBYTES (component) : 0)
			    + SBYTES (attribute)
			    + 3);

  ptrdiff_t class_keysize = (SBYTES (Vx_resource_class)
			     + SBYTES (class)
			     + (STRINGP (subclass)
				? SBYTES (subclass) : 0)
			     + 3);
  USE_SAFE_ALLOCA;
  char *name_key = SAFE_ALLOCA (name_keysize + class_keysize);
  char *class_key = name_key + name_keysize;
  name_key = ptr_bounds_clip (name_key, name_keysize);
  class_key = ptr_bounds_clip (class_key, class_keysize);

  /* Start with emacs.FRAMENAME for the name (the specific one)
     and with `Emacs' for the class key (the general one).  */
  char *nz = lispstpcpy (name_key, Vx_resource_name);
  char *cz = lispstpcpy (class_key, Vx_resource_class);

  *cz++ = '.';
  cz = lispstpcpy (cz, class);

  if (!NILP (component))
    {
      *cz++ = '.';
      lispstpcpy (cz, subclass);

      *nz++ = '.';
      nz = lispstpcpy (nz, component);
    }

  *nz++ = '.';
  lispstpcpy (nz, attribute);

  const char *value =
    dpyinfo->terminal->get_string_resource_hook (&dpyinfo->rdb,
                                                 name_key,
                                                 class_key);
  SAFE_FREE();

  if (value && *value)
    return build_string (value);
  else
    return Qnil;
}


DEFUN ("x-get-resource", Fx_get_resource, Sx_get_resource, 2, 4, 0,
       doc: /* Return the value of ATTRIBUTE, of class CLASS, from the X defaults database.
This uses `INSTANCE.ATTRIBUTE' as the key and `Emacs.CLASS' as the
class, where INSTANCE is the name under which Emacs was invoked, or
the name specified by the `-name' or `-rn' command-line arguments.

The optional arguments COMPONENT and SUBCLASS add to the key and the
class, respectively.  You must specify both of them or neither.
If you specify them, the key is `INSTANCE.COMPONENT.ATTRIBUTE'
and the class is `Emacs.CLASS.SUBCLASS'.  */)
  (Lisp_Object attribute, Lisp_Object class, Lisp_Object component,
   Lisp_Object subclass)
{
  check_window_system (NULL);

  return gui_display_get_resource (check_x_display_info (Qnil),
                                   attribute, class, component, subclass);
}

#if defined HAVE_X_WINDOWS && !defined USE_X_TOOLKIT && !defined USE_GTK
/* Used when C code wants a resource value.  */
/* Called from oldXMenu/Create.c.  */
const char *
x_get_resource_string (const char *attribute, const char *class)
{
  const char *result;
  struct frame *sf = SELECTED_FRAME ();
  ptrdiff_t invocation_namelen = SBYTES (Vinvocation_name);
  USE_SAFE_ALLOCA;

  /* Allocate space for the components, the dots which separate them,
     and the final '\0'.  */
  ptrdiff_t name_keysize = invocation_namelen + strlen (attribute) + 2;
  ptrdiff_t class_keysize = sizeof (EMACS_CLASS) - 1 + strlen (class) + 2;
  char *name_key = SAFE_ALLOCA (name_keysize + class_keysize);
  char *class_key = name_key + name_keysize;
  name_key = ptr_bounds_clip (name_key, name_keysize);
  class_key = ptr_bounds_clip (class_key, class_keysize);

  esprintf (name_key, "%s.%s", SSDATA (Vinvocation_name), attribute);
  sprintf (class_key, "%s.%s", EMACS_CLASS, class);

  result = x_get_string_resource (&FRAME_DISPLAY_INFO (sf)->rdb,
				  name_key, class_key);
  SAFE_FREE ();
  return result;
}
#endif

/* Return the value of parameter PARAM.

   First search ALIST, then Vdefault_frame_alist, then the GUI
   resource database, using ATTRIBUTE as the attribute name and CLASS
   as its class.

   Convert the resource to the type specified by desired_type.

   If no default is specified, return Qunbound.  If you call
   gui_display_get_arg, make sure you deal with Qunbound in a
   reasonable way, and don't let it get stored in any Lisp-visible
   variables!  */

Lisp_Object
gui_display_get_arg (Display_Info *dpyinfo, Lisp_Object alist, Lisp_Object param,
                     const char *attribute, const char *class,
                     enum resource_types type)
{
  Lisp_Object tem;

  tem = Fassq (param, alist);

  if (!NILP (tem))
    {
      /* If we find this parm in ALIST, clear it out
	 so that it won't be "left over" at the end.  */
      Lisp_Object tail;
      XSETCAR (tem, Qnil);
      /* In case the parameter appears more than once in the alist,
	 clear it out.  */
      for (tail = alist; CONSP (tail); tail = XCDR (tail))
	if (CONSP (XCAR (tail))
	    && EQ (XCAR (XCAR (tail)), param))
	  XSETCAR (XCAR (tail), Qnil);
    }
  else
    tem = Fassq (param, Vdefault_frame_alist);

  /* If it wasn't specified in ALIST or the Lisp-level defaults,
     look in the X resources.  */
  if (NILP (tem))
    {
      if (attribute && dpyinfo)
	{
	  AUTO_STRING (at, attribute);
	  AUTO_STRING (cl, class);
	  tem = gui_display_get_resource (dpyinfo, at, cl, Qnil, Qnil);

	  if (NILP (tem))
	    return Qunbound;

	  switch (type)
	    {
	    case RES_TYPE_NUMBER:
	      return make_fixnum (atoi (SSDATA (tem)));

	    case RES_TYPE_BOOLEAN_NUMBER:
	      if (!strcmp (SSDATA (tem), "on")
		  || !strcmp (SSDATA (tem), "true"))
		return make_fixnum (1);
	      return make_fixnum (atoi (SSDATA (tem)));
              break;

	    case RES_TYPE_FLOAT:
	      return make_float (atof (SSDATA (tem)));

	    case RES_TYPE_BOOLEAN:
	      tem = Fdowncase (tem);
	      if (!strcmp (SSDATA (tem), "on")
#ifdef HAVE_NS
                  || !strcmp (SSDATA (tem), "yes")
#endif
		  || !strcmp (SSDATA (tem), "true"))
		return Qt;
	      else
		return Qnil;

	    case RES_TYPE_STRING:
	      return tem;

	    case RES_TYPE_SYMBOL:
	      /* As a special case, we map the values `true' and `on'
		 to Qt, and `false' and `off' to Qnil.  */
	      {
		Lisp_Object lower;
		lower = Fdowncase (tem);
		if (!strcmp (SSDATA (lower), "on")
#ifdef HAVE_NS
                    || !strcmp (SSDATA (lower), "yes")
#endif
		    || !strcmp (SSDATA (lower), "true"))
		  return Qt;
		else if (!strcmp (SSDATA (lower), "off")
#ifdef HAVE_NS
                      || !strcmp (SSDATA (lower), "no")
#endif
		      || !strcmp (SSDATA (lower), "false"))
		  return Qnil;
		else
		  return Fintern (tem, Qnil);
	      }

	    default:
	      emacs_abort ();
	    }
	}
      else
	return Qunbound;
    }
  return Fcdr (tem);
}

static Lisp_Object
gui_frame_get_arg (struct frame *f, Lisp_Object alist, Lisp_Object param,
                   const char *attribute, const char *class,
                   enum resource_types type)
{
  return gui_display_get_arg (FRAME_DISPLAY_INFO (f),
                              alist, param, attribute, class, type);
}

/* Like gui_frame_get_arg, but also record the value in f->param_alist.  */

Lisp_Object
gui_frame_get_and_record_arg (struct frame *f, Lisp_Object alist,
                              Lisp_Object param,
                              const char *attribute, const char *class,
                              enum resource_types type)
{
  Lisp_Object value;

  value = gui_display_get_arg (FRAME_DISPLAY_INFO (f), alist, param,
                               attribute, class, type);
  if (! NILP (value) && ! EQ (value, Qunbound))
    store_frame_param (f, param, value);

  return value;
}


/* Record in frame F the specified or default value according to ALIST
   of the parameter named PROP (a Lisp symbol).
   If no value is specified for PROP, look for an X default for XPROP
   on the frame named NAME.
   If that is not found either, use the value DEFLT.  */

Lisp_Object
gui_default_parameter (struct frame *f, Lisp_Object alist, Lisp_Object prop,
                       Lisp_Object deflt, const char *xprop, const char *xclass,
                       enum resource_types type)
{
  Lisp_Object tem;

  tem = gui_frame_get_arg (f, alist, prop, xprop, xclass, type);
  if (EQ (tem, Qunbound))
    tem = deflt;
  AUTO_FRAME_ARG (arg, prop, tem);
  gui_set_frame_parameters (f, arg);
  return tem;
}


#if !defined (HAVE_X_WINDOWS) && defined (NoValue)

/*
 *    XParseGeometry parses strings of the form
 *   "=<width>x<height>{+-}<xoffset>{+-}<yoffset>", where
 *   width, height, xoffset, and yoffset are unsigned integers.
 *   Example:  "=80x24+300-49"
 *   The equal sign is optional.
 *   It returns a bitmask that indicates which of the four values
 *   were actually found in the string.  For each value found,
 *   the corresponding argument is updated;  for each value
 *   not found, the corresponding argument is left unchanged.
 */

static int
XParseGeometry (char *string,
		int *x, int *y,
		unsigned int *width, unsigned int *height)
{
  int mask = NoValue;
  char *strind;
  unsigned long tempWidth UNINIT, tempHeight UNINIT;
  long int tempX UNINIT, tempY UNINIT;
  char *nextCharacter;

  if (string == NULL || *string == '\0')
    return mask;
  if (*string == '=')
    string++;  /* ignore possible '=' at beg of geometry spec */

  strind = string;
  if (*strind != '+' && *strind != '-' && *strind != 'x')
    {
      tempWidth = strtoul (strind, &nextCharacter, 10);
      if (strind == nextCharacter)
	return 0;
      strind = nextCharacter;
      mask |= WidthValue;
    }

  if (*strind == 'x' || *strind == 'X')
    {
      strind++;
      tempHeight = strtoul (strind, &nextCharacter, 10);
      if (strind == nextCharacter)
	return 0;
      strind = nextCharacter;
      mask |= HeightValue;
    }

  if (*strind == '+' || *strind == '-')
    {
      if (*strind == '-')
	mask |= XNegative;
      tempX = strtol (strind, &nextCharacter, 10);
      if (strind == nextCharacter)
	return 0;
      strind = nextCharacter;
      mask |= XValue;
      if (*strind == '+' || *strind == '-')
	{
	  if (*strind == '-')
	    mask |= YNegative;
	  tempY = strtol (strind, &nextCharacter, 10);
	  if (strind == nextCharacter)
	    return 0;
	  strind = nextCharacter;
	  mask |= YValue;
	}
    }

  /* If strind isn't at the end of the string then it's an invalid
     geometry specification. */

  if (*strind != '\0')
    return 0;

  if (mask & XValue)
    *x = clip_to_bounds (INT_MIN, tempX, INT_MAX);
  if (mask & YValue)
    *y = clip_to_bounds (INT_MIN, tempY, INT_MAX);
  if (mask & WidthValue)
    *width = min (tempWidth, UINT_MAX);
  if (mask & HeightValue)
    *height = min (tempHeight, UINT_MAX);
  return mask;
}

#endif /* !defined (HAVE_X_WINDOWS) && defined (NoValue) */


/* NS used to define x-parse-geometry in ns-win.el, but that confused
   make-docfile: the documentation string in ns-win.el was used for
   x-parse-geometry even in non-NS builds.

   With two definitions of x-parse-geometry in this file, various
   things still get confused (eg M-x apropos documentation), so that
   it is best if the two definitions just share the same doc-string.
*/
DEFUN ("x-parse-geometry", Fx_parse_geometry, Sx_parse_geometry, 1, 1, 0,
       doc: /* Parse a display geometry string STRING.
Returns an alist of the form ((top . TOP), (left . LEFT) ... ).
The properties returned may include `top', `left', `height', and `width'.
For X, the value of `left' or `top' may be an integer,
or a list (+ N) meaning N pixels relative to top/left corner,
or a list (- N) meaning -N pixels relative to bottom/right corner.
On Nextstep, this just calls `ns-parse-geometry'.  */)
  (Lisp_Object string)
{
  /* x and y don't need initialization, as they are not accessed
     unless XParseGeometry sets them, in which case it always returns
     a non-zero value.  */
  int x UNINIT, y UNINIT;
  unsigned int width, height;

  CHECK_STRING (string);

#ifdef HAVE_NS
  if (strchr (SSDATA (string), ' ') != NULL)
    return call1 (Qns_parse_geometry, string);
#endif
  int geometry = XParseGeometry (SSDATA (string),
				 &x, &y, &width, &height);
  Lisp_Object result = Qnil;
  if (geometry & XValue)
    {
      Lisp_Object element;

      if (x >= 0 && (geometry & XNegative))
	element = list3 (Qleft, Qminus, make_fixnum (-x));
      else if (x < 0 && ! (geometry & XNegative))
	element = list3 (Qleft, Qplus, make_fixnum (x));
      else
	element = Fcons (Qleft, make_fixnum (x));
      result = Fcons (element, result);
    }

  if (geometry & YValue)
    {
      Lisp_Object element;

      if (y >= 0 && (geometry & YNegative))
	element = list3 (Qtop, Qminus, make_fixnum (-y));
      else if (y < 0 && ! (geometry & YNegative))
	element = list3 (Qtop, Qplus, make_fixnum (y));
      else
	element = Fcons (Qtop, make_fixnum (y));
      result = Fcons (element, result);
    }

  if (geometry & WidthValue)
    result = Fcons (Fcons (Qwidth, make_fixnum (width)), result);
  if (geometry & HeightValue)
    result = Fcons (Fcons (Qheight, make_fixnum (height)), result);

  return result;
}


/* Calculate the desired size and position of frame F.
   Return the flags saying which aspects were specified.

   Also set the win_gravity and size_hint_flags of F.

   Adjust height for toolbar if TOOLBAR_P is 1.

   This function does not make the coordinates positive.  */

#define DEFAULT_ROWS 36
#define DEFAULT_COLS 80

long
gui_figure_window_size (struct frame *f, Lisp_Object parms, bool tabbar_p,
                        bool toolbar_p, int *x_width, int *x_height)
{
  Lisp_Object height, width, user_size, top, left, user_position;
  long window_prompting = 0;
  Display_Info *dpyinfo = FRAME_DISPLAY_INFO (f);
  int parent_done = -1, outer_done = -1;

  /* Default values if we fall through.
     Actually, if that happens we should get
     window manager prompting.  */
  SET_FRAME_WIDTH (f, DEFAULT_COLS * FRAME_COLUMN_WIDTH (f));
  SET_FRAME_COLS (f, DEFAULT_COLS);
  SET_FRAME_HEIGHT (f, DEFAULT_ROWS * FRAME_LINE_HEIGHT (f));
  SET_FRAME_LINES (f, DEFAULT_ROWS);

  /* Window managers expect that if program-specified
     positions are not (0,0), they're intentional, not defaults.  */
  f->top_pos = 0;
  f->left_pos = 0;

  /* Calculate a tab bar height so that the user gets a text display
     area of the size he specified with -g or via .Xdefaults.  Later
     changes of the tab bar height don't change the frame size.  This
     is done so that users can create tall Emacs frames without having
     to guess how tall the tab bar will get.  */
  if (tabbar_p && FRAME_TAB_BAR_LINES (f))
    {
      if (frame_default_tab_bar_height)
	FRAME_TAB_BAR_HEIGHT (f) = frame_default_tab_bar_height;
      else
	{
	  int margin, relief;

	  relief = (tab_bar_button_relief < 0
		    ? DEFAULT_TAB_BAR_BUTTON_RELIEF
		    : min (tab_bar_button_relief, 1000000));

	  if (RANGED_FIXNUMP (1, Vtab_bar_button_margin, INT_MAX))
	    margin = XFIXNAT (Vtab_bar_button_margin);
	  else if (CONSP (Vtab_bar_button_margin)
		   && RANGED_FIXNUMP (1, XCDR (Vtab_bar_button_margin), INT_MAX))
	    margin = XFIXNAT (XCDR (Vtab_bar_button_margin));
	  else
	    margin = 0;

	  FRAME_TAB_BAR_HEIGHT (f)
	    = DEFAULT_TAB_BAR_IMAGE_HEIGHT + 2 * margin + 2 * relief;
	}
    }

  /* Calculate a tool bar height so that the user gets a text display
     area of the size he specified with -g or via .Xdefaults.  Later
     changes of the tool bar height don't change the frame size.  This
     is done so that users can create tall Emacs frames without having
     to guess how tall the tool bar will get.  */
  if (toolbar_p && FRAME_TOOL_BAR_LINES (f))
    {
      if (frame_default_tool_bar_height)
	FRAME_TOOL_BAR_HEIGHT (f) = frame_default_tool_bar_height;
      else
	{
	  int margin, relief;

	  relief = (tool_bar_button_relief < 0
		    ? DEFAULT_TOOL_BAR_BUTTON_RELIEF
		    : min (tool_bar_button_relief, 1000000));

	  if (RANGED_FIXNUMP (1, Vtool_bar_button_margin, INT_MAX))
	    margin = XFIXNAT (Vtool_bar_button_margin);
	  else if (CONSP (Vtool_bar_button_margin)
		   && RANGED_FIXNUMP (1, XCDR (Vtool_bar_button_margin), INT_MAX))
	    margin = XFIXNAT (XCDR (Vtool_bar_button_margin));
	  else
	    margin = 0;

	  FRAME_TOOL_BAR_HEIGHT (f)
	    = DEFAULT_TOOL_BAR_IMAGE_HEIGHT + 2 * margin + 2 * relief;
	}
    }

  /* Ensure that earlier new_width and new_height settings won't
     override what we specify below.  */
  f->new_width = f->new_height = 0;

  height = gui_display_get_arg (dpyinfo, parms, Qheight, 0, 0, RES_TYPE_NUMBER);
  width = gui_display_get_arg (dpyinfo, parms, Qwidth, 0, 0, RES_TYPE_NUMBER);
  if (!EQ (width, Qunbound) || !EQ (height, Qunbound))
    {
      if (!EQ (width, Qunbound))
	{
	  if (CONSP (width) && EQ (XCAR (width), Qtext_pixels))
	    {
	      CHECK_FIXNUM (XCDR (width));
	      if ((XFIXNUM (XCDR (width)) < 0 || XFIXNUM (XCDR (width)) > INT_MAX))
		xsignal1 (Qargs_out_of_range, XCDR (width));

	      SET_FRAME_WIDTH (f, XFIXNUM (XCDR (width)));
	      f->inhibit_horizontal_resize = true;
	      *x_width = XFIXNUM (XCDR (width));
	    }
	  else if (FLOATP (width))
	    {
	      double d_width = XFLOAT_DATA (width);

	      if (d_width < 0.0 || d_width > 1.0)
		xsignal1 (Qargs_out_of_range, width);
	      else
		{
		  int new_width = frame_float (f, width, FRAME_FLOAT_WIDTH,
					       &parent_done, &outer_done, -1);

		  if (new_width > -1)
		    SET_FRAME_WIDTH (f, new_width);
		}
	    }
	  else
	    {
	      CHECK_FIXNUM (width);
	      if ((XFIXNUM (width) < 0 || XFIXNUM (width) > INT_MAX))
		xsignal1 (Qargs_out_of_range, width);

	      SET_FRAME_WIDTH (f, XFIXNUM (width) * FRAME_COLUMN_WIDTH (f));
	    }
	}

      if (!EQ (height, Qunbound))
	{
	  if (CONSP (height) && EQ (XCAR (height), Qtext_pixels))
	    {
	      CHECK_FIXNUM (XCDR (height));
	      if ((XFIXNUM (XCDR (height)) < 0 || XFIXNUM (XCDR (height)) > INT_MAX))
		xsignal1 (Qargs_out_of_range, XCDR (height));

	      SET_FRAME_HEIGHT (f, XFIXNUM (XCDR (height)));
	      f->inhibit_vertical_resize = true;
	      *x_height = XFIXNUM (XCDR (height));
	    }
	  else if (FLOATP (height))
	    {
	      double d_height = XFLOAT_DATA (height);

	      if (d_height < 0.0 || d_height > 1.0)
		xsignal1 (Qargs_out_of_range, height);
	      else
		{
		  int new_height = frame_float (f, height, FRAME_FLOAT_HEIGHT,
						&parent_done, &outer_done, -1);

		  if (new_height > -1)
		    SET_FRAME_HEIGHT (f, new_height);
		}
	    }
	  else
	    {
	      CHECK_FIXNUM (height);
	      if ((XFIXNUM (height) < 0) || (XFIXNUM (height) > INT_MAX))
		xsignal1 (Qargs_out_of_range, height);

	      SET_FRAME_HEIGHT (f, XFIXNUM (height) * FRAME_LINE_HEIGHT (f));
	    }
	}

      user_size = gui_display_get_arg (dpyinfo, parms, Quser_size, 0, 0,
                                       RES_TYPE_NUMBER);
      if (!NILP (user_size) && !EQ (user_size, Qunbound))
	window_prompting |= USSize;
      else
	window_prompting |= PSize;
    }

  top = gui_display_get_arg (dpyinfo, parms, Qtop, 0, 0, RES_TYPE_NUMBER);
  left = gui_display_get_arg (dpyinfo, parms, Qleft, 0, 0, RES_TYPE_NUMBER);
  user_position = gui_display_get_arg (dpyinfo, parms, Quser_position, 0, 0,
                                       RES_TYPE_NUMBER);
  if (! EQ (top, Qunbound) || ! EQ (left, Qunbound))
    {
      if (EQ (top, Qminus))
	{
	  f->top_pos = 0;
	  window_prompting |= YNegative;
	}
      else if (CONSP (top) && EQ (XCAR (top), Qminus)
	       && CONSP (XCDR (top))
	       && RANGED_FIXNUMP (-INT_MAX, XCAR (XCDR (top)), INT_MAX))
	{
	  f->top_pos = - XFIXNUM (XCAR (XCDR (top)));
	  window_prompting |= YNegative;
	}
      else if (CONSP (top) && EQ (XCAR (top), Qplus)
	       && CONSP (XCDR (top))
	       && TYPE_RANGED_FIXNUMP (int, XCAR (XCDR (top))))
	{
	  f->top_pos = XFIXNUM (XCAR (XCDR (top)));
	}
      else if (FLOATP (top))
	f->top_pos = frame_float (f, top, FRAME_FLOAT_TOP, &parent_done,
				  &outer_done, 0);
      else if (EQ (top, Qunbound))
	f->top_pos = 0;
      else
	{
	  f->top_pos = check_integer_range (top, INT_MIN, INT_MAX);
	  if (f->top_pos < 0)
	    window_prompting |= YNegative;
	}

      if (EQ (left, Qminus))
	{
	  f->left_pos = 0;
	  window_prompting |= XNegative;
	}
      else if (CONSP (left) && EQ (XCAR (left), Qminus)
	       && CONSP (XCDR (left))
	       && RANGED_FIXNUMP (-INT_MAX, XCAR (XCDR (left)), INT_MAX))
	{
	  f->left_pos = - XFIXNUM (XCAR (XCDR (left)));
	  window_prompting |= XNegative;
	}
      else if (CONSP (left) && EQ (XCAR (left), Qplus)
	       && CONSP (XCDR (left))
	       && TYPE_RANGED_FIXNUMP (int, XCAR (XCDR (left))))
	{
	  f->left_pos = XFIXNUM (XCAR (XCDR (left)));
	}
      else if (FLOATP (left))
	f->left_pos = frame_float (f, left, FRAME_FLOAT_LEFT, &parent_done,
				   &outer_done, 0);
      else if (EQ (left, Qunbound))
	f->left_pos = 0;
      else
	{
	  f->left_pos = check_integer_range (left, INT_MIN, INT_MAX);
	  if (f->left_pos < 0)
	    window_prompting |= XNegative;
	}

      if (!NILP (user_position) && ! EQ (user_position, Qunbound))
	window_prompting |= USPosition;
      else
	window_prompting |= PPosition;
    }

  if (window_prompting & XNegative)
    {
      if (window_prompting & YNegative)
	f->win_gravity = SouthEastGravity;
      else
	f->win_gravity = NorthEastGravity;
    }
  else
    {
      if (window_prompting & YNegative)
	f->win_gravity = SouthWestGravity;
      else
	f->win_gravity = NorthWestGravity;
    }

  f->size_hint_flags = window_prompting;

  return window_prompting;
}



#endif /* HAVE_WINDOW_SYSTEM */

void
frame_make_pointer_invisible (struct frame *f)
{
  if (! NILP (Vmake_pointer_invisible))
    {
      if (f && FRAME_LIVE_P (f) && !f->pointer_invisible
          && FRAME_TERMINAL (f)->toggle_invisible_pointer_hook)
        {
          f->mouse_moved = 0;
          FRAME_TERMINAL (f)->toggle_invisible_pointer_hook (f, 1);
          f->pointer_invisible = 1;
        }
    }
}

void
frame_make_pointer_visible (struct frame *f)
{
  /* We don't check Vmake_pointer_invisible here in case the
     pointer was invisible when Vmake_pointer_invisible was set to nil.  */
  if (f && FRAME_LIVE_P (f) && f->pointer_invisible && f->mouse_moved
      && FRAME_TERMINAL (f)->toggle_invisible_pointer_hook)
    {
      FRAME_TERMINAL (f)->toggle_invisible_pointer_hook (f, 0);
      f->pointer_invisible = 0;
    }
}

DEFUN ("frame-pointer-visible-p", Fframe_pointer_visible_p,
       Sframe_pointer_visible_p, 0, 1, 0,
       doc: /* Return t if the mouse pointer displayed on FRAME is visible.
Otherwise it returns nil.  FRAME omitted or nil means the
selected frame.  This is useful when `make-pointer-invisible' is set.  */)
  (Lisp_Object frame)
{
  return decode_any_frame (frame)->pointer_invisible ? Qnil : Qt;
}



/***********************************************************************
			Multimonitor data
 ***********************************************************************/

#ifdef HAVE_WINDOW_SYSTEM

# if (defined USE_GTK || defined HAVE_PGTK || defined HAVE_NS || defined HAVE_XINERAMA \
      || defined HAVE_XRANDR)
void
free_monitors (struct MonitorInfo *monitors, int n_monitors)
{
  int i;
  for (i = 0; i < n_monitors; ++i)
    xfree (monitors[i].name);
  xfree (monitors);
}
# endif

Lisp_Object
make_monitor_attribute_list (struct MonitorInfo *monitors,
                             int n_monitors,
                             int primary_monitor,
                             Lisp_Object monitor_frames,
                             const char *source)
{
  Lisp_Object attributes_list = Qnil;
  Lisp_Object primary_monitor_attributes = Qnil;
  int i;

  for (i = 0; i < n_monitors; ++i)
    {
      Lisp_Object geometry, workarea, attributes = Qnil;
      struct MonitorInfo *mi = &monitors[i];

      if (mi->geom.width == 0) continue;

      workarea = list4i (mi->work.x, mi->work.y,
			 mi->work.width, mi->work.height);
      geometry = list4i (mi->geom.x, mi->geom.y,
			 mi->geom.width, mi->geom.height);
      attributes = Fcons (Fcons (Qsource, build_string (source)),
                          attributes);
      attributes = Fcons (Fcons (Qframes, AREF (monitor_frames, i)),
			  attributes);
      attributes = Fcons (Fcons (Qmm_size,
                                 list2i (mi->mm_width, mi->mm_height)),
                          attributes);
      attributes = Fcons (Fcons (Qworkarea, workarea), attributes);
      attributes = Fcons (Fcons (Qgeometry, geometry), attributes);
      if (mi->name)
        attributes = Fcons (Fcons (Qname, make_string (mi->name,
                                                       strlen (mi->name))),
                            attributes);

      if (i == primary_monitor)
        primary_monitor_attributes = attributes;
      else
        attributes_list = Fcons (attributes, attributes_list);
    }

  if (!NILP (primary_monitor_attributes))
    attributes_list = Fcons (primary_monitor_attributes, attributes_list);
  return attributes_list;
}

#endif /* HAVE_WINDOW_SYSTEM */


/***********************************************************************
				Initialization
 ***********************************************************************/

static void init_frame_once_for_pdumper (void);

void
init_frame_once (void)
{
  staticpro (&Vframe_list);
  staticpro (&selected_frame);
  PDUMPER_IGNORE (last_nonminibuf_frame);
  Vframe_list = Qnil;
  selected_frame = Qnil;
  pdumper_do_now_and_after_load (init_frame_once_for_pdumper);
}

static void
init_frame_once_for_pdumper (void)
{
  PDUMPER_RESET_LV (Vframe_list, Qnil);
  PDUMPER_RESET_LV (selected_frame, Qnil);
}

void
syms_of_frame (void)
{
  DEFSYM (Qframep, "framep");
  DEFSYM (Qframe_live_p, "frame-live-p");
  DEFSYM (Qframe_windows_min_size, "frame-windows-min-size");
  DEFSYM (Qdisplay_monitor_attributes_list, "display-monitor-attributes-list");
  DEFSYM (Qwindow__pixel_to_total, "window--pixel-to-total");
  DEFSYM (Qexplicit_name, "explicit-name");
  DEFSYM (Qheight, "height");
  DEFSYM (Qicon, "icon");
  DEFSYM (Qminibuffer, "minibuffer");
  DEFSYM (Qundecorated, "undecorated");
  DEFSYM (Qno_special_glyphs, "no-special-glyphs");
  DEFSYM (Qparent_frame, "parent-frame");
  DEFSYM (Qskip_taskbar, "skip-taskbar");
  DEFSYM (Qno_focus_on_map, "no-focus-on-map");
  DEFSYM (Qno_accept_focus, "no-accept-focus");
  DEFSYM (Qz_group, "z-group");
  DEFSYM (Qoverride_redirect, "override-redirect");
  DEFSYM (Qdelete_before, "delete-before");
  DEFSYM (Qmodeline, "modeline");
  DEFSYM (Qonly, "only");
  DEFSYM (Qnone, "none");
  DEFSYM (Qwidth, "width");
  DEFSYM (Qtext_pixels, "text-pixels");
  DEFSYM (Qgeometry, "geometry");
  DEFSYM (Qicon_left, "icon-left");
  DEFSYM (Qicon_top, "icon-top");
  DEFSYM (Qtooltip, "tooltip");
  DEFSYM (Quser_position, "user-position");
  DEFSYM (Quser_size, "user-size");
  DEFSYM (Qwindow_id, "window-id");
#ifdef HAVE_X_WINDOWS
  DEFSYM (Qouter_window_id, "outer-window-id");
#endif
  DEFSYM (Qparent_id, "parent-id");
  DEFSYM (Qx, "x");
  DEFSYM (Qw32, "w32");
  DEFSYM (Qpc, "pc");
  DEFSYM (Qns, "ns");
  DEFSYM (Qpgtk, "pgtk");
  DEFSYM (Qvisible, "visible");
  DEFSYM (Qbuffer_predicate, "buffer-predicate");
  DEFSYM (Qbuffer_list, "buffer-list");
  DEFSYM (Qburied_buffer_list, "buried-buffer-list");
  DEFSYM (Qdisplay_type, "display-type");
  DEFSYM (Qbackground_mode, "background-mode");
  DEFSYM (Qnoelisp, "noelisp");
  DEFSYM (Qtty_color_mode, "tty-color-mode");
  DEFSYM (Qtty, "tty");
  DEFSYM (Qtty_type, "tty-type");

  DEFSYM (Qface_set_after_frame_default, "face-set-after-frame-default");

  DEFSYM (Qfullwidth, "fullwidth");
  DEFSYM (Qfullheight, "fullheight");
  DEFSYM (Qfullboth, "fullboth");
  DEFSYM (Qmaximized, "maximized");
  DEFSYM (Qx_resource_name, "x-resource-name");
  DEFSYM (Qx_frame_parameter, "x-frame-parameter");

  DEFSYM (Qworkarea, "workarea");
  DEFSYM (Qmm_size, "mm-size");
  DEFSYM (Qframes, "frames");
  DEFSYM (Qsource, "source");

  DEFSYM (Qframe_edges, "frame-edges");
  DEFSYM (Qouter_edges, "outer-edges");
  DEFSYM (Qouter_position, "outer-position");
  DEFSYM (Qouter_size, "outer-size");
  DEFSYM (Qnative_edges, "native-edges");
  DEFSYM (Qinner_edges, "inner-edges");
  DEFSYM (Qexternal_border_size, "external-border-size");
  DEFSYM (Qtitle_bar_size, "title-bar-size");
  DEFSYM (Qmenu_bar_external, "menu-bar-external");
  DEFSYM (Qmenu_bar_size, "menu-bar-size");
  DEFSYM (Qtab_bar_size, "tab-bar-size");
  DEFSYM (Qtool_bar_external, "tool-bar-external");
  DEFSYM (Qtool_bar_size, "tool-bar-size");
  /* The following are used for frame_size_history.  */
  DEFSYM (Qadjust_frame_size_1, "adjust-frame-size-1");
  DEFSYM (Qadjust_frame_size_2, "adjust-frame-size-2");
  DEFSYM (Qadjust_frame_size_3, "adjust-frame-size-3");
  DEFSYM (Qx_set_frame_parameters, "x-set-frame-parameters");
  DEFSYM (QEmacsFrameResize, "EmacsFrameResize");
  DEFSYM (Qset_frame_size, "set-frame-size");
  DEFSYM (Qframe_inhibit_resize, "frame-inhibit-resize");
  DEFSYM (Qx_set_fullscreen, "x-set-fullscreen");
  DEFSYM (Qx_check_fullscreen, "x-check-fullscreen");
  DEFSYM (Qxg_frame_resized, "xg-frame-resized");
  DEFSYM (Qxg_frame_set_char_size_1, "xg-frame-set-char-size-1");
  DEFSYM (Qxg_frame_set_char_size_2, "xg-frame-set-char-size-2");
  DEFSYM (Qxg_frame_set_char_size_3, "xg-frame-set-char-size-3");
  DEFSYM (Qx_set_window_size_1, "x-set-window-size-1");
  DEFSYM (Qx_set_window_size_2, "x-set-window-size-2");
  DEFSYM (Qx_set_window_size_3, "x-set-window-size-3");
  DEFSYM (Qxg_change_toolbar_position, "xg-change-toolbar-position");
  DEFSYM (Qx_net_wm_state, "x-net-wm-state");
  DEFSYM (Qx_handle_net_wm_state, "x-handle-net-wm-state");
  DEFSYM (Qtb_size_cb, "tb-size-cb");
  DEFSYM (Qupdate_frame_tab_bar, "update-frame-tab-bar");
  DEFSYM (Qupdate_frame_tool_bar, "update-frame-tool-bar");
  DEFSYM (Qfree_frame_tab_bar, "free-frame-tab-bar");
  DEFSYM (Qfree_frame_tool_bar, "free-frame-tool-bar");
  DEFSYM (Qx_set_menu_bar_lines, "x-set-menu-bar-lines");
  DEFSYM (Qchange_frame_size, "change-frame-size");
  DEFSYM (Qxg_frame_set_char_size, "xg-frame-set-char-size");
  DEFSYM (Qset_window_configuration, "set-window-configuration");
  DEFSYM (Qx_create_frame_1, "x-create-frame-1");
  DEFSYM (Qx_create_frame_2, "x-create-frame-2");
  DEFSYM (Qterminal_frame, "terminal-frame");

#ifdef HAVE_NS
  DEFSYM (Qns_parse_geometry, "ns-parse-geometry");
#endif
#ifdef NS_IMPL_COCOA
  DEFSYM (Qns_appearance, "ns-appearance");
  DEFSYM (Qns_transparent_titlebar, "ns-transparent-titlebar");
#endif

  DEFSYM (Qalpha, "alpha");
  DEFSYM (Qauto_lower, "auto-lower");
  DEFSYM (Qauto_raise, "auto-raise");
  DEFSYM (Qborder_color, "border-color");
  DEFSYM (Qborder_width, "border-width");
  DEFSYM (Qouter_border_width, "outer-border-width");
  DEFSYM (Qbottom_divider_width, "bottom-divider-width");
  DEFSYM (Qcursor_color, "cursor-color");
  DEFSYM (Qcursor_type, "cursor-type");
  DEFSYM (Qfont_backend, "font-backend");
  DEFSYM (Qfullscreen, "fullscreen");
  DEFSYM (Qhorizontal_scroll_bars, "horizontal-scroll-bars");
  DEFSYM (Qicon_name, "icon-name");
  DEFSYM (Qicon_type, "icon-type");
  DEFSYM (Qinternal_border_width, "internal-border-width");
  DEFSYM (Qleft_fringe, "left-fringe");
  DEFSYM (Qline_spacing, "line-spacing");
  DEFSYM (Qmenu_bar_lines, "menu-bar-lines");
  DEFSYM (Qupdate_frame_menubar, "update-frame-menubar");
  DEFSYM (Qfree_frame_menubar_1, "free-frame-menubar-1");
  DEFSYM (Qfree_frame_menubar_2, "free-frame-menubar-2");
  DEFSYM (Qmouse_color, "mouse-color");
  DEFSYM (Qname, "name");
  DEFSYM (Qright_divider_width, "right-divider-width");
  DEFSYM (Qright_fringe, "right-fringe");
  DEFSYM (Qscreen_gamma, "screen-gamma");
  DEFSYM (Qscroll_bar_background, "scroll-bar-background");
  DEFSYM (Qscroll_bar_foreground, "scroll-bar-foreground");
  DEFSYM (Qscroll_bar_height, "scroll-bar-height");
  DEFSYM (Qscroll_bar_width, "scroll-bar-width");
  DEFSYM (Qsticky, "sticky");
  DEFSYM (Qtitle, "title");
  DEFSYM (Qtab_bar_lines, "tab-bar-lines");
  DEFSYM (Qtool_bar_lines, "tool-bar-lines");
  DEFSYM (Qtool_bar_position, "tool-bar-position");
  DEFSYM (Qunsplittable, "unsplittable");
  DEFSYM (Qvertical_scroll_bars, "vertical-scroll-bars");
  DEFSYM (Qvisibility, "visibility");
  DEFSYM (Qwait_for_wm, "wait-for-wm");
  DEFSYM (Qinhibit_double_buffering, "inhibit-double-buffering");
  DEFSYM (Qno_other_frame, "no-other-frame");
  DEFSYM (Qbelow, "below");
  DEFSYM (Qabove_suspended, "above-suspended");
  DEFSYM (Qmin_width, "min-width");
  DEFSYM (Qmin_height, "min-height");
  DEFSYM (Qmouse_wheel_frame, "mouse-wheel-frame");
  DEFSYM (Qkeep_ratio, "keep-ratio");
  DEFSYM (Qwidth_only, "width-only");
  DEFSYM (Qheight_only, "height-only");
  DEFSYM (Qleft_only, "left-only");
  DEFSYM (Qtop_only, "top-only");
  DEFSYM (Qiconify_top_level, "iconify-top-level");
  DEFSYM (Qmake_invisible, "make-invisible");

  {
    int i;

    for (i = 0; i < ARRAYELTS (frame_parms); i++)
      {
	Lisp_Object v = (frame_parms[i].sym < 0
			 ? intern_c_string (frame_parms[i].name)
			 : builtin_lisp_symbol (frame_parms[i].sym));
	Fput (v, Qx_frame_parameter, make_fixnum (i));
      }
  }

#ifdef HAVE_WINDOW_SYSTEM
  DEFVAR_LISP ("x-resource-name", Vx_resource_name,
    doc: /* The name Emacs uses to look up X resources.
`x-get-resource' uses this as the first component of the instance name
when requesting resource values.
Emacs initially sets `x-resource-name' to the name under which Emacs
was invoked, or to the value specified with the `-name' or `-rn'
switches, if present.

It may be useful to bind this variable locally around a call
to `x-get-resource'.  See also the variable `x-resource-class'.  */);
  Vx_resource_name = Qnil;

  DEFVAR_LISP ("x-resource-class", Vx_resource_class,
    doc: /* The class Emacs uses to look up X resources.
`x-get-resource' uses this as the first component of the instance class
when requesting resource values.

Emacs initially sets `x-resource-class' to "Emacs".

Setting this variable permanently is not a reasonable thing to do,
but binding this variable locally around a call to `x-get-resource'
is a reasonable practice.  See also the variable `x-resource-name'.  */);
  Vx_resource_class = build_string (EMACS_CLASS);

  DEFVAR_LISP ("frame-alpha-lower-limit", Vframe_alpha_lower_limit,
    doc: /* The lower limit of the frame opacity (alpha transparency).
The value should range from 0 (invisible) to 100 (completely opaque).
You can also use a floating number between 0.0 and 1.0.  */);
  Vframe_alpha_lower_limit = make_fixnum (20);
#endif

  DEFVAR_LISP ("default-frame-alist", Vdefault_frame_alist,
	       doc: /* Alist of default values for frame creation.
These may be set in your init file, like this:
  (setq default-frame-alist \\='((width . 80) (height . 55) (menu-bar-lines . 1)))
These override values given in window system configuration data,
 including X Windows' defaults database.
For values specific to the first Emacs frame, see `initial-frame-alist'.
For window-system specific values, see `window-system-default-frame-alist'.
For values specific to the separate minibuffer frame, see
 `minibuffer-frame-alist'.
The `menu-bar-lines' element of the list controls whether new frames
 have menu bars; `menu-bar-mode' works by altering this element.
Setting this variable does not affect existing frames, only new ones.  */);
  Vdefault_frame_alist = Qnil;

  DEFVAR_LISP ("default-frame-scroll-bars", Vdefault_frame_scroll_bars,
	       doc: /* Default position of vertical scroll bars on this window-system.  */);
#ifdef HAVE_WINDOW_SYSTEM
#if defined (HAVE_NTGUI) || defined (NS_IMPL_COCOA) || (defined (USE_GTK) && defined (USE_TOOLKIT_SCROLL_BARS))
  /* MS-Windows, macOS, and GTK have scroll bars on the right by
     default.  */
  Vdefault_frame_scroll_bars = Qright;
#else
  Vdefault_frame_scroll_bars = Qleft;
#endif
#else
  Vdefault_frame_scroll_bars = Qnil;
#endif

  DEFVAR_BOOL ("scroll-bar-adjust-thumb-portion",
               scroll_bar_adjust_thumb_portion_p,
               doc: /* Adjust thumb for overscrolling for Gtk+ and MOTIF.
Non-nil means adjust the thumb in the scroll bar so it can be dragged downwards
even if the end of the buffer is shown (i.e. overscrolling).
Set to nil if you want the thumb to be at the bottom when the end of the buffer
is shown.  Also, the thumb fills the whole scroll bar when the entire buffer
is visible.  In this case you can not overscroll.  */);
  scroll_bar_adjust_thumb_portion_p = 1;

  DEFVAR_LISP ("terminal-frame", Vterminal_frame,
               doc: /* The initial frame-object, which represents Emacs's stdout.  */);

  DEFVAR_LISP ("mouse-position-function", Vmouse_position_function,
	       doc: /* If non-nil, function to transform normal value of `mouse-position'.
`mouse-position' and `mouse-pixel-position' call this function, passing their
usual return value as argument, and return whatever this function returns.
This abnormal hook exists for the benefit of packages like `xt-mouse.el'
which need to do mouse handling at the Lisp level.  */);
  Vmouse_position_function = Qnil;

  DEFVAR_LISP ("mouse-highlight", Vmouse_highlight,
	       doc: /* If non-nil, clickable text is highlighted when mouse is over it.
If the value is an integer, highlighting is shown only after moving the
mouse, while keyboard input turns off the highlight even when the mouse
is over the clickable text.  However, the mouse shape still indicates
when the mouse is over clickable text.  */);
  Vmouse_highlight = Qt;

  DEFVAR_LISP ("make-pointer-invisible", Vmake_pointer_invisible,
               doc: /* If non-nil, make pointer invisible while typing.
The pointer becomes visible again when the mouse is moved.  */);
  Vmake_pointer_invisible = Qt;

  DEFVAR_LISP ("move-frame-functions", Vmove_frame_functions,
               doc: /* Functions run after a frame was moved.
The functions are run with one arg, the frame that moved.  */);
  Vmove_frame_functions = Qnil;

  DEFVAR_LISP ("delete-frame-functions", Vdelete_frame_functions,
	       doc: /* Functions run before deleting a frame.
The functions are run with one arg, the frame to be deleted.
See `delete-frame'.

Note that functions in this list may be called just before the frame is
actually deleted, or some time later (or even both when an earlier function
in `delete-frame-functions' (indirectly) calls `delete-frame'
recursively).  */);
  Vdelete_frame_functions = Qnil;
  DEFSYM (Qdelete_frame_functions, "delete-frame-functions");

  DEFVAR_LISP ("after-delete-frame-functions",
               Vafter_delete_frame_functions,
               doc: /* Functions run after deleting a frame.
The functions are run with one arg, the frame that was deleted and
which is now dead.  */);
  Vafter_delete_frame_functions = Qnil;
  DEFSYM (Qafter_delete_frame_functions, "after-delete-frame-functions");

  DEFVAR_LISP ("menu-bar-mode", Vmenu_bar_mode,
               doc: /* Non-nil if Menu-Bar mode is enabled.
See the command `menu-bar-mode' for a description of this minor mode.
Setting this variable directly does not take effect;
either customize it (see the info node `Easy Customization')
or call the function `menu-bar-mode'.  */);
  Vmenu_bar_mode = Qt;

  DEFVAR_LISP ("tab-bar-mode", Vtab_bar_mode,
               doc: /* Non-nil if Tab-Bar mode is enabled.
See the command `tab-bar-mode' for a description of this minor mode.
Setting this variable directly does not take effect;
either customize it (see the info node `Easy Customization')
or call the function `tab-bar-mode'.  */);
  Vtab_bar_mode = Qnil;

  DEFVAR_LISP ("tool-bar-mode", Vtool_bar_mode,
               doc: /* Non-nil if Tool-Bar mode is enabled.
See the command `tool-bar-mode' for a description of this minor mode.
Setting this variable directly does not take effect;
either customize it (see the info node `Easy Customization')
or call the function `tool-bar-mode'.  */);
#ifdef HAVE_WINDOW_SYSTEM
  Vtool_bar_mode = Qt;
#else
  Vtool_bar_mode = Qnil;
#endif

  DEFVAR_KBOARD ("default-minibuffer-frame", Vdefault_minibuffer_frame,
		 doc: /* Minibuffer-less frames by default use this frame's minibuffer.
Emacs consults this variable only when creating a minibuffer-less frame
and no explicit minibuffer window has been specified for that frame via
the `minibuffer' frame parameter.  Once such a frame has been created,
setting this variable does not change that frame's previous association.

This variable is local to the current terminal and cannot be buffer-local.  */);

  DEFVAR_LISP ("resize-mini-frames", resize_mini_frames,
    doc: /* Non-nil means resize minibuffer-only frames automatically.
If this is nil, do not resize minibuffer-only frames automatically.

If this is a function, call that function with the minibuffer-only
frame that shall be resized as sole argument.  The buffer of the root
window of that frame is the buffer whose text will be eventually shown
in the minibuffer window.

Any other non-nil value means to resize minibuffer-only frames by
calling `fit-frame-to-buffer'.  */);
  resize_mini_frames = Qnil;

  DEFVAR_LISP ("focus-follows-mouse", focus_follows_mouse,
	       doc: /* Non-nil if window system changes focus when you move the mouse.
You should set this variable to tell Emacs how your window manager
handles focus, since there is no way in general for Emacs to find out
automatically.

There are three meaningful values:

- The default nil should be used when your window manager follows a
  "click-to-focus" policy where you have to click the mouse inside of a
  frame in order for that frame to get focus.

- The value t should be used when your window manager has the focus
  automatically follow the position of the mouse pointer but a window
  that gains focus is not raised automatically.

- The value `auto-raise' should be used when your window manager has the
  focus automatically follow the position of the mouse pointer and a
  window that gains focus is raised automatically.

If this option is non-nil, Emacs moves the mouse pointer to the frame
selected by `select-frame-set-input-focus'.  This function is used by a
number of commands like, for example, `other-frame' and `pop-to-buffer'.
If this option is nil and your focus follows mouse window manager does
not autonomously move the mouse pointer to the newly selected frame, the
previously selected window manager window might get reselected instead
immediately.

The distinction between the values t and `auto-raise' is not needed for
"normal" frames because the window manager takes care of raising them.
Setting this to `auto-raise' will, however, override the standard
behavior of a window manager that does not automatically raise the frame
that gets focus.  Setting this to `auto-raise' is also necessary to
automatically raise child frames which are usually left alone by the
window manager.

Note that this option does not distinguish "sloppy" focus (where the
frame that previously had focus retains focus as long as the mouse
pointer does not move into another window manager window) from "strict"
focus (where a frame immediately loses focus when it's left by the mouse
pointer).

In order to extend a "focus follows mouse" policy to individual Emacs
windows, customize the variable `mouse-autoselect-window'.  */);
  focus_follows_mouse = Qnil;

  DEFVAR_BOOL ("frame-resize-pixelwise", frame_resize_pixelwise,
	       doc: /* Non-nil means resize frames pixelwise.
If this option is nil, resizing a frame rounds its sizes to the frame's
current values of `frame-char-height' and `frame-char-width'.  If this
is non-nil, no rounding occurs, hence frame sizes can increase/decrease
by one pixel.

With some window managers you may have to set this to non-nil in order
to set the size of a frame in pixels, to maximize frames or to make them
fullscreen.  To resize your initial frame pixelwise, set this option to
a non-nil value in your init file.  */);
  frame_resize_pixelwise = 0;

  DEFVAR_LISP ("frame-inhibit-implied-resize", frame_inhibit_implied_resize,
	       doc: /* Whether frames should be resized implicitly.
If this option is nil, setting font, menu bar, tool bar, tab bar, internal
borders, fringes or scroll bars of a specific frame may resize the frame
in order to preserve the number of columns or lines it displays.  If
this option is t, no such resizing is done.  Note that the size of
fullscreen and maximized frames, the height of fullheight frames and the
width of fullwidth frames never change implicitly.

The value of this option can be also a list of frame parameters.  In
this case, resizing is inhibited when changing a parameter that
appears in that list.  The parameters currently handled by this option
include `font', `font-backend', `internal-border-width',
`menu-bar-lines', `tool-bar-lines' and `tab-bar-lines'.

Changing any of the parameters `scroll-bar-width', `scroll-bar-height',
`vertical-scroll-bars', `horizontal-scroll-bars', `left-fringe' and
`right-fringe' is handled as if the frame contained just one live
window.  This means, for example, that removing vertical scroll bars on
a frame containing several side by side windows will shrink the frame
width by the width of one scroll bar provided this option is nil and
keep it unchanged if this option is either t or a list containing
`vertical-scroll-bars'.

In GTK+ and NS that use the external tool bar, the default value is
\\='(tab-bar-lines) which means that adding/removing a tab bar does
not change the frame height.  On all other types of GUI frames, the
default value is \\='(tab-bar-lines tool-bar-lines) which means that
adding/removing a tool bar or tab bar does not change the frame
height.  Otherwise it's t which means the frame size never changes
implicitly when there's no window system support.

Note that when a frame is not large enough to accommodate a change of
any of the parameters listed above, Emacs may try to enlarge the frame
even if this option is non-nil.  */);
#if defined (HAVE_WINDOW_SYSTEM)
#if defined (USE_GTK) || defined (HAVE_NS)
  frame_inhibit_implied_resize = list1 (Qtab_bar_lines);
#else
  frame_inhibit_implied_resize = list2 (Qtab_bar_lines, Qtool_bar_lines);
#endif
#else
  frame_inhibit_implied_resize = Qt;
#endif

  DEFVAR_LISP ("frame-size-history", frame_size_history,
               doc: /* History of frame size adjustments.
If non-nil, list recording frame size adjustment.  Adjustments are
recorded only if the first element of this list is a positive number.
Adding an adjustment decrements that number by one.

The remaining elements are the adjustments.  Each adjustment is a list
of four elements `frame', `function', `sizes' and `more'.  `frame' is
the affected frame and `function' the invoking function.  `sizes' is
usually a list of four elements `old-width', `old-height', `new-width'
and `new-height' representing the old and new sizes recorded/requested
by `function'.  `more' is a list with additional information.

The function `frame--size-history' displays the value of this variable
in a more readable form.  */);
    frame_size_history = Qnil;

  DEFVAR_BOOL ("tooltip-reuse-hidden-frame", tooltip_reuse_hidden_frame,
	       doc: /* Non-nil means reuse hidden tooltip frames.
When this is nil, delete a tooltip frame when hiding the associated
tooltip.  When this is non-nil, make the tooltip frame invisible only,
so it can be reused when the next tooltip is shown.

Setting this to non-nil may drastically reduce the consing overhead
incurred by creating new tooltip frames.  However, a value of non-nil
means also that intermittent changes of faces or `default-frame-alist'
are not applied when showing a tooltip in a reused frame.

This variable is effective only with the X toolkit (and there only when
Gtk+ tooltips are not used) and on Windows.  */);
  tooltip_reuse_hidden_frame = false;

  DEFVAR_LISP ("iconify-child-frame", iconify_child_frame,
	       doc: /* How to handle iconification of child frames.
This variable tells Emacs how to proceed when it is asked to iconify a
child frame.  If it is nil, `iconify-frame' will do nothing when invoked
on a child frame.  If it is `iconify-top-level', Emacs will try to
iconify the top level frame associated with this child frame instead.
If it is `make-invisible', Emacs will try to make this child frame
invisible instead.

Any other value means to try iconifying the child frame.  Since such an
attempt is not honored by all window managers and may even lead to
making the child frame unresponsive to user actions, the default is to
iconify the top level frame instead.  */);
  iconify_child_frame = Qiconify_top_level;

  defsubr (&Sframep);
  defsubr (&Sframe_live_p);
  defsubr (&Swindow_system);
  defsubr (&Sframe_windows_min_size);
  defsubr (&Smake_terminal_frame);
  defsubr (&Sselect_frame);
  defsubr (&Shandle_switch_frame);
  defsubr (&Sselected_frame);
  defsubr (&Sold_selected_frame);
  defsubr (&Sframe_list);
  defsubr (&Sframe_parent);
  defsubr (&Sframe_ancestor_p);
  defsubr (&Snext_frame);
  defsubr (&Sprevious_frame);
  defsubr (&Slast_nonminibuf_frame);
  defsubr (&Sdelete_frame);
  defsubr (&Smouse_position);
  defsubr (&Smouse_pixel_position);
  defsubr (&Sset_mouse_position);
  defsubr (&Sset_mouse_pixel_position);
#if 0
  defsubr (&Sframe_configuration);
  defsubr (&Srestore_frame_configuration);
#endif
  defsubr (&Smake_frame_visible);
  defsubr (&Smake_frame_invisible);
  defsubr (&Siconify_frame);
  defsubr (&Sframe_visible_p);
  defsubr (&Svisible_frame_list);
  defsubr (&Sraise_frame);
  defsubr (&Slower_frame);
  defsubr (&Sx_focus_frame);
  defsubr (&Sframe_after_make_frame);
  defsubr (&Sredirect_frame_focus);
  defsubr (&Sframe_focus);
  defsubr (&Sframe_parameters);
  defsubr (&Sframe_parameter);
  defsubr (&Smodify_frame_parameters);
  defsubr (&Sframe_char_height);
  defsubr (&Sframe_char_width);
  defsubr (&Sframe_native_height);
  defsubr (&Sframe_native_width);
  defsubr (&Sframe_text_cols);
  defsubr (&Sframe_text_lines);
  defsubr (&Sframe_total_cols);
  defsubr (&Sframe_total_lines);
  defsubr (&Sframe_text_width);
  defsubr (&Sframe_text_height);
  defsubr (&Sscroll_bar_width);
  defsubr (&Sscroll_bar_height);
  defsubr (&Sfringe_width);
  defsubr (&Sframe_internal_border_width);
  defsubr (&Sright_divider_width);
  defsubr (&Sbottom_divider_width);
  defsubr (&Stool_bar_pixel_width);
  defsubr (&Sset_frame_height);
  defsubr (&Sset_frame_width);
  defsubr (&Sset_frame_size);
  defsubr (&Sframe_position);
  defsubr (&Sset_frame_position);
  defsubr (&Sframe_pointer_visible_p);
  defsubr (&Sframe_window_state_change);
  defsubr (&Sset_frame_window_state_change);

#ifdef HAVE_WINDOW_SYSTEM
  defsubr (&Sx_get_resource);
  defsubr (&Sx_parse_geometry);
#endif

}<|MERGE_RESOLUTION|>--- conflicted
+++ resolved
@@ -4658,16 +4658,7 @@
     error ("Cannot change the border width of a frame");
 #endif
 
-<<<<<<< HEAD
-  f->border_width = XFIXNUM (arg);
-
-#ifdef HAVE_PGTK
-  if (FRAME_TERMINAL (f)->frame_rehighlight_hook)
-    (*FRAME_TERMINAL (f)->frame_rehighlight_hook) (f);
-#endif
-=======
   f->border_width = border_width;
->>>>>>> b902d7c9
 }
 
 void
