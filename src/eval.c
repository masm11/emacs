--- conflicted
+++ resolved
@@ -3288,7 +3288,32 @@
 }
 
 void
-<<<<<<< HEAD
+record_unwind_protect_ptr (void (*function) (void *), void *arg)
+{
+  specpdl_ptr->unwind_ptr.kind = SPECPDL_UNWIND_PTR;
+  specpdl_ptr->unwind_ptr.func = function;
+  specpdl_ptr->unwind_ptr.arg = arg;
+  grow_specpdl ();
+}
+
+void
+record_unwind_protect_int (void (*function) (int), int arg)
+{
+  specpdl_ptr->unwind_int.kind = SPECPDL_UNWIND_INT;
+  specpdl_ptr->unwind_int.func = function;
+  specpdl_ptr->unwind_int.arg = arg;
+  grow_specpdl ();
+}
+
+void
+record_unwind_protect_void (void (*function) (void))
+{
+  specpdl_ptr->unwind_void.kind = SPECPDL_UNWIND_VOID;
+  specpdl_ptr->unwind_void.func = function;
+  grow_specpdl ();
+}
+
+void
 rebind_for_thread_switch (void)
 {
   union specbinding *bind;
@@ -3312,7 +3337,18 @@
   switch (this_binding->kind)
     {
     case SPECPDL_UNWIND:
-      specpdl_func (this_binding) (specpdl_arg (this_binding));
+      specpdl_ptr->unwind.func (specpdl_ptr->unwind.arg);
+      break;
+    case SPECPDL_UNWIND_PTR:
+      specpdl_ptr->unwind_ptr.func (specpdl_ptr->unwind_ptr.arg);
+      break;
+    case SPECPDL_UNWIND_INT:
+      specpdl_ptr->unwind_int.func (specpdl_ptr->unwind_int.arg);
+      break;
+    case SPECPDL_UNWIND_VOID:
+      specpdl_ptr->unwind_void.func ();
+      break;
+    case SPECPDL_BACKTRACE:
       break;
     case SPECPDL_LET:
       /* If variable has a trivial value (no forwarding), we can
@@ -3328,8 +3364,6 @@
 	Fset_default (specpdl_symbol (this_binding),
 		      specpdl_old_value (this_binding));
       break;
-    case SPECPDL_BACKTRACE:
-      break;
     case SPECPDL_LET_LOCAL:
     case SPECPDL_LET_DEFAULT:
       { /* If the symbol is a list, it is really (SYMBOL WHERE
@@ -3355,33 +3389,7 @@
     }
 }
 
-=======
-record_unwind_protect_ptr (void (*function) (void *), void *arg)
-{
-  specpdl_ptr->unwind_ptr.kind = SPECPDL_UNWIND_PTR;
-  specpdl_ptr->unwind_ptr.func = function;
-  specpdl_ptr->unwind_ptr.arg = arg;
-  grow_specpdl ();
-}
-
 void
-record_unwind_protect_int (void (*function) (int), int arg)
-{
-  specpdl_ptr->unwind_int.kind = SPECPDL_UNWIND_INT;
-  specpdl_ptr->unwind_int.func = function;
-  specpdl_ptr->unwind_int.arg = arg;
-  grow_specpdl ();
-}
-
-void
-record_unwind_protect_void (void (*function) (void))
-{
-  specpdl_ptr->unwind_void.kind = SPECPDL_UNWIND_VOID;
-  specpdl_ptr->unwind_void.func = function;
-  grow_specpdl ();
-}
-
-static void
 do_nothing (void)
 {}
 
@@ -3421,7 +3429,6 @@
 /* Pop and execute entries from the unwind-protect stack until the
    depth COUNT is reached.  Return VALUE.  */
 
->>>>>>> fec92060
 Lisp_Object
 unbind_to (ptrdiff_t count, Lisp_Object value)
 {
@@ -3442,58 +3449,7 @@
       union specbinding this_binding;
       this_binding = *--specpdl_ptr;
 
-<<<<<<< HEAD
       do_one_unbind (&this_binding, 1);
-=======
-      switch (specpdl_ptr->kind)
-	{
-	case SPECPDL_UNWIND:
-	  specpdl_ptr->unwind.func (specpdl_ptr->unwind.arg);
-	  break;
-	case SPECPDL_UNWIND_PTR:
-	  specpdl_ptr->unwind_ptr.func (specpdl_ptr->unwind_ptr.arg);
-	  break;
-	case SPECPDL_UNWIND_INT:
-	  specpdl_ptr->unwind_int.func (specpdl_ptr->unwind_int.arg);
-	  break;
-	case SPECPDL_UNWIND_VOID:
-	  specpdl_ptr->unwind_void.func ();
-	  break;
-	case SPECPDL_BACKTRACE:
-	  break;
-	case SPECPDL_LET:
-	  /* If variable has a trivial value (no forwarding), we can
-	     just set it.  No need to check for constant symbols here,
-	     since that was already done by specbind.  */
-	  if (XSYMBOL (specpdl_symbol (specpdl_ptr))->redirect
-	      == SYMBOL_PLAINVAL)
-	    SET_SYMBOL_VAL (XSYMBOL (specpdl_symbol (specpdl_ptr)),
-			    specpdl_old_value (specpdl_ptr));
-	  else
-	    /* NOTE: we only ever come here if make_local_foo was used for
-	       the first time on this var within this let.  */
-	    Fset_default (specpdl_symbol (specpdl_ptr),
-			  specpdl_old_value (specpdl_ptr));
-	  break;
-	case SPECPDL_LET_DEFAULT:
-	  Fset_default (specpdl_symbol (specpdl_ptr),
-			specpdl_old_value (specpdl_ptr));
-	  break;
-	case SPECPDL_LET_LOCAL:
-	  {
-	    Lisp_Object symbol = specpdl_symbol (specpdl_ptr);
-	    Lisp_Object where = specpdl_where (specpdl_ptr);
-	    Lisp_Object old_value = specpdl_old_value (specpdl_ptr);
-	    eassert (BUFFERP (where));
-
-	    /* If this was a local binding, reset the value in the appropriate
-	       buffer, but only if that buffer's binding still exists.  */
-	    if (!NILP (Flocal_variable_p (symbol, where)))
-	      set_internal (symbol, old_value, where, 1);
-	  }
-	  break;
-	}
->>>>>>> fec92060
     }
 
   if (NILP (Vquit_flag) && !NILP (quitf))
