--- conflicted
+++ resolved
@@ -3904,12 +3904,7 @@
 	}
         break;
 
-<<<<<<< HEAD
-#if defined (USE_X_TOOLKIT) || defined (HAVE_NTGUI) \
-    || defined (HAVE_NS) || (defined (USE_GTK) && !defined (HAVE_PGTK))
-=======
 #ifdef HAVE_EXT_MENU_BAR
->>>>>>> 39c0795e
       case MENU_BAR_ACTIVATE_EVENT:
 	{
 	  kbd_fetch_ptr = next_kbd_event (event);
