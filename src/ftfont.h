--- conflicted
+++ resolved
@@ -60,14 +60,11 @@
   FT_Size ft_size;
   int index;
   FT_Matrix matrix;
-<<<<<<< HEAD
-  bool is_color_font;
-  double scale;
-=======
 #ifdef HAVE_HARFBUZZ
   hb_font_t *hb_font;
 #endif  /* HAVE_HARFBUZZ */
->>>>>>> b7e26952
+  bool is_color_font;
+  double scale;
 
 #ifdef USE_CAIRO
   cairo_scaled_font_t *cr_scaled_font;
