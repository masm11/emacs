/* X Communication module for terminals which understand the X protocol.
   Copyright (C) 1989, 93, 94, 95, 96, 97, 98, 1999, 2000,01,02,03,04
   Free Software Foundation, Inc.

This file is part of GNU Emacs.

GNU Emacs is free software; you can redistribute it and/or modify
it under the terms of the GNU General Public License as published by
the Free Software Foundation; either version 2, or (at your option)
any later version.

GNU Emacs is distributed in the hope that it will be useful,
but WITHOUT ANY WARRANTY; without even the implied warranty of
MERCHANTABILITY or FITNESS FOR A PARTICULAR PURPOSE.  See the
GNU General Public License for more details.

You should have received a copy of the GNU General Public License
along with GNU Emacs; see the file COPYING.  If not, write to
the Free Software Foundation, Inc., 59 Temple Place - Suite 330,
Boston, MA 02111-1307, USA.  */

/* New display code by Gerd Moellmann <gerd@gnu.org>.  */
/* Xt features made by Fred Pierresteguy.  */

#include <config.h>

/* On 4.3 these lose if they come after xterm.h.  */
/* Putting these at the beginning seems to be standard for other .c files.  */
#include <signal.h>

#include <stdio.h>

#ifdef HAVE_X_WINDOWS

#include "lisp.h"
#include "blockinput.h"

/* Need syssignal.h for various externs and definitions that may be required
   by some configurations for calls to signal later in this source file.  */
#include "syssignal.h"

/* This may include sys/types.h, and that somehow loses
   if this is not done before the other system files.  */
#include "xterm.h"
#include <X11/cursorfont.h>

/* Load sys/types.h if not already loaded.
   In some systems loading it twice is suicidal.  */
#ifndef makedev
#include <sys/types.h>
#endif /* makedev */

#ifdef BSD_SYSTEM
#include <sys/ioctl.h>
#endif /* ! defined (BSD_SYSTEM) */

#include "systime.h"

#ifndef INCLUDED_FCNTL
#include <fcntl.h>
#endif
#include <ctype.h>
#include <errno.h>
#include <setjmp.h>
#include <sys/stat.h>
/* Caused redefinition of DBL_DIG on Netbsd; seems not to be needed.  */
/* #include <sys/param.h>  */

#include "charset.h"
#include "coding.h"
#include "ccl.h"
#include "frame.h"
#include "dispextern.h"
#include "fontset.h"
#include "termhooks.h"
#include "termopts.h"
#include "termchar.h"
#include "gnu.h"
#include "disptab.h"
#include "buffer.h"
#include "window.h"
#include "keyboard.h"
#include "intervals.h"
#include "process.h"
#include "atimer.h"
#include "keymap.h"

#ifdef USE_X_TOOLKIT
#include <X11/Shell.h>
#endif

#ifdef HAVE_SYS_TIME_H
#include <sys/time.h>
#endif
#ifdef HAVE_UNISTD_H
#include <unistd.h>
#endif

#ifdef USE_GTK
#include "gtkutil.h"
#endif

#ifdef USE_LUCID
extern int xlwmenu_window_p P_ ((Widget w, Window window));
extern void xlwmenu_redisplay P_ ((Widget));
#endif

#if defined (USE_X_TOOLKIT) || defined (USE_GTK)

extern void free_frame_menubar P_ ((struct frame *));
extern struct frame *x_menubar_window_to_frame P_ ((struct x_display_info *,
						    int));
#endif

#ifdef USE_X_TOOLKIT
#if (XtSpecificationRelease >= 5) && !defined(NO_EDITRES)
#define HACK_EDITRES
extern void _XEditResCheckMessages ();
#endif /* not NO_EDITRES */

/* Include toolkit specific headers for the scroll bar widget.  */

#ifdef USE_TOOLKIT_SCROLL_BARS
#if defined USE_MOTIF
#include <Xm/Xm.h>		/* for LESSTIF_VERSION */
#include <Xm/ScrollBar.h>
#else /* !USE_MOTIF i.e. use Xaw */

#ifdef HAVE_XAW3D
#include <X11/Xaw3d/Simple.h>
#include <X11/Xaw3d/Scrollbar.h>
#define ARROW_SCROLLBAR
#define XAW_ARROW_SCROLLBARS
#include <X11/Xaw3d/ScrollbarP.h>
#else /* !HAVE_XAW3D */
#include <X11/Xaw/Simple.h>
#include <X11/Xaw/Scrollbar.h>
#endif /* !HAVE_XAW3D */
#ifndef XtNpickTop
#define XtNpickTop "pickTop"
#endif /* !XtNpickTop */
#endif /* !USE_MOTIF */
#endif /* USE_TOOLKIT_SCROLL_BARS */

#endif /* USE_X_TOOLKIT */

#if ! defined (USE_X_TOOLKIT) && ! defined (USE_GTK)
#define x_any_window_to_frame x_window_to_frame
#define x_top_window_to_frame x_window_to_frame
#endif

#ifdef USE_X_TOOLKIT
#include "widget.h"
#ifndef XtNinitialState
#define XtNinitialState "initialState"
#endif
#endif

#define abs(x)	((x) < 0 ? -(x) : (x))

/* Default to using XIM if available.  */
#ifdef USE_XIM
int use_xim = 1;
#else
int use_xim = 0;  /* configure --without-xim */
#endif



/* Non-nil means Emacs uses toolkit scroll bars.  */

Lisp_Object Vx_toolkit_scroll_bars;

/* Non-zero means that a HELP_EVENT has been generated since Emacs
   start.  */

static int any_help_event_p;

/* Last window where we saw the mouse.  Used by mouse-autoselect-window.  */
static Lisp_Object last_window;

/* Non-zero means make use of UNDERLINE_POSITION font properties.  */

int x_use_underline_position_properties;

/* This is a chain of structures for all the X displays currently in
   use.  */

struct x_display_info *x_display_list;

/* This is a list of cons cells, each of the form (NAME
   . FONT-LIST-CACHE), one for each element of x_display_list and in
   the same order.  NAME is the name of the frame.  FONT-LIST-CACHE
   records previous values returned by x-list-fonts.  */

Lisp_Object x_display_name_list;

/* Frame being updated by update_frame.  This is declared in term.c.
   This is set by update_begin and looked at by all the XT functions.
   It is zero while not inside an update.  In that case, the XT
   functions assume that `selected_frame' is the frame to apply to.  */

extern struct frame *updating_frame;

/* This is a frame waiting to be auto-raised, within XTread_socket.  */

struct frame *pending_autoraise_frame;

#ifdef USE_X_TOOLKIT
/* The application context for Xt use.  */
XtAppContext Xt_app_con;
static String Xt_default_resources[] = {0};
#endif /* USE_X_TOOLKIT */

/* Non-zero means user is interacting with a toolkit scroll bar.  */

static int toolkit_scroll_bar_interaction;

/* Non-zero means to not move point as a result of clicking on a
   frame to focus it (when focus-follows-mouse is nil).  */

int x_mouse_click_focus_ignore_position;

/* Non-zero timeout value means ignore next mouse click if it arrives
   before that timeout elapses (i.e. as part of the same sequence of
   events resulting from clicking on a frame to select it).  */

static unsigned long ignore_next_mouse_click_timeout;

/* Mouse movement.

   Formerly, we used PointerMotionHintMask (in standard_event_mask)
   so that we would have to call XQueryPointer after each MotionNotify
   event to ask for another such event.  However, this made mouse tracking
   slow, and there was a bug that made it eventually stop.

   Simply asking for MotionNotify all the time seems to work better.

   In order to avoid asking for motion events and then throwing most
   of them away or busy-polling the server for mouse positions, we ask
   the server for pointer motion hints.  This means that we get only
   one event per group of mouse movements.  "Groups" are delimited by
   other kinds of events (focus changes and button clicks, for
   example), or by XQueryPointer calls; when one of these happens, we
   get another MotionNotify event the next time the mouse moves.  This
   is at least as efficient as getting motion events when mouse
   tracking is on, and I suspect only negligibly worse when tracking
   is off.  */

/* Where the mouse was last time we reported a mouse event.  */

static XRectangle last_mouse_glyph;
static Lisp_Object last_mouse_press_frame;

/* The scroll bar in which the last X motion event occurred.

   If the last X motion event occurred in a scroll bar, we set this so
   XTmouse_position can know whether to report a scroll bar motion or
   an ordinary motion.

   If the last X motion event didn't occur in a scroll bar, we set
   this to Qnil, to tell XTmouse_position to return an ordinary motion
   event.  */

static Lisp_Object last_mouse_scroll_bar;

/* This is a hack.  We would really prefer that XTmouse_position would
   return the time associated with the position it returns, but there
   doesn't seem to be any way to wrest the time-stamp from the server
   along with the position query.  So, we just keep track of the time
   of the last movement we received, and return that in hopes that
   it's somewhat accurate.  */

static Time last_mouse_movement_time;

/* Incremented by XTread_socket whenever it really tries to read
   events.  */

#ifdef __STDC__
static int volatile input_signal_count;
#else
static int input_signal_count;
#endif

/* Used locally within XTread_socket.  */

static int x_noop_count;

/* Initial values of argv and argc.  */

extern char **initial_argv;
extern int initial_argc;

extern Lisp_Object Vcommand_line_args, Vsystem_name;

/* Tells if a window manager is present or not.  */

extern Lisp_Object Vx_no_window_manager;

extern Lisp_Object Qeql;

extern int errno;

/* A mask of extra modifier bits to put into every keyboard char.  */

extern EMACS_INT extra_keyboard_modifiers;

/* The keysyms to use for the various modifiers.  */

Lisp_Object Vx_alt_keysym, Vx_hyper_keysym, Vx_meta_keysym, Vx_super_keysym;
Lisp_Object Vx_keysym_table;
static Lisp_Object Qalt, Qhyper, Qmeta, Qsuper, Qmodifier_value;

static Lisp_Object Qvendor_specific_keysyms;
static Lisp_Object Qlatin_1;

extern XrmDatabase x_load_resources P_ ((Display *, char *, char *, char *));
extern int x_bitmap_mask P_ ((FRAME_PTR, int));

static int x_alloc_nearest_color_1 P_ ((Display *, Colormap, XColor *));
static void x_set_window_size_1 P_ ((struct frame *, int, int, int));
static const XColor *x_color_cells P_ ((Display *, int *));
static void x_update_window_end P_ ((struct window *, int, int));
void x_delete_display P_ ((struct x_display_info *));
static unsigned int x_x_to_emacs_modifiers P_ ((struct x_display_info *,
						unsigned));
static int x_io_error_quitter P_ ((Display *));
int x_catch_errors P_ ((Display *));
void x_uncatch_errors P_ ((Display *, int));
void x_lower_frame P_ ((struct frame *));
void x_scroll_bar_clear P_ ((struct frame *));
int x_had_errors_p P_ ((Display *));
void x_wm_set_size_hint P_ ((struct frame *, long, int));
void x_raise_frame P_ ((struct frame *));
void x_set_window_size P_ ((struct frame *, int, int, int));
void x_wm_set_window_state P_ ((struct frame *, int));
void x_wm_set_icon_pixmap P_ ((struct frame *, int));
struct display *x_create_frame_display P_ ((struct x_display_info *));
void x_delete_frame_display P_ ((struct display *));
void x_initialize P_ ((void));
static void x_font_min_bounds P_ ((XFontStruct *, int *, int *));
static int x_compute_min_glyph_bounds P_ ((struct frame *));
static void x_update_end P_ ((struct frame *));
static void XTframe_up_to_date P_ ((struct frame *));
static void XTset_terminal_modes P_ ((struct display *));
static void XTreset_terminal_modes P_ ((struct display *));
static void x_clear_frame P_ ((struct frame *));
static void frame_highlight P_ ((struct frame *));
static void frame_unhighlight P_ ((struct frame *));
static void x_new_focus_frame P_ ((struct x_display_info *, struct frame *));
static void  x_focus_changed P_ ((int, int, struct x_display_info *,
				  struct frame *, struct input_event *));
static void x_detect_focus_change P_ ((struct x_display_info *,
                                       XEvent *, struct input_event *));
static void XTframe_rehighlight P_ ((struct frame *));
static void x_frame_rehighlight P_ ((struct x_display_info *));
static void x_draw_hollow_cursor P_ ((struct window *, struct glyph_row *));
static void x_draw_bar_cursor P_ ((struct window *, struct glyph_row *, int,
				   enum text_cursor_kinds));

static void x_clip_to_row P_ ((struct window *, struct glyph_row *, GC));
static void x_flush P_ ((struct frame *f));
static void x_update_begin P_ ((struct frame *));
static void x_update_window_begin P_ ((struct window *));
static void x_after_update_window_line P_ ((struct glyph_row *));
static struct scroll_bar *x_window_to_scroll_bar P_ ((Display *, Window));
static void x_scroll_bar_report_motion P_ ((struct frame **, Lisp_Object *,
					    enum scroll_bar_part *,
					    Lisp_Object *, Lisp_Object *,
					    unsigned long *));
static void x_check_fullscreen P_ ((struct frame *));
static void x_check_expected_move P_ ((struct frame *));
static int handle_one_xevent P_ ((struct x_display_info *, XEvent *,
				  int *, struct input_event *));


/* Flush display of frame F, or of all frames if F is null.  */

static void
x_flush (f)
     struct frame *f;
{
  BLOCK_INPUT;
  if (f == NULL)
    {
      Lisp_Object rest, frame;
      FOR_EACH_FRAME (rest, frame)
        if (FRAME_X_P (XFRAME (frame)))
          x_flush (XFRAME (frame));
    }
  else if (FRAME_X_P (f))
    XFlush (FRAME_X_DISPLAY (f));
  UNBLOCK_INPUT;
}


/* Remove calls to XFlush by defining XFlush to an empty replacement.
   Calls to XFlush should be unnecessary because the X output buffer
   is flushed automatically as needed by calls to XPending,
   XNextEvent, or XWindowEvent according to the XFlush man page.
   XTread_socket calls XPending.  Removing XFlush improves
   performance.  */

#define XFlush(DISPLAY)	(void) 0


/***********************************************************************
			      Debugging
 ***********************************************************************/

#if 0

/* This is a function useful for recording debugging information about
   the sequence of occurrences in this file.  */

struct record
{
  char *locus;
  int type;
};

struct record event_record[100];

int event_record_index;

record_event (locus, type)
     char *locus;
     int type;
{
  if (event_record_index == sizeof (event_record) / sizeof (struct record))
    event_record_index = 0;

  event_record[event_record_index].locus = locus;
  event_record[event_record_index].type = type;
  event_record_index++;
}

#endif /* 0 */



/* Return the struct x_display_info corresponding to DPY.  */

struct x_display_info *
x_display_info_for_display (dpy)
     Display *dpy;
{
  struct x_display_info *dpyinfo;

  for (dpyinfo = x_display_list; dpyinfo; dpyinfo = dpyinfo->next)
    if (dpyinfo->display == dpy)
      return dpyinfo;

  return 0;
}



/***********************************************************************
		    Starting and ending an update
 ***********************************************************************/

/* Start an update of frame F.  This function is installed as a hook
   for update_begin, i.e. it is called when update_begin is called.
   This function is called prior to calls to x_update_window_begin for
   each window being updated.  Currently, there is nothing to do here
   because all interesting stuff is done on a window basis.  */

static void
x_update_begin (f)
     struct frame *f;
{
  /* Nothing to do.  */
}

/* Start update of window W.  Set the global variable updated_window
   to the window being updated and set output_cursor to the cursor
   position of W.  */

static void
x_update_window_begin (w)
     struct window *w;
{
  struct frame *f = XFRAME (WINDOW_FRAME (w));
  struct x_display_info *display_info = FRAME_X_DISPLAY_INFO (f);

  updated_window = w;
  set_output_cursor (&w->cursor);

  BLOCK_INPUT;

  if (f == display_info->mouse_face_mouse_frame)
    {
      /* Don't do highlighting for mouse motion during the update.  */
      display_info->mouse_face_defer = 1;

      /* If F needs to be redrawn, simply forget about any prior mouse
	 highlighting.  */
      if (FRAME_GARBAGED_P (f))
	display_info->mouse_face_window = Qnil;

#if 0 /* Rows in a current matrix containing glyphs in mouse-face have
	 their mouse_face_p flag set, which means that they are always
	 unequal to rows in a desired matrix which never have that
	 flag set.  So, rows containing mouse-face glyphs are never
	 scrolled, and we don't have to switch the mouse highlight off
	 here to prevent it from being scrolled.  */

      /* Can we tell that this update does not affect the window
	 where the mouse highlight is?  If so, no need to turn off.
	 Likewise, don't do anything if the frame is garbaged;
	 in that case, the frame's current matrix that we would use
	 is all wrong, and we will redisplay that line anyway.  */
      if (!NILP (display_info->mouse_face_window)
	  && w == XWINDOW (display_info->mouse_face_window))
	{
	  int i;

	  for (i = 0; i < w->desired_matrix->nrows; ++i)
	    if (MATRIX_ROW_ENABLED_P (w->desired_matrix, i))
	      break;

	  if (i < w->desired_matrix->nrows)
	    clear_mouse_face (display_info);
	}
#endif /* 0 */
    }

  UNBLOCK_INPUT;
}


/* Draw a vertical window border from (x,y0) to (x,y1)  */

static void
x_draw_vertical_window_border (w, x, y0, y1)
     struct window *w;
     int x, y0, y1;
{
  struct frame *f = XFRAME (WINDOW_FRAME (w));

  XDrawLine (FRAME_X_DISPLAY (f), FRAME_X_WINDOW (f),
	     f->output_data.x->normal_gc, x, y0, x, y1);
}

/* End update of window W (which is equal to updated_window).

   Draw vertical borders between horizontally adjacent windows, and
   display W's cursor if CURSOR_ON_P is non-zero.

   MOUSE_FACE_OVERWRITTEN_P non-zero means that some row containing
   glyphs in mouse-face were overwritten.  In that case we have to
   make sure that the mouse-highlight is properly redrawn.

   W may be a menu bar pseudo-window in case we don't have X toolkit
   support.  Such windows don't have a cursor, so don't display it
   here.  */

static void
x_update_window_end (w, cursor_on_p, mouse_face_overwritten_p)
     struct window *w;
     int cursor_on_p, mouse_face_overwritten_p;
{
  struct x_display_info *dpyinfo = FRAME_X_DISPLAY_INFO (XFRAME (w->frame));

  if (!w->pseudo_window_p)
    {
      BLOCK_INPUT;

      if (cursor_on_p)
	display_and_set_cursor (w, 1, output_cursor.hpos,
				output_cursor.vpos,
				output_cursor.x, output_cursor.y);

      if (draw_window_fringes (w, 1))
	x_draw_vertical_border (w);

      UNBLOCK_INPUT;
    }

  /* If a row with mouse-face was overwritten, arrange for
     XTframe_up_to_date to redisplay the mouse highlight.  */
  if (mouse_face_overwritten_p)
    {
      dpyinfo->mouse_face_beg_row = dpyinfo->mouse_face_beg_col = -1;
      dpyinfo->mouse_face_end_row = dpyinfo->mouse_face_end_col = -1;
      dpyinfo->mouse_face_window = Qnil;
    }

  updated_window = NULL;
}


/* End update of frame F.  This function is installed as a hook in
   update_end.  */

static void
x_update_end (f)
     struct frame *f;
{
  /* Mouse highlight may be displayed again.  */
  FRAME_X_DISPLAY_INFO (f)->mouse_face_defer = 0;

#ifndef XFlush
  BLOCK_INPUT;
  XFlush (FRAME_X_DISPLAY (f));
  UNBLOCK_INPUT;
#endif
}


/* This function is called from various places in xdisp.c whenever a
   complete update has been performed.  The global variable
   updated_window is not available here.  */

static void
XTframe_up_to_date (f)
     struct frame *f;
{
  if (FRAME_X_P (f))
    {
      struct x_display_info *dpyinfo = FRAME_X_DISPLAY_INFO (f);

      if (dpyinfo->mouse_face_deferred_gc
	  || f == dpyinfo->mouse_face_mouse_frame)
	{
	  BLOCK_INPUT;
	  if (dpyinfo->mouse_face_mouse_frame)
	    note_mouse_highlight (dpyinfo->mouse_face_mouse_frame,
				  dpyinfo->mouse_face_mouse_x,
				  dpyinfo->mouse_face_mouse_y);
	  dpyinfo->mouse_face_deferred_gc = 0;
	  UNBLOCK_INPUT;
	}
    }
}


/* Draw truncation mark bitmaps, continuation mark bitmaps, overlay
   arrow bitmaps, or clear the fringes if no bitmaps are required
   before DESIRED_ROW is made current.  The window being updated is
   found in updated_window.  This function It is called from
   update_window_line only if it is known that there are differences
   between bitmaps to be drawn between current row and DESIRED_ROW.  */

static void
x_after_update_window_line (desired_row)
     struct glyph_row *desired_row;
{
  struct window *w = updated_window;
  struct frame *f;
  int width, height;

  xassert (w);

  if (!desired_row->mode_line_p && !w->pseudo_window_p)
    desired_row->redraw_fringe_bitmaps_p = 1;

  /* When a window has disappeared, make sure that no rest of
     full-width rows stays visible in the internal border.  Could
     check here if updated_window is the leftmost/rightmost window,
     but I guess it's not worth doing since vertically split windows
     are almost never used, internal border is rarely set, and the
     overhead is very small.  */
  if (windows_or_buffers_changed
      && desired_row->full_width_p
      && (f = XFRAME (w->frame),
	  width = FRAME_INTERNAL_BORDER_WIDTH (f),
	  width != 0)
      && (height = desired_row->visible_height,
	  height > 0))
    {
      int y = WINDOW_TO_FRAME_PIXEL_Y (w, max (0, desired_row->y));

      /* Internal border is drawn below the tool bar.  */
      if (WINDOWP (f->tool_bar_window)
	  && w == XWINDOW (f->tool_bar_window))
	y -= width;

      BLOCK_INPUT;
      x_clear_area (FRAME_X_DISPLAY (f), FRAME_X_WINDOW (f),
		    0, y, width, height, False);
      x_clear_area (FRAME_X_DISPLAY (f), FRAME_X_WINDOW (f),
		    FRAME_PIXEL_WIDTH (f) - width,
		    y, width, height, False);
      UNBLOCK_INPUT;
    }
}

static void
x_draw_fringe_bitmap (w, row, p)
     struct window *w;
     struct glyph_row *row;
     struct draw_fringe_bitmap_params *p;
{
  struct frame *f = XFRAME (WINDOW_FRAME (w));
  Display *display = FRAME_X_DISPLAY (f);
  Window window = FRAME_X_WINDOW (f);
  GC gc = f->output_data.x->normal_gc;
  struct face *face = p->face;
  int rowY;

  /* Must clip because of partially visible lines.  */
  rowY = WINDOW_TO_FRAME_PIXEL_Y (w, row->y);
  if (p->y < rowY)
    {
      /* Adjust position of "bottom aligned" bitmap on partially
	 visible last row.  */
      int oldY = row->y;
      int oldVH = row->visible_height;
      row->visible_height = p->h;
      row->y -= rowY - p->y;
      x_clip_to_row (w, row, gc);
      row->y = oldY;
      row->visible_height = oldVH;
    }
  else
    x_clip_to_row (w, row, gc);

  if (p->bx >= 0 && !p->overlay_p)
    {
      /* In case the same realized face is used for fringes and
	 for something displayed in the text (e.g. face `region' on
	 mono-displays, the fill style may have been changed to
	 FillSolid in x_draw_glyph_string_background.  */
      if (face->stipple)
	XSetFillStyle (display, face->gc, FillOpaqueStippled);
      else
	XSetForeground (display, face->gc, face->background);

      XFillRectangle (display, window, face->gc,
		      p->bx, p->by, p->nx, p->ny);

      if (!face->stipple)
	XSetForeground (display, face->gc, face->foreground);
    }

  if (p->which)
    {
      unsigned char *bits;
      Pixmap pixmap, clipmask = (Pixmap) 0;
      int depth = DefaultDepthOfScreen (FRAME_X_SCREEN (f));
      XGCValues gcv;

      if (p->wd > 8)
	bits = (unsigned char *)(p->bits + p->dh);
      else
	bits = (unsigned char *)p->bits + p->dh;

      /* Draw the bitmap.  I believe these small pixmaps can be cached
	 by the server.  */
      pixmap = XCreatePixmapFromBitmapData (display, window, bits, p->wd, p->h,
					    (p->cursor_p
					     ? (p->overlay_p ? face->background
						: f->output_data.x->cursor_pixel)
					     : face->foreground),
					    face->background, depth);

      if (p->overlay_p)
	{
	  clipmask = XCreatePixmapFromBitmapData (display,
						  FRAME_X_DISPLAY_INFO (f)->root_window,
						  bits, p->wd, p->h,
						  1, 0, 1);
	  gcv.clip_mask = clipmask;
	  gcv.clip_x_origin = p->x;
	  gcv.clip_y_origin = p->y;
	  XChangeGC (display, gc, GCClipMask | GCClipXOrigin | GCClipYOrigin, &gcv);
	}

      XCopyArea (display, pixmap, window, gc, 0, 0,
		 p->wd, p->h, p->x, p->y);
      XFreePixmap (display, pixmap);

      if (p->overlay_p)
	{
	  gcv.clip_mask = (Pixmap) 0;
	  XChangeGC (display, gc, GCClipMask, &gcv);
	  XFreePixmap (display, clipmask);
	}
    }

  XSetClipMask (display, gc, None);
}



/* This is called when starting Emacs and when restarting after
   suspend.  When starting Emacs, no X window is mapped.  And nothing
   must be done to Emacs's own window if it is suspended (though that
   rarely happens).  */

static void
XTset_terminal_modes (struct display *display)
{
}

/* This is called when exiting or suspending Emacs.  Exiting will make
   the X-windows go away, and suspending requires no action.  */

static void
XTreset_terminal_modes (struct display *display)
{
}



/***********************************************************************
			   Display Iterator
 ***********************************************************************/

/* Function prototypes of this page.  */

static int x_encode_char P_ ((int, XChar2b *, struct font_info *, int *));


/* Get metrics of character CHAR2B in FONT.  Value is null if CHAR2B
   is not contained in the font.  */

static XCharStruct *
x_per_char_metric (font, char2b, font_type)
     XFontStruct *font;
     XChar2b *char2b;
     int font_type;  /* unused on X */
{
  /* The result metric information.  */
  XCharStruct *pcm = NULL;

  xassert (font && char2b);

  if (font->per_char != NULL)
    {
      if (font->min_byte1 == 0 && font->max_byte1 == 0)
	{
	  /* min_char_or_byte2 specifies the linear character index
	     corresponding to the first element of the per_char array,
	     max_char_or_byte2 is the index of the last character.  A
	     character with non-zero CHAR2B->byte1 is not in the font.
	     A character with byte2 less than min_char_or_byte2 or
	     greater max_char_or_byte2 is not in the font.  */
	  if (char2b->byte1 == 0
	      && char2b->byte2 >= font->min_char_or_byte2
	      && char2b->byte2 <= font->max_char_or_byte2)
	    pcm = font->per_char + char2b->byte2 - font->min_char_or_byte2;
	}
      else
	{
	  /* If either min_byte1 or max_byte1 are nonzero, both
	     min_char_or_byte2 and max_char_or_byte2 are less than
	     256, and the 2-byte character index values corresponding
	     to the per_char array element N (counting from 0) are:

	     byte1 = N/D + min_byte1
	     byte2 = N\D + min_char_or_byte2

	     where:

	     D = max_char_or_byte2 - min_char_or_byte2 + 1
	     / = integer division
	     \ = integer modulus  */
	  if (char2b->byte1 >= font->min_byte1
	      && char2b->byte1 <= font->max_byte1
	      && char2b->byte2 >= font->min_char_or_byte2
	      && char2b->byte2 <= font->max_char_or_byte2)
	    {
	      pcm = (font->per_char
		     + ((font->max_char_or_byte2 - font->min_char_or_byte2 + 1)
			* (char2b->byte1 - font->min_byte1))
		     + (char2b->byte2 - font->min_char_or_byte2));
	    }
	}
    }
  else
    {
      /* If the per_char pointer is null, all glyphs between the first
	 and last character indexes inclusive have the same
	 information, as given by both min_bounds and max_bounds.  */
      if (char2b->byte2 >= font->min_char_or_byte2
	  && char2b->byte2 <= font->max_char_or_byte2)
	pcm = &font->max_bounds;
    }

  return ((pcm == NULL
	   || (pcm->width == 0 && (pcm->rbearing - pcm->lbearing) == 0))
	  ? NULL : pcm);
}


/* Encode CHAR2B using encoding information from FONT_INFO.  CHAR2B is
   the two-byte form of C.  Encoding is returned in *CHAR2B.  */

static int
x_encode_char (c, char2b, font_info, two_byte_p)
     int c;
     XChar2b *char2b;
     struct font_info *font_info;
     int *two_byte_p;
{
  int charset = CHAR_CHARSET (c);
  XFontStruct *font = font_info->font;

  /* FONT_INFO may define a scheme by which to encode byte1 and byte2.
     This may be either a program in a special encoder language or a
     fixed encoding.  */
  if (font_info->font_encoder)
    {
      /* It's a program.  */
      struct ccl_program *ccl = font_info->font_encoder;

      if (CHARSET_DIMENSION (charset) == 1)
	{
	  ccl->reg[0] = charset;
	  ccl->reg[1] = char2b->byte2;
	  ccl->reg[2] = -1;
	}
      else
	{
	  ccl->reg[0] = charset;
	  ccl->reg[1] = char2b->byte1;
	  ccl->reg[2] = char2b->byte2;
	}

      ccl_driver (ccl, NULL, NULL, 0, 0, NULL);

      /* We assume that MSBs are appropriately set/reset by CCL
	 program.  */
      if (font->max_byte1 == 0)	/* 1-byte font */
	char2b->byte1 = 0, char2b->byte2 = ccl->reg[1];
      else
	char2b->byte1 = ccl->reg[1], char2b->byte2 = ccl->reg[2];
    }
  else if (font_info->encoding[charset])
    {
      /* Fixed encoding scheme.  See fontset.h for the meaning of the
	 encoding numbers.  */
      int enc = font_info->encoding[charset];

      if ((enc == 1 || enc == 2)
	  && CHARSET_DIMENSION (charset) == 2)
	char2b->byte1 |= 0x80;

      if (enc == 1 || enc == 3)
	char2b->byte2 |= 0x80;
    }

  if (two_byte_p)
    *two_byte_p = ((XFontStruct *) (font_info->font))->max_byte1 > 0;

  return FONT_TYPE_UNKNOWN;
}



/***********************************************************************
			    Glyph display
 ***********************************************************************/



static void x_set_glyph_string_clipping P_ ((struct glyph_string *));
static void x_set_glyph_string_gc P_ ((struct glyph_string *));
static void x_draw_glyph_string_background P_ ((struct glyph_string *,
						int));
static void x_draw_glyph_string_foreground P_ ((struct glyph_string *));
static void x_draw_composite_glyph_string_foreground P_ ((struct glyph_string *));
static void x_draw_glyph_string_box P_ ((struct glyph_string *));
static void x_draw_glyph_string  P_ ((struct glyph_string *));
static void x_compute_glyph_string_overhangs P_ ((struct glyph_string *));
static void x_set_cursor_gc P_ ((struct glyph_string *));
static void x_set_mode_line_face_gc P_ ((struct glyph_string *));
static void x_set_mouse_face_gc P_ ((struct glyph_string *));
static int x_alloc_lighter_color P_ ((struct frame *, Display *, Colormap,
				      unsigned long *, double, int));
static void x_setup_relief_color P_ ((struct frame *, struct relief *,
				      double, int, unsigned long));
static void x_setup_relief_colors P_ ((struct glyph_string *));
static void x_draw_image_glyph_string P_ ((struct glyph_string *));
static void x_draw_image_relief P_ ((struct glyph_string *));
static void x_draw_image_foreground P_ ((struct glyph_string *));
static void x_draw_image_foreground_1 P_ ((struct glyph_string *, Pixmap));
static void x_clear_glyph_string_rect P_ ((struct glyph_string *, int,
					   int, int, int));
static void x_draw_relief_rect P_ ((struct frame *, int, int, int, int,
				    int, int, int, int, int, int,
				    XRectangle *));
static void x_draw_box_rect P_ ((struct glyph_string *, int, int, int, int,
				 int, int, int, XRectangle *));

#if GLYPH_DEBUG
static void x_check_font P_ ((struct frame *, XFontStruct *));
#endif


/* Set S->gc to a suitable GC for drawing glyph string S in cursor
   face.  */

static void
x_set_cursor_gc (s)
     struct glyph_string *s;
{
  if (s->font == FRAME_FONT (s->f)
      && s->face->background == FRAME_BACKGROUND_PIXEL (s->f)
      && s->face->foreground == FRAME_FOREGROUND_PIXEL (s->f)
      && !s->cmp)
    s->gc = s->f->output_data.x->cursor_gc;
  else
    {
      /* Cursor on non-default face: must merge.  */
      XGCValues xgcv;
      unsigned long mask;

      xgcv.background = s->f->output_data.x->cursor_pixel;
      xgcv.foreground = s->face->background;

      /* If the glyph would be invisible, try a different foreground.  */
      if (xgcv.foreground == xgcv.background)
	xgcv.foreground = s->face->foreground;
      if (xgcv.foreground == xgcv.background)
	xgcv.foreground = s->f->output_data.x->cursor_foreground_pixel;
      if (xgcv.foreground == xgcv.background)
	xgcv.foreground = s->face->foreground;

      /* Make sure the cursor is distinct from text in this face.  */
      if (xgcv.background == s->face->background
	  && xgcv.foreground == s->face->foreground)
	{
	  xgcv.background = s->face->foreground;
	  xgcv.foreground = s->face->background;
	}

      IF_DEBUG (x_check_font (s->f, s->font));
      xgcv.font = s->font->fid;
      xgcv.graphics_exposures = False;
      mask = GCForeground | GCBackground | GCFont | GCGraphicsExposures;

      if (FRAME_X_DISPLAY_INFO (s->f)->scratch_cursor_gc)
	XChangeGC (s->display, FRAME_X_DISPLAY_INFO (s->f)->scratch_cursor_gc,
		   mask, &xgcv);
      else
	FRAME_X_DISPLAY_INFO (s->f)->scratch_cursor_gc
	  = XCreateGC (s->display, s->window, mask, &xgcv);

      s->gc = FRAME_X_DISPLAY_INFO (s->f)->scratch_cursor_gc;
    }
}


/* Set up S->gc of glyph string S for drawing text in mouse face.  */

static void
x_set_mouse_face_gc (s)
     struct glyph_string *s;
{
  int face_id;
  struct face *face;

  /* What face has to be used last for the mouse face?  */
  face_id = FRAME_X_DISPLAY_INFO (s->f)->mouse_face_face_id;
  face = FACE_FROM_ID (s->f, face_id);
  if (face == NULL)
    face = FACE_FROM_ID (s->f, MOUSE_FACE_ID);

  if (s->first_glyph->type == CHAR_GLYPH)
    face_id = FACE_FOR_CHAR (s->f, face, s->first_glyph->u.ch);
  else
    face_id = FACE_FOR_CHAR (s->f, face, 0);
  s->face = FACE_FROM_ID (s->f, face_id);
  PREPARE_FACE_FOR_DISPLAY (s->f, s->face);

  /* If font in this face is same as S->font, use it.  */
  if (s->font == s->face->font)
    s->gc = s->face->gc;
  else
    {
      /* Otherwise construct scratch_cursor_gc with values from FACE
	 but font FONT.  */
      XGCValues xgcv;
      unsigned long mask;

      xgcv.background = s->face->background;
      xgcv.foreground = s->face->foreground;
      IF_DEBUG (x_check_font (s->f, s->font));
      xgcv.font = s->font->fid;
      xgcv.graphics_exposures = False;
      mask = GCForeground | GCBackground | GCFont | GCGraphicsExposures;

      if (FRAME_X_DISPLAY_INFO (s->f)->scratch_cursor_gc)
	XChangeGC (s->display, FRAME_X_DISPLAY_INFO (s->f)->scratch_cursor_gc,
		   mask, &xgcv);
      else
	FRAME_X_DISPLAY_INFO (s->f)->scratch_cursor_gc
	  = XCreateGC (s->display, s->window, mask, &xgcv);

      s->gc = FRAME_X_DISPLAY_INFO (s->f)->scratch_cursor_gc;
    }

  xassert (s->gc != 0);
}


/* Set S->gc of glyph string S to a GC suitable for drawing a mode line.
   Faces to use in the mode line have already been computed when the
   matrix was built, so there isn't much to do, here.  */

static INLINE void
x_set_mode_line_face_gc (s)
     struct glyph_string *s;
{
  s->gc = s->face->gc;
}


/* Set S->gc of glyph string S for drawing that glyph string.  Set
   S->stippled_p to a non-zero value if the face of S has a stipple
   pattern.  */

static INLINE void
x_set_glyph_string_gc (s)
     struct glyph_string *s;
{
  PREPARE_FACE_FOR_DISPLAY (s->f, s->face);

  if (s->hl == DRAW_NORMAL_TEXT)
    {
      s->gc = s->face->gc;
      s->stippled_p = s->face->stipple != 0;
    }
  else if (s->hl == DRAW_INVERSE_VIDEO)
    {
      x_set_mode_line_face_gc (s);
      s->stippled_p = s->face->stipple != 0;
    }
  else if (s->hl == DRAW_CURSOR)
    {
      x_set_cursor_gc (s);
      s->stippled_p = 0;
    }
  else if (s->hl == DRAW_MOUSE_FACE)
    {
      x_set_mouse_face_gc (s);
      s->stippled_p = s->face->stipple != 0;
    }
  else if (s->hl == DRAW_IMAGE_RAISED
	   || s->hl == DRAW_IMAGE_SUNKEN)
    {
      s->gc = s->face->gc;
      s->stippled_p = s->face->stipple != 0;
    }
  else
    {
      s->gc = s->face->gc;
      s->stippled_p = s->face->stipple != 0;
    }

  /* GC must have been set.  */
  xassert (s->gc != 0);
}


/* Set clipping for output of glyph string S.  S may be part of a mode
   line or menu if we don't have X toolkit support.  */

static INLINE void
x_set_glyph_string_clipping (s)
     struct glyph_string *s;
{
  XRectangle r;
  get_glyph_string_clip_rect (s, &r);
  XSetClipRectangles (s->display, s->gc, 0, 0, &r, 1, Unsorted);
}


/* RIF:
   Compute left and right overhang of glyph string S.  If S is a glyph
   string for a composition, assume overhangs don't exist.  */

static void
x_compute_glyph_string_overhangs (s)
     struct glyph_string *s;
{
  if (s->cmp == NULL
      && s->first_glyph->type == CHAR_GLYPH)
    {
      XCharStruct cs;
      int direction, font_ascent, font_descent;
      XTextExtents16 (s->font, s->char2b, s->nchars, &direction,
		      &font_ascent, &font_descent, &cs);
      s->right_overhang = cs.rbearing > cs.width ? cs.rbearing - cs.width : 0;
      s->left_overhang = cs.lbearing < 0 ? -cs.lbearing : 0;
    }
}


/* Fill rectangle X, Y, W, H with background color of glyph string S.  */

static INLINE void
x_clear_glyph_string_rect (s, x, y, w, h)
     struct glyph_string *s;
     int x, y, w, h;
{
  XGCValues xgcv;
  XGetGCValues (s->display, s->gc, GCForeground | GCBackground, &xgcv);
  XSetForeground (s->display, s->gc, xgcv.background);
  XFillRectangle (s->display, s->window, s->gc, x, y, w, h);
  XSetForeground (s->display, s->gc, xgcv.foreground);
}


/* Draw the background of glyph_string S.  If S->background_filled_p
   is non-zero don't draw it.  FORCE_P non-zero means draw the
   background even if it wouldn't be drawn normally.  This is used
   when a string preceding S draws into the background of S, or S
   contains the first component of a composition.  */

static void
x_draw_glyph_string_background (s, force_p)
     struct glyph_string *s;
     int force_p;
{
  /* Nothing to do if background has already been drawn or if it
     shouldn't be drawn in the first place.  */
  if (!s->background_filled_p)
    {
      int box_line_width = max (s->face->box_line_width, 0);

      if (s->stippled_p)
	{
	  /* Fill background with a stipple pattern.  */
	  XSetFillStyle (s->display, s->gc, FillOpaqueStippled);
	  XFillRectangle (s->display, s->window, s->gc, s->x,
			  s->y + box_line_width,
			  s->background_width,
			  s->height - 2 * box_line_width);
	  XSetFillStyle (s->display, s->gc, FillSolid);
	  s->background_filled_p = 1;
	}
      else if (FONT_HEIGHT (s->font) < s->height - 2 * box_line_width
	       || s->font_not_found_p
	       || s->extends_to_end_of_line_p
	       || force_p)
	{
	  x_clear_glyph_string_rect (s, s->x, s->y + box_line_width,
				     s->background_width,
				     s->height - 2 * box_line_width);
	  s->background_filled_p = 1;
	}
    }
}


/* Draw the foreground of glyph string S.  */

static void
x_draw_glyph_string_foreground (s)
     struct glyph_string *s;
{
  int i, x;

  /* If first glyph of S has a left box line, start drawing the text
     of S to the right of that box line.  */
  if (s->face->box != FACE_NO_BOX
      && s->first_glyph->left_box_line_p)
    x = s->x + abs (s->face->box_line_width);
  else
    x = s->x;

  /* Draw characters of S as rectangles if S's font could not be
     loaded.  */
  if (s->font_not_found_p)
    {
      for (i = 0; i < s->nchars; ++i)
	{
	  struct glyph *g = s->first_glyph + i;
	  XDrawRectangle (s->display, s->window,
			  s->gc, x, s->y, g->pixel_width - 1,
			  s->height - 1);
	  x += g->pixel_width;
	}
    }
  else
    {
      char *char1b = (char *) s->char2b;
      int boff = s->font_info->baseline_offset;

      if (s->font_info->vertical_centering)
	boff = VCENTER_BASELINE_OFFSET (s->font, s->f) - boff;

      /* If we can use 8-bit functions, condense S->char2b.  */
      if (!s->two_byte_p)
	for (i = 0; i < s->nchars; ++i)
	  char1b[i] = s->char2b[i].byte2;

      /* Draw text with XDrawString if background has already been
	 filled.  Otherwise, use XDrawImageString.  (Note that
	 XDrawImageString is usually faster than XDrawString.)  Always
	 use XDrawImageString when drawing the cursor so that there is
	 no chance that characters under a box cursor are invisible.  */
      if (s->for_overlaps_p
	  || (s->background_filled_p && s->hl != DRAW_CURSOR))
	{
	  /* Draw characters with 16-bit or 8-bit functions.  */
	  if (s->two_byte_p)
	    XDrawString16 (s->display, s->window, s->gc, x,
			   s->ybase - boff, s->char2b, s->nchars);
	  else
	    XDrawString (s->display, s->window, s->gc, x,
			 s->ybase - boff, char1b, s->nchars);
	}
      else
	{
	  if (s->two_byte_p)
	    XDrawImageString16 (s->display, s->window, s->gc, x,
				s->ybase - boff, s->char2b, s->nchars);
	  else
	    XDrawImageString (s->display, s->window, s->gc, x,
			      s->ybase - boff, char1b, s->nchars);
	}

      if (s->face->overstrike)
	{
	  /* For overstriking (to simulate bold-face), draw the
	     characters again shifted to the right by one pixel.  */
	  if (s->two_byte_p)
	    XDrawString16 (s->display, s->window, s->gc, x + 1,
			   s->ybase - boff, s->char2b, s->nchars);
	  else
	    XDrawString (s->display, s->window, s->gc, x + 1,
			 s->ybase - boff, char1b, s->nchars);
	}
    }
}

/* Draw the foreground of composite glyph string S.  */

static void
x_draw_composite_glyph_string_foreground (s)
     struct glyph_string *s;
{
  int i, x;

  /* If first glyph of S has a left box line, start drawing the text
     of S to the right of that box line.  */
  if (s->face->box != FACE_NO_BOX
      && s->first_glyph->left_box_line_p)
    x = s->x + abs (s->face->box_line_width);
  else
    x = s->x;

  /* S is a glyph string for a composition.  S->gidx is the index of
     the first character drawn for glyphs of this composition.
     S->gidx == 0 means we are drawing the very first character of
     this composition.  */

  /* Draw a rectangle for the composition if the font for the very
     first character of the composition could not be loaded.  */
  if (s->font_not_found_p)
    {
      if (s->gidx == 0)
	XDrawRectangle (s->display, s->window, s->gc, x, s->y,
			s->width - 1, s->height - 1);
    }
  else
    {
      for (i = 0; i < s->nchars; i++, ++s->gidx)
	{
	  XDrawString16 (s->display, s->window, s->gc,
			 x + s->cmp->offsets[s->gidx * 2],
			 s->ybase - s->cmp->offsets[s->gidx * 2 + 1],
			 s->char2b + i, 1);
	  if (s->face->overstrike)
	    XDrawString16 (s->display, s->window, s->gc,
			   x + s->cmp->offsets[s->gidx * 2] + 1,
			   s->ybase - s->cmp->offsets[s->gidx * 2 + 1],
			   s->char2b + i, 1);
	}
    }
}


#ifdef USE_X_TOOLKIT

static struct frame *x_frame_of_widget P_ ((Widget));
static Boolean cvt_string_to_pixel P_ ((Display *, XrmValue *, Cardinal *,
					XrmValue *, XrmValue *, XtPointer *));
static void cvt_pixel_dtor P_ ((XtAppContext, XrmValue *, XtPointer,
				XrmValue *, Cardinal *));


/* Return the frame on which widget WIDGET is used.. Abort if frame
   cannot be determined.  */

static struct frame *
x_frame_of_widget (widget)
     Widget widget;
{
  struct x_display_info *dpyinfo;
  Lisp_Object tail;
  struct frame *f;

  dpyinfo = x_display_info_for_display (XtDisplay (widget));

  /* Find the top-level shell of the widget.  Note that this function
     can be called when the widget is not yet realized, so XtWindow
     (widget) == 0.  That's the reason we can't simply use
     x_any_window_to_frame.  */
  while (!XtIsTopLevelShell (widget))
    widget = XtParent (widget);

  /* Look for a frame with that top-level widget.  Allocate the color
     on that frame to get the right gamma correction value.  */
  for (tail = Vframe_list; GC_CONSP (tail); tail = XCDR (tail))
    if (GC_FRAMEP (XCAR (tail))
	&& (f = XFRAME (XCAR (tail)),
	    (FRAME_X_P (f)
             && f->output_data.nothing != 1
	     && FRAME_X_DISPLAY_INFO (f) == dpyinfo))
	&& f->output_data.x->widget == widget)
      return f;

  abort ();
}


/* Allocate the color COLOR->pixel on the screen and display of
   widget WIDGET in colormap CMAP.  If an exact match cannot be
   allocated, try the nearest color available.  Value is non-zero
   if successful.  This is called from lwlib.  */

int
x_alloc_nearest_color_for_widget (widget, cmap, color)
     Widget widget;
     Colormap cmap;
     XColor *color;
{
  struct frame *f = x_frame_of_widget (widget);
  return x_alloc_nearest_color (f, cmap, color);
}


/* Allocate a color which is lighter or darker than *PIXEL by FACTOR
   or DELTA.  Try a color with RGB values multiplied by FACTOR first.
   If this produces the same color as PIXEL, try a color where all RGB
   values have DELTA added.  Return the allocated color in *PIXEL.
   DISPLAY is the X display, CMAP is the colormap to operate on.
   Value is non-zero if successful.  */

int
x_alloc_lighter_color_for_widget (widget, display, cmap, pixel, factor, delta)
     Widget widget;
     Display *display;
     Colormap cmap;
     unsigned long *pixel;
     double factor;
     int delta;
{
  struct frame *f = x_frame_of_widget (widget);
  return x_alloc_lighter_color (f, display, cmap, pixel, factor, delta);
}


/* Structure specifying which arguments should be passed by Xt to
   cvt_string_to_pixel.  We want the widget's screen and colormap.  */

static XtConvertArgRec cvt_string_to_pixel_args[] =
  {
    {XtWidgetBaseOffset, (XtPointer) XtOffset (Widget, core.screen),
     sizeof (Screen *)},
    {XtWidgetBaseOffset, (XtPointer) XtOffset (Widget, core.colormap),
     sizeof (Colormap)}
  };


/* The address of this variable is returned by
   cvt_string_to_pixel.  */

static Pixel cvt_string_to_pixel_value;


/* Convert a color name to a pixel color.

   DPY is the display we are working on.

   ARGS is an array of *NARGS XrmValue structures holding additional
   information about the widget for which the conversion takes place.
   The contents of this array are determined by the specification
   in cvt_string_to_pixel_args.

   FROM is a pointer to an XrmValue which points to the color name to
   convert.  TO is an XrmValue in which to return the pixel color.

   CLOSURE_RET is a pointer to user-data, in which we record if
   we allocated the color or not.

   Value is True if successful, False otherwise.  */

static Boolean
cvt_string_to_pixel (dpy, args, nargs, from, to, closure_ret)
     Display *dpy;
     XrmValue *args;
     Cardinal *nargs;
     XrmValue *from, *to;
     XtPointer *closure_ret;
{
  Screen *screen;
  Colormap cmap;
  Pixel pixel;
  String color_name;
  XColor color;

  if (*nargs != 2)
    {
      XtAppWarningMsg (XtDisplayToApplicationContext (dpy),
		       "wrongParameters", "cvt_string_to_pixel",
		       "XtToolkitError",
		       "Screen and colormap args required", NULL, NULL);
      return False;
    }

  screen = *(Screen **) args[0].addr;
  cmap = *(Colormap *) args[1].addr;
  color_name = (String) from->addr;

  if (strcmp (color_name, XtDefaultBackground) == 0)
    {
      *closure_ret = (XtPointer) False;
      pixel = WhitePixelOfScreen (screen);
    }
  else if (strcmp (color_name, XtDefaultForeground) == 0)
    {
      *closure_ret = (XtPointer) False;
      pixel = BlackPixelOfScreen (screen);
    }
  else if (XParseColor (dpy, cmap, color_name, &color)
	   && x_alloc_nearest_color_1 (dpy, cmap, &color))
    {
      pixel = color.pixel;
      *closure_ret = (XtPointer) True;
    }
  else
    {
      String params[1];
      Cardinal nparams = 1;

      params[0] = color_name;
      XtAppWarningMsg (XtDisplayToApplicationContext (dpy),
		       "badValue", "cvt_string_to_pixel",
		       "XtToolkitError", "Invalid color `%s'",
		       params, &nparams);
      return False;
    }

  if (to->addr != NULL)
    {
      if (to->size < sizeof (Pixel))
	{
	  to->size = sizeof (Pixel);
	  return False;
	}

      *(Pixel *) to->addr = pixel;
    }
  else
    {
      cvt_string_to_pixel_value = pixel;
      to->addr = (XtPointer) &cvt_string_to_pixel_value;
    }

  to->size = sizeof (Pixel);
  return True;
}


/* Free a pixel color which was previously allocated via
   cvt_string_to_pixel.  This is registered as the destructor
   for this type of resource via XtSetTypeConverter.

   APP is the application context in which we work.

   TO is a pointer to an XrmValue holding the color to free.
   CLOSURE is the value we stored in CLOSURE_RET for this color
   in cvt_string_to_pixel.

   ARGS and NARGS are like for cvt_string_to_pixel.  */

static void
cvt_pixel_dtor (app, to, closure, args, nargs)
    XtAppContext app;
    XrmValuePtr to;
    XtPointer closure;
    XrmValuePtr args;
    Cardinal *nargs;
{
  if (*nargs != 2)
    {
      XtAppWarningMsg (app, "wrongParameters", "cvt_pixel_dtor",
		       "XtToolkitError",
		       "Screen and colormap arguments required",
		       NULL, NULL);
    }
  else if (closure != NULL)
    {
      /* We did allocate the pixel, so free it.  */
      Screen *screen = *(Screen **) args[0].addr;
      Colormap cmap = *(Colormap *) args[1].addr;
      x_free_dpy_colors (DisplayOfScreen (screen), screen, cmap,
			 (Pixel *) to->addr, 1);
    }
}


#endif /* USE_X_TOOLKIT */


/* Value is an array of XColor structures for the contents of the
   color map of display DPY.  Set *NCELLS to the size of the array.
   Note that this probably shouldn't be called for large color maps,
   say a 24-bit TrueColor map.  */

static const XColor *
x_color_cells (dpy, ncells)
     Display *dpy;
     int *ncells;
{
  struct x_display_info *dpyinfo = x_display_info_for_display (dpy);

  if (dpyinfo->color_cells == NULL)
    {
      Screen *screen = dpyinfo->screen;
      int i;

      dpyinfo->ncolor_cells
	= XDisplayCells (dpy, XScreenNumberOfScreen (screen));
      dpyinfo->color_cells
	= (XColor *) xmalloc (dpyinfo->ncolor_cells
			      * sizeof *dpyinfo->color_cells);

      for (i = 0; i < dpyinfo->ncolor_cells; ++i)
	dpyinfo->color_cells[i].pixel = i;

      XQueryColors (dpy, dpyinfo->cmap,
		    dpyinfo->color_cells, dpyinfo->ncolor_cells);
    }

  *ncells = dpyinfo->ncolor_cells;
  return dpyinfo->color_cells;
}


/* On frame F, translate pixel colors to RGB values for the NCOLORS
   colors in COLORS.  Use cached information, if available.  */

void
x_query_colors (f, colors, ncolors)
     struct frame *f;
     XColor *colors;
     int ncolors;
{
  struct x_display_info *dpyinfo = FRAME_X_DISPLAY_INFO (f);

  if (dpyinfo->color_cells)
    {
      int i;
      for (i = 0; i < ncolors; ++i)
	{
	  unsigned long pixel = colors[i].pixel;
	  xassert (pixel < dpyinfo->ncolor_cells);
	  xassert (dpyinfo->color_cells[pixel].pixel == pixel);
	  colors[i] = dpyinfo->color_cells[pixel];
	}
    }
  else
    XQueryColors (FRAME_X_DISPLAY (f), FRAME_X_COLORMAP (f), colors, ncolors);
}


/* On frame F, translate pixel color to RGB values for the color in
   COLOR.  Use cached information, if available.  */

void
x_query_color (f, color)
     struct frame *f;
     XColor *color;
{
  x_query_colors (f, color, 1);
}


/* Allocate the color COLOR->pixel on DISPLAY, colormap CMAP.  If an
   exact match can't be allocated, try the nearest color available.
   Value is non-zero if successful.  Set *COLOR to the color
   allocated.  */

static int
x_alloc_nearest_color_1 (dpy, cmap, color)
     Display *dpy;
     Colormap cmap;
     XColor *color;
{
  int rc;

  rc = XAllocColor (dpy, cmap, color);
  if (rc == 0)
    {
      /* If we got to this point, the colormap is full, so we're going
	 to try to get the next closest color.  The algorithm used is
	 a least-squares matching, which is what X uses for closest
	 color matching with StaticColor visuals.  */
      int nearest, i;
      unsigned long nearest_delta = ~0;
      int ncells;
      const XColor *cells = x_color_cells (dpy, &ncells);

      for (nearest = i = 0; i < ncells; ++i)
	{
	  long dred   = (color->red   >> 8) - (cells[i].red   >> 8);
	  long dgreen = (color->green >> 8) - (cells[i].green >> 8);
	  long dblue  = (color->blue  >> 8) - (cells[i].blue  >> 8);
	  unsigned long delta = dred * dred + dgreen * dgreen + dblue * dblue;

	  if (delta < nearest_delta)
	    {
	      nearest = i;
	      nearest_delta = delta;
	    }
	}

      color->red   = cells[nearest].red;
      color->green = cells[nearest].green;
      color->blue  = cells[nearest].blue;
      rc = XAllocColor (dpy, cmap, color);
    }
  else
    {
      /* If allocation succeeded, and the allocated pixel color is not
         equal to a cached pixel color recorded earlier, there was a
         change in the colormap, so clear the color cache.  */
      struct x_display_info *dpyinfo = x_display_info_for_display (dpy);
      XColor *cached_color;

      if (dpyinfo->color_cells
	  && (cached_color = &dpyinfo->color_cells[color->pixel],
	      (cached_color->red != color->red
	       || cached_color->blue != color->blue
	       || cached_color->green != color->green)))
	{
	  xfree (dpyinfo->color_cells);
	  dpyinfo->color_cells = NULL;
	  dpyinfo->ncolor_cells = 0;
	}
    }

#ifdef DEBUG_X_COLORS
  if (rc)
    register_color (color->pixel);
#endif /* DEBUG_X_COLORS */

  return rc;
}


/* Allocate the color COLOR->pixel on frame F, colormap CMAP.  If an
   exact match can't be allocated, try the nearest color available.
   Value is non-zero if successful.  Set *COLOR to the color
   allocated.  */

int
x_alloc_nearest_color (f, cmap, color)
     struct frame *f;
     Colormap cmap;
     XColor *color;
{
  gamma_correct (f, color);
  return x_alloc_nearest_color_1 (FRAME_X_DISPLAY (f), cmap, color);
}


/* Allocate color PIXEL on frame F.  PIXEL must already be allocated.
   It's necessary to do this instead of just using PIXEL directly to
   get color reference counts right.  */

unsigned long
x_copy_color (f, pixel)
     struct frame *f;
     unsigned long pixel;
{
  XColor color;

  color.pixel = pixel;
  BLOCK_INPUT;
  x_query_color (f, &color);
  XAllocColor (FRAME_X_DISPLAY (f), FRAME_X_COLORMAP (f), &color);
  UNBLOCK_INPUT;
#ifdef DEBUG_X_COLORS
  register_color (pixel);
#endif
  return color.pixel;
}


/* Allocate color PIXEL on display DPY.  PIXEL must already be allocated.
   It's necessary to do this instead of just using PIXEL directly to
   get color reference counts right.  */

unsigned long
x_copy_dpy_color (dpy, cmap, pixel)
     Display *dpy;
     Colormap cmap;
     unsigned long pixel;
{
  XColor color;

  color.pixel = pixel;
  BLOCK_INPUT;
  XQueryColor (dpy, cmap, &color);
  XAllocColor (dpy, cmap, &color);
  UNBLOCK_INPUT;
#ifdef DEBUG_X_COLORS
  register_color (pixel);
#endif
  return color.pixel;
}


/* Brightness beyond which a color won't have its highlight brightness
   boosted.

   Nominally, highlight colors for `3d' faces are calculated by
   brightening an object's color by a constant scale factor, but this
   doesn't yield good results for dark colors, so for colors who's
   brightness is less than this value (on a scale of 0-65535) have an
   use an additional additive factor.

   The value here is set so that the default menu-bar/mode-line color
   (grey75) will not have its highlights changed at all.  */
#define HIGHLIGHT_COLOR_DARK_BOOST_LIMIT 48000


/* Allocate a color which is lighter or darker than *PIXEL by FACTOR
   or DELTA.  Try a color with RGB values multiplied by FACTOR first.
   If this produces the same color as PIXEL, try a color where all RGB
   values have DELTA added.  Return the allocated color in *PIXEL.
   DISPLAY is the X display, CMAP is the colormap to operate on.
   Value is non-zero if successful.  */

static int
x_alloc_lighter_color (f, display, cmap, pixel, factor, delta)
     struct frame *f;
     Display *display;
     Colormap cmap;
     unsigned long *pixel;
     double factor;
     int delta;
{
  XColor color, new;
  long bright;
  int success_p;

  /* Get RGB color values.  */
  color.pixel = *pixel;
  x_query_color (f, &color);

  /* Change RGB values by specified FACTOR.  Avoid overflow!  */
  xassert (factor >= 0);
  new.red = min (0xffff, factor * color.red);
  new.green = min (0xffff, factor * color.green);
  new.blue = min (0xffff, factor * color.blue);

  /* Calculate brightness of COLOR.  */
  bright = (2 * color.red + 3 * color.green + color.blue) / 6;

  /* We only boost colors that are darker than
     HIGHLIGHT_COLOR_DARK_BOOST_LIMIT.  */
  if (bright < HIGHLIGHT_COLOR_DARK_BOOST_LIMIT)
    /* Make an additive adjustment to NEW, because it's dark enough so
       that scaling by FACTOR alone isn't enough.  */
    {
      /* How far below the limit this color is (0 - 1, 1 being darker).  */
      double dimness = 1 - (double)bright / HIGHLIGHT_COLOR_DARK_BOOST_LIMIT;
      /* The additive adjustment.  */
      int min_delta = delta * dimness * factor / 2;

      if (factor < 1)
	{
	  new.red =   max (0, new.red -   min_delta);
	  new.green = max (0, new.green - min_delta);
	  new.blue =  max (0, new.blue -  min_delta);
	}
      else
	{
	  new.red =   min (0xffff, min_delta + new.red);
	  new.green = min (0xffff, min_delta + new.green);
	  new.blue =  min (0xffff, min_delta + new.blue);
	}
    }

  /* Try to allocate the color.  */
  success_p = x_alloc_nearest_color (f, cmap, &new);
  if (success_p)
    {
      if (new.pixel == *pixel)
	{
	  /* If we end up with the same color as before, try adding
	     delta to the RGB values.  */
	  x_free_colors (f, &new.pixel, 1);

	  new.red = min (0xffff, delta + color.red);
	  new.green = min (0xffff, delta + color.green);
	  new.blue = min (0xffff, delta + color.blue);
	  success_p = x_alloc_nearest_color (f, cmap, &new);
	}
      else
	success_p = 1;
      *pixel = new.pixel;
    }

  return success_p;
}


/* Set up the foreground color for drawing relief lines of glyph
   string S.  RELIEF is a pointer to a struct relief containing the GC
   with which lines will be drawn.  Use a color that is FACTOR or
   DELTA lighter or darker than the relief's background which is found
   in S->f->output_data.x->relief_background.  If such a color cannot
   be allocated, use DEFAULT_PIXEL, instead.  */

static void
x_setup_relief_color (f, relief, factor, delta, default_pixel)
     struct frame *f;
     struct relief *relief;
     double factor;
     int delta;
     unsigned long default_pixel;
{
  XGCValues xgcv;
  struct x_output *di = f->output_data.x;
  unsigned long mask = GCForeground | GCLineWidth | GCGraphicsExposures;
  unsigned long pixel;
  unsigned long background = di->relief_background;
  Colormap cmap = FRAME_X_COLORMAP (f);
  struct x_display_info *dpyinfo = FRAME_X_DISPLAY_INFO (f);
  Display *dpy = FRAME_X_DISPLAY (f);

  xgcv.graphics_exposures = False;
  xgcv.line_width = 1;

  /* Free previously allocated color.  The color cell will be reused
     when it has been freed as many times as it was allocated, so this
     doesn't affect faces using the same colors.  */
  if (relief->gc
      && relief->allocated_p)
    {
      x_free_colors (f, &relief->pixel, 1);
      relief->allocated_p = 0;
    }

  /* Allocate new color.  */
  xgcv.foreground = default_pixel;
  pixel = background;
  if (dpyinfo->n_planes != 1
      && x_alloc_lighter_color (f, dpy, cmap, &pixel, factor, delta))
    {
      relief->allocated_p = 1;
      xgcv.foreground = relief->pixel = pixel;
    }

  if (relief->gc == 0)
    {
      xgcv.stipple = dpyinfo->gray;
      mask |= GCStipple;
      relief->gc = XCreateGC (dpy, FRAME_X_WINDOW (f), mask, &xgcv);
    }
  else
    XChangeGC (dpy, relief->gc, mask, &xgcv);
}


/* Set up colors for the relief lines around glyph string S.  */

static void
x_setup_relief_colors (s)
     struct glyph_string *s;
{
  struct x_output *di = s->f->output_data.x;
  unsigned long color;

  if (s->face->use_box_color_for_shadows_p)
    color = s->face->box_color;
  else if (s->first_glyph->type == IMAGE_GLYPH
	   && s->img->pixmap
	   && !IMAGE_BACKGROUND_TRANSPARENT (s->img, s->f, 0))
    color = IMAGE_BACKGROUND (s->img, s->f, 0);
  else
    {
      XGCValues xgcv;

      /* Get the background color of the face.  */
      XGetGCValues (s->display, s->gc, GCBackground, &xgcv);
      color = xgcv.background;
    }

  if (di->white_relief.gc == 0
      || color != di->relief_background)
    {
      di->relief_background = color;
      x_setup_relief_color (s->f, &di->white_relief, 1.2, 0x8000,
			    WHITE_PIX_DEFAULT (s->f));
      x_setup_relief_color (s->f, &di->black_relief, 0.6, 0x4000,
			    BLACK_PIX_DEFAULT (s->f));
    }
}


/* Draw a relief on frame F inside the rectangle given by LEFT_X,
   TOP_Y, RIGHT_X, and BOTTOM_Y.  WIDTH is the thickness of the relief
   to draw, it must be >= 0.  RAISED_P non-zero means draw a raised
   relief.  LEFT_P non-zero means draw a relief on the left side of
   the rectangle.  RIGHT_P non-zero means draw a relief on the right
   side of the rectangle.  CLIP_RECT is the clipping rectangle to use
   when drawing.  */

static void
x_draw_relief_rect (f, left_x, top_y, right_x, bottom_y, width,
		    raised_p, top_p, bot_p, left_p, right_p, clip_rect)
     struct frame *f;
     int left_x, top_y, right_x, bottom_y, width;
     int top_p, bot_p, left_p, right_p, raised_p;
     XRectangle *clip_rect;
{
  Display *dpy = FRAME_X_DISPLAY (f);
  Window window = FRAME_X_WINDOW (f);
  int i;
  GC gc;

  if (raised_p)
    gc = f->output_data.x->white_relief.gc;
  else
    gc = f->output_data.x->black_relief.gc;
  XSetClipRectangles (dpy, gc, 0, 0, clip_rect, 1, Unsorted);

  /* Top.  */
  if (top_p)
    for (i = 0; i < width; ++i)
      XDrawLine (dpy, window, gc,
		 left_x + i * left_p, top_y + i,
		 right_x + 1 - i * right_p, top_y + i);

  /* Left.  */
  if (left_p)
    for (i = 0; i < width; ++i)
      XDrawLine (dpy, window, gc,
		 left_x + i, top_y + i, left_x + i, bottom_y - i + 1);

  XSetClipMask (dpy, gc, None);
  if (raised_p)
    gc = f->output_data.x->black_relief.gc;
  else
    gc = f->output_data.x->white_relief.gc;
  XSetClipRectangles (dpy, gc, 0, 0, clip_rect, 1, Unsorted);

  /* Bottom.  */
  if (bot_p)
    for (i = 0; i < width; ++i)
      XDrawLine (dpy, window, gc,
		 left_x + i * left_p, bottom_y - i,
		 right_x + 1 - i * right_p, bottom_y - i);

  /* Right.  */
  if (right_p)
    for (i = 0; i < width; ++i)
      XDrawLine (dpy, window, gc,
		 right_x - i, top_y + i + 1, right_x - i, bottom_y - i);

  XSetClipMask (dpy, gc, None);
}


/* Draw a box on frame F inside the rectangle given by LEFT_X, TOP_Y,
   RIGHT_X, and BOTTOM_Y.  WIDTH is the thickness of the lines to
   draw, it must be >= 0.  LEFT_P non-zero means draw a line on the
   left side of the rectangle.  RIGHT_P non-zero means draw a line
   on the right side of the rectangle.  CLIP_RECT is the clipping
   rectangle to use when drawing.  */

static void
x_draw_box_rect (s, left_x, top_y, right_x, bottom_y, width,
		 left_p, right_p, clip_rect)
     struct glyph_string *s;
     int left_x, top_y, right_x, bottom_y, width, left_p, right_p;
     XRectangle *clip_rect;
{
  XGCValues xgcv;

  XGetGCValues (s->display, s->gc, GCForeground, &xgcv);
  XSetForeground (s->display, s->gc, s->face->box_color);
  XSetClipRectangles (s->display, s->gc, 0, 0, clip_rect, 1, Unsorted);

  /* Top.  */
  XFillRectangle (s->display, s->window, s->gc,
		  left_x, top_y, right_x - left_x + 1, width);

  /* Left.  */
  if (left_p)
    XFillRectangle (s->display, s->window, s->gc,
		    left_x, top_y, width, bottom_y - top_y + 1);

  /* Bottom.  */
  XFillRectangle (s->display, s->window, s->gc,
		  left_x, bottom_y - width + 1, right_x - left_x + 1, width);

  /* Right.  */
  if (right_p)
    XFillRectangle (s->display, s->window, s->gc,
		    right_x - width + 1, top_y, width, bottom_y - top_y + 1);

  XSetForeground (s->display, s->gc, xgcv.foreground);
  XSetClipMask (s->display, s->gc, None);
}


/* Draw a box around glyph string S.  */

static void
x_draw_glyph_string_box (s)
     struct glyph_string *s;
{
  int width, left_x, right_x, top_y, bottom_y, last_x, raised_p;
  int left_p, right_p;
  struct glyph *last_glyph;
  XRectangle clip_rect;

  last_x = window_box_right (s->w, s->area);
  if (s->row->full_width_p
      && !s->w->pseudo_window_p)
    {
      last_x += WINDOW_RIGHT_SCROLL_BAR_AREA_WIDTH (s->w);
      if (s->area != RIGHT_MARGIN_AREA
	  || WINDOW_HAS_FRINGES_OUTSIDE_MARGINS (s->w))
	last_x += WINDOW_RIGHT_FRINGE_WIDTH (s->w);
    }

  /* The glyph that may have a right box line.  */
  last_glyph = (s->cmp || s->img
		? s->first_glyph
		: s->first_glyph + s->nchars - 1);

  width = abs (s->face->box_line_width);
  raised_p = s->face->box == FACE_RAISED_BOX;
  left_x = s->x;
  right_x = (s->row->full_width_p && s->extends_to_end_of_line_p
	     ? last_x - 1
	     : min (last_x, s->x + s->background_width) - 1);
  top_y = s->y;
  bottom_y = top_y + s->height - 1;

  left_p = (s->first_glyph->left_box_line_p
	    || (s->hl == DRAW_MOUSE_FACE
		&& (s->prev == NULL
		    || s->prev->hl != s->hl)));
  right_p = (last_glyph->right_box_line_p
	     || (s->hl == DRAW_MOUSE_FACE
		 && (s->next == NULL
		     || s->next->hl != s->hl)));

  get_glyph_string_clip_rect (s, &clip_rect);

  if (s->face->box == FACE_SIMPLE_BOX)
    x_draw_box_rect (s, left_x, top_y, right_x, bottom_y, width,
		     left_p, right_p, &clip_rect);
  else
    {
      x_setup_relief_colors (s);
      x_draw_relief_rect (s->f, left_x, top_y, right_x, bottom_y,
			  width, raised_p, 1, 1, left_p, right_p, &clip_rect);
    }
}


/* Draw foreground of image glyph string S.  */

static void
x_draw_image_foreground (s)
     struct glyph_string *s;
{
  int x = s->x;
  int y = s->ybase - image_ascent (s->img, s->face, &s->slice);

  /* If first glyph of S has a left box line, start drawing it to the
     right of that line.  */
  if (s->face->box != FACE_NO_BOX
      && s->first_glyph->left_box_line_p
      && s->slice.x == 0)
    x += abs (s->face->box_line_width);

  /* If there is a margin around the image, adjust x- and y-position
     by that margin.  */
  if (s->slice.x == 0)
    x += s->img->hmargin;
  if (s->slice.y == 0)
    y += s->img->vmargin;

  if (s->img->pixmap)
    {
      if (s->img->mask)
	{
	  /* We can't set both a clip mask and use XSetClipRectangles
	     because the latter also sets a clip mask.  We also can't
	     trust on the shape extension to be available
	     (XShapeCombineRegion).  So, compute the rectangle to draw
	     manually.  */
	  unsigned long mask = (GCClipMask | GCClipXOrigin | GCClipYOrigin
				| GCFunction);
	  XGCValues xgcv;
	  XRectangle clip_rect, image_rect, r;

	  xgcv.clip_mask = s->img->mask;
	  xgcv.clip_x_origin = x;
	  xgcv.clip_y_origin = y;
	  xgcv.function = GXcopy;
	  XChangeGC (s->display, s->gc, mask, &xgcv);

	  get_glyph_string_clip_rect (s, &clip_rect);
	  image_rect.x = x;
	  image_rect.y = y;
	  image_rect.width = s->slice.width;
	  image_rect.height = s->slice.height;
	  if (x_intersect_rectangles (&clip_rect, &image_rect, &r))
	    XCopyArea (s->display, s->img->pixmap, s->window, s->gc,
		       s->slice.x + r.x - x, s->slice.y + r.y - y,
		       r.width, r.height, r.x, r.y);
	}
      else
	{
	  XRectangle clip_rect, image_rect, r;

	  get_glyph_string_clip_rect (s, &clip_rect);
	  image_rect.x = x;
	  image_rect.y = y;
	  image_rect.width = s->slice.width;
	  image_rect.height = s->slice.height;
	  if (x_intersect_rectangles (&clip_rect, &image_rect, &r))
	    XCopyArea (s->display, s->img->pixmap, s->window, s->gc,
		       s->slice.x + r.x - x, s->slice.y + r.y - y,
		       r.width, r.height, r.x, r.y);

	  /* When the image has a mask, we can expect that at
	     least part of a mouse highlight or a block cursor will
	     be visible.  If the image doesn't have a mask, make
	     a block cursor visible by drawing a rectangle around
	     the image.  I believe it's looking better if we do
	     nothing here for mouse-face.  */
	  if (s->hl == DRAW_CURSOR)
	    {
	      int r = s->img->relief;
	      if (r < 0) r = -r;
	      XDrawRectangle (s->display, s->window, s->gc,
			      x - r, y - r,
			      s->slice.width + r*2 - 1,
			      s->slice.height + r*2 - 1);
	    }
	}
    }
  else
    /* Draw a rectangle if image could not be loaded.  */
    XDrawRectangle (s->display, s->window, s->gc, x, y,
		    s->slice.width - 1, s->slice.height - 1);
}


/* Draw a relief around the image glyph string S.  */

static void
x_draw_image_relief (s)
     struct glyph_string *s;
{
  int x0, y0, x1, y1, thick, raised_p;
  XRectangle r;
  int x = s->x;
  int y = s->ybase - image_ascent (s->img, s->face, &s->slice);

  /* If first glyph of S has a left box line, start drawing it to the
     right of that line.  */
  if (s->face->box != FACE_NO_BOX
      && s->first_glyph->left_box_line_p
      && s->slice.x == 0)
    x += abs (s->face->box_line_width);

  /* If there is a margin around the image, adjust x- and y-position
     by that margin.  */
  if (s->slice.x == 0)
    x += s->img->hmargin;
  if (s->slice.y == 0)
    y += s->img->vmargin;

  if (s->hl == DRAW_IMAGE_SUNKEN
      || s->hl == DRAW_IMAGE_RAISED)
    {
      thick = tool_bar_button_relief >= 0 ? tool_bar_button_relief : DEFAULT_TOOL_BAR_BUTTON_RELIEF;
      raised_p = s->hl == DRAW_IMAGE_RAISED;
    }
  else
    {
      thick = abs (s->img->relief);
      raised_p = s->img->relief > 0;
    }

  x0 = x - thick;
  y0 = y - thick;
  x1 = x + s->slice.width + thick - 1;
  y1 = y + s->slice.height + thick - 1;

  x_setup_relief_colors (s);
  get_glyph_string_clip_rect (s, &r);
  x_draw_relief_rect (s->f, x0, y0, x1, y1, thick, raised_p,
		      s->slice.y == 0,
		      s->slice.y + s->slice.height == s->img->height,
		      s->slice.x == 0,
		      s->slice.x + s->slice.width == s->img->width,
		      &r);
}


/* Draw the foreground of image glyph string S to PIXMAP.  */

static void
x_draw_image_foreground_1 (s, pixmap)
     struct glyph_string *s;
     Pixmap pixmap;
{
  int x = 0;
  int y = s->ybase - s->y - image_ascent (s->img, s->face, &s->slice);

  /* If first glyph of S has a left box line, start drawing it to the
     right of that line.  */
  if (s->face->box != FACE_NO_BOX
      && s->first_glyph->left_box_line_p
      && s->slice.x == 0)
    x += abs (s->face->box_line_width);

  /* If there is a margin around the image, adjust x- and y-position
     by that margin.  */
  if (s->slice.x == 0)
    x += s->img->hmargin;
  if (s->slice.y == 0)
    y += s->img->vmargin;

  if (s->img->pixmap)
    {
      if (s->img->mask)
	{
	  /* We can't set both a clip mask and use XSetClipRectangles
	     because the latter also sets a clip mask.  We also can't
	     trust on the shape extension to be available
	     (XShapeCombineRegion).  So, compute the rectangle to draw
	     manually.  */
	  unsigned long mask = (GCClipMask | GCClipXOrigin | GCClipYOrigin
				| GCFunction);
	  XGCValues xgcv;

	  xgcv.clip_mask = s->img->mask;
	  xgcv.clip_x_origin = x - s->slice.x;
	  xgcv.clip_y_origin = y - s->slice.y;
	  xgcv.function = GXcopy;
	  XChangeGC (s->display, s->gc, mask, &xgcv);

	  XCopyArea (s->display, s->img->pixmap, pixmap, s->gc,
		     s->slice.x, s->slice.y,
		     s->slice.width, s->slice.height, x, y);
	  XSetClipMask (s->display, s->gc, None);
	}
      else
	{
	  XCopyArea (s->display, s->img->pixmap, pixmap, s->gc,
		     s->slice.x, s->slice.y,
		     s->slice.width, s->slice.height, x, y);

	  /* When the image has a mask, we can expect that at
	     least part of a mouse highlight or a block cursor will
	     be visible.  If the image doesn't have a mask, make
	     a block cursor visible by drawing a rectangle around
	     the image.  I believe it's looking better if we do
	     nothing here for mouse-face.  */
	  if (s->hl == DRAW_CURSOR)
	    {
	      int r = s->img->relief;
	      if (r < 0) r = -r;
	      XDrawRectangle (s->display, s->window, s->gc, x - r, y - r,
			      s->slice.width + r*2 - 1,
			      s->slice.height + r*2 - 1);
	    }
	}
    }
  else
    /* Draw a rectangle if image could not be loaded.  */
    XDrawRectangle (s->display, pixmap, s->gc, x, y,
		    s->slice.width - 1, s->slice.height - 1);
}


/* Draw part of the background of glyph string S.  X, Y, W, and H
   give the rectangle to draw.  */

static void
x_draw_glyph_string_bg_rect (s, x, y, w, h)
     struct glyph_string *s;
     int x, y, w, h;
{
  if (s->stippled_p)
    {
      /* Fill background with a stipple pattern.  */
      XSetFillStyle (s->display, s->gc, FillOpaqueStippled);
      XFillRectangle (s->display, s->window, s->gc, x, y, w, h);
      XSetFillStyle (s->display, s->gc, FillSolid);
    }
  else
    x_clear_glyph_string_rect (s, x, y, w, h);
}


/* Draw image glyph string S.

            s->y
   s->x      +-------------------------
	     |   s->face->box
	     |
	     |     +-------------------------
	     |     |  s->img->margin
	     |     |
	     |     |       +-------------------
	     |     |       |  the image

 */

static void
x_draw_image_glyph_string (s)
     struct glyph_string *s;
{
  int box_line_hwidth = abs (s->face->box_line_width);
  int box_line_vwidth = max (s->face->box_line_width, 0);
  int height;
  Pixmap pixmap = None;

  height = s->height;
  if (s->slice.y == 0)
    height -= box_line_vwidth;
  if (s->slice.y + s->slice.height >= s->img->height)
    height -= box_line_vwidth;

  /* Fill background with face under the image.  Do it only if row is
     taller than image or if image has a clip mask to reduce
     flickering.  */
  s->stippled_p = s->face->stipple != 0;
  if (height > s->slice.height
      || s->img->hmargin
      || s->img->vmargin
      || s->img->mask
      || s->img->pixmap == 0
      || s->width != s->background_width)
    {
      if (s->img->mask)
	{
	  /* Create a pixmap as large as the glyph string.  Fill it
	     with the background color.  Copy the image to it, using
	     its mask.  Copy the temporary pixmap to the display.  */
	  Screen *screen = FRAME_X_SCREEN (s->f);
	  int depth = DefaultDepthOfScreen (screen);

	  /* Create a pixmap as large as the glyph string.  */
 	  pixmap = XCreatePixmap (s->display, s->window,
				  s->background_width,
				  s->height, depth);

	  /* Don't clip in the following because we're working on the
	     pixmap.  */
	  XSetClipMask (s->display, s->gc, None);

	  /* Fill the pixmap with the background color/stipple.  */
	  if (s->stippled_p)
	    {
	      /* Fill background with a stipple pattern.  */
	      XSetFillStyle (s->display, s->gc, FillOpaqueStippled);
	      XFillRectangle (s->display, pixmap, s->gc,
			      0, 0, s->background_width, s->height);
	      XSetFillStyle (s->display, s->gc, FillSolid);
	    }
	  else
	    {
	      XGCValues xgcv;
	      XGetGCValues (s->display, s->gc, GCForeground | GCBackground,
			    &xgcv);
	      XSetForeground (s->display, s->gc, xgcv.background);
	      XFillRectangle (s->display, pixmap, s->gc,
			      0, 0, s->background_width, s->height);
	      XSetForeground (s->display, s->gc, xgcv.foreground);
	    }
	}
      else
	{
	  int x = s->x;
	  int y = s->y;

	  if (s->first_glyph->left_box_line_p
	      && s->slice.x == 0)
	    x += box_line_hwidth;

	  if (s->slice.y == 0)
	    y += box_line_vwidth;

	  x_draw_glyph_string_bg_rect (s, x, y, s->background_width, height);
	}

      s->background_filled_p = 1;
    }

  /* Draw the foreground.  */
  if (pixmap != None)
    {
      x_draw_image_foreground_1 (s, pixmap);
      x_set_glyph_string_clipping (s);
      XCopyArea (s->display, pixmap, s->window, s->gc,
		 0, 0, s->background_width, s->height, s->x, s->y);
      XFreePixmap (s->display, pixmap);
    }
  else
    x_draw_image_foreground (s);

  /* If we must draw a relief around the image, do it.  */
  if (s->img->relief
      || s->hl == DRAW_IMAGE_RAISED
      || s->hl == DRAW_IMAGE_SUNKEN)
    x_draw_image_relief (s);
}


/* Draw stretch glyph string S.  */

static void
x_draw_stretch_glyph_string (s)
     struct glyph_string *s;
{
  xassert (s->first_glyph->type == STRETCH_GLYPH);
  s->stippled_p = s->face->stipple != 0;

  if (s->hl == DRAW_CURSOR
      && !x_stretch_cursor_p)
    {
      /* If `x-stretch-block-cursor' is nil, don't draw a block cursor
	 as wide as the stretch glyph.  */
      int width = min (FRAME_COLUMN_WIDTH (s->f), s->background_width);

      /* Draw cursor.  */
      x_draw_glyph_string_bg_rect (s, s->x, s->y, width, s->height);

      /* Clear rest using the GC of the original non-cursor face.  */
      if (width < s->background_width)
	{
	  int x = s->x + width, y = s->y;
	  int w = s->background_width - width, h = s->height;
	  XRectangle r;
	  GC gc;

	  if (s->row->mouse_face_p
	      && cursor_in_mouse_face_p (s->w))
	    {
	      x_set_mouse_face_gc (s);
	      gc = s->gc;
	    }
	  else
	    gc = s->face->gc;

	  get_glyph_string_clip_rect (s, &r);
	  XSetClipRectangles (s->display, gc, 0, 0, &r, 1, Unsorted);

	  if (s->face->stipple)
	    {
	      /* Fill background with a stipple pattern.  */
	      XSetFillStyle (s->display, gc, FillOpaqueStippled);
	      XFillRectangle (s->display, s->window, gc, x, y, w, h);
	      XSetFillStyle (s->display, gc, FillSolid);
	    }
	  else
	    {
	      XGCValues xgcv;
	      XGetGCValues (s->display, gc, GCForeground | GCBackground, &xgcv);
	      XSetForeground (s->display, gc, xgcv.background);
	      XFillRectangle (s->display, s->window, gc, x, y, w, h);
	      XSetForeground (s->display, gc, xgcv.foreground);
	    }
	}
    }
  else if (!s->background_filled_p)
    x_draw_glyph_string_bg_rect (s, s->x, s->y, s->background_width,
				 s->height);

  s->background_filled_p = 1;
}


/* Draw glyph string S.  */

static void
x_draw_glyph_string (s)
     struct glyph_string *s;
{
  int relief_drawn_p = 0;

  /* If S draws into the background of its successor, draw the
     background of the successor first so that S can draw into it.
     This makes S->next use XDrawString instead of XDrawImageString.  */
  if (s->next && s->right_overhang && !s->for_overlaps_p)
    {
      xassert (s->next->img == NULL);
      x_set_glyph_string_gc (s->next);
      x_set_glyph_string_clipping (s->next);
      x_draw_glyph_string_background (s->next, 1);
    }

  /* Set up S->gc, set clipping and draw S.  */
  x_set_glyph_string_gc (s);

  /* Draw relief (if any) in advance for char/composition so that the
     glyph string can be drawn over it.  */
  if (!s->for_overlaps_p
      && s->face->box != FACE_NO_BOX
      && (s->first_glyph->type == CHAR_GLYPH
	  || s->first_glyph->type == COMPOSITE_GLYPH))

    {
      x_set_glyph_string_clipping (s);
      x_draw_glyph_string_background (s, 1);
      x_draw_glyph_string_box (s);
      x_set_glyph_string_clipping (s);
      relief_drawn_p = 1;
    }
  else
    x_set_glyph_string_clipping (s);

  switch (s->first_glyph->type)
    {
    case IMAGE_GLYPH:
      x_draw_image_glyph_string (s);
      break;

    case STRETCH_GLYPH:
      x_draw_stretch_glyph_string (s);
      break;

    case CHAR_GLYPH:
      if (s->for_overlaps_p)
	s->background_filled_p = 1;
      else
	x_draw_glyph_string_background (s, 0);
      x_draw_glyph_string_foreground (s);
      break;

    case COMPOSITE_GLYPH:
      if (s->for_overlaps_p || s->gidx > 0)
	s->background_filled_p = 1;
      else
	x_draw_glyph_string_background (s, 1);
      x_draw_composite_glyph_string_foreground (s);
      break;

    default:
      abort ();
    }

  if (!s->for_overlaps_p)
    {
      /* Draw underline.  */
      if (s->face->underline_p)
	{
	  unsigned long tem, h;
	  int y;

	  /* Get the underline thickness.  Default is 1 pixel.  */
	  if (!XGetFontProperty (s->font, XA_UNDERLINE_THICKNESS, &h))
	    h = 1;

	  /* Get the underline position.  This is the recommended
	     vertical offset in pixels from the baseline to the top of
	     the underline.  This is a signed value according to the
	     specs, and its default is

	     ROUND ((maximum descent) / 2), with
	     ROUND(x) = floor (x + 0.5)  */

	  if (x_use_underline_position_properties
	      && XGetFontProperty (s->font, XA_UNDERLINE_POSITION, &tem))
	    y = s->ybase + (long) tem;
	  else if (s->face->font)
	    y = s->ybase + (s->face->font->max_bounds.descent + 1) / 2;
	  else
	    y = s->y + s->height - h;

	  if (s->face->underline_defaulted_p)
	    XFillRectangle (s->display, s->window, s->gc,
			    s->x, y, s->width, h);
	  else
	    {
	      XGCValues xgcv;
	      XGetGCValues (s->display, s->gc, GCForeground, &xgcv);
	      XSetForeground (s->display, s->gc, s->face->underline_color);
	      XFillRectangle (s->display, s->window, s->gc,
			      s->x, y, s->width, h);
	      XSetForeground (s->display, s->gc, xgcv.foreground);
	    }
	}

      /* Draw overline.  */
      if (s->face->overline_p)
	{
	  unsigned long dy = 0, h = 1;

	  if (s->face->overline_color_defaulted_p)
	    XFillRectangle (s->display, s->window, s->gc, s->x, s->y + dy,
			    s->width, h);
	  else
	    {
	      XGCValues xgcv;
	      XGetGCValues (s->display, s->gc, GCForeground, &xgcv);
	      XSetForeground (s->display, s->gc, s->face->overline_color);
	      XFillRectangle (s->display, s->window, s->gc, s->x, s->y + dy,
			      s->width, h);
	      XSetForeground (s->display, s->gc, xgcv.foreground);
	    }
	}

      /* Draw strike-through.  */
      if (s->face->strike_through_p)
	{
	  unsigned long h = 1;
	  unsigned long dy = (s->height - h) / 2;

	  if (s->face->strike_through_color_defaulted_p)
	    XFillRectangle (s->display, s->window, s->gc, s->x, s->y + dy,
			    s->width, h);
	  else
	    {
	      XGCValues xgcv;
	      XGetGCValues (s->display, s->gc, GCForeground, &xgcv);
	      XSetForeground (s->display, s->gc, s->face->strike_through_color);
	      XFillRectangle (s->display, s->window, s->gc, s->x, s->y + dy,
			      s->width, h);
	      XSetForeground (s->display, s->gc, xgcv.foreground);
	    }
	}

      /* Draw relief if not yet drawn.  */
      if (!relief_drawn_p && s->face->box != FACE_NO_BOX)
	x_draw_glyph_string_box (s);
    }

  /* Reset clipping.  */
  XSetClipMask (s->display, s->gc, None);
}

/* Shift display to make room for inserted glyphs.   */

void
x_shift_glyphs_for_insert (f, x, y, width, height, shift_by)
     struct frame *f;
     int x, y, width, height, shift_by;
{
  XCopyArea (FRAME_X_DISPLAY (f), FRAME_X_WINDOW (f), FRAME_X_WINDOW (f),
	     f->output_data.x->normal_gc,
	     x, y, width, height,
	     x + shift_by, y);
}

/* Delete N glyphs at the nominal cursor position.  Not implemented
   for X frames.  */

static void
x_delete_glyphs (f, n)
     struct frame *f;
     register int n;
{
  abort ();
}


/* Like XClearArea, but check that WIDTH and HEIGHT are reasonable.
   If they are <= 0, this is probably an error.  */

void
x_clear_area (dpy, window, x, y, width, height, exposures)
     Display *dpy;
     Window window;
     int x, y;
     int width, height;
     int exposures;
{
  xassert (width > 0 && height > 0);
  XClearArea (dpy, window, x, y, width, height, exposures);
}


/* Clear entire frame.  If updating_frame is non-null, clear that
   frame.  Otherwise clear the selected frame.  */

static void
x_clear_frame (struct frame *f)
{
  /* Clearing the frame will erase any cursor, so mark them all as no
     longer visible.  */
  mark_window_cursors_off (XWINDOW (FRAME_ROOT_WINDOW (f)));
  output_cursor.hpos = output_cursor.vpos = 0;
  output_cursor.x = -1;

  /* We don't set the output cursor here because there will always
     follow an explicit cursor_to.  */
  BLOCK_INPUT;
  XClearWindow (FRAME_X_DISPLAY (f), FRAME_X_WINDOW (f));

  /* We have to clear the scroll bars, too.  If we have changed
     colors or something like that, then they should be notified.  */
  x_scroll_bar_clear (f);

  XFlush (FRAME_X_DISPLAY (f));

#ifdef USE_GTK
  xg_frame_cleared (f);
#endif

  UNBLOCK_INPUT;
}



/* Invert the middle quarter of the frame for .15 sec.  */

/* We use the select system call to do the waiting, so we have to make
   sure it's available.  If it isn't, we just won't do visual bells.  */

#if defined (HAVE_TIMEVAL) && defined (HAVE_SELECT)


/* Subtract the `struct timeval' values X and Y, storing the result in
   *RESULT.  Return 1 if the difference is negative, otherwise 0.  */

static int
timeval_subtract (result, x, y)
     struct timeval *result, x, y;
{
  /* Perform the carry for the later subtraction by updating y.  This
     is safer because on some systems the tv_sec member is unsigned.  */
  if (x.tv_usec < y.tv_usec)
    {
      int nsec = (y.tv_usec - x.tv_usec) / 1000000 + 1;
      y.tv_usec -= 1000000 * nsec;
      y.tv_sec += nsec;
    }

  if (x.tv_usec - y.tv_usec > 1000000)
    {
      int nsec = (y.tv_usec - x.tv_usec) / 1000000;
      y.tv_usec += 1000000 * nsec;
      y.tv_sec -= nsec;
    }

  /* Compute the time remaining to wait.  tv_usec is certainly
     positive.  */
  result->tv_sec = x.tv_sec - y.tv_sec;
  result->tv_usec = x.tv_usec - y.tv_usec;

  /* Return indication of whether the result should be considered
     negative.  */
  return x.tv_sec < y.tv_sec;
}

void
XTflash (f)
     struct frame *f;
{
  BLOCK_INPUT;

  {
    GC gc;

    /* Create a GC that will use the GXxor function to flip foreground
       pixels into background pixels.  */
    {
      XGCValues values;

      values.function = GXxor;
      values.foreground = (f->output_data.x->foreground_pixel
			   ^ f->output_data.x->background_pixel);

      gc = XCreateGC (FRAME_X_DISPLAY (f), FRAME_X_WINDOW (f),
		      GCFunction | GCForeground, &values);
    }

    {
      /* Get the height not including a menu bar widget.  */
      int height = FRAME_TEXT_LINES_TO_PIXEL_HEIGHT (f, FRAME_LINES (f));
      /* Height of each line to flash.  */
      int flash_height = FRAME_LINE_HEIGHT (f);
      /* These will be the left and right margins of the rectangles.  */
      int flash_left = FRAME_INTERNAL_BORDER_WIDTH (f);
      int flash_right = FRAME_PIXEL_WIDTH (f) - FRAME_INTERNAL_BORDER_WIDTH (f);

      int width;

      /* Don't flash the area between a scroll bar and the frame
	 edge it is next to.  */
      switch (FRAME_VERTICAL_SCROLL_BAR_TYPE (f))
	{
	case vertical_scroll_bar_left:
	  flash_left += VERTICAL_SCROLL_BAR_WIDTH_TRIM;
	  break;

	case vertical_scroll_bar_right:
	  flash_right -= VERTICAL_SCROLL_BAR_WIDTH_TRIM;
	  break;

	default:
	  break;
	}

      width = flash_right - flash_left;

      /* If window is tall, flash top and bottom line.  */
      if (height > 3 * FRAME_LINE_HEIGHT (f))
	{
	  XFillRectangle (FRAME_X_DISPLAY (f), FRAME_X_WINDOW (f), gc,
			  flash_left,
			  (FRAME_INTERNAL_BORDER_WIDTH (f)
			   + FRAME_TOOL_BAR_LINES (f) * FRAME_LINE_HEIGHT (f)),
			  width, flash_height);
	  XFillRectangle (FRAME_X_DISPLAY (f), FRAME_X_WINDOW (f), gc,
			  flash_left,
			  (height - flash_height
			   - FRAME_INTERNAL_BORDER_WIDTH (f)),
			  width, flash_height);
	}
      else
	/* If it is short, flash it all.  */
	XFillRectangle (FRAME_X_DISPLAY (f), FRAME_X_WINDOW (f), gc,
			flash_left, FRAME_INTERNAL_BORDER_WIDTH (f),
			width, height - 2 * FRAME_INTERNAL_BORDER_WIDTH (f));

      x_flush (f);

      {
	struct timeval wakeup;

	EMACS_GET_TIME (wakeup);

	/* Compute time to wait until, propagating carry from usecs.  */
	wakeup.tv_usec += 150000;
	wakeup.tv_sec += (wakeup.tv_usec / 1000000);
	wakeup.tv_usec %= 1000000;

	/* Keep waiting until past the time wakeup or any input gets
	   available.  */
	while (! detect_input_pending ())
	  {
	    struct timeval current;
	    struct timeval timeout;

	    EMACS_GET_TIME (current);

	    /* Break if result would be negative.  */
	    if (timeval_subtract (&current, wakeup, current))
	      break;

	    /* How long `select' should wait.  */
	    timeout.tv_sec = 0;
	    timeout.tv_usec = 10000;

	    /* Try to wait that long--but we might wake up sooner.  */
	    select (0, NULL, NULL, NULL, &timeout);
	  }
      }

      /* If window is tall, flash top and bottom line.  */
      if (height > 3 * FRAME_LINE_HEIGHT (f))
	{
	  XFillRectangle (FRAME_X_DISPLAY (f), FRAME_X_WINDOW (f), gc,
			  flash_left,
			  (FRAME_INTERNAL_BORDER_WIDTH (f)
			   + FRAME_TOOL_BAR_LINES (f) * FRAME_LINE_HEIGHT (f)),
			  width, flash_height);
	  XFillRectangle (FRAME_X_DISPLAY (f), FRAME_X_WINDOW (f), gc,
			  flash_left,
			  (height - flash_height
			   - FRAME_INTERNAL_BORDER_WIDTH (f)),
			  width, flash_height);
	}
      else
	/* If it is short, flash it all.  */
	XFillRectangle (FRAME_X_DISPLAY (f), FRAME_X_WINDOW (f), gc,
			flash_left, FRAME_INTERNAL_BORDER_WIDTH (f),
			width, height - 2 * FRAME_INTERNAL_BORDER_WIDTH (f));

      XFreeGC (FRAME_X_DISPLAY (f), gc);
      x_flush (f);
    }
  }

  UNBLOCK_INPUT;
}

#endif /* defined (HAVE_TIMEVAL) && defined (HAVE_SELECT) */


/* Make audible bell.  */

void
XTring_bell ()
{
  struct frame *f = SELECTED_FRAME ();

  if (FRAME_X_DISPLAY (f))
    {
#if defined (HAVE_TIMEVAL) && defined (HAVE_SELECT)
      if (visible_bell)
	XTflash (f);
      else
#endif
	{
	  BLOCK_INPUT;
	  XBell (FRAME_X_DISPLAY (f), 0);
	  XFlush (FRAME_X_DISPLAY (f));
	  UNBLOCK_INPUT;
	}
    }
}


/* Specify how many text lines, from the top of the window,
   should be affected by insert-lines and delete-lines operations.
   This, and those operations, are used only within an update
   that is bounded by calls to x_update_begin and x_update_end.  */

static void
XTset_terminal_window (n)
     register int n;
{
  /* This function intentionally left blank.  */
}



/***********************************************************************
			      Line Dance
 ***********************************************************************/

/* Perform an insert-lines or delete-lines operation, inserting N
   lines or deleting -N lines at vertical position VPOS.  */

static void
x_ins_del_lines (f, vpos, n)
     struct frame *f;
     int vpos, n;
{
  abort ();
}


/* Scroll part of the display as described by RUN.  */

static void
x_scroll_run (w, run)
     struct window *w;
     struct run *run;
{
  struct frame *f = XFRAME (w->frame);
  int x, y, width, height, from_y, to_y, bottom_y;

  /* Get frame-relative bounding box of the text display area of W,
     without mode lines.  Include in this box the left and right
     fringe of W.  */
  window_box (w, -1, &x, &y, &width, &height);

  from_y = WINDOW_TO_FRAME_PIXEL_Y (w, run->current_y);
  to_y = WINDOW_TO_FRAME_PIXEL_Y (w, run->desired_y);
  bottom_y = y + height;

  if (to_y < from_y)
    {
      /* Scrolling up.  Make sure we don't copy part of the mode
	 line at the bottom.  */
      if (from_y + run->height > bottom_y)
	height = bottom_y - from_y;
      else
	height = run->height;
    }
  else
    {
      /* Scolling down.  Make sure we don't copy over the mode line.
	 at the bottom.  */
      if (to_y + run->height > bottom_y)
	height = bottom_y - to_y;
      else
	height = run->height;
    }

  BLOCK_INPUT;

  /* Cursor off.  Will be switched on again in x_update_window_end.  */
  updated_window = w;
  x_clear_cursor (w);

  XCopyArea (FRAME_X_DISPLAY (f),
	     FRAME_X_WINDOW (f), FRAME_X_WINDOW (f),
	     f->output_data.x->normal_gc,
	     x, from_y,
	     width, height,
	     x, to_y);

  UNBLOCK_INPUT;
}



/***********************************************************************
			   Exposure Events
 ***********************************************************************/


static void
frame_highlight (f)
     struct frame *f;
{
  /* We used to only do this if Vx_no_window_manager was non-nil, but
     the ICCCM (section 4.1.6) says that the window's border pixmap
     and border pixel are window attributes which are "private to the
     client", so we can always change it to whatever we want.  */
  BLOCK_INPUT;
  XSetWindowBorder (FRAME_X_DISPLAY (f), FRAME_X_WINDOW (f),
		    f->output_data.x->border_pixel);
  UNBLOCK_INPUT;
  x_update_cursor (f, 1);
}

static void
frame_unhighlight (f)
     struct frame *f;
{
  /* We used to only do this if Vx_no_window_manager was non-nil, but
     the ICCCM (section 4.1.6) says that the window's border pixmap
     and border pixel are window attributes which are "private to the
     client", so we can always change it to whatever we want.  */
  BLOCK_INPUT;
  XSetWindowBorderPixmap (FRAME_X_DISPLAY (f), FRAME_X_WINDOW (f),
			  f->output_data.x->border_tile);
  UNBLOCK_INPUT;
  x_update_cursor (f, 1);
}

/* The focus has changed.  Update the frames as necessary to reflect
   the new situation.  Note that we can't change the selected frame
   here, because the Lisp code we are interrupting might become confused.
   Each event gets marked with the frame in which it occurred, so the
   Lisp code can tell when the switch took place by examining the events.  */

static void
x_new_focus_frame (dpyinfo, frame)
     struct x_display_info *dpyinfo;
     struct frame *frame;
{
  struct frame *old_focus = dpyinfo->x_focus_frame;

  if (frame != dpyinfo->x_focus_frame)
    {
      /* Set this before calling other routines, so that they see
	 the correct value of x_focus_frame.  */
      dpyinfo->x_focus_frame = frame;

      if (old_focus && old_focus->auto_lower)
	x_lower_frame (old_focus);

#if 0
      selected_frame = frame;
      XSETFRAME (XWINDOW (selected_frame->selected_window)->frame,
		 selected_frame);
      Fselect_window (selected_frame->selected_window, Qnil);
      choose_minibuf_frame ();
#endif /* ! 0 */

      if (dpyinfo->x_focus_frame && dpyinfo->x_focus_frame->auto_raise)
	pending_autoraise_frame = dpyinfo->x_focus_frame;
      else
	pending_autoraise_frame = 0;
    }

  x_frame_rehighlight (dpyinfo);
}

/* Handle FocusIn and FocusOut state changes for FRAME.
   If FRAME has focus and there exists more than one frame, puts
   a FOCUS_IN_EVENT into *BUFP.  */

static void
x_focus_changed (type, state, dpyinfo, frame, bufp)
     int type;
     int state;
     struct x_display_info *dpyinfo;
     struct frame *frame;
     struct input_event *bufp;
{
  if (type == FocusIn)
    {
      if (dpyinfo->x_focus_event_frame != frame)
        {
          x_new_focus_frame (dpyinfo, frame);
          dpyinfo->x_focus_event_frame = frame;

          /* Don't stop displaying the initial startup message
             for a switch-frame event we don't need.  */
          if (GC_NILP (Vterminal_frame)
              && GC_CONSP (Vframe_list)
              && !GC_NILP (XCDR (Vframe_list)))
            {
              bufp->kind = FOCUS_IN_EVENT;
              XSETFRAME (bufp->frame_or_window, frame);
            }
        }

      frame->output_data.x->focus_state |= state;

#ifdef HAVE_X_I18N
      if (FRAME_XIC (frame))
        XSetICFocus (FRAME_XIC (frame));
#endif
    }
  else if (type == FocusOut)
    {
      frame->output_data.x->focus_state &= ~state;

      if (dpyinfo->x_focus_event_frame == frame)
        {
          dpyinfo->x_focus_event_frame = 0;
          x_new_focus_frame (dpyinfo, 0);
        }

#ifdef HAVE_X_I18N
      if (FRAME_XIC (frame))
        XUnsetICFocus (FRAME_XIC (frame));
#endif
    }
}

/* The focus may have changed.  Figure out if it is a real focus change,
   by checking both FocusIn/Out and Enter/LeaveNotify events.

   Returns FOCUS_IN_EVENT event in *BUFP. */

static void
x_detect_focus_change (dpyinfo, event, bufp)
     struct x_display_info *dpyinfo;
     XEvent *event;
     struct input_event *bufp;
{
  struct frame *frame;

  frame = x_any_window_to_frame (dpyinfo, event->xany.window);
  if (! frame)
    return;

  switch (event->type)
    {
    case EnterNotify:
    case LeaveNotify:
      {
        struct frame *focus_frame = dpyinfo->x_focus_event_frame;
        int focus_state
          = focus_frame ? focus_frame->output_data.x->focus_state : 0;

        if (event->xcrossing.detail != NotifyInferior
            && event->xcrossing.focus
            && ! (focus_state & FOCUS_EXPLICIT))
          x_focus_changed ((event->type == EnterNotify ? FocusIn : FocusOut),
			   FOCUS_IMPLICIT,
			   dpyinfo, frame, bufp);
      }
      break;

    case FocusIn:
    case FocusOut:
      x_focus_changed (event->type,
		       (event->xfocus.detail == NotifyPointer ?
			FOCUS_IMPLICIT : FOCUS_EXPLICIT),
		       dpyinfo, frame, bufp);
      break;
    }
}


/* Handle an event saying the mouse has moved out of an Emacs frame.  */

void
x_mouse_leave (dpyinfo)
     struct x_display_info *dpyinfo;
{
  x_new_focus_frame (dpyinfo, dpyinfo->x_focus_event_frame);
}

/* The focus has changed, or we have redirected a frame's focus to
   another frame (this happens when a frame uses a surrogate
   mini-buffer frame).  Shift the highlight as appropriate.

   The FRAME argument doesn't necessarily have anything to do with which
   frame is being highlighted or un-highlighted; we only use it to find
   the appropriate X display info.  */

static void
XTframe_rehighlight (frame)
     struct frame *frame;
{
  x_frame_rehighlight (FRAME_X_DISPLAY_INFO (frame));
}

static void
x_frame_rehighlight (dpyinfo)
     struct x_display_info *dpyinfo;
{
  struct frame *old_highlight = dpyinfo->x_highlight_frame;

  if (dpyinfo->x_focus_frame)
    {
      dpyinfo->x_highlight_frame
	= ((GC_FRAMEP (FRAME_FOCUS_FRAME (dpyinfo->x_focus_frame)))
	   ? XFRAME (FRAME_FOCUS_FRAME (dpyinfo->x_focus_frame))
	   : dpyinfo->x_focus_frame);
      if (! FRAME_LIVE_P (dpyinfo->x_highlight_frame))
	{
	  FRAME_FOCUS_FRAME (dpyinfo->x_focus_frame) = Qnil;
	  dpyinfo->x_highlight_frame = dpyinfo->x_focus_frame;
	}
    }
  else
    dpyinfo->x_highlight_frame = 0;

  if (dpyinfo->x_highlight_frame != old_highlight)
    {
      if (old_highlight)
	frame_unhighlight (old_highlight);
      if (dpyinfo->x_highlight_frame)
	frame_highlight (dpyinfo->x_highlight_frame);
    }
}



/* Keyboard processing - modifier keys, vendor-specific keysyms, etc.  */

/* Initialize mode_switch_bit and modifier_meaning.  */
static void
x_find_modifier_meanings (dpyinfo)
     struct x_display_info *dpyinfo;
{
  int min_code, max_code;
  KeySym *syms;
  int syms_per_code;
  XModifierKeymap *mods;

  dpyinfo->meta_mod_mask = 0;
  dpyinfo->shift_lock_mask = 0;
  dpyinfo->alt_mod_mask = 0;
  dpyinfo->super_mod_mask = 0;
  dpyinfo->hyper_mod_mask = 0;

#ifdef HAVE_X11R4
  XDisplayKeycodes (dpyinfo->display, &min_code, &max_code);
#else
  min_code = dpyinfo->display->min_keycode;
  max_code = dpyinfo->display->max_keycode;
#endif

  syms = XGetKeyboardMapping (dpyinfo->display,
			      min_code, max_code - min_code + 1,
			      &syms_per_code);
  mods = XGetModifierMapping (dpyinfo->display);

  /* Scan the modifier table to see which modifier bits the Meta and
     Alt keysyms are on.  */
  {
    int row, col;	/* The row and column in the modifier table.  */
    int found_alt_or_meta;

    for (row = 3; row < 8; row++)
    {
      found_alt_or_meta = 0;
      for (col = 0; col < mods->max_keypermod; col++)
	{
	  KeyCode code = mods->modifiermap[(row * mods->max_keypermod) + col];

	  /* Zeroes are used for filler.  Skip them.  */
	  if (code == 0)
	    continue;

	  /* Are any of this keycode's keysyms a meta key?  */
	  {
	    int code_col;

	    for (code_col = 0; code_col < syms_per_code; code_col++)
	      {
		int sym = syms[((code - min_code) * syms_per_code) + code_col];

		switch (sym)
		  {
		  case XK_Meta_L:
		  case XK_Meta_R:
		    found_alt_or_meta = 1;
		    dpyinfo->meta_mod_mask |= (1 << row);
		    break;

		  case XK_Alt_L:
		  case XK_Alt_R:
		    found_alt_or_meta = 1;
		    dpyinfo->alt_mod_mask |= (1 << row);
		    break;

		  case XK_Hyper_L:
		  case XK_Hyper_R:
		    if (!found_alt_or_meta)
		      dpyinfo->hyper_mod_mask |= (1 << row);
		    code_col = syms_per_code;
		    col = mods->max_keypermod;
		    break;

		  case XK_Super_L:
		  case XK_Super_R:
		    if (!found_alt_or_meta)
		      dpyinfo->super_mod_mask |= (1 << row);
		    code_col = syms_per_code;
		    col = mods->max_keypermod;
		    break;

		  case XK_Shift_Lock:
		    /* Ignore this if it's not on the lock modifier.  */
		    if (!found_alt_or_meta && ((1 << row) == LockMask))
		      dpyinfo->shift_lock_mask = LockMask;
		    code_col = syms_per_code;
		    col = mods->max_keypermod;
		    break;
		  }
	      }
	  }
	}
    }
  }

  /* If we couldn't find any meta keys, accept any alt keys as meta keys.  */
  if (! dpyinfo->meta_mod_mask)
    {
      dpyinfo->meta_mod_mask = dpyinfo->alt_mod_mask;
      dpyinfo->alt_mod_mask = 0;
    }

  /* If some keys are both alt and meta,
     make them just meta, not alt.  */
  if (dpyinfo->alt_mod_mask & dpyinfo->meta_mod_mask)
    {
      dpyinfo->alt_mod_mask &= ~dpyinfo->meta_mod_mask;
    }

  XFree ((char *) syms);
  XFreeModifiermap (mods);
}

/* Convert between the modifier bits X uses and the modifier bits
   Emacs uses.  */

static unsigned int
x_x_to_emacs_modifiers (dpyinfo, state)
     struct x_display_info *dpyinfo;
     unsigned int state;
{
  EMACS_UINT mod_meta = meta_modifier;
  EMACS_UINT mod_alt  = alt_modifier;
  EMACS_UINT mod_hyper = hyper_modifier;
  EMACS_UINT mod_super = super_modifier;
  Lisp_Object tem;

  tem = Fget (Vx_alt_keysym, Qmodifier_value);
  if (! EQ (tem, Qnil)) mod_alt = XUINT (tem);
  tem = Fget (Vx_meta_keysym, Qmodifier_value);
  if (! EQ (tem, Qnil)) mod_meta = XUINT (tem);
  tem = Fget (Vx_hyper_keysym, Qmodifier_value);
  if (! EQ (tem, Qnil)) mod_hyper = XUINT (tem);
  tem = Fget (Vx_super_keysym, Qmodifier_value);
  if (! EQ (tem, Qnil)) mod_super = XUINT (tem);


  return (  ((state & (ShiftMask | dpyinfo->shift_lock_mask)) ? shift_modifier : 0)
            | ((state & ControlMask)			? ctrl_modifier	: 0)
            | ((state & dpyinfo->meta_mod_mask)		? mod_meta	: 0)
            | ((state & dpyinfo->alt_mod_mask)		? mod_alt	: 0)
            | ((state & dpyinfo->super_mod_mask)	? mod_super	: 0)
            | ((state & dpyinfo->hyper_mod_mask)	? mod_hyper	: 0));
}

static unsigned int
x_emacs_to_x_modifiers (dpyinfo, state)
     struct x_display_info *dpyinfo;
     unsigned int state;
{
  EMACS_UINT mod_meta = meta_modifier;
  EMACS_UINT mod_alt  = alt_modifier;
  EMACS_UINT mod_hyper = hyper_modifier;
  EMACS_UINT mod_super = super_modifier;

  Lisp_Object tem;

  tem = Fget (Vx_alt_keysym, Qmodifier_value);
  if (! EQ (tem, Qnil)) mod_alt = XUINT (tem);
  tem = Fget (Vx_meta_keysym, Qmodifier_value);
  if (! EQ (tem, Qnil)) mod_meta = XUINT (tem);
  tem = Fget (Vx_hyper_keysym, Qmodifier_value);
  if (! EQ (tem, Qnil)) mod_hyper = XUINT (tem);
  tem = Fget (Vx_super_keysym, Qmodifier_value);
  if (! EQ (tem, Qnil)) mod_super = XUINT (tem);


  return (  ((state & mod_alt)		? dpyinfo->alt_mod_mask   : 0)
            | ((state & mod_super)	? dpyinfo->super_mod_mask : 0)
            | ((state & mod_hyper)	? dpyinfo->hyper_mod_mask : 0)
            | ((state & shift_modifier)	? ShiftMask        : 0)
            | ((state & ctrl_modifier)	? ControlMask      : 0)
            | ((state & mod_meta)	? dpyinfo->meta_mod_mask  : 0));
}

/* Convert a keysym to its name.  */

char *
x_get_keysym_name (keysym)
     KeySym keysym;
{
  char *value;

  BLOCK_INPUT;
  value = XKeysymToString (keysym);
  UNBLOCK_INPUT;

  return value;
}



/* Mouse clicks and mouse movement.  Rah.  */

/* Prepare a mouse-event in *RESULT for placement in the input queue.

   If the event is a button press, then note that we have grabbed
   the mouse.  */

static Lisp_Object
construct_mouse_click (result, event, f)
     struct input_event *result;
     XButtonEvent *event;
     struct frame *f;
{
  /* Make the event type NO_EVENT; we'll change that when we decide
     otherwise.  */
  result->kind = MOUSE_CLICK_EVENT;
  result->code = event->button - Button1;
  result->timestamp = event->time;
  result->modifiers = (x_x_to_emacs_modifiers (FRAME_X_DISPLAY_INFO (f),
					       event->state)
		       | (event->type == ButtonRelease
			  ? up_modifier
			  : down_modifier));

  XSETINT (result->x, event->x);
  XSETINT (result->y, event->y);
  XSETFRAME (result->frame_or_window, f);
  result->arg = Qnil;
  return Qnil;
}


/* Function to report a mouse movement to the mainstream Emacs code.
   The input handler calls this.

   We have received a mouse movement event, which is given in *event.
   If the mouse is over a different glyph than it was last time, tell
   the mainstream emacs code by setting mouse_moved.  If not, ask for
   another motion event, so we can check again the next time it moves.  */

static XMotionEvent last_mouse_motion_event;
static Lisp_Object last_mouse_motion_frame;

static void
note_mouse_movement (frame, event)
     FRAME_PTR frame;
     XMotionEvent *event;
{
  last_mouse_movement_time = event->time;
  last_mouse_motion_event = *event;
  XSETFRAME (last_mouse_motion_frame, frame);

  if (event->window != FRAME_X_WINDOW (frame))
    {
      frame->mouse_moved = 1;
      last_mouse_scroll_bar = Qnil;
      note_mouse_highlight (frame, -1, -1);
    }

  /* Has the mouse moved off the glyph it was on at the last sighting?  */
  else if (event->x < last_mouse_glyph.x
	   || event->x >= last_mouse_glyph.x + last_mouse_glyph.width
	   || event->y < last_mouse_glyph.y
	   || event->y >= last_mouse_glyph.y + last_mouse_glyph.height)
    {
      frame->mouse_moved = 1;
      last_mouse_scroll_bar = Qnil;
      note_mouse_highlight (frame, event->x, event->y);
    }
}


/************************************************************************
			      Mouse Face
 ************************************************************************/

static void
redo_mouse_highlight ()
{
  if (!NILP (last_mouse_motion_frame)
      && FRAME_LIVE_P (XFRAME (last_mouse_motion_frame)))
    note_mouse_highlight (XFRAME (last_mouse_motion_frame),
			  last_mouse_motion_event.x,
			  last_mouse_motion_event.y);
}


static int glyph_rect P_ ((struct frame *f, int, int, XRectangle *));


/* Try to determine frame pixel position and size of the glyph under
   frame pixel coordinates X/Y on frame F .  Return the position and
   size in *RECT.  Value is non-zero if we could compute these
   values.  */

static int
glyph_rect (f, x, y, rect)
     struct frame *f;
     int x, y;
     XRectangle *rect;
{
  Lisp_Object window;
  struct window *w;
  struct glyph_row *r, *end_row;

  window = window_from_coordinates (f, x, y, 0, &x, &y, 0);
  if (NILP (window))
    return 0;

  w = XWINDOW (window);
  r = MATRIX_FIRST_TEXT_ROW (w->current_matrix);
  end_row = r + w->current_matrix->nrows - 1;

  for (; r < end_row && r->enabled_p; ++r)
    {
      if (r->y >= y)
	{
	  struct glyph *g = r->glyphs[TEXT_AREA];
	  struct glyph *end = g + r->used[TEXT_AREA];
	  int gx = r->x;
	  while (g < end && gx < x)
	    gx += g->pixel_width, ++g;
	  if (g < end)
	    {
	      rect->width = g->pixel_width;
	      rect->height = r->height;
	      rect->x = WINDOW_TO_FRAME_PIXEL_X (w, gx);
	      rect->y = WINDOW_TO_FRAME_PIXEL_Y (w, r->y);
	      return 1;
	    }
	  break;
	}
    }

  return 0;
}


/* Return the current position of the mouse.
   *FP should be a frame which indicates which display to ask about.

   If the mouse movement started in a scroll bar, set *FP, *BAR_WINDOW,
   and *PART to the frame, window, and scroll bar part that the mouse
   is over.  Set *X and *Y to the portion and whole of the mouse's
   position on the scroll bar.

   If the mouse movement started elsewhere, set *FP to the frame the
   mouse is on, *BAR_WINDOW to nil, and *X and *Y to the character cell
   the mouse is over.

   Set *TIME to the server time-stamp for the time at which the mouse
   was at this position.

   Don't store anything if we don't have a valid set of values to report.

   This clears the mouse_moved flag, so we can wait for the next mouse
   movement.  */

static void
XTmouse_position (fp, insist, bar_window, part, x, y, time)
     FRAME_PTR *fp;
     int insist;
     Lisp_Object *bar_window;
     enum scroll_bar_part *part;
     Lisp_Object *x, *y;
     unsigned long *time;
{
  FRAME_PTR f1;

  BLOCK_INPUT;

  if (! NILP (last_mouse_scroll_bar) && insist == 0)
    x_scroll_bar_report_motion (fp, bar_window, part, x, y, time);
  else
    {
      Window root;
      int root_x, root_y;

      Window dummy_window;
      int dummy;

      Lisp_Object frame, tail;

      /* Clear the mouse-moved flag for every frame on this display.  */
      FOR_EACH_FRAME (tail, frame)
	if (FRAME_X_P (XFRAME (frame))
            && FRAME_X_DISPLAY (XFRAME (frame)) == FRAME_X_DISPLAY (*fp))
	  XFRAME (frame)->mouse_moved = 0;

      last_mouse_scroll_bar = Qnil;

      /* Figure out which root window we're on.  */
      XQueryPointer (FRAME_X_DISPLAY (*fp),
		     DefaultRootWindow (FRAME_X_DISPLAY (*fp)),

		     /* The root window which contains the pointer.  */
		     &root,

		     /* Trash which we can't trust if the pointer is on
			a different screen.  */
		     &dummy_window,

		     /* The position on that root window.  */
		     &root_x, &root_y,

		     /* More trash we can't trust.  */
		     &dummy, &dummy,

		     /* Modifier keys and pointer buttons, about which
			we don't care.  */
		     (unsigned int *) &dummy);

      /* Now we have a position on the root; find the innermost window
	 containing the pointer.  */
      {
	Window win, child;
	int win_x, win_y;
	int parent_x = 0, parent_y = 0;
	int count;

	win = root;

	/* XTranslateCoordinates can get errors if the window
	   structure is changing at the same time this function
	   is running.  So at least we must not crash from them.  */

	count = x_catch_errors (FRAME_X_DISPLAY (*fp));

	if (FRAME_X_DISPLAY_INFO (*fp)->grabbed && last_mouse_frame
	    && FRAME_LIVE_P (last_mouse_frame))
	  {
	    /* If mouse was grabbed on a frame, give coords for that frame
	       even if the mouse is now outside it.  */
	    XTranslateCoordinates (FRAME_X_DISPLAY (*fp),

				   /* From-window, to-window.  */
				   root, FRAME_X_WINDOW (last_mouse_frame),

				   /* From-position, to-position.  */
				   root_x, root_y, &win_x, &win_y,

				   /* Child of win.  */
				   &child);
	    f1 = last_mouse_frame;
	  }
	else
	  {
	    while (1)
	      {
		XTranslateCoordinates (FRAME_X_DISPLAY (*fp),

				       /* From-window, to-window.  */
				       root, win,

				       /* From-position, to-position.  */
				       root_x, root_y, &win_x, &win_y,

				       /* Child of win.  */
				       &child);

		if (child == None || child == win)
		  break;

		win = child;
		parent_x = win_x;
		parent_y = win_y;
	      }

	    /* Now we know that:
	       win is the innermost window containing the pointer
	       (XTC says it has no child containing the pointer),
	       win_x and win_y are the pointer's position in it
	       (XTC did this the last time through), and
	       parent_x and parent_y are the pointer's position in win's parent.
	       (They are what win_x and win_y were when win was child.
	       If win is the root window, it has no parent, and
	       parent_{x,y} are invalid, but that's okay, because we'll
	       never use them in that case.)  */

	    /* Is win one of our frames?  */
	    f1 = x_any_window_to_frame (FRAME_X_DISPLAY_INFO (*fp), win);

#ifdef USE_X_TOOLKIT
	    /* If we end up with the menu bar window, say it's not
	       on the frame.  */
	    if (f1 != NULL
		&& f1->output_data.x->menubar_widget
		&& win == XtWindow (f1->output_data.x->menubar_widget))
	      f1 = NULL;
#endif /* USE_X_TOOLKIT */
	  }

	if (x_had_errors_p (FRAME_X_DISPLAY (*fp)))
	  f1 = 0;

	x_uncatch_errors (FRAME_X_DISPLAY (*fp), count);

	/* If not, is it one of our scroll bars?  */
	if (! f1)
	  {
	    struct scroll_bar *bar;

            bar = x_window_to_scroll_bar (FRAME_X_DISPLAY (*fp), win);

	    if (bar)
	      {
		f1 = XFRAME (WINDOW_FRAME (XWINDOW (bar->window)));
		win_x = parent_x;
		win_y = parent_y;
	      }
	  }

	if (f1 == 0 && insist > 0)
	  f1 = SELECTED_FRAME ();

	if (f1)
	  {
	    /* Ok, we found a frame.  Store all the values.
	       last_mouse_glyph is a rectangle used to reduce the
	       generation of mouse events.  To not miss any motion
	       events, we must divide the frame into rectangles of the
	       size of the smallest character that could be displayed
	       on it, i.e. into the same rectangles that matrices on
	       the frame are divided into.  */

	    int width, height, gx, gy;
	    XRectangle rect;

	    if (glyph_rect (f1, win_x, win_y, &rect))
	      last_mouse_glyph = rect;
	    else
	      {
		width = FRAME_SMALLEST_CHAR_WIDTH (f1);
		height = FRAME_SMALLEST_FONT_HEIGHT (f1);
		gx = win_x;
		gy = win_y;

		/* Arrange for the division in FRAME_PIXEL_X_TO_COL etc. to
		   round down even for negative values.  */
		if (gx < 0)
		  gx -= width - 1;
		if (gy < 0)
		  gy -= height - 1;
		gx = (gx + width - 1) / width * width;
		gy = (gy + height - 1) / height * height;

		last_mouse_glyph.width  = width;
		last_mouse_glyph.height = height;
		last_mouse_glyph.x = gx;
		last_mouse_glyph.y = gy;
	      }

	    *bar_window = Qnil;
	    *part = 0;
	    *fp = f1;
	    XSETINT (*x, win_x);
	    XSETINT (*y, win_y);
	    *time = last_mouse_movement_time;
	  }
      }
    }

  UNBLOCK_INPUT;
}



/***********************************************************************
			       Scroll bars
 ***********************************************************************/

/* Scroll bar support.  */

/* Given an X window ID and a DISPLAY, find the struct scroll_bar which
   manages it.
   This can be called in GC, so we have to make sure to strip off mark
   bits.  */

static struct scroll_bar *
x_window_to_scroll_bar (display, window_id)
     Display *display;
     Window window_id;
{
  Lisp_Object tail;

#ifdef USE_GTK
  window_id = (Window) xg_get_scroll_id_for_window (display, window_id);
#endif /* USE_GTK */

  for (tail = Vframe_list;
       XGCTYPE (tail) == Lisp_Cons;
       tail = XCDR (tail))
    {
      Lisp_Object frame, bar, condemned;

      frame = XCAR (tail);
      /* All elements of Vframe_list should be frames.  */
      if (! GC_FRAMEP (frame))
	abort ();

      if (! FRAME_X_P (XFRAME (frame)))
        continue;
      
      /* Scan this frame's scroll bar list for a scroll bar with the
         right window ID.  */
      condemned = FRAME_CONDEMNED_SCROLL_BARS (XFRAME (frame));
      for (bar = FRAME_SCROLL_BARS (XFRAME (frame));
	   /* This trick allows us to search both the ordinary and
              condemned scroll bar lists with one loop.  */
	   ! GC_NILP (bar) || (bar = condemned,
			       condemned = Qnil,
			       ! GC_NILP (bar));
	   bar = XSCROLL_BAR (bar)->next)
	if (SCROLL_BAR_X_WINDOW (XSCROLL_BAR (bar)) == window_id &&
            FRAME_X_DISPLAY (XFRAME (frame)) == display)
	  return XSCROLL_BAR (bar);
    }

  return 0;
}


#if defined USE_LUCID

/* Return the Lucid menu bar WINDOW is part of.  Return null
   if WINDOW is not part of a menu bar.  */

static Widget
x_window_to_menu_bar (window)
     Window window;
{
  Lisp_Object tail;

  for (tail = Vframe_list;
       XGCTYPE (tail) == Lisp_Cons;
       tail = XCDR (tail))
    {
      if (FRAME_X_P (XFRAME (XCAR (tail))))
        {
          Lisp_Object frame = XCAR (tail);
          Widget menu_bar = XFRAME (frame)->output_data.x->menubar_widget;

          if (menu_bar && xlwmenu_window_p (menu_bar, window))
            return menu_bar;
        }
    }

  return NULL;
}

#endif /* USE_LUCID */


/************************************************************************
			 Toolkit scroll bars
 ************************************************************************/

#ifdef USE_TOOLKIT_SCROLL_BARS

static void x_scroll_bar_to_input_event P_ ((XEvent *, struct input_event *));
static void x_send_scroll_bar_event P_ ((Lisp_Object, int, int, int));
static void x_create_toolkit_scroll_bar P_ ((struct frame *,
					     struct scroll_bar *));
static void x_set_toolkit_scroll_bar_thumb P_ ((struct scroll_bar *,
						int, int, int));


/* Lisp window being scrolled.  Set when starting to interact with
   a toolkit scroll bar, reset to nil when ending the interaction.  */

static Lisp_Object window_being_scrolled;

/* Last scroll bar part sent in xm_scroll_callback.  */

static int last_scroll_bar_part;

/* Whether this is an Xaw with arrow-scrollbars.  This should imply
   that movements of 1/20 of the screen size are mapped to up/down.  */

#ifndef USE_GTK
/* Id of action hook installed for scroll bars.  */

static XtActionHookId action_hook_id;

static Boolean xaw3d_arrow_scroll;

/* Whether the drag scrolling maintains the mouse at the top of the
   thumb.  If not, resizing the thumb needs to be done more carefully
   to avoid jerkyness.  */

static Boolean xaw3d_pick_top;

extern void set_vertical_scroll_bar P_ ((struct window *));

/* Action hook installed via XtAppAddActionHook when toolkit scroll
   bars are used..  The hook is responsible for detecting when
   the user ends an interaction with the scroll bar, and generates
   a `end-scroll' SCROLL_BAR_CLICK_EVENT' event if so.  */

static void
xt_action_hook (widget, client_data, action_name, event, params,
		num_params)
     Widget widget;
     XtPointer client_data;
     String action_name;
     XEvent *event;
     String *params;
     Cardinal *num_params;
{
  int scroll_bar_p;
  char *end_action;

#ifdef USE_MOTIF
  scroll_bar_p = XmIsScrollBar (widget);
  end_action = "Release";
#else /* !USE_MOTIF i.e. use Xaw */
  scroll_bar_p = XtIsSubclass (widget, scrollbarWidgetClass);
  end_action = "EndScroll";
#endif /* USE_MOTIF */

  if (scroll_bar_p
      && strcmp (action_name, end_action) == 0
      && WINDOWP (window_being_scrolled))
    {
      struct window *w;

      x_send_scroll_bar_event (window_being_scrolled,
			       scroll_bar_end_scroll, 0, 0);
      w = XWINDOW (window_being_scrolled);

      if (!NILP (XSCROLL_BAR (w->vertical_scroll_bar)->dragging))
	{
	  XSCROLL_BAR (w->vertical_scroll_bar)->dragging = Qnil;
	  /* The thumb size is incorrect while dragging: fix it.  */
	  set_vertical_scroll_bar (w);
	}
      window_being_scrolled = Qnil;
      last_scroll_bar_part = -1;

      /* Xt timeouts no longer needed.  */
      toolkit_scroll_bar_interaction = 0;
    }
}
#endif /* not USE_GTK */

/* A vector of windows used for communication between
   x_send_scroll_bar_event and x_scroll_bar_to_input_event.  */

static struct window **scroll_bar_windows;
static int scroll_bar_windows_size;


/* Send a client message with message type Xatom_Scrollbar for a
   scroll action to the frame of WINDOW.  PART is a value identifying
   the part of the scroll bar that was clicked on.  PORTION is the
   amount to scroll of a whole of WHOLE.  */

static void
x_send_scroll_bar_event (window, part, portion, whole)
     Lisp_Object window;
     int part, portion, whole;
{
  XEvent event;
  XClientMessageEvent *ev = (XClientMessageEvent *) &event;
  struct window *w = XWINDOW (window);
  struct frame *f = XFRAME (w->frame);
  int i;

  BLOCK_INPUT;

  /* Construct a ClientMessage event to send to the frame.  */
  ev->type = ClientMessage;
  ev->message_type = FRAME_X_DISPLAY_INFO (f)->Xatom_Scrollbar;
  ev->display = FRAME_X_DISPLAY (f);
  ev->window = FRAME_X_WINDOW (f);
  ev->format = 32;

  /* We can only transfer 32 bits in the XClientMessageEvent, which is
     not enough to store a pointer or Lisp_Object on a 64 bit system.
     So, store the window in scroll_bar_windows and pass the index
     into that array in the event.  */
  for (i = 0; i < scroll_bar_windows_size; ++i)
    if (scroll_bar_windows[i] == NULL)
      break;

  if (i == scroll_bar_windows_size)
    {
      int new_size = max (10, 2 * scroll_bar_windows_size);
      size_t nbytes = new_size * sizeof *scroll_bar_windows;
      size_t old_nbytes = scroll_bar_windows_size * sizeof *scroll_bar_windows;

      scroll_bar_windows = (struct window **) xrealloc (scroll_bar_windows,
							nbytes);
      bzero (&scroll_bar_windows[i], nbytes - old_nbytes);
      scroll_bar_windows_size = new_size;
    }

  scroll_bar_windows[i] = w;
  ev->data.l[0] = (long) i;
  ev->data.l[1] = (long) part;
  ev->data.l[2] = (long) 0;
  ev->data.l[3] = (long) portion;
  ev->data.l[4] = (long) whole;

  /* Make Xt timeouts work while the scroll bar is active.  */
  toolkit_scroll_bar_interaction = 1;

  /* Setting the event mask to zero means that the message will
     be sent to the client that created the window, and if that
     window no longer exists, no event will be sent.  */
  XSendEvent (FRAME_X_DISPLAY (f), FRAME_X_WINDOW (f), False, 0, &event);
  UNBLOCK_INPUT;
}


/* Transform a scroll bar ClientMessage EVENT to an Emacs input event
   in *IEVENT.  */

static void
x_scroll_bar_to_input_event (event, ievent)
     XEvent *event;
     struct input_event *ievent;
{
  XClientMessageEvent *ev = (XClientMessageEvent *) event;
  Lisp_Object window;
  struct frame *f;
  struct window *w;

  w = scroll_bar_windows[ev->data.l[0]];
  scroll_bar_windows[ev->data.l[0]] = NULL;

  XSETWINDOW (window, w);
  f = XFRAME (w->frame);

  ievent->kind = SCROLL_BAR_CLICK_EVENT;
  ievent->frame_or_window = window;
  ievent->arg = Qnil;
#ifdef USE_GTK
  ievent->timestamp = CurrentTime;
#else
  ievent->timestamp = XtLastTimestampProcessed (FRAME_X_DISPLAY (f));
#endif
  ievent->part = ev->data.l[1];
  ievent->code = ev->data.l[2];
  ievent->x = make_number ((int) ev->data.l[3]);
  ievent->y = make_number ((int) ev->data.l[4]);
  ievent->modifiers = 0;
}


#ifdef USE_MOTIF

/* Minimum and maximum values used for Motif scroll bars.  */

#define XM_SB_MAX 10000000


/* Scroll bar callback for Motif scroll bars.  WIDGET is the scroll
   bar widget.  CLIENT_DATA is a pointer to the scroll_bar structure.
   CALL_DATA is a pointer to a XmScrollBarCallbackStruct.  */

static void
xm_scroll_callback (widget, client_data, call_data)
     Widget widget;
     XtPointer client_data, call_data;
{
  struct scroll_bar *bar = (struct scroll_bar *) client_data;
  XmScrollBarCallbackStruct *cs = (XmScrollBarCallbackStruct *) call_data;
  int part = -1, whole = 0, portion = 0;

  switch (cs->reason)
    {
    case XmCR_DECREMENT:
      bar->dragging = Qnil;
      part = scroll_bar_up_arrow;
      break;

    case XmCR_INCREMENT:
      bar->dragging = Qnil;
      part = scroll_bar_down_arrow;
      break;

    case XmCR_PAGE_DECREMENT:
      bar->dragging = Qnil;
      part = scroll_bar_above_handle;
      break;

    case XmCR_PAGE_INCREMENT:
      bar->dragging = Qnil;
      part = scroll_bar_below_handle;
      break;

    case XmCR_TO_TOP:
      bar->dragging = Qnil;
      part = scroll_bar_to_top;
      break;

    case XmCR_TO_BOTTOM:
      bar->dragging = Qnil;
      part = scroll_bar_to_bottom;
      break;

    case XmCR_DRAG:
      {
	int slider_size;

	/* Get the slider size.  */
	BLOCK_INPUT;
	XtVaGetValues (widget, XmNsliderSize, &slider_size, NULL);
	UNBLOCK_INPUT;

	whole = XM_SB_MAX - slider_size;
	portion = min (cs->value, whole);
	part = scroll_bar_handle;
	bar->dragging = make_number (cs->value);
      }
      break;

    case XmCR_VALUE_CHANGED:
      break;
    };

  if (part >= 0)
    {
      window_being_scrolled = bar->window;
      last_scroll_bar_part = part;
      x_send_scroll_bar_event (bar->window, part, portion, whole);
    }
}


#else /* !USE_MOTIF, i.e. Xaw or GTK */
#ifdef USE_GTK
/* Scroll bar callback for GTK scroll bars.  WIDGET is the scroll
   bar widget.  DATA is a pointer to the scroll_bar structure. */

static void
xg_scroll_callback (widget, data)
     GtkRange *widget;
     gpointer data;
{
  struct scroll_bar *bar = (struct scroll_bar *) data;
  gdouble previous;
  gdouble position;
  gdouble *p;
  int diff;

  int part = -1, whole = 0, portion = 0;
  GtkAdjustment *adj = GTK_ADJUSTMENT (gtk_range_get_adjustment (widget));

  if (xg_ignore_gtk_scrollbar) return;

  position = gtk_adjustment_get_value (adj);

  p = g_object_get_data (G_OBJECT (widget), XG_LAST_SB_DATA);
  if (! p)
    {
      p = (gdouble*) xmalloc (sizeof (gdouble));
      *p = XG_SB_MIN;
      g_object_set_data (G_OBJECT (widget), XG_LAST_SB_DATA, p);
    }

  previous = *p;
  *p = position;

  diff = (int) (position - previous);

  if (diff == (int) adj->step_increment)
    {
      part = scroll_bar_down_arrow;
      bar->dragging = Qnil;
    }
  else if (-diff == (int) adj->step_increment)
    {
      part = scroll_bar_up_arrow;
      bar->dragging = Qnil;
    }
  else if (diff == (int) adj->page_increment)
    {
      part = scroll_bar_below_handle;
      bar->dragging = Qnil;
    }
  else if (-diff == (int) adj->page_increment)
    {
      part = scroll_bar_above_handle;
      bar->dragging = Qnil;
    }
  else
    {
      part = scroll_bar_handle;
      whole = adj->upper - adj->page_size;
      portion = min ((int)position, whole);
      bar->dragging = make_number ((int)portion);
    }

  if (part >= 0)
    {
      window_being_scrolled = bar->window;
      last_scroll_bar_part = part;
      x_send_scroll_bar_event (bar->window, part, portion, whole);
    }
}

#else /* not USE_GTK */

/* Xaw scroll bar callback.  Invoked when the thumb is dragged.
   WIDGET is the scroll bar widget.  CLIENT_DATA is a pointer to the
   scroll bar struct.  CALL_DATA is a pointer to a float saying where
   the thumb is.  */

static void
xaw_jump_callback (widget, client_data, call_data)
     Widget widget;
     XtPointer client_data, call_data;
{
  struct scroll_bar *bar = (struct scroll_bar *) client_data;
  float top = *(float *) call_data;
  float shown;
  int whole, portion, height;
  int part;

  /* Get the size of the thumb, a value between 0 and 1.  */
  BLOCK_INPUT;
  XtVaGetValues (widget, XtNshown, &shown, XtNheight, &height, NULL);
  UNBLOCK_INPUT;

  whole = 10000000;
  portion = shown < 1 ? top * whole : 0;

  if (shown < 1 && (abs (top + shown - 1) < 1.0/height))
    /* Some derivatives of Xaw refuse to shrink the thumb when you reach
       the bottom, so we force the scrolling whenever we see that we're
       too close to the bottom (in x_set_toolkit_scroll_bar_thumb
       we try to ensure that we always stay two pixels away from the
       bottom).  */
    part = scroll_bar_down_arrow;
  else
    part = scroll_bar_handle;

  window_being_scrolled = bar->window;
  bar->dragging = make_number (portion);
  last_scroll_bar_part = part;
  x_send_scroll_bar_event (bar->window, part, portion, whole);
}


/* Xaw scroll bar callback.  Invoked for incremental scrolling.,
   i.e. line or page up or down.  WIDGET is the Xaw scroll bar
   widget.  CLIENT_DATA is a pointer to the scroll_bar structure for
   the scroll bar.  CALL_DATA is an integer specifying the action that
   has taken place.  Its magnitude is in the range 0..height of the
   scroll bar.  Negative values mean scroll towards buffer start.
   Values < height of scroll bar mean line-wise movement.  */

static void
xaw_scroll_callback (widget, client_data, call_data)
     Widget widget;
     XtPointer client_data, call_data;
{
  struct scroll_bar *bar = (struct scroll_bar *) client_data;
  /* The position really is stored cast to a pointer.  */
  int position = (long) call_data;
  Dimension height;
  int part;

  /* Get the height of the scroll bar.  */
  BLOCK_INPUT;
  XtVaGetValues (widget, XtNheight, &height, NULL);
  UNBLOCK_INPUT;

  if (abs (position) >= height)
    part = (position < 0) ? scroll_bar_above_handle : scroll_bar_below_handle;

  /* If Xaw3d was compiled with ARROW_SCROLLBAR,
     it maps line-movement to call_data = max(5, height/20).  */
  else if (xaw3d_arrow_scroll && abs (position) <= max (5, height / 20))
    part = (position < 0) ? scroll_bar_up_arrow : scroll_bar_down_arrow;
  else
    part = scroll_bar_move_ratio;

  window_being_scrolled = bar->window;
  bar->dragging = Qnil;
  last_scroll_bar_part = part;
  x_send_scroll_bar_event (bar->window, part, position, height);
}

#endif /* not USE_GTK */
#endif /* not USE_MOTIF */

#define SCROLL_BAR_NAME "verticalScrollBar"

/* Create the widget for scroll bar BAR on frame F.  Record the widget
   and X window of the scroll bar in BAR.  */

#ifdef USE_GTK
static void
x_create_toolkit_scroll_bar (f, bar)
     struct frame *f;
     struct scroll_bar *bar;
{
  char *scroll_bar_name = SCROLL_BAR_NAME;

  BLOCK_INPUT;
  xg_create_scroll_bar (f, bar, G_CALLBACK (xg_scroll_callback),
                        scroll_bar_name);
  UNBLOCK_INPUT;
}

#else /* not USE_GTK */

static void
x_create_toolkit_scroll_bar (f, bar)
     struct frame *f;
     struct scroll_bar *bar;
{
  Window xwindow;
  Widget widget;
  Arg av[20];
  int ac = 0;
  char *scroll_bar_name = SCROLL_BAR_NAME;
  unsigned long pixel;

  BLOCK_INPUT;

#ifdef USE_MOTIF
  /* Set resources.  Create the widget.  */
  XtSetArg (av[ac], XtNmappedWhenManaged, False); ++ac;
  XtSetArg (av[ac], XmNminimum, 0); ++ac;
  XtSetArg (av[ac], XmNmaximum, XM_SB_MAX); ++ac;
  XtSetArg (av[ac], XmNorientation, XmVERTICAL); ++ac;
  XtSetArg (av[ac], XmNprocessingDirection, XmMAX_ON_BOTTOM), ++ac;
  XtSetArg (av[ac], XmNincrement, 1); ++ac;
  XtSetArg (av[ac], XmNpageIncrement, 1); ++ac;

  pixel = f->output_data.x->scroll_bar_foreground_pixel;
  if (pixel != -1)
    {
      XtSetArg (av[ac], XmNforeground, pixel);
      ++ac;
    }

  pixel = f->output_data.x->scroll_bar_background_pixel;
  if (pixel != -1)
    {
      XtSetArg (av[ac], XmNbackground, pixel);
      ++ac;
    }

  widget = XmCreateScrollBar (f->output_data.x->edit_widget,
			      scroll_bar_name, av, ac);

  /* Add one callback for everything that can happen.  */
  XtAddCallback (widget, XmNdecrementCallback, xm_scroll_callback,
		 (XtPointer) bar);
  XtAddCallback (widget, XmNdragCallback, xm_scroll_callback,
		 (XtPointer) bar);
  XtAddCallback (widget, XmNincrementCallback, xm_scroll_callback,
		 (XtPointer) bar);
  XtAddCallback (widget, XmNpageDecrementCallback, xm_scroll_callback,
		 (XtPointer) bar);
  XtAddCallback (widget, XmNpageIncrementCallback, xm_scroll_callback,
		 (XtPointer) bar);
  XtAddCallback (widget, XmNtoBottomCallback, xm_scroll_callback,
		 (XtPointer) bar);
  XtAddCallback (widget, XmNtoTopCallback, xm_scroll_callback,
		 (XtPointer) bar);

  /* Realize the widget.  Only after that is the X window created.  */
  XtRealizeWidget (widget);

  /* Set the cursor to an arrow.  I didn't find a resource to do that.
     And I'm wondering why it hasn't an arrow cursor by default.  */
  XDefineCursor (XtDisplay (widget), XtWindow (widget),
		 f->output_data.x->nontext_cursor);

#else /* !USE_MOTIF i.e. use Xaw */

  /* Set resources.  Create the widget.  The background of the
     Xaw3d scroll bar widget is a little bit light for my taste.
     We don't alter it here to let users change it according
     to their taste with `emacs*verticalScrollBar.background: xxx'.  */
  XtSetArg (av[ac], XtNmappedWhenManaged, False); ++ac;
  XtSetArg (av[ac], XtNorientation, XtorientVertical); ++ac;
  /* For smoother scrolling with Xaw3d   -sm */
  /* XtSetArg (av[ac], XtNpickTop, True); ++ac; */

  pixel = f->output_data.x->scroll_bar_foreground_pixel;
  if (pixel != -1)
    {
      XtSetArg (av[ac], XtNforeground, pixel);
      ++ac;
    }

  pixel = f->output_data.x->scroll_bar_background_pixel;
  if (pixel != -1)
    {
      XtSetArg (av[ac], XtNbackground, pixel);
      ++ac;
    }

  /* Top/bottom shadow colors.  */

  /* Allocate them, if necessary.  */
  if (f->output_data.x->scroll_bar_top_shadow_pixel == -1)
    {
      pixel = f->output_data.x->scroll_bar_background_pixel;
      if (!x_alloc_lighter_color (f, FRAME_X_DISPLAY (f), FRAME_X_COLORMAP (f),
				  &pixel, 1.2, 0x8000))
	pixel = -1;
      f->output_data.x->scroll_bar_top_shadow_pixel = pixel;
    }
  if (f->output_data.x->scroll_bar_bottom_shadow_pixel == -1)
    {
      pixel = f->output_data.x->scroll_bar_background_pixel;
      if (!x_alloc_lighter_color (f, FRAME_X_DISPLAY (f), FRAME_X_COLORMAP (f),
				  &pixel, 0.6, 0x4000))
	pixel = -1;
      f->output_data.x->scroll_bar_bottom_shadow_pixel = pixel;
    }

  /* Tell the toolkit about them.  */
  if (f->output_data.x->scroll_bar_top_shadow_pixel == -1
      || f->output_data.x->scroll_bar_bottom_shadow_pixel == -1)
    /* We tried to allocate a color for the top/bottom shadow, and
       failed, so tell Xaw3d to use dithering instead.   */
    {
      XtSetArg (av[ac], XtNbeNiceToColormap, True);
      ++ac;
    }
  else
    /* Tell what colors Xaw3d should use for the top/bottom shadow, to
       be more consistent with other emacs 3d colors, and since Xaw3d is
       not good at dealing with allocation failure.  */
    {
      /* This tells Xaw3d to use real colors instead of dithering for
	 the shadows.  */
      XtSetArg (av[ac], XtNbeNiceToColormap, False);
      ++ac;

      /* Specify the colors.  */
      pixel = f->output_data.x->scroll_bar_top_shadow_pixel;
      if (pixel != -1)
	{
	  XtSetArg (av[ac], "topShadowPixel", pixel);
	  ++ac;
	}
      pixel = f->output_data.x->scroll_bar_bottom_shadow_pixel;
      if (pixel != -1)
	{
	  XtSetArg (av[ac], "bottomShadowPixel", pixel);
	  ++ac;
	}
    }

  widget = XtCreateWidget (scroll_bar_name, scrollbarWidgetClass,
			   f->output_data.x->edit_widget, av, ac);

  {
    char *initial = "";
    char *val = initial;
    XtVaGetValues (widget, XtNscrollVCursor, (XtPointer) &val,
		   XtNpickTop, (XtPointer) &xaw3d_pick_top, NULL);
    if (val == initial)
      {	/* ARROW_SCROLL */
	xaw3d_arrow_scroll = True;
	/* Isn't that just a personal preference ?   -sm */
	XtVaSetValues (widget, XtNcursorName, "top_left_arrow", NULL);
      }
  }

  /* Define callbacks.  */
  XtAddCallback (widget, XtNjumpProc, xaw_jump_callback, (XtPointer) bar);
  XtAddCallback (widget, XtNscrollProc, xaw_scroll_callback,
		 (XtPointer) bar);

  /* Realize the widget.  Only after that is the X window created.  */
  XtRealizeWidget (widget);

#endif /* !USE_MOTIF */

  /* Install an action hook that lets us detect when the user
     finishes interacting with a scroll bar.  */
  if (action_hook_id == 0)
    action_hook_id = XtAppAddActionHook (Xt_app_con, xt_action_hook, 0);

  /* Remember X window and widget in the scroll bar vector.  */
  SET_SCROLL_BAR_X_WIDGET (bar, widget);
  xwindow = XtWindow (widget);
  SET_SCROLL_BAR_X_WINDOW (bar, xwindow);

  UNBLOCK_INPUT;
}
#endif /* not USE_GTK */


/* Set the thumb size and position of scroll bar BAR.  We are currently
   displaying PORTION out of a whole WHOLE, and our position POSITION.  */

#ifdef USE_GTK
static void
x_set_toolkit_scroll_bar_thumb (bar, portion, position, whole)
     struct scroll_bar *bar;
     int portion, position, whole;
{
  xg_set_toolkit_scroll_bar_thumb (bar, portion, position, whole);
}

#else /* not USE_GTK */
static void
x_set_toolkit_scroll_bar_thumb (bar, portion, position, whole)
     struct scroll_bar *bar;
     int portion, position, whole;
{
  struct frame *f = XFRAME (WINDOW_FRAME (XWINDOW (bar->window)));
  Widget widget = SCROLL_BAR_X_WIDGET (FRAME_X_DISPLAY (f), bar);
  float top, shown;

  BLOCK_INPUT;

#ifdef USE_MOTIF

  /* We use an estimate of 30 chars per line rather than the real
     `portion' value.  This has the disadvantage that the thumb size
     is not very representative, but it makes our life a lot easier.
     Otherwise, we have to constantly adjust the thumb size, which
     we can't always do quickly enough: while dragging, the size of
     the thumb might prevent the user from dragging the thumb all the
     way to the end.  but Motif and some versions of Xaw3d don't allow
     updating the thumb size while dragging.  Also, even if we can update
     its size, the update will often happen too late.
     If you don't believe it, check out revision 1.650 of xterm.c to see
     what hoops we were going through and the still poor behavior we got.  */
  portion = WINDOW_TOTAL_LINES (XWINDOW (bar->window)) * 30;
  /* When the thumb is at the bottom, position == whole.
     So we need to increase `whole' to make space for the thumb.  */
  whole += portion;

  if (whole <= 0)
    top = 0, shown = 1;
  else
    {
      top = (float) position / whole;
      shown = (float) portion / whole;
    }

  if (NILP (bar->dragging))
    {
      int size, value;

      /* Slider size.  Must be in the range [1 .. MAX - MIN] where MAX
         is the scroll bar's maximum and MIN is the scroll bar's minimum
	 value.  */
      size = shown * XM_SB_MAX;
      size = min (size, XM_SB_MAX);
      size = max (size, 1);

      /* Position.  Must be in the range [MIN .. MAX - SLIDER_SIZE].  */
      value = top * XM_SB_MAX;
      value = min (value, XM_SB_MAX - size);

      XmScrollBarSetValues (widget, value, size, 0, 0, False);
    }
#else /* !USE_MOTIF i.e. use Xaw */

  if (whole == 0)
    top = 0, shown = 1;
  else
    {
      top = (float) position / whole;
      shown = (float) portion / whole;
    }

  {
    float old_top, old_shown;
    Dimension height;
    XtVaGetValues (widget,
		   XtNtopOfThumb, &old_top,
		   XtNshown, &old_shown,
		   XtNheight, &height,
		   NULL);

    /* Massage the top+shown values.  */
    if (NILP (bar->dragging) || last_scroll_bar_part == scroll_bar_down_arrow)
      top = max (0, min (1, top));
    else
      top = old_top;
    /* Keep two pixels available for moving the thumb down.  */
    shown = max (0, min (1 - top - (2.0 / height), shown));

    /* If the call to XawScrollbarSetThumb below doesn't seem to work,
       check that your system's configuration file contains a define
       for `NARROWPROTO'.  See s/freebsd.h for an example.  */
    if (top != old_top || shown != old_shown)
      {
	if (NILP (bar->dragging))
	  XawScrollbarSetThumb (widget, top, shown);
	else
	  {
#ifdef HAVE_XAW3D
	    ScrollbarWidget sb = (ScrollbarWidget) widget;
	    int scroll_mode = 0;

	    /* `scroll_mode' only exists with Xaw3d + ARROW_SCROLLBAR.  */
	    if (xaw3d_arrow_scroll)
	      {
		/* Xaw3d stupidly ignores resize requests while dragging
		   so we have to make it believe it's not in dragging mode.  */
		scroll_mode = sb->scrollbar.scroll_mode;
		if (scroll_mode == 2)
		  sb->scrollbar.scroll_mode = 0;
	      }
#endif
	    /* Try to make the scrolling a tad smoother.  */
	    if (!xaw3d_pick_top)
	      shown = min (shown, old_shown);

	    XawScrollbarSetThumb (widget, top, shown);

#ifdef HAVE_XAW3D
	    if (xaw3d_arrow_scroll && scroll_mode == 2)
	      sb->scrollbar.scroll_mode = scroll_mode;
#endif
	  }
      }
  }
#endif /* !USE_MOTIF */

  UNBLOCK_INPUT;
}
#endif /* not USE_GTK */

#endif /* USE_TOOLKIT_SCROLL_BARS */



/************************************************************************
			 Scroll bars, general
 ************************************************************************/

/* Create a scroll bar and return the scroll bar vector for it.  W is
   the Emacs window on which to create the scroll bar. TOP, LEFT,
   WIDTH and HEIGHT are the pixel coordinates and dimensions of the
   scroll bar. */

static struct scroll_bar *
x_scroll_bar_create (w, top, left, width, height)
     struct window *w;
     int top, left, width, height;
{
  struct frame *f = XFRAME (w->frame);
  struct scroll_bar *bar
    = XSCROLL_BAR (Fmake_vector (make_number (SCROLL_BAR_VEC_SIZE), Qnil));

  BLOCK_INPUT;

#ifdef USE_TOOLKIT_SCROLL_BARS
  x_create_toolkit_scroll_bar (f, bar);
#else /* not USE_TOOLKIT_SCROLL_BARS */
  {
    XSetWindowAttributes a;
    unsigned long mask;
    Window window;

    a.background_pixel = f->output_data.x->scroll_bar_background_pixel;
    if (a.background_pixel == -1)
      a.background_pixel = f->output_data.x->background_pixel;

    a.event_mask = (ButtonPressMask | ButtonReleaseMask
		    | ButtonMotionMask | PointerMotionHintMask
		    | ExposureMask);
    a.cursor = FRAME_X_DISPLAY_INFO (f)->vertical_scroll_bar_cursor;

    mask = (CWBackPixel | CWEventMask | CWCursor);

    /* Clear the area of W that will serve as a scroll bar.  This is
       for the case that a window has been split horizontally.  In
       this case, no clear_frame is generated to reduce flickering.  */
    if (width > 0 && height > 0)
      x_clear_area (FRAME_X_DISPLAY (f), FRAME_X_WINDOW (f),
		    left, top, width,
		    window_box_height (w), False);

    window = XCreateWindow (FRAME_X_DISPLAY (f), FRAME_X_WINDOW (f),
			    /* Position and size of scroll bar.  */
			    left + VERTICAL_SCROLL_BAR_WIDTH_TRIM,
			    top,
			    width - VERTICAL_SCROLL_BAR_WIDTH_TRIM * 2,
			    height,
			    /* Border width, depth, class, and visual.  */
			     0,
			    CopyFromParent,
			    CopyFromParent,
			    CopyFromParent,
			     /* Attributes.  */
			    mask, &a);
    SET_SCROLL_BAR_X_WINDOW (bar, window);
  }
#endif /* not USE_TOOLKIT_SCROLL_BARS */

  XSETWINDOW (bar->window, w);
  XSETINT (bar->top, top);
  XSETINT (bar->left, left);
  XSETINT (bar->width, width);
  XSETINT (bar->height, height);
  XSETINT (bar->start, 0);
  XSETINT (bar->end, 0);
  bar->dragging = Qnil;

  /* Add bar to its frame's list of scroll bars.  */
  bar->next = FRAME_SCROLL_BARS (f);
  bar->prev = Qnil;
  XSETVECTOR (FRAME_SCROLL_BARS (f), bar);
  if (!NILP (bar->next))
    XSETVECTOR (XSCROLL_BAR (bar->next)->prev, bar);

  /* Map the window/widget.  */
#ifdef USE_TOOLKIT_SCROLL_BARS
  {
#ifdef USE_GTK
    xg_update_scrollbar_pos (f,
                             SCROLL_BAR_X_WINDOW (bar),
                             top,
                             left + VERTICAL_SCROLL_BAR_WIDTH_TRIM,
                             width - VERTICAL_SCROLL_BAR_WIDTH_TRIM * 2,
                             max (height, 1),
                             left,
                             width);
    xg_show_scroll_bar (SCROLL_BAR_X_WINDOW (bar));
#else /* not USE_GTK */
    Widget scroll_bar = SCROLL_BAR_X_WIDGET (FRAME_X_DISPLAY (f), bar);
    XtConfigureWidget (scroll_bar,
		       left + VERTICAL_SCROLL_BAR_WIDTH_TRIM,
		       top,
		       width - VERTICAL_SCROLL_BAR_WIDTH_TRIM * 2,
		       max (height, 1), 0);
    XtMapWidget (scroll_bar);
#endif /* not USE_GTK */
    }
#else /* not USE_TOOLKIT_SCROLL_BARS */
  XMapRaised (FRAME_X_DISPLAY (f), SCROLL_BAR_X_WINDOW (bar));
#endif /* not USE_TOOLKIT_SCROLL_BARS */

  UNBLOCK_INPUT;
  return bar;
}


/* Draw BAR's handle in the proper position.

   If the handle is already drawn from START to END, don't bother
   redrawing it, unless REBUILD is non-zero; in that case, always
   redraw it.  (REBUILD is handy for drawing the handle after expose
   events.)

   Normally, we want to constrain the start and end of the handle to
   fit inside its rectangle, but if the user is dragging the scroll
   bar handle, we want to let them drag it down all the way, so that
   the bar's top is as far down as it goes; otherwise, there's no way
   to move to the very end of the buffer.  */

#ifndef USE_TOOLKIT_SCROLL_BARS

static void
x_scroll_bar_set_handle (bar, start, end, rebuild)
     struct scroll_bar *bar;
     int start, end;
     int rebuild;
{
  int dragging = ! NILP (bar->dragging);
  Window w = SCROLL_BAR_X_WINDOW (bar);
  FRAME_PTR f = XFRAME (WINDOW_FRAME (XWINDOW (bar->window)));
  GC gc = f->output_data.x->normal_gc;

  /* If the display is already accurate, do nothing.  */
  if (! rebuild
      && start == XINT (bar->start)
      && end == XINT (bar->end))
    return;

  BLOCK_INPUT;

  {
    int inside_width = VERTICAL_SCROLL_BAR_INSIDE_WIDTH (f, XINT (bar->width));
    int inside_height = VERTICAL_SCROLL_BAR_INSIDE_HEIGHT (f, XINT (bar->height));
    int top_range = VERTICAL_SCROLL_BAR_TOP_RANGE (f, XINT (bar->height));

    /* Make sure the values are reasonable, and try to preserve
       the distance between start and end.  */
    {
      int length = end - start;

      if (start < 0)
	start = 0;
      else if (start > top_range)
	start = top_range;
      end = start + length;

      if (end < start)
	end = start;
      else if (end > top_range && ! dragging)
	end = top_range;
    }

    /* Store the adjusted setting in the scroll bar.  */
    XSETINT (bar->start, start);
    XSETINT (bar->end, end);

    /* Clip the end position, just for display.  */
    if (end > top_range)
      end = top_range;

    /* Draw bottom positions VERTICAL_SCROLL_BAR_MIN_HANDLE pixels
       below top positions, to make sure the handle is always at least
       that many pixels tall.  */
    end += VERTICAL_SCROLL_BAR_MIN_HANDLE;

    /* Draw the empty space above the handle.  Note that we can't clear
       zero-height areas; that means "clear to end of window."  */
    if (0 < start)
      x_clear_area (FRAME_X_DISPLAY (f), w,
		    /* x, y, width, height, and exposures.  */
		    VERTICAL_SCROLL_BAR_LEFT_BORDER,
		    VERTICAL_SCROLL_BAR_TOP_BORDER,
		    inside_width, start,
		    False);

    /* Change to proper foreground color if one is specified.  */
    if (f->output_data.x->scroll_bar_foreground_pixel != -1)
      XSetForeground (FRAME_X_DISPLAY (f), gc,
		      f->output_data.x->scroll_bar_foreground_pixel);

    /* Draw the handle itself.  */
    XFillRectangle (FRAME_X_DISPLAY (f), w, gc,
		    /* x, y, width, height */
		    VERTICAL_SCROLL_BAR_LEFT_BORDER,
		    VERTICAL_SCROLL_BAR_TOP_BORDER + start,
		    inside_width, end - start);

    /* Restore the foreground color of the GC if we changed it above.  */
    if (f->output_data.x->scroll_bar_foreground_pixel != -1)
      XSetForeground (FRAME_X_DISPLAY (f), gc,
		      f->output_data.x->foreground_pixel);

    /* Draw the empty space below the handle.  Note that we can't
       clear zero-height areas; that means "clear to end of window." */
    if (end < inside_height)
      x_clear_area (FRAME_X_DISPLAY (f), w,
		    /* x, y, width, height, and exposures.  */
		    VERTICAL_SCROLL_BAR_LEFT_BORDER,
		    VERTICAL_SCROLL_BAR_TOP_BORDER + end,
		    inside_width, inside_height - end,
		    False);

  }

  UNBLOCK_INPUT;
}

#endif /* !USE_TOOLKIT_SCROLL_BARS */

/* Destroy scroll bar BAR, and set its Emacs window's scroll bar to
   nil.  */

static void
x_scroll_bar_remove (bar)
     struct scroll_bar *bar;
{
  struct frame *f = XFRAME (WINDOW_FRAME (XWINDOW (bar->window)));
  BLOCK_INPUT;

#ifdef USE_TOOLKIT_SCROLL_BARS
#ifdef USE_GTK
  xg_remove_scroll_bar (f, SCROLL_BAR_X_WINDOW (bar));
#else /* not USE_GTK */
  XtDestroyWidget (SCROLL_BAR_X_WIDGET (FRAME_X_DISPLAY (f), bar));
#endif /* not USE_GTK */
#else
  XDestroyWindow (FRAME_X_DISPLAY (f), SCROLL_BAR_X_WINDOW (bar));
#endif

  /* Disassociate this scroll bar from its window.  */
  XWINDOW (bar->window)->vertical_scroll_bar = Qnil;

  UNBLOCK_INPUT;
}


/* Set the handle of the vertical scroll bar for WINDOW to indicate
   that we are displaying PORTION characters out of a total of WHOLE
   characters, starting at POSITION.  If WINDOW has no scroll bar,
   create one.  */

static void
XTset_vertical_scroll_bar (w, portion, whole, position)
     struct window *w;
     int portion, whole, position;
{
  struct frame *f = XFRAME (w->frame);
  struct scroll_bar *bar;
  int top, height, left, sb_left, width, sb_width;
  int window_y, window_height;

  /* Get window dimensions.  */
  window_box (w, -1, 0, &window_y, 0, &window_height);
  top = window_y;
  width = WINDOW_CONFIG_SCROLL_BAR_COLS (w) * FRAME_COLUMN_WIDTH (f);
  height = window_height;

  /* Compute the left edge of the scroll bar area.  */
  left = WINDOW_SCROLL_BAR_AREA_X (w);

  /* Compute the width of the scroll bar which might be less than
     the width of the area reserved for the scroll bar.  */
  if (WINDOW_CONFIG_SCROLL_BAR_WIDTH (w) > 0)
    sb_width = WINDOW_CONFIG_SCROLL_BAR_WIDTH (w);
  else
    sb_width = width;

  /* Compute the left edge of the scroll bar.  */
#ifdef USE_TOOLKIT_SCROLL_BARS
  if (WINDOW_HAS_VERTICAL_SCROLL_BAR_ON_RIGHT (w))
    sb_left = (left +
	       (WINDOW_RIGHTMOST_P (w)
		? width - sb_width - (width - sb_width) / 2
		: 0));
  else
    sb_left = (left +
	       (WINDOW_LEFTMOST_P (w)
		? (width - sb_width) / 2
		: width - sb_width));
#else
  if (WINDOW_HAS_VERTICAL_SCROLL_BAR_ON_RIGHT (w))
    sb_left = left + width - sb_width;
  else
    sb_left = left;
#endif

  /* Does the scroll bar exist yet?  */
  if (NILP (w->vertical_scroll_bar))
    {
      if (width > 0 && height > 0)
	{
	  BLOCK_INPUT;
	  x_clear_area (FRAME_X_DISPLAY (f), FRAME_X_WINDOW (f),
			left, top, width, height, False);
	  UNBLOCK_INPUT;
	}

      bar = x_scroll_bar_create (w, top, sb_left, sb_width, height);
    }
  else
    {
      /* It may just need to be moved and resized.  */
      unsigned int mask = 0;

      bar = XSCROLL_BAR (w->vertical_scroll_bar);

      BLOCK_INPUT;

      if (sb_left != XINT (bar->left))
	mask |= CWX;
      if (top != XINT (bar->top))
	mask |= CWY;
      if (sb_width != XINT (bar->width))
	mask |= CWWidth;
      if (height != XINT (bar->height))
	mask |= CWHeight;

#ifdef USE_TOOLKIT_SCROLL_BARS

#ifdef USE_GTK
      if (mask)
        xg_update_scrollbar_pos (f,
                                 SCROLL_BAR_X_WINDOW (bar),
                                 top,
                                 sb_left + VERTICAL_SCROLL_BAR_WIDTH_TRIM,
                                 sb_width - VERTICAL_SCROLL_BAR_WIDTH_TRIM * 2,
                                 max (height, 1),
                                 left,
                                 width);
#else /* not USE_GTK */

      /* Move/size the scroll bar widget.  */
      if (mask)
	{
	  /* Since toolkit scroll bars are smaller than the space reserved
	     for them on the frame, we have to clear "under" them.  */
	  if (width > 0 && height > 0)
	    x_clear_area (FRAME_X_DISPLAY (f), FRAME_X_WINDOW (f),
                          left, top, width, height, False);
          XtConfigureWidget (SCROLL_BAR_X_WIDGET (FRAME_X_DISPLAY (f), bar),
                             sb_left + VERTICAL_SCROLL_BAR_WIDTH_TRIM,
                             top,
                             sb_width - VERTICAL_SCROLL_BAR_WIDTH_TRIM * 2,
                             max (height, 1), 0);
	}
#endif /* not USE_GTK */
#else /* not USE_TOOLKIT_SCROLL_BARS */

      /* Clear areas not covered by the scroll bar because of
	 VERTICAL_SCROLL_BAR_WIDTH_TRIM.  */
      if (VERTICAL_SCROLL_BAR_WIDTH_TRIM)
	{
	  x_clear_area (FRAME_X_DISPLAY (f), FRAME_X_WINDOW (f),
			left, top, VERTICAL_SCROLL_BAR_WIDTH_TRIM,
			height, False);
	  x_clear_area (FRAME_X_DISPLAY (f), FRAME_X_WINDOW (f),
			left + width - VERTICAL_SCROLL_BAR_WIDTH_TRIM,
			top, VERTICAL_SCROLL_BAR_WIDTH_TRIM,
			height, False);
	}

      /* Clear areas not covered by the scroll bar because it's not as
	 wide as the area reserved for it.  This makes sure a
	 previous mode line display is cleared after C-x 2 C-x 1, for
	 example.  */
      {
	int area_width = WINDOW_CONFIG_SCROLL_BAR_COLS (w) * FRAME_COLUMN_WIDTH (f);
	int rest = area_width - sb_width;
	if (rest > 0 && height > 0)
	  {
	    if (WINDOW_HAS_VERTICAL_SCROLL_BAR_ON_LEFT (w))
	      x_clear_area (FRAME_X_DISPLAY (f), FRAME_X_WINDOW (f),
			    left + area_width -  rest, top,
			    rest, height, False);
	    else
	      x_clear_area (FRAME_X_DISPLAY (f), FRAME_X_WINDOW (f),
			    left, top, rest, height, False);
	  }
      }

      /* Move/size the scroll bar window.  */
      if (mask)
	{
	  XWindowChanges wc;

	  wc.x = sb_left + VERTICAL_SCROLL_BAR_WIDTH_TRIM;
	  wc.y = top;
	  wc.width = sb_width - VERTICAL_SCROLL_BAR_WIDTH_TRIM * 2;
	  wc.height = height;
	  XConfigureWindow (FRAME_X_DISPLAY (f), SCROLL_BAR_X_WINDOW (bar),
			    mask, &wc);
	}

#endif /* not USE_TOOLKIT_SCROLL_BARS */

      /* Remember new settings.  */
      XSETINT (bar->left, sb_left);
      XSETINT (bar->top, top);
      XSETINT (bar->width, sb_width);
      XSETINT (bar->height, height);

      UNBLOCK_INPUT;
    }

#ifdef USE_TOOLKIT_SCROLL_BARS
  x_set_toolkit_scroll_bar_thumb (bar, portion, position, whole);
#else /* not USE_TOOLKIT_SCROLL_BARS */
  /* Set the scroll bar's current state, unless we're currently being
     dragged.  */
  if (NILP (bar->dragging))
    {
      int top_range = VERTICAL_SCROLL_BAR_TOP_RANGE (f, height);

      if (whole == 0)
	x_scroll_bar_set_handle (bar, 0, top_range, 0);
      else
	{
	  int start = ((double) position * top_range) / whole;
	  int end = ((double) (position + portion) * top_range) / whole;
	  x_scroll_bar_set_handle (bar, start, end, 0);
	}
    }
#endif /* not USE_TOOLKIT_SCROLL_BARS */

  XSETVECTOR (w->vertical_scroll_bar, bar);
}


/* The following three hooks are used when we're doing a thorough
   redisplay of the frame.  We don't explicitly know which scroll bars
   are going to be deleted, because keeping track of when windows go
   away is a real pain - "Can you say set-window-configuration, boys
   and girls?"  Instead, we just assert at the beginning of redisplay
   that *all* scroll bars are to be removed, and then save a scroll bar
   from the fiery pit when we actually redisplay its window.  */

/* Arrange for all scroll bars on FRAME to be removed at the next call
   to `*judge_scroll_bars_hook'.  A scroll bar may be spared if
   `*redeem_scroll_bar_hook' is applied to its window before the judgment.  */

static void
XTcondemn_scroll_bars (frame)
     FRAME_PTR frame;
{
  /* Transfer all the scroll bars to FRAME_CONDEMNED_SCROLL_BARS.  */
  while (! NILP (FRAME_SCROLL_BARS (frame)))
    {
      Lisp_Object bar;
      bar = FRAME_SCROLL_BARS (frame);
      FRAME_SCROLL_BARS (frame) = XSCROLL_BAR (bar)->next;
      XSCROLL_BAR (bar)->next = FRAME_CONDEMNED_SCROLL_BARS (frame);
      XSCROLL_BAR (bar)->prev = Qnil;
      if (! NILP (FRAME_CONDEMNED_SCROLL_BARS (frame)))
	XSCROLL_BAR (FRAME_CONDEMNED_SCROLL_BARS (frame))->prev = bar;
      FRAME_CONDEMNED_SCROLL_BARS (frame) = bar;
    }
}


/* Un-mark WINDOW's scroll bar for deletion in this judgment cycle.
   Note that WINDOW isn't necessarily condemned at all.  */

static void
XTredeem_scroll_bar (window)
     struct window *window;
{
  struct scroll_bar *bar;
  struct frame *f;

  /* We can't redeem this window's scroll bar if it doesn't have one.  */
  if (NILP (window->vertical_scroll_bar))
    abort ();

  bar = XSCROLL_BAR (window->vertical_scroll_bar);

  /* Unlink it from the condemned list.  */
  f = XFRAME (WINDOW_FRAME (window));
  if (NILP (bar->prev))
    {
      /* If the prev pointer is nil, it must be the first in one of
	 the lists.  */
      if (EQ (FRAME_SCROLL_BARS (f), window->vertical_scroll_bar))
	/* It's not condemned.  Everything's fine.  */
	return;
      else if (EQ (FRAME_CONDEMNED_SCROLL_BARS (f),
		   window->vertical_scroll_bar))
	FRAME_CONDEMNED_SCROLL_BARS (f) = bar->next;
      else
	/* If its prev pointer is nil, it must be at the front of
	   one or the other!  */
	abort ();
    }
  else
    XSCROLL_BAR (bar->prev)->next = bar->next;

  if (! NILP (bar->next))
    XSCROLL_BAR (bar->next)->prev = bar->prev;

  bar->next = FRAME_SCROLL_BARS (f);
  bar->prev = Qnil;
  XSETVECTOR (FRAME_SCROLL_BARS (f), bar);
  if (! NILP (bar->next))
    XSETVECTOR (XSCROLL_BAR (bar->next)->prev, bar);
}

/* Remove all scroll bars on FRAME that haven't been saved since the
   last call to `*condemn_scroll_bars_hook'.  */

static void
XTjudge_scroll_bars (f)
     FRAME_PTR f;
{
  Lisp_Object bar, next;

  bar = FRAME_CONDEMNED_SCROLL_BARS (f);

  /* Clear out the condemned list now so we won't try to process any
     more events on the hapless scroll bars.  */
  FRAME_CONDEMNED_SCROLL_BARS (f) = Qnil;

  for (; ! NILP (bar); bar = next)
    {
      struct scroll_bar *b = XSCROLL_BAR (bar);

      x_scroll_bar_remove (b);

      next = b->next;
      b->next = b->prev = Qnil;
    }

  /* Now there should be no references to the condemned scroll bars,
     and they should get garbage-collected.  */
}


#ifndef USE_TOOLKIT_SCROLL_BARS
/* Handle an Expose or GraphicsExpose event on a scroll bar.  This
   is a no-op when using toolkit scroll bars.

   This may be called from a signal handler, so we have to ignore GC
   mark bits.  */

static void
x_scroll_bar_expose (bar, event)
     struct scroll_bar *bar;
     XEvent *event;
{
  Window w = SCROLL_BAR_X_WINDOW (bar);
  FRAME_PTR f = XFRAME (WINDOW_FRAME (XWINDOW (bar->window)));
  GC gc = f->output_data.x->normal_gc;
  int width_trim = VERTICAL_SCROLL_BAR_WIDTH_TRIM;

  BLOCK_INPUT;

  x_scroll_bar_set_handle (bar, XINT (bar->start), XINT (bar->end), 1);

  /* Draw a one-pixel border just inside the edges of the scroll bar.  */
  XDrawRectangle (FRAME_X_DISPLAY (f), w, gc,

		  /* x, y, width, height */
		  0, 0,
		  XINT (bar->width) - 1 - width_trim - width_trim,
		  XINT (bar->height) - 1);

  UNBLOCK_INPUT;

}
#endif /* not USE_TOOLKIT_SCROLL_BARS */

/* Handle a mouse click on the scroll bar BAR.  If *EMACS_EVENT's kind
   is set to something other than NO_EVENT, it is enqueued.

   This may be called from a signal handler, so we have to ignore GC
   mark bits.  */


static void
x_scroll_bar_handle_click (bar, event, emacs_event)
     struct scroll_bar *bar;
     XEvent *event;
     struct input_event *emacs_event;
{
  if (! GC_WINDOWP (bar->window))
    abort ();

  emacs_event->kind = SCROLL_BAR_CLICK_EVENT;
  emacs_event->code = event->xbutton.button - Button1;
  emacs_event->modifiers
    = (x_x_to_emacs_modifiers (FRAME_X_DISPLAY_INFO
			       (XFRAME (WINDOW_FRAME (XWINDOW (bar->window)))),
			       event->xbutton.state)
       | (event->type == ButtonRelease
	  ? up_modifier
	  : down_modifier));
  emacs_event->frame_or_window = bar->window;
  emacs_event->arg = Qnil;
  emacs_event->timestamp = event->xbutton.time;
  {
#if 0
    FRAME_PTR f = XFRAME (WINDOW_FRAME (XWINDOW (bar->window)));
    int internal_height
      = VERTICAL_SCROLL_BAR_INSIDE_HEIGHT (f, XINT (bar->height));
#endif
    int top_range
      = VERTICAL_SCROLL_BAR_TOP_RANGE (f, XINT (bar->height));
    int y = event->xbutton.y - VERTICAL_SCROLL_BAR_TOP_BORDER;

    if (y < 0) y = 0;
    if (y > top_range) y = top_range;

    if (y < XINT (bar->start))
      emacs_event->part = scroll_bar_above_handle;
    else if (y < XINT (bar->end) + VERTICAL_SCROLL_BAR_MIN_HANDLE)
      emacs_event->part = scroll_bar_handle;
    else
      emacs_event->part = scroll_bar_below_handle;

    /* Just because the user has clicked on the handle doesn't mean
       they want to drag it.  Lisp code needs to be able to decide
       whether or not we're dragging.  */
#if 0
    /* If the user has just clicked on the handle, record where they're
       holding it.  */
    if (event->type == ButtonPress
	&& emacs_event->part == scroll_bar_handle)
      XSETINT (bar->dragging, y - XINT (bar->start));
#endif

#ifndef USE_TOOLKIT_SCROLL_BARS
    /* If the user has released the handle, set it to its final position.  */
    if (event->type == ButtonRelease
	&& ! NILP (bar->dragging))
      {
	int new_start = y - XINT (bar->dragging);
	int new_end = new_start + (XINT (bar->end) - XINT (bar->start));

	x_scroll_bar_set_handle (bar, new_start, new_end, 0);
	bar->dragging = Qnil;
      }
#endif

    /* Same deal here as the other #if 0.  */
#if 0
    /* Clicks on the handle are always reported as occurring at the top of
       the handle.  */
    if (emacs_event->part == scroll_bar_handle)
      emacs_event->x = bar->start;
    else
      XSETINT (emacs_event->x, y);
#else
    XSETINT (emacs_event->x, y);
#endif

    XSETINT (emacs_event->y, top_range);
  }
}

#ifndef USE_TOOLKIT_SCROLL_BARS

/* Handle some mouse motion while someone is dragging the scroll bar.

   This may be called from a signal handler, so we have to ignore GC
   mark bits.  */

static void
x_scroll_bar_note_movement (bar, event)
     struct scroll_bar *bar;
     XEvent *event;
{
  FRAME_PTR f = XFRAME (XWINDOW (bar->window)->frame);

  last_mouse_movement_time = event->xmotion.time;

  f->mouse_moved = 1;
  XSETVECTOR (last_mouse_scroll_bar, bar);

  /* If we're dragging the bar, display it.  */
  if (! GC_NILP (bar->dragging))
    {
      /* Where should the handle be now?  */
      int new_start = event->xmotion.y - XINT (bar->dragging);

      if (new_start != XINT (bar->start))
	{
	  int new_end = new_start + (XINT (bar->end) - XINT (bar->start));

	  x_scroll_bar_set_handle (bar, new_start, new_end, 0);
	}
    }
}

#endif /* !USE_TOOLKIT_SCROLL_BARS */

/* Return information to the user about the current position of the mouse
   on the scroll bar.  */

static void
x_scroll_bar_report_motion (fp, bar_window, part, x, y, time)
     FRAME_PTR *fp;
     Lisp_Object *bar_window;
     enum scroll_bar_part *part;
     Lisp_Object *x, *y;
     unsigned long *time;
{
  struct scroll_bar *bar = XSCROLL_BAR (last_mouse_scroll_bar);
  Window w = SCROLL_BAR_X_WINDOW (bar);
  FRAME_PTR f = XFRAME (WINDOW_FRAME (XWINDOW (bar->window)));
  int win_x, win_y;
  Window dummy_window;
  int dummy_coord;
  unsigned int dummy_mask;

  BLOCK_INPUT;

  /* Get the mouse's position relative to the scroll bar window, and
     report that.  */
  if (! XQueryPointer (FRAME_X_DISPLAY (f), w,

		       /* Root, child, root x and root y.  */
		       &dummy_window, &dummy_window,
		       &dummy_coord, &dummy_coord,

		       /* Position relative to scroll bar.  */
		       &win_x, &win_y,

		       /* Mouse buttons and modifier keys.  */
		       &dummy_mask))
    ;
  else
    {
#if 0
      int inside_height
	= VERTICAL_SCROLL_BAR_INSIDE_HEIGHT (f, XINT (bar->height));
#endif
      int top_range
	= VERTICAL_SCROLL_BAR_TOP_RANGE     (f, XINT (bar->height));

      win_y -= VERTICAL_SCROLL_BAR_TOP_BORDER;

      if (! NILP (bar->dragging))
	win_y -= XINT (bar->dragging);

      if (win_y < 0)
	win_y = 0;
      if (win_y > top_range)
	win_y = top_range;

      *fp = f;
      *bar_window = bar->window;

      if (! NILP (bar->dragging))
	*part = scroll_bar_handle;
      else if (win_y < XINT (bar->start))
	*part = scroll_bar_above_handle;
      else if (win_y < XINT (bar->end) + VERTICAL_SCROLL_BAR_MIN_HANDLE)
	*part = scroll_bar_handle;
      else
	*part = scroll_bar_below_handle;

      XSETINT (*x, win_y);
      XSETINT (*y, top_range);

      f->mouse_moved = 0;
      last_mouse_scroll_bar = Qnil;
    }

  *time = last_mouse_movement_time;

  UNBLOCK_INPUT;
}


/* The screen has been cleared so we may have changed foreground or
   background colors, and the scroll bars may need to be redrawn.
   Clear out the scroll bars, and ask for expose events, so we can
   redraw them.  */

void
x_scroll_bar_clear (f)
     FRAME_PTR f;
{
#ifndef USE_TOOLKIT_SCROLL_BARS
  Lisp_Object bar;

  /* We can have scroll bars even if this is 0,
     if we just turned off scroll bar mode.
     But in that case we should not clear them.  */
  if (FRAME_HAS_VERTICAL_SCROLL_BARS (f))
    for (bar = FRAME_SCROLL_BARS (f); VECTORP (bar);
	 bar = XSCROLL_BAR (bar)->next)
      XClearArea (FRAME_X_DISPLAY (f),
		  SCROLL_BAR_X_WINDOW (XSCROLL_BAR (bar)),
		  0, 0, 0, 0, True);
#endif /* not USE_TOOLKIT_SCROLL_BARS */
}


/* Define a queue to save up SelectionRequest events for later handling.  */

struct selection_event_queue
  {
    XEvent event;
    struct selection_event_queue *next;
  };

static struct selection_event_queue *queue;

/* Nonzero means queue up certain events--don't process them yet.  */

static int x_queue_selection_requests;

/* Queue up an X event *EVENT, to be processed later.  */

static void
x_queue_event (f, event)
     FRAME_PTR f;
     XEvent *event;
{
  struct selection_event_queue *queue_tmp
    = (struct selection_event_queue *) xmalloc (sizeof (struct selection_event_queue));

  if (queue_tmp != NULL)
    {
      queue_tmp->event = *event;
      queue_tmp->next = queue;
      queue = queue_tmp;
    }
}

/* Take all the queued events and put them back
   so that they get processed afresh.  */

static void
x_unqueue_events (display)
     Display *display;
{
  while (queue != NULL)
    {
      struct selection_event_queue *queue_tmp = queue;
      XPutBackEvent (display, &queue_tmp->event);
      queue = queue_tmp->next;
      xfree ((char *)queue_tmp);
    }
}

/* Start queuing SelectionRequest events.  */

void
x_start_queuing_selection_requests (display)
     Display *display;
{
  x_queue_selection_requests++;
}

/* Stop queuing SelectionRequest events.  */

void
x_stop_queuing_selection_requests (display)
     Display *display;
{
  x_queue_selection_requests--;
  x_unqueue_events (display);
}

/* The main X event-reading loop - XTread_socket.  */

#if 0
/* Time stamp of enter window event.  This is only used by XTread_socket,
   but we have to put it out here, since static variables within functions
   sometimes don't work.  */

static Time enter_timestamp;
#endif

/* This holds the state XLookupString needs to implement dead keys
   and other tricks known as "compose processing".  _X Window System_
   says that a portable program can't use this, but Stephen Gildea assures
   me that letting the compiler initialize it to zeros will work okay.

   This must be defined outside of XTread_socket, for the same reasons
   given for enter_timestamp, above.  */

static XComposeStatus compose_status;

/* Record the last 100 characters stored
   to help debug the loss-of-chars-during-GC problem.  */

static int temp_index;
static short temp_buffer[100];

#define STORE_KEYSYM_FOR_DEBUG(keysym)				\
  if (temp_index == sizeof temp_buffer / sizeof (short))	\
    temp_index = 0;						\
  temp_buffer[temp_index++] = (keysym)

/* Set this to nonzero to fake an "X I/O error"
   on a particular display.  */

struct x_display_info *XTread_socket_fake_io_error;

/* When we find no input here, we occasionally do a no-op command
   to verify that the X server is still running and we can still talk with it.
   We try all the open displays, one by one.
   This variable is used for cycling thru the displays.  */

static struct x_display_info *next_noop_dpyinfo;

#define SET_SAVED_MENU_EVENT(size)					\
     do									\
       {								\
	 if (f->output_data.x->saved_menu_event == 0)			\
           f->output_data.x->saved_menu_event				\
	     = (XEvent *) xmalloc (sizeof (XEvent));			\
         bcopy (&event, f->output_data.x->saved_menu_event, size);	\
	 inev.kind = MENU_BAR_ACTIVATE_EVENT;				\
	 XSETFRAME (inev.frame_or_window, f);				\
       }								\
     while (0)

#define SET_SAVED_BUTTON_EVENT SET_SAVED_MENU_EVENT (sizeof (XButtonEvent))
#define SET_SAVED_KEY_EVENT    SET_SAVED_MENU_EVENT (sizeof (XKeyEvent))


enum
{
  X_EVENT_NORMAL,
  X_EVENT_GOTO_OUT,
  X_EVENT_DROP
};

/* Filter events for the current X input method.
   DPYINFO is the display this event is for.
   EVENT is the X event to filter.

   Returns non-zero if the event was filtered, caller shall not process
   this event further.
   Returns zero if event is wasn't filtered.  */

#ifdef HAVE_X_I18N
static int
x_filter_event (dpyinfo, event)
     struct x_display_info *dpyinfo;
     XEvent *event;
{
  /* XFilterEvent returns non-zero if the input method has
   consumed the event.  We pass the frame's X window to
   XFilterEvent because that's the one for which the IC
   was created.  */

  struct frame *f1 = x_any_window_to_frame (dpyinfo,
                                            event->xclient.window);

  return XFilterEvent (event, f1 ? FRAME_X_WINDOW (f1) : None);
}
#endif

#ifdef USE_GTK
static int current_count;
static int current_finish;
static struct input_event *current_hold_quit;

/* This is the filter function invoked by the GTK event loop.
   It is invoked before the XEvent is translated to a GdkEvent,
   so we have a chance to act on the event before GTK. */
static GdkFilterReturn
event_handler_gdk (gxev, ev, data)
     GdkXEvent *gxev;
     GdkEvent *ev;
     gpointer data;
{
  XEvent *xev = (XEvent *) gxev;

  if (current_count >= 0)
    {
      struct x_display_info *dpyinfo;

      dpyinfo = x_display_info_for_display (xev->xany.display);

#ifdef HAVE_X_I18N
      /* Filter events for the current X input method.
         GTK calls XFilterEvent but not for key press and release,
         so we do it here.  */
      if (xev->type == KeyPress || xev->type == KeyRelease)
        if (dpyinfo && x_filter_event (dpyinfo, xev))
          return GDK_FILTER_REMOVE;
#endif

      if (! dpyinfo)
        current_finish = X_EVENT_NORMAL;
      else
	{
	  current_count +=
	    handle_one_xevent (dpyinfo, xev, &current_finish,
			       current_hold_quit);
	}
    }
  else
    current_finish = x_dispatch_event (xev, xev->xany.display);

  if (current_finish == X_EVENT_GOTO_OUT || current_finish == X_EVENT_DROP)
    return GDK_FILTER_REMOVE;

  return GDK_FILTER_CONTINUE;
}
#endif /* USE_GTK */


/* Handles the XEvent EVENT on display DPYINFO.

   *FINISH is X_EVENT_GOTO_OUT if caller should stop reading events.
   *FINISH is zero if caller should continue reading events.
   *FINISH is X_EVENT_DROP if event should not be passed to the toolkit.

   We return the number of characters stored into the buffer. */

static int
handle_one_xevent (dpyinfo, eventp, finish, hold_quit)
     struct x_display_info *dpyinfo;
     XEvent *eventp;
     int *finish;
     struct input_event *hold_quit;
{
  struct input_event inev;
  int count = 0;
  int do_help = 0;
  int nbytes = 0;
  struct frame *f;
  struct coding_system coding;
  XEvent event = *eventp;

  *finish = X_EVENT_NORMAL;

  EVENT_INIT (inev);
  inev.kind = NO_EVENT;
  inev.arg = Qnil;

  switch (event.type)
    {
    case ClientMessage:
      {
        if (event.xclient.message_type
            == dpyinfo->Xatom_wm_protocols
            && event.xclient.format == 32)
          {
            if (event.xclient.data.l[0]
                == dpyinfo->Xatom_wm_take_focus)
              {
                /* Use x_any_window_to_frame because this
                   could be the shell widget window
                   if the frame has no title bar.  */
                f = x_any_window_to_frame (dpyinfo, event.xclient.window);
#ifdef HAVE_X_I18N
                /* Not quite sure this is needed -pd */
                if (f && FRAME_XIC (f))
                  XSetICFocus (FRAME_XIC (f));
#endif
#if 0 /* Emacs sets WM hints whose `input' field is `true'.  This
	 instructs the WM to set the input focus automatically for
	 Emacs with a call to XSetInputFocus.  Setting WM_TAKE_FOCUS
	 tells the WM to send us a ClientMessage WM_TAKE_FOCUS after
	 it has set the focus.  So, XSetInputFocus below is not
	 needed.

	 The call to XSetInputFocus below has also caused trouble.  In
	 cases where the XSetInputFocus done by the WM and the one
	 below are temporally close (on a fast machine), the call
	 below can generate additional FocusIn events which confuse
	 Emacs.  */

                /* Since we set WM_TAKE_FOCUS, we must call
                   XSetInputFocus explicitly.  But not if f is null,
                   since that might be an event for a deleted frame.  */
                if (f)
                  {
                    Display *d = event.xclient.display;
                    /* Catch and ignore errors, in case window has been
                       iconified by a window manager such as GWM.  */
                    int count = x_catch_errors (d);
                    XSetInputFocus (d, event.xclient.window,
                                    /* The ICCCM says this is
                                       the only valid choice.  */
                                    RevertToParent,
                                    event.xclient.data.l[1]);
                    /* This is needed to detect the error
                       if there is an error.  */
                    XSync (d, False);
                    x_uncatch_errors (d, count);
                  }
                /* Not certain about handling scroll bars here */
#endif /* 0 */
		goto done;
              }

            if (event.xclient.data.l[0]
                     == dpyinfo->Xatom_wm_save_yourself)
              {
                /* Save state modify the WM_COMMAND property to
                   something which can reinstate us.  This notifies
                   the session manager, who's looking for such a
                   PropertyNotify.  Can restart processing when
                   a keyboard or mouse event arrives.  */
                /* If we have a session manager, don't set this.
                   KDE will then start two Emacsen, one for the
                   session manager and one for this. */
#ifdef HAVE_X_SM
                if (! x_session_have_connection ())
#endif
                  {
                    f = x_top_window_to_frame (dpyinfo,
                                               event.xclient.window);
                    /* This is just so we only give real data once
                       for a single Emacs process.  */
                    if (f == SELECTED_FRAME ())
                      XSetCommand (FRAME_X_DISPLAY (f),
                                   event.xclient.window,
                                   initial_argv, initial_argc);
                    else if (f)
                      XSetCommand (FRAME_X_DISPLAY (f),
                                   event.xclient.window,
                                   0, 0);
                  }
		goto done;
              }

            if (event.xclient.data.l[0]
		== dpyinfo->Xatom_wm_delete_window)
              {
                f = x_any_window_to_frame (dpyinfo,
                                           event.xclient.window);
                if (!f)
		  goto OTHER; /* May be a dialog that is to be removed  */

		inev.kind = DELETE_WINDOW_EVENT;
		XSETFRAME (inev.frame_or_window, f);
		goto done;
              }

	    goto done;
          }

        if (event.xclient.message_type
                 == dpyinfo->Xatom_wm_configure_denied)
          {
	    goto done;
          }

        if (event.xclient.message_type
	    == dpyinfo->Xatom_wm_window_moved)
          {
            int new_x, new_y;
	    f = x_window_to_frame (dpyinfo, event.xclient.window);

            new_x = event.xclient.data.s[0];
            new_y = event.xclient.data.s[1];

            if (f)
              {
                f->left_pos = new_x;
                f->top_pos = new_y;
              }
	    goto done;
          }

#ifdef HACK_EDITRES
        if (event.xclient.message_type
	    == dpyinfo->Xatom_editres)
          {
	    f = x_any_window_to_frame (dpyinfo, event.xclient.window);
            _XEditResCheckMessages (f->output_data.x->widget, NULL,
                                    &event, NULL);
	    goto done;
          }
#endif /* HACK_EDITRES */

        if ((event.xclient.message_type
	     == dpyinfo->Xatom_DONE)
	    || (event.xclient.message_type
		== dpyinfo->Xatom_PAGE))
          {
            /* Ghostview job completed.  Kill it.  We could
               reply with "Next" if we received "Page", but we
               currently never do because we are interested in
               images, only, which should have 1 page.  */
            Pixmap pixmap = (Pixmap) event.xclient.data.l[1];
	    f = x_window_to_frame (dpyinfo, event.xclient.window);
            x_kill_gs_process (pixmap, f);
            expose_frame (f, 0, 0, 0, 0);
	    goto done;
          }

#ifdef USE_TOOLKIT_SCROLL_BARS
        /* Scroll bar callbacks send a ClientMessage from which
           we construct an input_event.  */
        if (event.xclient.message_type
	    == dpyinfo->Xatom_Scrollbar)
          {
            x_scroll_bar_to_input_event (&event, &inev);
	    *finish = X_EVENT_GOTO_OUT;
            goto done;
          }
#endif /* USE_TOOLKIT_SCROLL_BARS */

	f = x_any_window_to_frame (dpyinfo, event.xclient.window);

	if (!f)
	  goto OTHER;

	if (x_handle_dnd_message (f, &event.xclient, dpyinfo, &inev))
	  *finish = X_EVENT_DROP;
      }
      break;

    case SelectionNotify:
#ifdef USE_X_TOOLKIT
      if (! x_window_to_frame (dpyinfo, event.xselection.requestor))
        goto OTHER;
#endif /* not USE_X_TOOLKIT */
      x_handle_selection_notify (&event.xselection);
      break;

    case SelectionClear:	/* Someone has grabbed ownership.  */
#ifdef USE_X_TOOLKIT
      if (! x_window_to_frame (dpyinfo, event.xselectionclear.window))
        goto OTHER;
#endif /* USE_X_TOOLKIT */
      {
        XSelectionClearEvent *eventp = (XSelectionClearEvent *) &event;

        inev.kind = SELECTION_CLEAR_EVENT;
        SELECTION_EVENT_DISPLAY (&inev) = eventp->display;
        SELECTION_EVENT_SELECTION (&inev) = eventp->selection;
        SELECTION_EVENT_TIME (&inev) = eventp->time;
        inev.frame_or_window = Qnil;
      }
      break;

    case SelectionRequest:	/* Someone wants our selection.  */
#ifdef USE_X_TOOLKIT
      if (!x_window_to_frame (dpyinfo, event.xselectionrequest.owner))
        goto OTHER;
#endif /* USE_X_TOOLKIT */
      if (x_queue_selection_requests)
        x_queue_event (x_window_to_frame (dpyinfo, event.xselectionrequest.owner),
                       &event);
      else
        {
          XSelectionRequestEvent *eventp
            = (XSelectionRequestEvent *) &event;

          inev.kind = SELECTION_REQUEST_EVENT;
          SELECTION_EVENT_DISPLAY (&inev) = eventp->display;
          SELECTION_EVENT_REQUESTOR (&inev) = eventp->requestor;
          SELECTION_EVENT_SELECTION (&inev) = eventp->selection;
          SELECTION_EVENT_TARGET (&inev) = eventp->target;
          SELECTION_EVENT_PROPERTY (&inev) = eventp->property;
          SELECTION_EVENT_TIME (&inev) = eventp->time;
          inev.frame_or_window = Qnil;
        }
      break;

    case PropertyNotify:
#if 0 /* This is plain wrong.  In the case that we are waiting for a
	 PropertyNotify used as an ACK in incremental selection
	 transfer, the property will be on the receiver's window.  */
#if defined USE_X_TOOLKIT
      if (!x_any_window_to_frame (dpyinfo, event.xproperty.window))
        goto OTHER;
#endif
#endif
      x_handle_property_notify (&event.xproperty);
      goto OTHER;

    case ReparentNotify:
      f = x_top_window_to_frame (dpyinfo, event.xreparent.window);
      if (f)
        {
          int x, y;
          f->output_data.x->parent_desc = event.xreparent.parent;
          x_real_positions (f, &x, &y);
          f->left_pos = x;
          f->top_pos = y;

          /* Perhaps reparented due to a WM restart.  Reset this.  */
          FRAME_X_DISPLAY_INFO (f)->wm_type = X_WMTYPE_UNKNOWN;
        }
      goto OTHER;

    case Expose:
      f = x_window_to_frame (dpyinfo, event.xexpose.window);
      if (f)
        {
          x_check_fullscreen (f);

          if (f->async_visible == 0)
            {
              f->async_visible = 1;
              f->async_iconified = 0;
              f->output_data.x->has_been_visible = 1;
              SET_FRAME_GARBAGED (f);
            }
          else
            expose_frame (f,
			  event.xexpose.x, event.xexpose.y,
                          event.xexpose.width, event.xexpose.height);
        }
      else
        {
#ifndef USE_TOOLKIT_SCROLL_BARS
          struct scroll_bar *bar;
#endif
#if defined USE_LUCID
          /* Submenus of the Lucid menu bar aren't widgets
             themselves, so there's no way to dispatch events
             to them.  Recognize this case separately.  */
          {
            Widget widget
              = x_window_to_menu_bar (event.xexpose.window);
            if (widget)
              xlwmenu_redisplay (widget);
          }
#endif /* USE_LUCID */

#ifdef USE_TOOLKIT_SCROLL_BARS
          /* Dispatch event to the widget.  */
          goto OTHER;
#else /* not USE_TOOLKIT_SCROLL_BARS */
          bar = x_window_to_scroll_bar (event.xexpose.display,
                                        event.xexpose.window);

          if (bar)
            x_scroll_bar_expose (bar, &event);
#ifdef USE_X_TOOLKIT
          else
            goto OTHER;
#endif /* USE_X_TOOLKIT */
#endif /* not USE_TOOLKIT_SCROLL_BARS */
        }
      break;

    case GraphicsExpose:	/* This occurs when an XCopyArea's
                                   source area was obscured or not
                                   available.  */
      f = x_window_to_frame (dpyinfo, event.xgraphicsexpose.drawable);
      if (f)
        {
          expose_frame (f,
                        event.xgraphicsexpose.x, event.xgraphicsexpose.y,
                        event.xgraphicsexpose.width,
                        event.xgraphicsexpose.height);
        }
#ifdef USE_X_TOOLKIT
      else
        goto OTHER;
#endif /* USE_X_TOOLKIT */
      break;

    case NoExpose:		/* This occurs when an XCopyArea's
                                   source area was completely
                                   available.  */
      break;

    case UnmapNotify:
      /* Redo the mouse-highlight after the tooltip has gone.  */
      if (event.xmap.window == tip_window)
        {
          tip_window = 0;
          redo_mouse_highlight ();
        }

      f = x_top_window_to_frame (dpyinfo, event.xunmap.window);
      if (f)		/* F may no longer exist if
                           the frame was deleted.  */
        {
          /* While a frame is unmapped, display generation is
             disabled; you don't want to spend time updating a
             display that won't ever be seen.  */
          f->async_visible = 0;
          /* We can't distinguish, from the event, whether the window
             has become iconified or invisible.  So assume, if it
             was previously visible, than now it is iconified.
             But x_make_frame_invisible clears both
             the visible flag and the iconified flag;
             and that way, we know the window is not iconified now.  */
          if (FRAME_VISIBLE_P (f) || FRAME_ICONIFIED_P (f))
            {
              f->async_iconified = 1;

              inev.kind = ICONIFY_EVENT;
              XSETFRAME (inev.frame_or_window, f);
            }
        }
      goto OTHER;

    case MapNotify:
      if (event.xmap.window == tip_window)
        /* The tooltip has been drawn already.  Avoid
           the SET_FRAME_GARBAGED below.  */
        goto OTHER;

      /* We use x_top_window_to_frame because map events can
         come for sub-windows and they don't mean that the
         frame is visible.  */
      f = x_top_window_to_frame (dpyinfo, event.xmap.window);
      if (f)
        {
          /* wait_reading_process_output will notice this and update
             the frame's display structures.
             If we where iconified, we should not set garbaged,
             because that stops redrawing on Expose events.  This looks
             bad if we are called from a recursive event loop
             (x_dispatch_event), for example when a dialog is up.  */
          if (! f->async_iconified)
            SET_FRAME_GARBAGED (f);

          f->async_visible = 1;
          f->async_iconified = 0;
          f->output_data.x->has_been_visible = 1;

          if (f->iconified)
            {
              inev.kind = DEICONIFY_EVENT;
              XSETFRAME (inev.frame_or_window, f);
            }
          else if (! NILP (Vframe_list)
                   && ! NILP (XCDR (Vframe_list)))
            /* Force a redisplay sooner or later
               to update the frame titles
               in case this is the second frame.  */
            record_asynch_buffer_change ();
        }
      goto OTHER;

    case KeyPress:

      ignore_next_mouse_click_timeout = 0;

#if defined (USE_X_TOOLKIT) || defined (USE_GTK)
      /* Dispatch KeyPress events when in menu.  */
      if (popup_activated ())
        goto OTHER;
#endif

      f = x_any_window_to_frame (dpyinfo, event.xkey.window);

      if (!dpyinfo->mouse_face_hidden && INTEGERP (Vmouse_highlight))
        {
          clear_mouse_face (dpyinfo);
          dpyinfo->mouse_face_hidden = 1;
        }

#if defined USE_MOTIF && defined USE_TOOLKIT_SCROLL_BARS
      if (f == 0)
        {
          /* Scroll bars consume key events, but we want
             the keys to go to the scroll bar's frame.  */
          Widget widget = XtWindowToWidget (dpyinfo->display,
                                            event.xkey.window);
          if (widget && XmIsScrollBar (widget))
            {
              widget = XtParent (widget);
              f = x_any_window_to_frame (dpyinfo, XtWindow (widget));
            }
        }
#endif /* USE_MOTIF and USE_TOOLKIT_SCROLL_BARS */

      if (f != 0)
        {
          KeySym keysym, orig_keysym;
          /* al%imercury@uunet.uu.net says that making this 81
             instead of 80 fixed a bug whereby meta chars made
             his Emacs hang.

             It seems that some version of XmbLookupString has
             a bug of not returning XBufferOverflow in
             status_return even if the input is too long to
             fit in 81 bytes.  So, we must prepare sufficient
             bytes for copy_buffer.  513 bytes (256 chars for
             two-byte character set) seems to be a fairly good
             approximation.  -- 2000.8.10 handa@etl.go.jp  */
          unsigned char copy_buffer[513];
          unsigned char *copy_bufptr = copy_buffer;
          int copy_bufsiz = sizeof (copy_buffer);
          int modifiers;
          Lisp_Object coding_system = Qlatin_1;
	  Lisp_Object c;

#ifdef USE_GTK
          /* Don't pass keys to GTK.  A Tab will shift focus to the
             tool bar in GTK 2.4.  Keys will still go to menus and
             dialogs because in that case popup_activated is TRUE
             (see above).  */
          *finish = X_EVENT_DROP;
#endif

          event.xkey.state
            |= x_emacs_to_x_modifiers (FRAME_X_DISPLAY_INFO (f),
                                       extra_keyboard_modifiers);
          modifiers = event.xkey.state;

          /* This will have to go some day...  */

          /* make_lispy_event turns chars into control chars.
             Don't do it here because XLookupString is too eager.  */
          event.xkey.state &= ~ControlMask;
          event.xkey.state &= ~(dpyinfo->meta_mod_mask
                                | dpyinfo->super_mod_mask
                                | dpyinfo->hyper_mod_mask
                                | dpyinfo->alt_mod_mask);

          /* In case Meta is ComposeCharacter,
             clear its status.  According to Markus Ehrnsperger
             Markus.Ehrnsperger@lehrstuhl-bross.physik.uni-muenchen.de
             this enables ComposeCharacter to work whether or
             not it is combined with Meta.  */
          if (modifiers & dpyinfo->meta_mod_mask)
            bzero (&compose_status, sizeof (compose_status));

#ifdef HAVE_X_I18N
          if (FRAME_XIC (f))
            {
              Status status_return;

              coding_system = Vlocale_coding_system;
              nbytes = XmbLookupString (FRAME_XIC (f),
                                        &event.xkey, copy_bufptr,
                                        copy_bufsiz, &keysym,
                                        &status_return);
              if (status_return == XBufferOverflow)
                {
                  copy_bufsiz = nbytes + 1;
                  copy_bufptr = (char *) alloca (copy_bufsiz);
                  nbytes = XmbLookupString (FRAME_XIC (f),
                                            &event.xkey, copy_bufptr,
                                            copy_bufsiz, &keysym,
                                            &status_return);
                }
              /* Xutf8LookupString is a new but already deprecated interface.  -stef  */
#if 0 && defined X_HAVE_UTF8_STRING
              else if (status_return == XLookupKeySym)
                {  /* Try again but with utf-8.  */
                  coding_system = Qutf_8;
                  nbytes = Xutf8LookupString (FRAME_XIC (f),
                                              &event.xkey, copy_bufptr,
                                              copy_bufsiz, &keysym,
                                              &status_return);
                  if (status_return == XBufferOverflow)
                    {
                      copy_bufsiz = nbytes + 1;
                      copy_bufptr = (char *) alloca (copy_bufsiz);
                      nbytes = Xutf8LookupString (FRAME_XIC (f),
                                                  &event.xkey,
                                                  copy_bufptr,
                                                  copy_bufsiz, &keysym,
                                                  &status_return);
                    }
                }
#endif

              if (status_return == XLookupNone)
                break;
              else if (status_return == XLookupChars)
                {
                  keysym = NoSymbol;
                  modifiers = 0;
                }
              else if (status_return != XLookupKeySym
                       && status_return != XLookupBoth)
                abort ();
            }
          else
            nbytes = XLookupString (&event.xkey, copy_bufptr,
                                    copy_bufsiz, &keysym,
                                    &compose_status);
#else
          nbytes = XLookupString (&event.xkey, copy_bufptr,
                                  copy_bufsiz, &keysym,
                                  &compose_status);
#endif

          /* If not using XIM/XIC, and a compose sequence is in progress,
             we break here.  Otherwise, chars_matched is always 0.  */
          if (compose_status.chars_matched > 0 && nbytes == 0)
            break;

          orig_keysym = keysym;

 	  /* Common for all keysym input events.  */
 	  XSETFRAME (inev.frame_or_window, f);
 	  inev.modifiers
 	    = x_x_to_emacs_modifiers (FRAME_X_DISPLAY_INFO (f), modifiers);
 	  inev.timestamp = event.xkey.time;

 	  /* First deal with keysyms which have defined
 	     translations to characters.  */
 	  if (keysym >= 32 && keysym < 128)
 	    /* Avoid explicitly decoding each ASCII character.  */
 	    {
 	      inev.kind = ASCII_KEYSTROKE_EVENT;
 	      inev.code = keysym;
 	      goto done_keysym;
 	    }
 
 	  /* Now non-ASCII.  */
 	  if (HASH_TABLE_P (Vx_keysym_table)
 	      && (NATNUMP (c = Fgethash (make_number (keysym),
 					 Vx_keysym_table,
 					 Qnil))))
 	    {
 	      inev.kind = (SINGLE_BYTE_CHAR_P (XFASTINT (c))
 			    ? ASCII_KEYSTROKE_EVENT
 			    : MULTIBYTE_CHAR_KEYSTROKE_EVENT);
 	      inev.code = XFASTINT (c);
 	      goto done_keysym;
 	    }
 
 	  /* Random non-modifier sorts of keysyms.  */
 	  if (((keysym >= XK_BackSpace && keysym <= XK_Escape)
                        || keysym == XK_Delete
#ifdef XK_ISO_Left_Tab
                        || (keysym >= XK_ISO_Left_Tab
                            && keysym <= XK_ISO_Enter)
#endif
                        || IsCursorKey (keysym) /* 0xff50 <= x < 0xff60 */
                        || IsMiscFunctionKey (keysym) /* 0xff60 <= x < VARIES */
#ifdef HPUX
                        /* This recognizes the "extended function
                           keys".  It seems there's no cleaner way.
                           Test IsModifierKey to avoid handling
                           mode_switch incorrectly.  */
                        || ((unsigned) (keysym) >= XK_Select
                            && (unsigned)(keysym) < XK_KP_Space)
#endif
#ifdef XK_dead_circumflex
                        || orig_keysym == XK_dead_circumflex
#endif
#ifdef XK_dead_grave
                        || orig_keysym == XK_dead_grave
#endif
#ifdef XK_dead_tilde
                        || orig_keysym == XK_dead_tilde
#endif
#ifdef XK_dead_diaeresis
                        || orig_keysym == XK_dead_diaeresis
#endif
#ifdef XK_dead_macron
                        || orig_keysym == XK_dead_macron
#endif
#ifdef XK_dead_degree
                        || orig_keysym == XK_dead_degree
#endif
#ifdef XK_dead_acute
                        || orig_keysym == XK_dead_acute
#endif
#ifdef XK_dead_cedilla
                        || orig_keysym == XK_dead_cedilla
#endif
#ifdef XK_dead_breve
                        || orig_keysym == XK_dead_breve
#endif
#ifdef XK_dead_ogonek
                        || orig_keysym == XK_dead_ogonek
#endif
#ifdef XK_dead_caron
                        || orig_keysym == XK_dead_caron
#endif
#ifdef XK_dead_doubleacute
                        || orig_keysym == XK_dead_doubleacute
#endif
#ifdef XK_dead_abovedot
                        || orig_keysym == XK_dead_abovedot
#endif
                        || IsKeypadKey (keysym) /* 0xff80 <= x < 0xffbe */
                        || IsFunctionKey (keysym) /* 0xffbe <= x < 0xffe1 */
                        /* Any "vendor-specific" key is ok.  */
                        || (orig_keysym & (1 << 28))
                        || (keysym != NoSymbol && nbytes == 0))
                       && ! (IsModifierKey (orig_keysym)
#ifndef HAVE_X11R5
#ifdef XK_Mode_switch
                             || ((unsigned)(orig_keysym) == XK_Mode_switch)
#endif
#ifdef XK_Num_Lock
                             || ((unsigned)(orig_keysym) == XK_Num_Lock)
#endif
#endif /* not HAVE_X11R5 */
                             /* The symbols from XK_ISO_Lock
                                to XK_ISO_Last_Group_Lock
                                don't have real modifiers but
                                should be treated similarly to
                                Mode_switch by Emacs. */
#if defined XK_ISO_Lock && defined XK_ISO_Last_Group_Lock
                             || ((unsigned)(orig_keysym)
                                 >=  XK_ISO_Lock
                                 && (unsigned)(orig_keysym)
                                 <= XK_ISO_Last_Group_Lock)
#endif
                             ))
	    {
	      STORE_KEYSYM_FOR_DEBUG (keysym);
	      /* make_lispy_event will convert this to a symbolic
		 key.  */
	      inev.kind = NON_ASCII_KEYSTROKE_EVENT;
	      inev.code = keysym;
	      goto done_keysym;
	    }

	  {	/* Raw bytes, not keysym.  */
	    register int i;
	    register int c;
	    int nchars, len;

	    /* The input should be decoded with `coding_system'
	       which depends on which X*LookupString function
	       we used just above and the locale.  */
	    setup_coding_system (coding_system, &coding);
	    coding.src_multibyte = 0;
	    coding.dst_multibyte = 1;
	    /* The input is converted to events, thus we can't
	       handle composition.  Anyway, there's no XIM that
	       gives us composition information.  */
	    coding.composing = COMPOSITION_DISABLED;

	    for (i = 0; i < nbytes; i++)
	      {
		STORE_KEYSYM_FOR_DEBUG (copy_bufptr[i]);
	      }

	    {
	      /* Decode the input data.  */
	      int require;
	      unsigned char *p;

	      require = decoding_buffer_size (&coding, nbytes);
	      p = (unsigned char *) alloca (require);
	      coding.mode |= CODING_MODE_LAST_BLOCK;
	      /* We explicitly disable composition handling because
		 key data should not contain any composition sequence.  */
	      coding.composing = COMPOSITION_DISABLED;
	      decode_coding (&coding, copy_bufptr, p, nbytes, require);
	      nbytes = coding.produced;
	      nchars = coding.produced_char;
	      copy_bufptr = p;
	    }

	    /* Convert the input data to a sequence of
	       character events.  */
	    for (i = 0; i < nbytes; i += len)
	      {
		if (nchars == nbytes)
		  c = copy_bufptr[i], len = 1;
		else
		  c = STRING_CHAR_AND_LENGTH (copy_bufptr + i,
					      nbytes - i, len);
		inev.kind = (SINGLE_BYTE_CHAR_P (c)
			      ? ASCII_KEYSTROKE_EVENT
			      : MULTIBYTE_CHAR_KEYSTROKE_EVENT);
		inev.code = c;
		kbd_buffer_store_event_hold (&inev, hold_quit);
	      }

	    /* Previous code updated count by nchars rather than nbytes,
	       but that seems bogus to me.  ++kfs  */
	    count += nbytes;

	    inev.kind = NO_EVENT;  /* Already stored above.  */

	    if (keysym == NoSymbol)
	      break;
	  }
        }
    done_keysym:
#ifdef HAVE_X_I18N
      /* Don't dispatch this event since XtDispatchEvent calls
         XFilterEvent, and two calls in a row may freeze the
         client.  */
      break;
#else
      goto OTHER;
#endif

    case KeyRelease:
#ifdef HAVE_X_I18N
      /* Don't dispatch this event since XtDispatchEvent calls
         XFilterEvent, and two calls in a row may freeze the
         client.  */
      break;
#else
      goto OTHER;
#endif

    case EnterNotify:
      x_detect_focus_change (dpyinfo, &event, &inev);

      f = x_any_window_to_frame (dpyinfo, event.xcrossing.window);

      if (f && x_mouse_click_focus_ignore_position)
	ignore_next_mouse_click_timeout = event.xmotion.time + 200;

#if 0
      if (event.xcrossing.focus)
	{
	  /* Avoid nasty pop/raise loops.  */
	  if (f && (!(f->auto_raise)
		    || !(f->auto_lower)
		    || (event.xcrossing.time - enter_timestamp) > 500))
	    {
	      x_new_focus_frame (dpyinfo, f);
	      enter_timestamp = event.xcrossing.time;
	    }
	}
      else if (f == dpyinfo->x_focus_frame)
	x_new_focus_frame (dpyinfo, 0);
#endif

      /* EnterNotify counts as mouse movement,
	 so update things that depend on mouse position.  */
      if (f && !f->output_data.x->hourglass_p)
	note_mouse_movement (f, &event.xmotion);
      goto OTHER;

    case FocusIn:
      x_detect_focus_change (dpyinfo, &event, &inev);
      goto OTHER;

    case LeaveNotify:
      x_detect_focus_change (dpyinfo, &event, &inev);

      f = x_top_window_to_frame (dpyinfo, event.xcrossing.window);
      if (f)
        {
          if (f == dpyinfo->mouse_face_mouse_frame)
            {
              /* If we move outside the frame, then we're
                 certainly no longer on any text in the frame.  */
              clear_mouse_face (dpyinfo);
              dpyinfo->mouse_face_mouse_frame = 0;
            }

          /* Generate a nil HELP_EVENT to cancel a help-echo.
             Do it only if there's something to cancel.
             Otherwise, the startup message is cleared when
             the mouse leaves the frame.  */
          if (any_help_event_p)
	    do_help = -1;
        }
      goto OTHER;

    case FocusOut:
      x_detect_focus_change (dpyinfo, &event, &inev);
      goto OTHER;

    case MotionNotify:
      {
        previous_help_echo_string = help_echo_string;
        help_echo_string = help_echo_object = help_echo_window = Qnil;
        help_echo_pos = -1;

        if (dpyinfo->grabbed && last_mouse_frame
            && FRAME_LIVE_P (last_mouse_frame))
          f = last_mouse_frame;
        else
          f = x_window_to_frame (dpyinfo, event.xmotion.window);

        if (dpyinfo->mouse_face_hidden)
          {
            dpyinfo->mouse_face_hidden = 0;
            clear_mouse_face (dpyinfo);
          }

        if (f)
          {

            /* Generate SELECT_WINDOW_EVENTs when needed.  */
            if (mouse_autoselect_window)
              {
                Lisp_Object window;

                window = window_from_coordinates (f,
                                                  event.xmotion.x, event.xmotion.y,
                                                  0, 0, 0, 0);

                /* Window will be selected only when it is not selected now and
                   last mouse movement event was not in it.  Minibuffer window
                   will be selected iff it is active.  */
                if (WINDOWP (window)
                    && !EQ (window, last_window)
                    && !EQ (window, selected_window))
                  {
                    inev.kind = SELECT_WINDOW_EVENT;
                    inev.frame_or_window = window;
                  }

                last_window=window;
              }
            note_mouse_movement (f, &event.xmotion);
          }
        else
          {
#ifndef USE_TOOLKIT_SCROLL_BARS
            struct scroll_bar *bar
              = x_window_to_scroll_bar (event.xmotion.display,
                                        event.xmotion.window);

            if (bar)
              x_scroll_bar_note_movement (bar, &event);
#endif /* USE_TOOLKIT_SCROLL_BARS */

            /* If we move outside the frame, then we're
               certainly no longer on any text in the frame.  */
            clear_mouse_face (dpyinfo);
          }

        /* If the contents of the global variable help_echo_string
           has changed, generate a HELP_EVENT.  */
        if (!NILP (help_echo_string)
            || !NILP (previous_help_echo_string))
	  do_help = 1;
        goto OTHER;
      }

    case ConfigureNotify:
      f = x_top_window_to_frame (dpyinfo, event.xconfigure.window);
      if (f)
        {
#ifndef USE_X_TOOLKIT
#ifdef USE_GTK
          xg_resize_widgets (f, event.xconfigure.width,
                             event.xconfigure.height);
#else /* not USE_GTK */
          /* If there is a pending resize for fullscreen, don't
             do this one, the right one will come later.
             The toolkit version doesn't seem to need this, but we
             need to reset it below.  */
          int dont_resize
	    = ((f->want_fullscreen & FULLSCREEN_WAIT)
	       && f->new_text_cols != 0);
          int rows = FRAME_PIXEL_HEIGHT_TO_TEXT_LINES (f, event.xconfigure.height);
          int columns = FRAME_PIXEL_WIDTH_TO_TEXT_COLS (f, event.xconfigure.width);

          if (dont_resize)
            goto OTHER;

          /* In the toolkit version, change_frame_size
             is called by the code that handles resizing
             of the EmacsFrame widget.  */

          /* Even if the number of character rows and columns has
             not changed, the font size may have changed, so we need
             to check the pixel dimensions as well.  */
          if (columns != FRAME_COLS (f)
              || rows != FRAME_LINES (f)
              || event.xconfigure.width != FRAME_PIXEL_WIDTH (f)
              || event.xconfigure.height != FRAME_PIXEL_HEIGHT (f))
            {
              change_frame_size (f, rows, columns, 0, 1, 0);
              SET_FRAME_GARBAGED (f);
              cancel_mouse_face (f);
            }
#endif /* not USE_GTK */
#endif

          FRAME_PIXEL_WIDTH (f) = event.xconfigure.width;
          FRAME_PIXEL_HEIGHT (f) = event.xconfigure.height;

#ifdef USE_GTK
          /* GTK creates windows but doesn't map them.
             Only get real positions and check fullscreen when mapped. */
          if (FRAME_GTK_OUTER_WIDGET (f)
              && GTK_WIDGET_MAPPED (FRAME_GTK_OUTER_WIDGET (f)))
#endif
            {
	      /* What we have now is the position of Emacs's own window.
		 Convert that to the position of the window manager window.  */
	      x_real_positions (f, &f->left_pos, &f->top_pos);

	      x_check_expected_move (f);
	      if (f->want_fullscreen & FULLSCREEN_WAIT)
		f->want_fullscreen &= ~(FULLSCREEN_WAIT|FULLSCREEN_BOTH);
            }

#ifdef HAVE_X_I18N
          if (FRAME_XIC (f) && (FRAME_XIC_STYLE (f) & XIMStatusArea))
            xic_set_statusarea (f);
#endif

          if (f->output_data.x->parent_desc != FRAME_X_DISPLAY_INFO (f)->root_window)
            {
              /* Since the WM decorations come below top_pos now,
                 we must put them below top_pos in the future.  */
              f->win_gravity = NorthWestGravity;
              x_wm_set_size_hint (f, (long) 0, 0);
            }
        }
      goto OTHER;

    case ButtonRelease:
    case ButtonPress:
      {
        /* If we decide we want to generate an event to be seen
           by the rest of Emacs, we put it here.  */
        int tool_bar_p = 0;

        bzero (&compose_status, sizeof (compose_status));

        if (dpyinfo->grabbed
            && last_mouse_frame
            && FRAME_LIVE_P (last_mouse_frame))
          f = last_mouse_frame;
        else
          f = x_window_to_frame (dpyinfo, event.xbutton.window);

        if (f)
          {
            /* Is this in the tool-bar?  */
            if (WINDOWP (f->tool_bar_window)
                && WINDOW_TOTAL_LINES (XWINDOW (f->tool_bar_window)))
              {
                Lisp_Object window;
                int x = event.xbutton.x;
                int y = event.xbutton.y;

                window = window_from_coordinates (f, x, y, 0, 0, 0, 1);
                if (EQ (window, f->tool_bar_window))
                  {
		    if (event.xbutton.type == ButtonPress)
		      handle_tool_bar_click (f, x, y, 1, 0);
		    else
		      handle_tool_bar_click (f, x, y, 0,
					     x_x_to_emacs_modifiers (dpyinfo,
								     event.xbutton.state));
		    tool_bar_p = 1;
                  }
              }

            if (!tool_bar_p)
              if (!dpyinfo->x_focus_frame
                  || f == dpyinfo->x_focus_frame)
                {
#if defined (USE_X_TOOLKIT) || defined (USE_GTK)
                  if (! popup_activated ())
#endif
		    {
		      if (ignore_next_mouse_click_timeout)
			{
			  if (event.type == ButtonPress
			      && (int)(event.xbutton.time - ignore_next_mouse_click_timeout) > 0)
			    {
			      ignore_next_mouse_click_timeout = 0;
			      construct_mouse_click (&inev, &event, f);
			    }
			  if (event.type == ButtonRelease)
			    ignore_next_mouse_click_timeout = 0;
			}
		      else
			construct_mouse_click (&inev, &event, f);
		    }
                }
          }
        else
          {
            struct scroll_bar *bar
              = x_window_to_scroll_bar (event.xbutton.display,
                                        event.xbutton.window);

#ifdef USE_TOOLKIT_SCROLL_BARS
            /* Make the "Ctrl-Mouse-2 splits window" work for toolkit
               scroll bars.  */
            if (bar && event.xbutton.state & ControlMask)
              {
                x_scroll_bar_handle_click (bar, &event, &inev);
                *finish = X_EVENT_DROP;
              }
#else /* not USE_TOOLKIT_SCROLL_BARS */
            if (bar)
              x_scroll_bar_handle_click (bar, &event, &inev);
#endif /* not USE_TOOLKIT_SCROLL_BARS */
          }

        if (event.type == ButtonPress)
          {
            dpyinfo->grabbed |= (1 << event.xbutton.button);
            last_mouse_frame = f;
            /* Ignore any mouse motion that happened
               before this event; any subsequent mouse-movement
               Emacs events should reflect only motion after
               the ButtonPress.  */
            if (f != 0)
              f->mouse_moved = 0;

            if (!tool_bar_p)
              last_tool_bar_item = -1;
          }
        else
          dpyinfo->grabbed &= ~(1 << event.xbutton.button);

#if defined (USE_X_TOOLKIT) || defined (USE_GTK)
        f = x_menubar_window_to_frame (dpyinfo, event.xbutton.window);
        /* For a down-event in the menu bar,
           don't pass it to Xt right now.
           Instead, save it away
           and we will pass it to Xt from kbd_buffer_get_event.
           That way, we can run some Lisp code first.  */
        if (
#ifdef USE_GTK
            ! popup_activated ()
            &&
#endif
            f && event.type == ButtonPress
            /* Verify the event is really within the menu bar
               and not just sent to it due to grabbing.  */
            && event.xbutton.x >= 0
            && event.xbutton.x < FRAME_PIXEL_WIDTH (f)
            && event.xbutton.y >= 0
            && event.xbutton.y < f->output_data.x->menubar_height
            && event.xbutton.same_screen)
          {
            SET_SAVED_BUTTON_EVENT;
            XSETFRAME (last_mouse_press_frame, f);
#ifdef USE_GTK
            *finish = X_EVENT_DROP;
#endif
          }
        else if (event.type == ButtonPress)
          {
            last_mouse_press_frame = Qnil;
            goto OTHER;
          }

#ifdef USE_MOTIF /* This should do not harm for Lucid,
		    but I am trying to be cautious.  */
        else if (event.type == ButtonRelease)
          {
            if (!NILP (last_mouse_press_frame))
              {
                f = XFRAME (last_mouse_press_frame);
                if (f->output_data.x)
                  SET_SAVED_BUTTON_EVENT;
              }
            else
              goto OTHER;
          }
#endif /* USE_MOTIF */
        else
          goto OTHER;
#endif /* USE_X_TOOLKIT || USE_GTK */
      }
      break;

    case CirculateNotify:
      goto OTHER;

    case CirculateRequest:
      goto OTHER;

    case VisibilityNotify:
      goto OTHER;

    case MappingNotify:
      /* Someone has changed the keyboard mapping - update the
         local cache.  */
      switch (event.xmapping.request)
        {
        case MappingModifier:
          x_find_modifier_meanings (dpyinfo);
          /* This is meant to fall through.  */
        case MappingKeyboard:
          XRefreshKeyboardMapping (&event.xmapping);
        }
      goto OTHER;

    default:
    OTHER:
#ifdef USE_X_TOOLKIT
    BLOCK_INPUT;
    if (*finish != X_EVENT_DROP)
      XtDispatchEvent (&event);
    UNBLOCK_INPUT;
#endif /* USE_X_TOOLKIT */
    break;
    }

 done:
  if (inev.kind != NO_EVENT)
    {
      kbd_buffer_store_event_hold (&inev, hold_quit);
      count++;
    }

  if (do_help
      && !(hold_quit && hold_quit->kind != NO_EVENT))
    {
      Lisp_Object frame;

      if (f)
	XSETFRAME (frame, f);
      else
	frame = Qnil;

      if (do_help > 0)
	{
	  any_help_event_p = 1;
	  gen_help_event (help_echo_string, frame, help_echo_window,
			  help_echo_object, help_echo_pos);
	}
      else
	{
	  help_echo_string = Qnil;
	  gen_help_event (Qnil, frame, Qnil, Qnil, 0);
	}
      count++;
    }

  *eventp = event;
  return count;
}


/* Handles the XEvent EVENT on display DISPLAY.
   This is used for event loops outside the normal event handling,
   i.e. looping while a popup menu or a dialog is posted.

   Returns the value handle_one_xevent sets in the finish argument.  */
int
x_dispatch_event (event, display)
     XEvent *event;
     Display *display;
{
  struct x_display_info *dpyinfo;
  int finish = X_EVENT_NORMAL;

  dpyinfo = x_display_info_for_display (display);

  if (dpyinfo)
    handle_one_xevent (dpyinfo, event, &finish, 0);

  return finish;
}


/* Read events coming from the X server.
   This routine is called by the SIGIO handler.
   We return as soon as there are no more events to be read.

   We return the number of characters stored into the buffer,
   thus pretending to be `read'.

   EXPECTED is nonzero if the caller knows input is available.  */

static int
XTread_socket (display, expected, hold_quit)
     struct display *display;
     int expected;
     struct input_event *hold_quit;
{
  int count = 0;
  XEvent event;
  int event_found = 0;
  struct x_display_info *dpyinfo;

  if (interrupt_input_blocked)
    {
      interrupt_input_pending = 1;
      return -1;
    }

  interrupt_input_pending = 0;
  BLOCK_INPUT;

  /* So people can tell when we have read the available input.  */
  input_signal_count++;

  ++handling_signal;

  /* Find the display we are supposed to read input for.
     It's the one communicating on descriptor SD.  */
  for (dpyinfo = x_display_list; dpyinfo; dpyinfo = dpyinfo->next)
    {
#if 0 /* This ought to be unnecessary; let's verify it.  */
#ifdef FIOSNBIO
      /* If available, Xlib uses FIOSNBIO to make the socket
	 non-blocking, and then looks for EWOULDBLOCK.  If O_NDELAY is set,
	 FIOSNBIO is ignored, and instead of signaling EWOULDBLOCK,
	 a read returns 0, which Xlib interprets as equivalent to EPIPE.  */
      fcntl (dpyinfo->connection, F_SETFL, 0);
#endif /* ! defined (FIOSNBIO) */
#endif

#if 0 /* This code can't be made to work, with multiple displays,
	 and appears not to be used on any system any more.
	 Also keyboard.c doesn't turn O_NDELAY on and off
	 for X connections.  */
#ifndef SIGIO
#ifndef HAVE_SELECT
      if (! (fcntl (dpyinfo->connection, F_GETFL, 0) & O_NDELAY))
	{
	  extern int read_alarm_should_throw;
	  read_alarm_should_throw = 1;
	  XPeekEvent (dpyinfo->display, &event);
	  read_alarm_should_throw = 0;
	}
#endif /* HAVE_SELECT */
#endif /* SIGIO */
#endif

      /* For debugging, this gives a way to fake an I/O error.  */
      if (dpyinfo == XTread_socket_fake_io_error)
	{
	  XTread_socket_fake_io_error = 0;
	  x_io_error_quitter (dpyinfo->display);
	}

#ifdef HAVE_X_SM
      {
	struct input_event inev;
	BLOCK_INPUT;
	/* We don't need to EVENT_INIT (inev) here, as
	   x_session_check_input copies an entire input_event.  */
	if (x_session_check_input (&inev))
	  {
	    kbd_buffer_store_event_hold (&inev, hold_quit);
	    count++;
	  }
	UNBLOCK_INPUT;
      }
#endif

#ifndef USE_GTK
      while (XPending (dpyinfo->display))
	{
          int finish;

	  XNextEvent (dpyinfo->display, &event);

#ifdef HAVE_X_I18N
          /* Filter events for the current X input method.  */
          if (x_filter_event (dpyinfo, &event))
            break;
#endif
	  event_found = 1;

          count += handle_one_xevent (dpyinfo, &event, &finish, hold_quit);

          if (finish == X_EVENT_GOTO_OUT)
            goto out;
        }
#endif /* not USE_GTK */
    }

#ifdef USE_GTK

  /* For GTK we must use the GTK event loop.  But XEvents gets passed
     to our filter function above, and then to the big event switch.
     We use a bunch of globals to communicate with our filter function,
     that is kind of ugly, but it works.

     There is no way to do one display at the time, GTK just does events
     from all displays.  */

  while (gtk_events_pending ())
    {
      current_count = count;
      current_hold_quit = hold_quit;

      gtk_main_iteration ();

      count = current_count;
      current_count = -1;
      current_hold_quit = 0;

      if (current_finish == X_EVENT_GOTO_OUT)
        break;
    }
#endif /* USE_GTK */

 out:;

  /* On some systems, an X bug causes Emacs to get no more events
     when the window is destroyed.  Detect that.  (1994.)  */
  if (! event_found)
    {
      /* Emacs and the X Server eats up CPU time if XNoOp is done every time.
	 One XNOOP in 100 loops will make Emacs terminate.
	 B. Bretthauer, 1994 */
      x_noop_count++;
      if (x_noop_count >= 100)
	{
	  x_noop_count=0;

	  if (next_noop_dpyinfo == 0)
	    next_noop_dpyinfo = x_display_list;

	  XNoOp (next_noop_dpyinfo->display);

	  /* Each time we get here, cycle through the displays now open.  */
	  next_noop_dpyinfo = next_noop_dpyinfo->next;
	}
    }

  /* If the focus was just given to an auto-raising frame,
     raise it now.  */
  /* ??? This ought to be able to handle more than one such frame.  */
  if (pending_autoraise_frame)
    {
      x_raise_frame (pending_autoraise_frame);
      pending_autoraise_frame = 0;
    }

  --handling_signal;
  UNBLOCK_INPUT;

  return count;
}




/***********************************************************************
			     Text Cursor
 ***********************************************************************/

/* Set clipping for output in glyph row ROW.  W is the window in which
   we operate.  GC is the graphics context to set clipping in.

   ROW may be a text row or, e.g., a mode line.  Text rows must be
   clipped to the interior of the window dedicated to text display,
   mode lines must be clipped to the whole window.  */

static void
x_clip_to_row (w, row, gc)
     struct window *w;
     struct glyph_row *row;
     GC gc;
{
  struct frame *f = XFRAME (WINDOW_FRAME (w));
  XRectangle clip_rect;
  int window_y, window_width;

  window_box (w, -1, 0, &window_y, &window_width, 0);

  clip_rect.x = WINDOW_TO_FRAME_PIXEL_X (w, 0);
  clip_rect.y = WINDOW_TO_FRAME_PIXEL_Y (w, row->y);
  clip_rect.y = max (clip_rect.y, window_y);
  clip_rect.width = window_width;
  clip_rect.height = row->visible_height;

  XSetClipRectangles (FRAME_X_DISPLAY (f), gc, 0, 0, &clip_rect, 1, Unsorted);
}


/* Draw a hollow box cursor on window W in glyph row ROW.  */

static void
x_draw_hollow_cursor (w, row)
     struct window *w;
     struct glyph_row *row;
{
  struct frame *f = XFRAME (WINDOW_FRAME (w));
  struct x_display_info *dpyinfo = FRAME_X_DISPLAY_INFO (f);
  Display *dpy = FRAME_X_DISPLAY (f);
  int x, y, wd, h;
  XGCValues xgcv;
  struct glyph *cursor_glyph;
  GC gc;

  /* Get the glyph the cursor is on.  If we can't tell because
     the current matrix is invalid or such, give up.  */
  cursor_glyph = get_phys_cursor_glyph (w);
  if (cursor_glyph == NULL)
    return;

  /* Compute the width of the rectangle to draw.  If on a stretch
     glyph, and `x-stretch-block-cursor' is nil, don't draw a
     rectangle as wide as the glyph, but use a canonical character
     width instead.  */
  wd = cursor_glyph->pixel_width - 1;
  if (cursor_glyph->type == STRETCH_GLYPH
      && !x_stretch_cursor_p)
    wd = min (FRAME_COLUMN_WIDTH (f), wd);
  w->phys_cursor_width = wd;

  /* Compute frame-relative coordinates from window-relative
     coordinates.  */
  x = WINDOW_TEXT_TO_FRAME_PIXEL_X (w, w->phys_cursor.x);
  y = WINDOW_TO_FRAME_PIXEL_Y (w, w->phys_cursor.y);

  /* Compute the proper height and ascent of the rectangle, based
     on the actual glyph.  Using the full height of the row looks
     bad when there are tall images on that row.  */
  h = max (min (FRAME_LINE_HEIGHT (f), row->height),
	   cursor_glyph->ascent + cursor_glyph->descent);
  if (h < row->height)
    y += row->ascent /* - w->phys_cursor_ascent */ + cursor_glyph->descent - h;
  h--;

  /* The foreground of cursor_gc is typically the same as the normal
     background color, which can cause the cursor box to be invisible.  */
  xgcv.foreground = f->output_data.x->cursor_pixel;
  if (dpyinfo->scratch_cursor_gc)
    XChangeGC (dpy, dpyinfo->scratch_cursor_gc, GCForeground, &xgcv);
  else
    dpyinfo->scratch_cursor_gc = XCreateGC (dpy, FRAME_X_WINDOW (f),
					    GCForeground, &xgcv);
  gc = dpyinfo->scratch_cursor_gc;

  /* Set clipping, draw the rectangle, and reset clipping again.  */
  x_clip_to_row (w, row, gc);
  XDrawRectangle (dpy, FRAME_X_WINDOW (f), gc, x, y, wd, h);
  XSetClipMask (dpy, gc, None);
}


/* Draw a bar cursor on window W in glyph row ROW.

   Implementation note: One would like to draw a bar cursor with an
   angle equal to the one given by the font property XA_ITALIC_ANGLE.
   Unfortunately, I didn't find a font yet that has this property set.
   --gerd.  */

static void
x_draw_bar_cursor (w, row, width, kind)
     struct window *w;
     struct glyph_row *row;
     int width;
     enum text_cursor_kinds kind;
{
  struct frame *f = XFRAME (w->frame);
  struct glyph *cursor_glyph;

  /* If cursor is out of bounds, don't draw garbage.  This can happen
     in mini-buffer windows when switching between echo area glyphs
     and mini-buffer.  */
  cursor_glyph = get_phys_cursor_glyph (w);
  if (cursor_glyph == NULL)
    return;

  /* If on an image, draw like a normal cursor.  That's usually better
     visible than drawing a bar, esp. if the image is large so that
     the bar might not be in the window.  */
  if (cursor_glyph->type == IMAGE_GLYPH)
    {
      struct glyph_row *row;
      row = MATRIX_ROW (w->current_matrix, w->phys_cursor.vpos);
      draw_phys_cursor_glyph (w, row, DRAW_CURSOR);
    }
  else
    {
      Display *dpy = FRAME_X_DISPLAY (f);
      Window window = FRAME_X_WINDOW (f);
      GC gc = FRAME_X_DISPLAY_INFO (f)->scratch_cursor_gc;
      unsigned long mask = GCForeground | GCBackground | GCGraphicsExposures;
      struct face *face = FACE_FROM_ID (f, cursor_glyph->face_id);
      XGCValues xgcv;

      /* If the glyph's background equals the color we normally draw
	 the bar cursor in, the bar cursor in its normal color is
	 invisible.  Use the glyph's foreground color instead in this
	 case, on the assumption that the glyph's colors are chosen so
	 that the glyph is legible.  */
      if (face->background == f->output_data.x->cursor_pixel)
	xgcv.background = xgcv.foreground = face->foreground;
      else
	xgcv.background = xgcv.foreground = f->output_data.x->cursor_pixel;
      xgcv.graphics_exposures = 0;

      if (gc)
	XChangeGC (dpy, gc, mask, &xgcv);
      else
	{
	  gc = XCreateGC (dpy, window, mask, &xgcv);
	  FRAME_X_DISPLAY_INFO (f)->scratch_cursor_gc = gc;
	}

      if (width < 0)
	width = FRAME_CURSOR_WIDTH (f);
      width = min (cursor_glyph->pixel_width, width);

      w->phys_cursor_width = width;
      x_clip_to_row (w, row, gc);

      if (kind == BAR_CURSOR)
	  XFillRectangle (dpy, window, gc,
			  WINDOW_TEXT_TO_FRAME_PIXEL_X (w, w->phys_cursor.x),
			  WINDOW_TO_FRAME_PIXEL_Y (w, w->phys_cursor.y),
			  width, row->height);
      else
	  XFillRectangle (dpy, window, gc,
			  WINDOW_TEXT_TO_FRAME_PIXEL_X (w, w->phys_cursor.x),
			  WINDOW_TO_FRAME_PIXEL_Y (w, w->phys_cursor.y +
						   row->height - width),
			  cursor_glyph->pixel_width,
			  width);

      XSetClipMask (dpy, gc, None);
    }
}


/* RIF: Define cursor CURSOR on frame F.  */

static void
x_define_frame_cursor (f, cursor)
     struct frame *f;
     Cursor cursor;
{
  XDefineCursor (FRAME_X_DISPLAY (f), FRAME_X_WINDOW (f), cursor);
}


/* RIF: Clear area on frame F.  */

static void
x_clear_frame_area (f, x, y, width, height)
     struct frame *f;
     int x, y, width, height;
{
  x_clear_area (FRAME_X_DISPLAY (f), FRAME_X_WINDOW (f),
		x, y, width, height, False);
}


/* RIF: Draw cursor on window W.  */

static void
x_draw_window_cursor (w, glyph_row, x, y, cursor_type, cursor_width, on_p, active_p)
     struct window *w;
     struct glyph_row *glyph_row;
     int x, y;
     int cursor_type, cursor_width;
     int on_p, active_p;
{
  struct frame *f = XFRAME (WINDOW_FRAME (w));

  if (on_p)
    {
      w->phys_cursor_type = cursor_type;
      w->phys_cursor_on_p = 1;

      if (glyph_row->exact_window_width_line_p
	  && w->phys_cursor.hpos >= glyph_row->used[TEXT_AREA])
	{
	  glyph_row->cursor_in_fringe_p = 1;
	  draw_fringe_bitmap (w, glyph_row, 0);
	}
      else
      switch (cursor_type)
	{
	case HOLLOW_BOX_CURSOR:
	  x_draw_hollow_cursor (w, glyph_row);
	  break;

	case FILLED_BOX_CURSOR:
	  draw_phys_cursor_glyph (w, glyph_row, DRAW_CURSOR);
	  break;

	case BAR_CURSOR:
	  x_draw_bar_cursor (w, glyph_row, cursor_width, BAR_CURSOR);
	  break;

	case HBAR_CURSOR:
	  x_draw_bar_cursor (w, glyph_row, cursor_width, HBAR_CURSOR);
	  break;

	case NO_CURSOR:
	  w->phys_cursor_width = 0;
	  break;

	default:
	  abort ();
	}

#ifdef HAVE_X_I18N
      if (w == XWINDOW (f->selected_window))
	if (FRAME_XIC (f) && (FRAME_XIC_STYLE (f) & XIMPreeditPosition))
	  xic_set_preeditarea (w, x, y);
#endif
    }

#ifndef XFlush
  if (updating_frame != f)
    XFlush (FRAME_X_DISPLAY (f));
#endif
}


/* Icons.  */

/* Make the x-window of frame F use the gnu icon bitmap.  */

int
x_bitmap_icon (f, file)
     struct frame *f;
     Lisp_Object file;
{
  int bitmap_id;

  if (FRAME_X_WINDOW (f) == 0)
    return 1;

  /* Free up our existing icon bitmap and mask if any.  */
  if (f->output_data.x->icon_bitmap > 0)
    x_destroy_bitmap (f, f->output_data.x->icon_bitmap);
  f->output_data.x->icon_bitmap = 0;

  if (STRINGP (file))
    {
#ifdef USE_GTK
      /* Use gtk_window_set_icon_from_file () if available,
	 It's not restricted to bitmaps */
      if (xg_set_icon (f, file))
	return 0;
#endif /* USE_GTK */
      bitmap_id = x_create_bitmap_from_file (f, file);
      x_create_bitmap_mask (f, bitmap_id);
    }
  else
    {
      /* Create the GNU bitmap and mask if necessary.  */
      if (FRAME_X_DISPLAY_INFO (f)->icon_bitmap_id < 0)
	{
	  FRAME_X_DISPLAY_INFO (f)->icon_bitmap_id
	    = x_create_bitmap_from_data (f, gnu_bits,
					 gnu_width, gnu_height);
	  x_create_bitmap_mask (f, FRAME_X_DISPLAY_INFO (f)->icon_bitmap_id);
	}

      /* The first time we create the GNU bitmap and mask,
	 this increments the ref-count one extra time.
	 As a result, the GNU bitmap and mask are never freed.
	 That way, we don't have to worry about allocating it again.  */
      x_reference_bitmap (f, FRAME_X_DISPLAY_INFO (f)->icon_bitmap_id);

      bitmap_id = FRAME_X_DISPLAY_INFO (f)->icon_bitmap_id;
    }

  x_wm_set_icon_pixmap (f, bitmap_id);
  f->output_data.x->icon_bitmap = bitmap_id;

  return 0;
}


/* Make the x-window of frame F use a rectangle with text.
   Use ICON_NAME as the text.  */

int
x_text_icon (f, icon_name)
     struct frame *f;
     char *icon_name;
{
  if (FRAME_X_WINDOW (f) == 0)
    return 1;

#ifdef HAVE_X11R4
  {
    XTextProperty text;
    text.value = (unsigned char *) icon_name;
    text.encoding = XA_STRING;
    text.format = 8;
    text.nitems = strlen (icon_name);
    XSetWMIconName (FRAME_X_DISPLAY (f), FRAME_OUTER_WINDOW (f), &text);
  }
#else /* not HAVE_X11R4 */
  XSetIconName (FRAME_X_DISPLAY (f), FRAME_OUTER_WINDOW (f), icon_name);
#endif /* not HAVE_X11R4 */

  if (f->output_data.x->icon_bitmap > 0)
    x_destroy_bitmap (f, f->output_data.x->icon_bitmap);
  f->output_data.x->icon_bitmap = 0;
  x_wm_set_icon_pixmap (f, 0);

  return 0;
}

#define X_ERROR_MESSAGE_SIZE 200

/* If non-nil, this should be a string.
   It means catch X errors  and store the error message in this string.  */

static Lisp_Object x_error_message_string;

/* An X error handler which stores the error message in
   x_error_message_string.  This is called from x_error_handler if
   x_catch_errors is in effect.  */

static void
x_error_catcher (display, error)
     Display *display;
     XErrorEvent *error;
{
  XGetErrorText (display, error->error_code,
		 SDATA (x_error_message_string),
		 X_ERROR_MESSAGE_SIZE);
}

/* Begin trapping X errors for display DPY.  Actually we trap X errors
   for all displays, but DPY should be the display you are actually
   operating on.

   After calling this function, X protocol errors no longer cause
   Emacs to exit; instead, they are recorded in the string
   stored in x_error_message_string.

   Calling x_check_errors signals an Emacs error if an X error has
   occurred since the last call to x_catch_errors or x_check_errors.

   Calling x_uncatch_errors resumes the normal error handling.  */

void x_check_errors ();
static Lisp_Object x_catch_errors_unwind ();

int
x_catch_errors (dpy)
     Display *dpy;
{
  int count = SPECPDL_INDEX ();

  /* Make sure any errors from previous requests have been dealt with.  */
  XSync (dpy, False);

  record_unwind_protect (x_catch_errors_unwind,
			 Fcons (make_save_value (dpy, 0),
				x_error_message_string));

  x_error_message_string = make_uninit_string (X_ERROR_MESSAGE_SIZE);
  SSET (x_error_message_string, 0, 0);

  return count;
}

/* Unbind the binding that we made to check for X errors.  */

static Lisp_Object
x_catch_errors_unwind (old_val)
     Lisp_Object old_val;
{
  Lisp_Object first = XCAR (old_val);
  Display *dpy = XSAVE_VALUE (first)->pointer;
  
  /* The display may have been closed before this function is called.
     Check if it is still open before calling XSync.  */
  if (x_display_info_for_display (dpy) != 0)
    XSync (dpy, False);

  x_error_message_string = XCDR (old_val);
  return Qnil;
}

/* If any X protocol errors have arrived since the last call to
   x_catch_errors or x_check_errors, signal an Emacs error using
   sprintf (a buffer, FORMAT, the x error message text) as the text.  */

void
x_check_errors (dpy, format)
     Display *dpy;
     char *format;
{
  /* Make sure to catch any errors incurred so far.  */
  XSync (dpy, False);

  if (SREF (x_error_message_string, 0))
    error (format, SDATA (x_error_message_string));
}

/* Nonzero if we had any X protocol errors
   since we did x_catch_errors on DPY.  */

int
x_had_errors_p (dpy)
     Display *dpy;
{
  /* Make sure to catch any errors incurred so far.  */
  XSync (dpy, False);

  return SREF (x_error_message_string, 0) != 0;
}

/* Forget about any errors we have had, since we did x_catch_errors on DPY.  */

void
x_clear_errors (dpy)
     Display *dpy;
{
  SSET (x_error_message_string, 0, 0);
}

/* Stop catching X protocol errors and let them make Emacs die.
   DPY should be the display that was passed to x_catch_errors.
   COUNT should be the value that was returned by
   the corresponding call to x_catch_errors.  */

void
x_uncatch_errors (dpy, count)
     Display *dpy;
     int count;
{
  unbind_to (count, Qnil);
}

#if 0
static unsigned int x_wire_count;
x_trace_wire ()
{
  fprintf (stderr, "Lib call: %d\n", ++x_wire_count);
}
#endif /* ! 0 */


/* Handle SIGPIPE, which can happen when the connection to a server
   simply goes away.  SIGPIPE is handled by x_connection_signal.
   Don't need to do anything, because the write which caused the
   SIGPIPE will fail, causing Xlib to invoke the X IO error handler,
   which will do the appropriate cleanup for us.  */

static SIGTYPE
x_connection_signal (signalnum)	/* If we don't have an argument, */
     int signalnum;		/* some compilers complain in signal calls.  */
{
#ifdef USG
  /* USG systems forget handlers when they are used;
     must reestablish each time */
  signal (signalnum, x_connection_signal);
#endif /* USG */
}


/************************************************************************
			  Handling X errors
 ************************************************************************/

/* Error message passed to x_connection_closed.  */

static char *error_msg;

/* Function installed as fatal_error_signal_hook in
   x_connection_closed.  Print the X error message, and exit normally,
   instead of dumping core when XtCloseDisplay fails.  */

static void
x_fatal_error_signal ()
{
  fprintf (stderr, "%s\n", error_msg);
  exit (70);
}

/* Handle the loss of connection to display DPY.  ERROR_MESSAGE is
   the text of an error message that lead to the connection loss.  */

static SIGTYPE
x_connection_closed (dpy, error_message)
     Display *dpy;
     char *error_message;
{
  struct x_display_info *dpyinfo = x_display_info_for_display (dpy);
  Lisp_Object frame, tail;
  int count;
  int index = SPECPDL_INDEX ();

  error_msg = (char *) alloca (strlen (error_message) + 1);
  strcpy (error_msg, error_message);
  handling_signal = 0;

  /* Prevent being called recursively because of an error condition
     below.  Otherwise, we might end up with printing ``can't find per
     display information'' in the recursive call instead of printing
     the original message here.  */
  count = x_catch_errors (dpy);

  /* We have to close the display to inform Xt that it doesn't
     exist anymore.  If we don't, Xt will continue to wait for
     events from the display.  As a consequence, a sequence of

     M-x make-frame-on-display RET :1 RET
     ...kill the new frame, so that we get an IO error...
     M-x make-frame-on-display RET :1 RET

     will indefinitely wait in Xt for events for display `:1', opened
     in the first class to make-frame-on-display.

     Closing the display is reported to lead to a bus error on
     OpenWindows in certain situations.  I suspect that is a bug
     in OpenWindows.  I don't know how to cicumvent it here.  */

#ifdef USE_X_TOOLKIT
  /* If DPYINFO is null, this means we didn't open the display
     in the first place, so don't try to close it.  */
  if (dpyinfo)
    {
      extern void (*fatal_error_signal_hook) P_ ((void));
      fatal_error_signal_hook = x_fatal_error_signal;
      XtCloseDisplay (dpy);
      fatal_error_signal_hook = NULL;
    }
#endif

#ifdef USE_GTK
  if (dpyinfo)
    xg_display_close (dpyinfo->display);
#endif

  /* Indicate that this display is dead.  */
  if (dpyinfo)
    dpyinfo->display = 0;

  /* Inhibit redisplay while frames are being deleted. */
  specbind (Qinhibit_redisplay, Qt);

  /* First delete frames whose mini-buffers are on frames
     that are on the dead display.  */
  FOR_EACH_FRAME (tail, frame)
    {
      Lisp_Object minibuf_frame;
      minibuf_frame
	= WINDOW_FRAME (XWINDOW (FRAME_MINIBUF_WINDOW (XFRAME (frame))));
      if (FRAME_X_P (XFRAME (frame))
	  && FRAME_X_P (XFRAME (minibuf_frame))
	  && ! EQ (frame, minibuf_frame)
	  && FRAME_X_DISPLAY_INFO (XFRAME (minibuf_frame)) == dpyinfo)
	Fdelete_frame (frame, Qt);
    }

  /* Now delete all remaining frames on the dead display.
     We are now sure none of these is used as the mini-buffer
     for another frame that we need to delete.  */
  FOR_EACH_FRAME (tail, frame)
    if (FRAME_X_P (XFRAME (frame))
	&& FRAME_X_DISPLAY_INFO (XFRAME (frame)) == dpyinfo)
      {
	/* Set this to t so that Fdelete_frame won't get confused
	   trying to find a replacement.  */
	FRAME_KBOARD (XFRAME (frame))->Vdefault_minibuffer_frame = Qt;
	Fdelete_frame (frame, Qt);
      }

  if (dpyinfo)
    x_delete_display (dpyinfo);

  x_uncatch_errors (dpy, count);

  if (display_list == 0)
    {
      fprintf (stderr, "%s\n", error_msg);
      shut_down_emacs (0, 0, Qnil);
      exit (70);
    }

  /* Ordinary stack unwind doesn't deal with these.  */
#ifdef SIGIO
  sigunblock (sigmask (SIGIO));
#endif
  sigunblock (sigmask (SIGALRM));
  TOTALLY_UNBLOCK_INPUT;

  unbind_to (index, Qnil);
  clear_waiting_for_input ();
  error ("%s", error_msg);
}


/* This is the usual handler for X protocol errors.
   It kills all frames on the display that we got the error for.
   If that was the only one, it prints an error message and kills Emacs.  */

static void
x_error_quitter (display, error)
     Display *display;
     XErrorEvent *error;
{
  char buf[256], buf1[356];

  /* Note that there is no real way portable across R3/R4 to get the
     original error handler.  */

  XGetErrorText (display, error->error_code, buf, sizeof (buf));
  sprintf (buf1, "X protocol error: %s on protocol request %d",
	   buf, error->request_code);
  x_connection_closed (display, buf1);
}


/* This is the first-level handler for X protocol errors.
   It calls x_error_quitter or x_error_catcher.  */

static int
x_error_handler (display, error)
     Display *display;
     XErrorEvent *error;
{
  if (! NILP (x_error_message_string))
    x_error_catcher (display, error);
  else
    x_error_quitter (display, error);
  return 0;
}

/* This is the handler for X IO errors, always.
   It kills all frames on the display that we lost touch with.
   If that was the only one, it prints an error message and kills Emacs.  */

static int
x_io_error_quitter (display)
     Display *display;
{
  char buf[256];

  sprintf (buf, "Connection lost to X server `%s'", DisplayString (display));
  x_connection_closed (display, buf);
  return 0;
}

/* Changing the font of the frame.  */

/* Give frame F the font named FONTNAME as its default font, and
   return the full name of that font.  FONTNAME may be a wildcard
   pattern; in that case, we choose some font that fits the pattern.
   The return value shows which font we chose.  */

Lisp_Object
x_new_font (f, fontname)
     struct frame *f;
     register char *fontname;
{
  struct font_info *fontp
    = FS_LOAD_FONT (f, 0, fontname, -1);

  if (!fontp)
    return Qnil;

  FRAME_FONT (f) = (XFontStruct *) (fontp->font);
  FRAME_BASELINE_OFFSET (f) = fontp->baseline_offset;
  FRAME_FONTSET (f) = -1;

  FRAME_COLUMN_WIDTH (f) = FONT_WIDTH (FRAME_FONT (f));
  FRAME_LINE_HEIGHT (f) = FONT_HEIGHT (FRAME_FONT (f));

  compute_fringe_widths (f, 1);

  /* Compute the scroll bar width in character columns.  */
  if (FRAME_CONFIG_SCROLL_BAR_WIDTH (f) > 0)
    {
      int wid = FRAME_COLUMN_WIDTH (f);
      FRAME_CONFIG_SCROLL_BAR_COLS (f)
	= (FRAME_CONFIG_SCROLL_BAR_WIDTH (f) + wid-1) / wid;
    }
  else
    {
      int wid = FRAME_COLUMN_WIDTH (f);
      FRAME_CONFIG_SCROLL_BAR_COLS (f) = (14 + wid - 1) / wid;
    }

  /* Now make the frame display the given font.  */
  if (FRAME_X_WINDOW (f) != 0)
    {
      XSetFont (FRAME_X_DISPLAY (f), f->output_data.x->normal_gc,
		FRAME_FONT (f)->fid);
      XSetFont (FRAME_X_DISPLAY (f), f->output_data.x->reverse_gc,
		FRAME_FONT (f)->fid);
      XSetFont (FRAME_X_DISPLAY (f), f->output_data.x->cursor_gc,
		FRAME_FONT (f)->fid);

      /* Don't change the size of a tip frame; there's no point in
	 doing it because it's done in Fx_show_tip, and it leads to
	 problems because the tip frame has no widget.  */
      if (NILP (tip_frame) || XFRAME (tip_frame) != f)
	x_set_window_size (f, 0, FRAME_COLS (f), FRAME_LINES (f));
    }

  return build_string (fontp->full_name);
}

/* Give frame F the fontset named FONTSETNAME as its default font, and
   return the full name of that fontset.  FONTSETNAME may be a wildcard
   pattern; in that case, we choose some fontset that fits the pattern.
   The return value shows which fontset we chose.  */

Lisp_Object
x_new_fontset (f, fontsetname)
     struct frame *f;
     char *fontsetname;
{
  int fontset = fs_query_fontset (build_string (fontsetname), 0);
  Lisp_Object result;

  if (fontset < 0)
    return Qnil;

  if (FRAME_FONTSET (f) == fontset)
    /* This fontset is already set in frame F.  There's nothing more
       to do.  */
    return fontset_name (fontset);

  result = x_new_font (f, (SDATA (fontset_ascii (fontset))));

  if (!STRINGP (result))
    /* Can't load ASCII font.  */
    return Qnil;

  /* Since x_new_font doesn't update any fontset information, do it now.  */
  FRAME_FONTSET (f) = fontset;

#ifdef HAVE_X_I18N
  if (FRAME_XIC (f)
      && (FRAME_XIC_STYLE (f) & (XIMPreeditPosition | XIMStatusArea)))
    xic_set_xfontset (f, SDATA (fontset_ascii (fontset)));
#endif

  return build_string (fontsetname);
}


/***********************************************************************
			   X Input Methods
 ***********************************************************************/

#ifdef HAVE_X_I18N

#ifdef HAVE_X11R6

/* XIM destroy callback function, which is called whenever the
   connection to input method XIM dies.  CLIENT_DATA contains a
   pointer to the x_display_info structure corresponding to XIM.  */

static void
xim_destroy_callback (xim, client_data, call_data)
     XIM xim;
     XPointer client_data;
     XPointer call_data;
{
  struct x_display_info *dpyinfo = (struct x_display_info *) client_data;
  Lisp_Object frame, tail;

  BLOCK_INPUT;

  /* No need to call XDestroyIC.. */
  FOR_EACH_FRAME (tail, frame)
    {
      struct frame *f = XFRAME (frame);
      if (FRAME_X_P (f) && FRAME_X_DISPLAY_INFO (f) == dpyinfo)
	{
	  FRAME_XIC (f) = NULL;
	  if (FRAME_XIC_FONTSET (f))
	    {
	      XFreeFontSet (FRAME_X_DISPLAY (f), FRAME_XIC_FONTSET (f));
	      FRAME_XIC_FONTSET (f) = NULL;
	    }
	}
    }

  /* No need to call XCloseIM.  */
  dpyinfo->xim = NULL;
  XFree (dpyinfo->xim_styles);
  UNBLOCK_INPUT;
}

#endif /* HAVE_X11R6 */

#ifdef HAVE_X11R6
/* This isn't prototyped in OSF 5.0 or 5.1a.  */
extern char *XSetIMValues P_ ((XIM, ...));
#endif

/* Open the connection to the XIM server on display DPYINFO.
   RESOURCE_NAME is the resource name Emacs uses.  */

static void
xim_open_dpy (dpyinfo, resource_name)
     struct x_display_info *dpyinfo;
     char *resource_name;
{
  XIM xim;

#ifdef HAVE_XIM
  if (use_xim)
    {
      xim = XOpenIM (dpyinfo->display, dpyinfo->xrdb, resource_name,
		     EMACS_CLASS);
      dpyinfo->xim = xim;

      if (xim)
	{
#ifdef HAVE_X11R6
	  XIMCallback destroy;
#endif

	  /* Get supported styles and XIM values.  */
	  XGetIMValues (xim, XNQueryInputStyle, &dpyinfo->xim_styles, NULL);

#ifdef HAVE_X11R6
	  destroy.callback = xim_destroy_callback;
	  destroy.client_data = (XPointer)dpyinfo;
	  XSetIMValues (xim, XNDestroyCallback, &destroy, NULL);
#endif
	}
    }

  else
#endif /* HAVE_XIM */
    dpyinfo->xim = NULL;
}


#ifdef HAVE_X11R6_XIM

struct xim_inst_t
{
  struct x_display_info *dpyinfo;
  char *resource_name;
};

/* XIM instantiate callback function, which is called whenever an XIM
   server is available.  DISPLAY is the display of the XIM.
   CLIENT_DATA contains a pointer to an xim_inst_t structure created
   when the callback was registered.  */

static void
xim_instantiate_callback (display, client_data, call_data)
     Display *display;
     XPointer client_data;
     XPointer call_data;
{
  struct xim_inst_t *xim_inst = (struct xim_inst_t *) client_data;
  struct x_display_info *dpyinfo = xim_inst->dpyinfo;

  /* We don't support multiple XIM connections. */
  if (dpyinfo->xim)
    return;

  xim_open_dpy (dpyinfo, xim_inst->resource_name);

  /* Create XIC for the existing frames on the same display, as long
     as they have no XIC.  */
  if (dpyinfo->xim && dpyinfo->reference_count > 0)
    {
      Lisp_Object tail, frame;

      BLOCK_INPUT;
      FOR_EACH_FRAME (tail, frame)
	{
	  struct frame *f = XFRAME (frame);

	  if (FRAME_X_P (f)
              && FRAME_X_DISPLAY_INFO (f) == xim_inst->dpyinfo)
	    if (FRAME_XIC (f) == NULL)
	      {
		create_frame_xic (f);
		if (FRAME_XIC_STYLE (f) & XIMStatusArea)
		  xic_set_statusarea (f);
		if (FRAME_XIC_STYLE (f) & XIMPreeditPosition)
		  {
		    struct window *w = XWINDOW (f->selected_window);
		    xic_set_preeditarea (w, w->cursor.x, w->cursor.y);
		  }
	      }
	}

      UNBLOCK_INPUT;
    }
}

#endif /* HAVE_X11R6_XIM */


/* Open a connection to the XIM server on display DPYINFO.
   RESOURCE_NAME is the resource name for Emacs.  On X11R5, open the
   connection only at the first time.  On X11R6, open the connection
   in the XIM instantiate callback function.  */

static void
xim_initialize (dpyinfo, resource_name)
     struct x_display_info *dpyinfo;
     char *resource_name;
{
#ifdef HAVE_XIM
  if (use_xim)
    {
#ifdef HAVE_X11R6_XIM
      struct xim_inst_t *xim_inst;
      int len;

      dpyinfo->xim = NULL;
      xim_inst = (struct xim_inst_t *) xmalloc (sizeof (struct xim_inst_t));
      xim_inst->dpyinfo = dpyinfo;
      len = strlen (resource_name);
      xim_inst->resource_name = (char *) xmalloc (len + 1);
      bcopy (resource_name, xim_inst->resource_name, len + 1);
      XRegisterIMInstantiateCallback (dpyinfo->display, dpyinfo->xrdb,
				      resource_name, EMACS_CLASS,
				      xim_instantiate_callback,
				      /* This is XPointer in XFree86
					 but (XPointer *) on Tru64, at
					 least, hence the configure test.  */
				      (XRegisterIMInstantiateCallback_arg6) xim_inst);
#else /* not HAVE_X11R6_XIM */
      dpyinfo->xim = NULL;
      xim_open_dpy (dpyinfo, resource_name);
#endif /* not HAVE_X11R6_XIM */

    }
  else
#endif /* HAVE_XIM */
    dpyinfo->xim = NULL;
}


/* Close the connection to the XIM server on display DPYINFO. */

static void
xim_close_dpy (dpyinfo)
     struct x_display_info *dpyinfo;
{
#ifdef HAVE_XIM
  if (use_xim)
    {
#ifdef HAVE_X11R6_XIM
      if (dpyinfo->display)
	XUnregisterIMInstantiateCallback (dpyinfo->display, dpyinfo->xrdb,
					  NULL, EMACS_CLASS,
					  xim_instantiate_callback, NULL);
#endif /* not HAVE_X11R6_XIM */
      if (dpyinfo->display)
	XCloseIM (dpyinfo->xim);
      dpyinfo->xim = NULL;
      XFree (dpyinfo->xim_styles);
    }
#endif /* HAVE_XIM */
}

#endif /* not HAVE_X11R6_XIM */



/* Calculate the absolute position in frame F
   from its current recorded position values and gravity.  */

void
x_calc_absolute_position (f)
     struct frame *f;
{
  int win_x = 0, win_y = 0;
  int flags = f->size_hint_flags;

  /* We have nothing to do if the current position
     is already for the top-left corner.  */
  if (! ((flags & XNegative) || (flags & YNegative)))
    return;

  /* Find the offsets of the outside upper-left corner of
     the inner window, with respect to the outer window.
     But do this only if we will need the results.  */
  if (f->output_data.x->parent_desc != FRAME_X_DISPLAY_INFO (f)->root_window)
    /* This is to get *_pixels_outer_diff.  */
    x_real_positions (f, &win_x, &win_y);

  /* Treat negative positions as relative to the leftmost bottommost
     position that fits on the screen.  */
  if (flags & XNegative)
    f->left_pos = (FRAME_X_DISPLAY_INFO (f)->width
                   - 2 * FRAME_X_OUTPUT (f)->x_pixels_outer_diff
		   - FRAME_PIXEL_WIDTH (f)
		   + f->left_pos);

  {
    int height = FRAME_PIXEL_HEIGHT (f);

#if defined USE_X_TOOLKIT && defined USE_MOTIF
    /* Something is fishy here.  When using Motif, starting Emacs with
       `-g -0-0', the frame appears too low by a few pixels.

       This seems to be so because initially, while Emacs is starting,
       the column widget's height and the frame's pixel height are
       different.  The column widget's height is the right one.  In
       later invocations, when Emacs is up, the frame's pixel height
       is right, though.

       It's not obvious where the initial small difference comes from.
       2000-12-01, gerd.  */

    XtVaGetValues (f->output_data.x->column_widget, XtNheight, &height, NULL);
#endif

  if (flags & YNegative)
    f->top_pos = (FRAME_X_DISPLAY_INFO (f)->height
                  - FRAME_X_OUTPUT (f)->y_pixels_outer_diff

                  /* Assume the window manager decorations are the same size on
                     three sides, i.e. left, right and bottom.  This is to
                     compensate for the bottom part.  */
                  - FRAME_X_OUTPUT (f)->x_pixels_outer_diff
		  - height
		  + f->top_pos);
  }

  /* The left_pos and top_pos
     are now relative to the top and left screen edges,
     so the flags should correspond.  */
  f->size_hint_flags &= ~ (XNegative | YNegative);
}

/* CHANGE_GRAVITY is 1 when calling from Fset_frame_position,
   to really change the position, and 0 when calling from
   x_make_frame_visible (in that case, XOFF and YOFF are the current
   position values).  It is -1 when calling from x_set_frame_parameters,
   which means, do adjust for borders but don't change the gravity.  */

void
x_set_offset (f, xoff, yoff, change_gravity)
     struct frame *f;
     register int xoff, yoff;
     int change_gravity;
{
  int modified_top, modified_left;

  if (change_gravity > 0)
    {
      f->top_pos = yoff;
      f->left_pos = xoff;
      f->size_hint_flags &= ~ (XNegative | YNegative);
      if (xoff < 0)
	f->size_hint_flags |= XNegative;
      if (yoff < 0)
	f->size_hint_flags |= YNegative;
      f->win_gravity = NorthWestGravity;
    }
  x_calc_absolute_position (f);

  BLOCK_INPUT;
  x_wm_set_size_hint (f, (long) 0, 0);

  modified_left = f->left_pos;
  modified_top = f->top_pos;

  if (FRAME_X_DISPLAY_INFO (f)->wm_type == X_WMTYPE_A)
    {
      /* Some WMs (twm, wmaker at least) has an offset that is smaller
         than the WM decorations.  So we use the calculated offset instead
         of the WM decoration sizes here (x/y_pixels_outer_diff).  */
      modified_left += FRAME_X_OUTPUT (f)->move_offset_left;
      modified_top += FRAME_X_OUTPUT (f)->move_offset_top;
    }

  XMoveWindow (FRAME_X_DISPLAY (f), FRAME_OUTER_WINDOW (f),
               modified_left, modified_top);

  if (FRAME_VISIBLE_P (f)
      && FRAME_X_DISPLAY_INFO (f)->wm_type == X_WMTYPE_UNKNOWN)
    {
      FRAME_X_OUTPUT (f)->check_expected_move = 1;
      FRAME_X_OUTPUT (f)->expected_top = f->top_pos;
      FRAME_X_OUTPUT (f)->expected_left = f->left_pos;
    }

  UNBLOCK_INPUT;
}

/* Check if we need to resize the frame due to a fullscreen request.
   If so needed, resize the frame. */
static void
x_check_fullscreen (f)
     struct frame *f;
{
  if (f->want_fullscreen & FULLSCREEN_BOTH)
    {
      int width, height, ign;

      x_real_positions (f, &f->left_pos, &f->top_pos);

      x_fullscreen_adjust (f, &width, &height, &ign, &ign);

      /* We do not need to move the window, it shall be taken care of
         when setting WM manager hints.
         If the frame is visible already, the position is checked by
         x_check_expected_move. */
      if (FRAME_COLS (f) != width || FRAME_LINES (f) != height)
        {
          change_frame_size (f, height, width, 0, 1, 0);
          SET_FRAME_GARBAGED (f);
          cancel_mouse_face (f);

          /* Wait for the change of frame size to occur */
          f->want_fullscreen |= FULLSCREEN_WAIT;
        }
    }
}

/* If frame parameters are set after the frame is mapped, we need to move
   the window.
   Some window managers moves the window to the right position, some
   moves the outer window manager window to the specified position.
   Here we check that we are in the right spot.  If not, make a second
   move, assuming we are dealing with the second kind of window manager. */
static void
x_check_expected_move (f)
     struct frame *f;
{
  if (FRAME_X_OUTPUT (f)->check_expected_move)
  {
    int expect_top = FRAME_X_OUTPUT (f)->expected_top;
    int expect_left = FRAME_X_OUTPUT (f)->expected_left;

    if (expect_top != f->top_pos || expect_left != f->left_pos)
      {
        FRAME_X_DISPLAY_INFO (f)->wm_type = X_WMTYPE_A;
        FRAME_X_OUTPUT (f)->move_offset_left = expect_left - f->left_pos;
        FRAME_X_OUTPUT (f)->move_offset_top = expect_top - f->top_pos;

        x_set_offset (f, expect_left, expect_top, 1);
      }
    else if (FRAME_X_DISPLAY_INFO (f)->wm_type == X_WMTYPE_UNKNOWN)
      FRAME_X_DISPLAY_INFO (f)->wm_type = X_WMTYPE_B;

    /* Just do this once */
    FRAME_X_OUTPUT (f)->check_expected_move = 0;
  }
}


/* Change the size of frame F's X window to COLS/ROWS in the case F
   doesn't have a widget.  If CHANGE_GRAVITY is 1, we change to
   top-left-corner window gravity for this size change and subsequent
   size changes.  Otherwise we leave the window gravity unchanged.  */

static void
x_set_window_size_1 (f, change_gravity, cols, rows)
     struct frame *f;
     int change_gravity;
     int cols, rows;
{
  int pixelwidth, pixelheight;

  check_frame_size (f, &rows, &cols);
  f->scroll_bar_actual_width
    = (!FRAME_HAS_VERTICAL_SCROLL_BARS (f)
       ? 0
       : FRAME_CONFIG_SCROLL_BAR_WIDTH (f) > 0
       ? FRAME_CONFIG_SCROLL_BAR_WIDTH (f)
       : (FRAME_CONFIG_SCROLL_BAR_COLS (f) * FRAME_COLUMN_WIDTH (f)));

  compute_fringe_widths (f, 0);

  pixelwidth = FRAME_TEXT_COLS_TO_PIXEL_WIDTH (f, cols);
  pixelheight = FRAME_TEXT_LINES_TO_PIXEL_HEIGHT (f, rows);

  f->win_gravity = NorthWestGravity;
  x_wm_set_size_hint (f, (long) 0, 0);

  XSync (FRAME_X_DISPLAY (f), False);
  XResizeWindow (FRAME_X_DISPLAY (f), FRAME_X_WINDOW (f),
		 pixelwidth, pixelheight);

  /* Now, strictly speaking, we can't be sure that this is accurate,
     but the window manager will get around to dealing with the size
     change request eventually, and we'll hear how it went when the
     ConfigureNotify event gets here.

     We could just not bother storing any of this information here,
     and let the ConfigureNotify event set everything up, but that
     might be kind of confusing to the Lisp code, since size changes
     wouldn't be reported in the frame parameters until some random
     point in the future when the ConfigureNotify event arrives.

     We pass 1 for DELAY since we can't run Lisp code inside of
     a BLOCK_INPUT.  */
  change_frame_size (f, rows, cols, 0, 1, 0);
  FRAME_PIXEL_WIDTH (f) = pixelwidth;
  FRAME_PIXEL_HEIGHT (f) = pixelheight;

  /* We've set {FRAME,PIXEL}_{WIDTH,HEIGHT} to the values we hope to
     receive in the ConfigureNotify event; if we get what we asked
     for, then the event won't cause the screen to become garbaged, so
     we have to make sure to do it here.  */
  SET_FRAME_GARBAGED (f);

  XFlush (FRAME_X_DISPLAY (f));
}


/* Call this to change the size of frame F's x-window.
   If CHANGE_GRAVITY is 1, we change to top-left-corner window gravity
   for this size change and subsequent size changes.
   Otherwise we leave the window gravity unchanged.  */

void
x_set_window_size (f, change_gravity, cols, rows)
     struct frame *f;
     int change_gravity;
     int cols, rows;
{
  BLOCK_INPUT;

#ifdef USE_GTK
  if (FRAME_GTK_WIDGET (f))
    xg_frame_set_char_size (f, cols, rows);
  else
    x_set_window_size_1 (f, change_gravity, cols, rows);
#elif USE_X_TOOLKIT

  if (f->output_data.x->widget != NULL)
    {
      /* The x and y position of the widget is clobbered by the
	 call to XtSetValues within EmacsFrameSetCharSize.
	 This is a real kludge, but I don't understand Xt so I can't
	 figure out a correct fix.  Can anyone else tell me? -- rms.  */
      int xpos = f->output_data.x->widget->core.x;
      int ypos = f->output_data.x->widget->core.y;
      EmacsFrameSetCharSize (f->output_data.x->edit_widget, cols, rows);
      f->output_data.x->widget->core.x = xpos;
      f->output_data.x->widget->core.y = ypos;
    }
  else
    x_set_window_size_1 (f, change_gravity, cols, rows);

#else /* not USE_X_TOOLKIT */

  x_set_window_size_1 (f, change_gravity, cols, rows);

#endif /* not USE_X_TOOLKIT */

  /* If cursor was outside the new size, mark it as off.  */
  mark_window_cursors_off (XWINDOW (f->root_window));

  /* Clear out any recollection of where the mouse highlighting was,
     since it might be in a place that's outside the new frame size.
     Actually checking whether it is outside is a pain in the neck,
     so don't try--just let the highlighting be done afresh with new size.  */
  cancel_mouse_face (f);

  UNBLOCK_INPUT;
}

/* Mouse warping.  */

void
x_set_mouse_position (f, x, y)
     struct frame *f;
     int x, y;
{
  int pix_x, pix_y;

  pix_x = FRAME_COL_TO_PIXEL_X (f, x) + FRAME_COLUMN_WIDTH (f) / 2;
  pix_y = FRAME_LINE_TO_PIXEL_Y (f, y) + FRAME_LINE_HEIGHT (f) / 2;

  if (pix_x < 0) pix_x = 0;
  if (pix_x > FRAME_PIXEL_WIDTH (f)) pix_x = FRAME_PIXEL_WIDTH (f);

  if (pix_y < 0) pix_y = 0;
  if (pix_y > FRAME_PIXEL_HEIGHT (f)) pix_y = FRAME_PIXEL_HEIGHT (f);

  BLOCK_INPUT;

  XWarpPointer (FRAME_X_DISPLAY (f), None, FRAME_X_WINDOW (f),
		0, 0, 0, 0, pix_x, pix_y);
  UNBLOCK_INPUT;
}

/* Move the mouse to position pixel PIX_X, PIX_Y relative to frame F.  */

void
x_set_mouse_pixel_position (f, pix_x, pix_y)
     struct frame *f;
     int pix_x, pix_y;
{
  BLOCK_INPUT;

  XWarpPointer (FRAME_X_DISPLAY (f), None, FRAME_X_WINDOW (f),
		0, 0, 0, 0, pix_x, pix_y);
  UNBLOCK_INPUT;
}

/* focus shifting, raising and lowering.  */

void
x_focus_on_frame (f)
     struct frame *f;
{
#if 0  /* This proves to be unpleasant.  */
  x_raise_frame (f);
#endif
#if 0
  /* I don't think that the ICCCM allows programs to do things like this
     without the interaction of the window manager.  Whatever you end up
     doing with this code, do it to x_unfocus_frame too.  */
  XSetInputFocus (FRAME_X_DISPLAY (f), FRAME_X_WINDOW (f),
		  RevertToPointerRoot, CurrentTime);
#endif /* ! 0 */
}

void
x_unfocus_frame (f)
     struct frame *f;
{
#if 0
  /* Look at the remarks in x_focus_on_frame.  */
  if (FRAME_X_DISPLAY_INFO (f)->x_focus_frame == f)
    XSetInputFocus (FRAME_X_DISPLAY (f), PointerRoot,
		    RevertToPointerRoot, CurrentTime);
#endif /* ! 0 */
}

/* Raise frame F.  */

void
x_raise_frame (f)
     struct frame *f;
{
  if (f->async_visible)
    {
      BLOCK_INPUT;
      XRaiseWindow (FRAME_X_DISPLAY (f), FRAME_OUTER_WINDOW (f));
      XFlush (FRAME_X_DISPLAY (f));
      UNBLOCK_INPUT;
    }
}

/* Lower frame F.  */

void
x_lower_frame (f)
     struct frame *f;
{
  if (f->async_visible)
    {
      BLOCK_INPUT;
      XLowerWindow (FRAME_X_DISPLAY (f), FRAME_OUTER_WINDOW (f));
      XFlush (FRAME_X_DISPLAY (f));
      UNBLOCK_INPUT;
    }
}

static void
XTframe_raise_lower (f, raise_flag)
     FRAME_PTR f;
     int raise_flag;
{
  if (raise_flag)
    x_raise_frame (f);
  else
    x_lower_frame (f);
}

/* Change of visibility.  */

/* This tries to wait until the frame is really visible.
   However, if the window manager asks the user where to position
   the frame, this will return before the user finishes doing that.
   The frame will not actually be visible at that time,
   but it will become visible later when the window manager
   finishes with it.  */

void
x_make_frame_visible (f)
     struct frame *f;
{
  Lisp_Object type;
  int original_top, original_left;
  int retry_count = 2;

 retry:

  BLOCK_INPUT;

  type = x_icon_type (f);
  if (!NILP (type))
    x_bitmap_icon (f, type);

  if (! FRAME_VISIBLE_P (f))
    {
      /* We test FRAME_GARBAGED_P here to make sure we don't
	 call x_set_offset a second time
	 if we get to x_make_frame_visible a second time
	 before the window gets really visible.  */
      if (! FRAME_ICONIFIED_P (f)
	  && ! f->output_data.x->asked_for_visible)
	x_set_offset (f, f->left_pos, f->top_pos, 0);

      f->output_data.x->asked_for_visible = 1;

      if (! EQ (Vx_no_window_manager, Qt))
	x_wm_set_window_state (f, NormalState);
#ifdef USE_X_TOOLKIT
      /* This was XtPopup, but that did nothing for an iconified frame.  */
      XtMapWidget (f->output_data.x->widget);
#else /* not USE_X_TOOLKIT */
#ifdef USE_GTK
      gtk_widget_show_all (FRAME_GTK_OUTER_WIDGET (f));
      gtk_window_deiconify (GTK_WINDOW (FRAME_GTK_OUTER_WIDGET (f)));
#else
      XMapRaised (FRAME_X_DISPLAY (f), FRAME_X_WINDOW (f));
#endif /* not USE_GTK */
#endif /* not USE_X_TOOLKIT */
#if 0 /* This seems to bring back scroll bars in the wrong places
	 if the window configuration has changed.  They seem
	 to come back ok without this.  */
      if (FRAME_HAS_VERTICAL_SCROLL_BARS (f))
	XMapSubwindows (FRAME_X_DISPLAY (f), FRAME_X_WINDOW (f));
#endif
    }

  XFlush (FRAME_X_DISPLAY (f));

  /* Synchronize to ensure Emacs knows the frame is visible
     before we do anything else.  We do this loop with input not blocked
     so that incoming events are handled.  */
  {
    Lisp_Object frame;
    int count;
    /* This must be before UNBLOCK_INPUT
       since events that arrive in response to the actions above
       will set it when they are handled.  */
    int previously_visible = f->output_data.x->has_been_visible;

    original_left = f->left_pos;
    original_top = f->top_pos;

    /* This must come after we set COUNT.  */
    UNBLOCK_INPUT;

    /* We unblock here so that arriving X events are processed.  */

    /* Now move the window back to where it was "supposed to be".
       But don't do it if the gravity is negative.
       When the gravity is negative, this uses a position
       that is 3 pixels too low.  Perhaps that's really the border width.

       Don't do this if the window has never been visible before,
       because the window manager may choose the position
       and we don't want to override it.  */

    if (! FRAME_VISIBLE_P (f) && ! FRAME_ICONIFIED_P (f)
	&& f->win_gravity == NorthWestGravity
	&& previously_visible)
      {
	Drawable rootw;
	int x, y;
	unsigned int width, height, border, depth;

	BLOCK_INPUT;

	/* On some window managers (such as FVWM) moving an existing
	   window, even to the same place, causes the window manager
	   to introduce an offset.  This can cause the window to move
	   to an unexpected location.  Check the geometry (a little
	   slow here) and then verify that the window is in the right
	   place.  If the window is not in the right place, move it
	   there, and take the potential window manager hit.  */
	XGetGeometry (FRAME_X_DISPLAY (f), FRAME_OUTER_WINDOW (f),
		      &rootw, &x, &y, &width, &height, &border, &depth);

	if (original_left != x || original_top != y)
	  XMoveWindow (FRAME_X_DISPLAY (f), FRAME_OUTER_WINDOW (f),
		       original_left, original_top);

	UNBLOCK_INPUT;
      }

    XSETFRAME (frame, f);

    /* Wait until the frame is visible.  Process X events until a
       MapNotify event has been seen, or until we think we won't get a
       MapNotify at all..  */
    for (count = input_signal_count + 10;
	 input_signal_count < count && !FRAME_VISIBLE_P (f);)
      {
	/* Force processing of queued events.  */
	x_sync (f);

	/* Machines that do polling rather than SIGIO have been
	   observed to go into a busy-wait here.  So we'll fake an
	   alarm signal to let the handler know that there's something
	   to be read.  We used to raise a real alarm, but it seems
	   that the handler isn't always enabled here.  This is
	   probably a bug.  */
	if (input_polling_used ())
	  {
	    /* It could be confusing if a real alarm arrives while
	       processing the fake one.  Turn it off and let the
	       handler reset it.  */
	    extern void poll_for_input_1 P_ ((void));
	    int old_poll_suppress_count = poll_suppress_count;
	    poll_suppress_count = 1;
	    poll_for_input_1 ();
	    poll_suppress_count = old_poll_suppress_count;
	  }

	/* See if a MapNotify event has been processed.  */
	FRAME_SAMPLE_VISIBILITY (f);
      }

    /* 2000-09-28: In

       (let ((f (selected-frame)))
          (iconify-frame f)
	  (raise-frame f))

       the frame is not raised with various window managers on
       FreeBSD, GNU/Linux and Solaris.  It turns out that, for some
       unknown reason, the call to XtMapWidget is completely ignored.
       Mapping the widget a second time works.  */

    if (!FRAME_VISIBLE_P (f) && --retry_count > 0)
      goto retry;
  }
}

/* Change from mapped state to withdrawn state.  */

/* Make the frame visible (mapped and not iconified).  */

void
x_make_frame_invisible (f)
     struct frame *f;
{
  Window window;

  /* Use the frame's outermost window, not the one we normally draw on.  */
  window = FRAME_OUTER_WINDOW (f);

  /* Don't keep the highlight on an invisible frame.  */
  if (FRAME_X_DISPLAY_INFO (f)->x_highlight_frame == f)
    FRAME_X_DISPLAY_INFO (f)->x_highlight_frame = 0;

#if 0/* This might add unreliability; I don't trust it -- rms.  */
  if (! f->async_visible && ! f->async_iconified)
    return;
#endif

  BLOCK_INPUT;

  /* Before unmapping the window, update the WM_SIZE_HINTS property to claim
     that the current position of the window is user-specified, rather than
     program-specified, so that when the window is mapped again, it will be
     placed at the same location, without forcing the user to position it
     by hand again (they have already done that once for this window.)  */
  x_wm_set_size_hint (f, (long) 0, 1);

#ifdef USE_GTK
  if (FRAME_GTK_OUTER_WIDGET (f))
    gtk_widget_hide (FRAME_GTK_OUTER_WIDGET (f));
  else
#endif
  {
#ifdef HAVE_X11R4

  if (! XWithdrawWindow (FRAME_X_DISPLAY (f), window,
			 DefaultScreen (FRAME_X_DISPLAY (f))))
    {
      UNBLOCK_INPUT_RESIGNAL;
      error ("Can't notify window manager of window withdrawal");
    }
#else /* ! defined (HAVE_X11R4) */

  /*  Tell the window manager what we're going to do.  */
  if (! EQ (Vx_no_window_manager, Qt))
    {
      XEvent unmap;

      unmap.xunmap.type = UnmapNotify;
      unmap.xunmap.window = window;
      unmap.xunmap.event = DefaultRootWindow (FRAME_X_DISPLAY (f));
      unmap.xunmap.from_configure = False;
      if (! XSendEvent (FRAME_X_DISPLAY (f),
			DefaultRootWindow (FRAME_X_DISPLAY (f)),
			False,
			SubstructureRedirectMaskSubstructureNotifyMask,
			&unmap))
	{
	  UNBLOCK_INPUT_RESIGNAL;
	  error ("Can't notify window manager of withdrawal");
	}
    }

  /* Unmap the window ourselves.  Cheeky!  */
  XUnmapWindow (FRAME_X_DISPLAY (f), window);
#endif /* ! defined (HAVE_X11R4) */
  }

  /* We can't distinguish this from iconification
     just by the event that we get from the server.
     So we can't win using the usual strategy of letting
     FRAME_SAMPLE_VISIBILITY set this.  So do it by hand,
     and synchronize with the server to make sure we agree.  */
  f->visible = 0;
  FRAME_ICONIFIED_P (f) = 0;
  f->async_visible = 0;
  f->async_iconified = 0;

  x_sync (f);

  UNBLOCK_INPUT;
}

/* Change window state from mapped to iconified.  */

void
x_iconify_frame (f)
     struct frame *f;
{
  int result;
  Lisp_Object type;

  /* Don't keep the highlight on an invisible frame.  */
  if (FRAME_X_DISPLAY_INFO (f)->x_highlight_frame == f)
    FRAME_X_DISPLAY_INFO (f)->x_highlight_frame = 0;

  if (f->async_iconified)
    return;

  BLOCK_INPUT;

  FRAME_SAMPLE_VISIBILITY (f);

  type = x_icon_type (f);
  if (!NILP (type))
    x_bitmap_icon (f, type);

#ifdef USE_GTK
  if (FRAME_GTK_OUTER_WIDGET (f))
    {
      if (! FRAME_VISIBLE_P (f))
        gtk_widget_show_all (FRAME_GTK_OUTER_WIDGET (f));

      gtk_window_iconify (GTK_WINDOW (FRAME_GTK_OUTER_WIDGET (f)));
      f->iconified = 1;
      f->visible = 1;
      f->async_iconified = 1;
      f->async_visible = 0;
      UNBLOCK_INPUT;
      return;
    }
#endif

#ifdef USE_X_TOOLKIT

  if (! FRAME_VISIBLE_P (f))
    {
      if (! EQ (Vx_no_window_manager, Qt))
	x_wm_set_window_state (f, IconicState);
      /* This was XtPopup, but that did nothing for an iconified frame.  */
      XtMapWidget (f->output_data.x->widget);
      /* The server won't give us any event to indicate
	 that an invisible frame was changed to an icon,
	 so we have to record it here.  */
      f->iconified = 1;
      f->visible = 1;
      f->async_iconified = 1;
      f->async_visible = 0;
      UNBLOCK_INPUT;
      return;
    }

  result = XIconifyWindow (FRAME_X_DISPLAY (f),
			   XtWindow (f->output_data.x->widget),
			   DefaultScreen (FRAME_X_DISPLAY (f)));
  UNBLOCK_INPUT;

  if (!result)
    error ("Can't notify window manager of iconification");

  f->async_iconified = 1;
  f->async_visible = 0;


  BLOCK_INPUT;
  XFlush (FRAME_X_DISPLAY (f));
  UNBLOCK_INPUT;
#else /* not USE_X_TOOLKIT */

  /* Make sure the X server knows where the window should be positioned,
     in case the user deiconifies with the window manager.  */
  if (! FRAME_VISIBLE_P (f) && !FRAME_ICONIFIED_P (f))
    x_set_offset (f, f->left_pos, f->top_pos, 0);

  /* Since we don't know which revision of X we're running, we'll use both
     the X11R3 and X11R4 techniques.  I don't know if this is a good idea.  */

  /* X11R4: send a ClientMessage to the window manager using the
     WM_CHANGE_STATE type.  */
  {
    XEvent message;

    message.xclient.window = FRAME_X_WINDOW (f);
    message.xclient.type = ClientMessage;
    message.xclient.message_type = FRAME_X_DISPLAY_INFO (f)->Xatom_wm_change_state;
    message.xclient.format = 32;
    message.xclient.data.l[0] = IconicState;

    if (! XSendEvent (FRAME_X_DISPLAY (f),
		      DefaultRootWindow (FRAME_X_DISPLAY (f)),
		      False,
		      SubstructureRedirectMask | SubstructureNotifyMask,
		      &message))
      {
	UNBLOCK_INPUT_RESIGNAL;
	error ("Can't notify window manager of iconification");
      }
  }

  /* X11R3: set the initial_state field of the window manager hints to
     IconicState.  */
  x_wm_set_window_state (f, IconicState);

  if (!FRAME_VISIBLE_P (f))
    {
      /* If the frame was withdrawn, before, we must map it.  */
      XMapRaised (FRAME_X_DISPLAY (f), FRAME_X_WINDOW (f));
    }

  f->async_iconified = 1;
  f->async_visible = 0;

  XFlush (FRAME_X_DISPLAY (f));
  UNBLOCK_INPUT;
#endif /* not USE_X_TOOLKIT */
}


/* Free X resources of frame F.  */

void
x_free_frame_resources (f)
     struct frame *f;
{
  struct x_display_info *dpyinfo = FRAME_X_DISPLAY_INFO (f);
  Lisp_Object bar;
  struct scroll_bar *b;

  BLOCK_INPUT;

  /* If a display connection is dead, don't try sending more
     commands to the X server.  */
  if (dpyinfo->display)
    {
      if (f->output_data.x->icon_desc)
	XDestroyWindow (FRAME_X_DISPLAY (f), f->output_data.x->icon_desc);

#ifdef USE_X_TOOLKIT
      /* Explicitly destroy the scroll bars of the frame.  Without
	 this, we get "BadDrawable" errors from the toolkit later on,
	 presumably from expose events generated for the disappearing
	 toolkit scroll bars.  */
      for (bar = FRAME_SCROLL_BARS (f); !NILP (bar); bar = b->next)
	{
	  b = XSCROLL_BAR (bar);
	  x_scroll_bar_remove (b);
	}
#endif

#ifdef HAVE_X_I18N
      if (FRAME_XIC (f))
	free_frame_xic (f);
#endif

#ifdef USE_X_TOOLKIT
      if (f->output_data.x->widget)
	{
	  XtDestroyWidget (f->output_data.x->widget);
	  f->output_data.x->widget = NULL;
	}
      /* Tooltips don't have widgets, only a simple X window, even if
	 we are using a toolkit.  */
      else if (FRAME_X_WINDOW (f))
	XDestroyWindow (FRAME_X_DISPLAY (f), FRAME_X_WINDOW (f));

      free_frame_menubar (f);
#else  /* !USE_X_TOOLKIT */

#ifdef USE_GTK
      /* In the GTK version, tooltips are normal X
         frames.  We must check and free both types. */
      if (FRAME_GTK_OUTER_WIDGET (f))
        {
          gtk_widget_destroy (FRAME_GTK_OUTER_WIDGET (f));
          FRAME_X_WINDOW (f) = 0; /* Set to avoid XDestroyWindow below */
          FRAME_GTK_OUTER_WIDGET (f) = 0;
        }
#endif /* USE_GTK */

      if (FRAME_X_WINDOW (f))
	XDestroyWindow (FRAME_X_DISPLAY (f), FRAME_X_WINDOW (f));
#endif /* !USE_X_TOOLKIT */

      unload_color (f, f->output_data.x->foreground_pixel);
      unload_color (f, f->output_data.x->background_pixel);
      unload_color (f, f->output_data.x->cursor_pixel);
      unload_color (f, f->output_data.x->cursor_foreground_pixel);
      unload_color (f, f->output_data.x->border_pixel);
      unload_color (f, f->output_data.x->mouse_pixel);

      if (f->output_data.x->scroll_bar_background_pixel != -1)
	unload_color (f, f->output_data.x->scroll_bar_background_pixel);
      if (f->output_data.x->scroll_bar_foreground_pixel != -1)
	unload_color (f, f->output_data.x->scroll_bar_foreground_pixel);
#ifdef USE_TOOLKIT_SCROLL_BARS
      /* Scrollbar shadow colors.  */
      if (f->output_data.x->scroll_bar_top_shadow_pixel != -1)
	unload_color (f, f->output_data.x->scroll_bar_top_shadow_pixel);
      if (f->output_data.x->scroll_bar_bottom_shadow_pixel != -1)
	unload_color (f, f->output_data.x->scroll_bar_bottom_shadow_pixel);
#endif /* USE_TOOLKIT_SCROLL_BARS */
      if (f->output_data.x->white_relief.allocated_p)
	unload_color (f, f->output_data.x->white_relief.pixel);
      if (f->output_data.x->black_relief.allocated_p)
	unload_color (f, f->output_data.x->black_relief.pixel);

      if (FRAME_FACE_CACHE (f))
	free_frame_faces (f);

      x_free_gcs (f);
      XFlush (FRAME_X_DISPLAY (f));
    }

  if (f->output_data.x->saved_menu_event)
    xfree (f->output_data.x->saved_menu_event);

  xfree (f->output_data.x);
  f->output_data.x = NULL;

  if (f == dpyinfo->x_focus_frame)
    dpyinfo->x_focus_frame = 0;
  if (f == dpyinfo->x_focus_event_frame)
    dpyinfo->x_focus_event_frame = 0;
  if (f == dpyinfo->x_highlight_frame)
    dpyinfo->x_highlight_frame = 0;

  if (f == dpyinfo->mouse_face_mouse_frame)
    {
      dpyinfo->mouse_face_beg_row
	= dpyinfo->mouse_face_beg_col = -1;
      dpyinfo->mouse_face_end_row
	= dpyinfo->mouse_face_end_col = -1;
      dpyinfo->mouse_face_window = Qnil;
      dpyinfo->mouse_face_deferred_gc = 0;
      dpyinfo->mouse_face_mouse_frame = 0;
    }

  UNBLOCK_INPUT;
}


/* Destroy the X window of frame F.  */

void
x_destroy_window (f)
     struct frame *f;
{
  struct x_display_info *dpyinfo = FRAME_X_DISPLAY_INFO (f);

  /* If a display connection is dead, don't try sending more
     commands to the X server.  */
  if (dpyinfo->display != 0)
    x_free_frame_resources (f);

  dpyinfo->reference_count--;
}


/* Setting window manager hints.  */

/* Set the normal size hints for the window manager, for frame F.
   FLAGS is the flags word to use--or 0 meaning preserve the flags
   that the window now has.
   If USER_POSITION is nonzero, we set the USPosition
   flag (this is useful when FLAGS is 0).
   The GTK version is in gtkutils.c  */

#ifndef USE_GTK
void
x_wm_set_size_hint (f, flags, user_position)
     struct frame *f;
     long flags;
     int user_position;
{
  XSizeHints size_hints;

#ifdef USE_X_TOOLKIT
  Arg al[2];
  int ac = 0;
  Dimension widget_width, widget_height;
#endif

  Window window = FRAME_OUTER_WINDOW (f);

  /* Setting PMaxSize caused various problems.  */
  size_hints.flags = PResizeInc | PMinSize /* | PMaxSize */;

  size_hints.x = f->left_pos;
  size_hints.y = f->top_pos;

#ifdef USE_X_TOOLKIT
  XtSetArg (al[ac], XtNwidth, &widget_width); ac++;
  XtSetArg (al[ac], XtNheight, &widget_height); ac++;
  XtGetValues (f->output_data.x->widget, al, ac);
  size_hints.height = widget_height;
  size_hints.width = widget_width;
#else /* not USE_X_TOOLKIT */
  size_hints.height = FRAME_PIXEL_HEIGHT (f);
  size_hints.width = FRAME_PIXEL_WIDTH (f);
#endif /* not USE_X_TOOLKIT */

  size_hints.width_inc = FRAME_COLUMN_WIDTH (f);
  size_hints.height_inc = FRAME_LINE_HEIGHT (f);
  size_hints.max_width
    = FRAME_X_DISPLAY_INFO (f)->width - FRAME_TEXT_COLS_TO_PIXEL_WIDTH (f, 0);
  size_hints.max_height
    = FRAME_X_DISPLAY_INFO (f)->height - FRAME_TEXT_LINES_TO_PIXEL_HEIGHT (f, 0);

  /* Calculate the base and minimum sizes.

     (When we use the X toolkit, we don't do it here.
     Instead we copy the values that the widgets are using, below.)  */
#ifndef USE_X_TOOLKIT
  {
    int base_width, base_height;
    int min_rows = 0, min_cols = 0;

    base_width = FRAME_TEXT_COLS_TO_PIXEL_WIDTH (f, 0);
    base_height = FRAME_TEXT_LINES_TO_PIXEL_HEIGHT (f, 0);

    check_frame_size (f, &min_rows, &min_cols);

    /* The window manager uses the base width hints to calculate the
       current number of rows and columns in the frame while
       resizing; min_width and min_height aren't useful for this
       purpose, since they might not give the dimensions for a
       zero-row, zero-column frame.

       We use the base_width and base_height members if we have
       them; otherwise, we set the min_width and min_height members
       to the size for a zero x zero frame.  */

#ifdef HAVE_X11R4
    size_hints.flags |= PBaseSize;
    size_hints.base_width = base_width;
    size_hints.base_height = base_height;
    size_hints.min_width  = base_width + min_cols * size_hints.width_inc;
    size_hints.min_height = base_height + min_rows * size_hints.height_inc;
#else
    size_hints.min_width = base_width;
    size_hints.min_height = base_height;
#endif
  }

  /* If we don't need the old flags, we don't need the old hint at all.  */
  if (flags)
    {
      size_hints.flags |= flags;
      goto no_read;
    }
#endif /* not USE_X_TOOLKIT */

  {
    XSizeHints hints;		/* Sometimes I hate X Windows... */
    long supplied_return;
    int value;

#ifdef HAVE_X11R4
    value = XGetWMNormalHints (FRAME_X_DISPLAY (f), window, &hints,
			       &supplied_return);
#else
    value = XGetNormalHints (FRAME_X_DISPLAY (f), window, &hints);
#endif

#ifdef USE_X_TOOLKIT
    size_hints.base_height = hints.base_height;
    size_hints.base_width = hints.base_width;
    size_hints.min_height = hints.min_height;
    size_hints.min_width = hints.min_width;
#endif

    if (flags)
      size_hints.flags |= flags;
    else
      {
	if (value == 0)
	  hints.flags = 0;
	if (hints.flags & PSize)
	  size_hints.flags |= PSize;
	if (hints.flags & PPosition)
	  size_hints.flags |= PPosition;
	if (hints.flags & USPosition)
	  size_hints.flags |= USPosition;
	if (hints.flags & USSize)
	  size_hints.flags |= USSize;
      }
  }

#ifndef USE_X_TOOLKIT
 no_read:
#endif

#ifdef PWinGravity
  size_hints.win_gravity = f->win_gravity;
  size_hints.flags |= PWinGravity;

  if (user_position)
    {
      size_hints.flags &= ~ PPosition;
      size_hints.flags |= USPosition;
    }
#endif /* PWinGravity */

#ifdef HAVE_X11R4
  XSetWMNormalHints (FRAME_X_DISPLAY (f), window, &size_hints);
#else
  XSetNormalHints (FRAME_X_DISPLAY (f), window, &size_hints);
#endif
}
#endif /* not USE_GTK */

/* Used for IconicState or NormalState */

void
x_wm_set_window_state (f, state)
     struct frame *f;
     int state;
{
#ifdef USE_X_TOOLKIT
  Arg al[1];

  XtSetArg (al[0], XtNinitialState, state);
  XtSetValues (f->output_data.x->widget, al, 1);
#else /* not USE_X_TOOLKIT */
  Window window = FRAME_X_WINDOW (f);

  f->output_data.x->wm_hints.flags |= StateHint;
  f->output_data.x->wm_hints.initial_state = state;

  XSetWMHints (FRAME_X_DISPLAY (f), window, &f->output_data.x->wm_hints);
#endif /* not USE_X_TOOLKIT */
}

void
x_wm_set_icon_pixmap (f, pixmap_id)
     struct frame *f;
     int pixmap_id;
{
  Pixmap icon_pixmap, icon_mask;

#ifndef USE_X_TOOLKIT
  Window window = FRAME_OUTER_WINDOW (f);
#endif

  if (pixmap_id > 0)
    {
      icon_pixmap = x_bitmap_pixmap (f, pixmap_id);
      f->output_data.x->wm_hints.icon_pixmap = icon_pixmap;
      icon_mask = x_bitmap_mask (f, pixmap_id);
      f->output_data.x->wm_hints.icon_mask = icon_mask;
    }
  else
    {
      /* It seems there is no way to turn off use of an icon pixmap.
	 The following line does it, only if no icon has yet been created,
	 for some window managers.  But with mwm it crashes.
	 Some people say it should clear the IconPixmapHint bit in this case,
	 but that doesn't work, and the X consortium said it isn't the
	 right thing at all.  Since there is no way to win,
	 best to explicitly give up.  */
#if 0
      f->output_data.x->wm_hints.icon_pixmap = None;
      f->output_data.x->wm_hints.icon_mask = None;
#else
      return;
#endif
    }

#ifdef USE_X_TOOLKIT /* same as in x_wm_set_window_state.  */

  {
    Arg al[1];
    XtSetArg (al[0], XtNiconPixmap, icon_pixmap);
    XtSetValues (f->output_data.x->widget, al, 1);
    XtSetArg (al[0], XtNiconMask, icon_mask);
    XtSetValues (f->output_data.x->widget, al, 1);
  }

#else /* not USE_X_TOOLKIT */

  f->output_data.x->wm_hints.flags |= (IconPixmapHint | IconMaskHint);
  XSetWMHints (FRAME_X_DISPLAY (f), window, &f->output_data.x->wm_hints);

#endif /* not USE_X_TOOLKIT */
}

void
x_wm_set_icon_position (f, icon_x, icon_y)
     struct frame *f;
     int icon_x, icon_y;
{
  Window window = FRAME_OUTER_WINDOW (f);

  f->output_data.x->wm_hints.flags |= IconPositionHint;
  f->output_data.x->wm_hints.icon_x = icon_x;
  f->output_data.x->wm_hints.icon_y = icon_y;

  XSetWMHints (FRAME_X_DISPLAY (f), window, &f->output_data.x->wm_hints);
}


/***********************************************************************
				Fonts
 ***********************************************************************/

/* Return a pointer to struct font_info of font FONT_IDX of frame F.  */

struct font_info *
x_get_font_info (f, font_idx)
     FRAME_PTR f;
     int font_idx;
{
  return (FRAME_X_FONT_TABLE (f) + font_idx);
}


/* Return a list of names of available fonts matching PATTERN on frame F.

   If SIZE is > 0, it is the size (maximum bounds width) of fonts
   to be listed.

   SIZE < 0 means include scalable fonts.

   Frame F null means we have not yet created any frame on X, and
   consult the first display in x_display_list.  MAXNAMES sets a limit
   on how many fonts to match.  */

Lisp_Object
x_list_fonts (f, pattern, size, maxnames)
     struct frame *f;
     Lisp_Object pattern;
     int size;
     int maxnames;
{
  Lisp_Object list = Qnil, patterns, newlist = Qnil, key = Qnil;
  Lisp_Object tem, second_best;
  struct x_display_info *dpyinfo
    = f ? FRAME_X_DISPLAY_INFO (f) : x_display_list;
  Display *dpy = dpyinfo->display;
  int try_XLoadQueryFont = 0;
  int count;
  int allow_auto_scaled_font = 0;

  if (size < 0)
    {
      allow_auto_scaled_font = 1;
      size = 0;
    }

  patterns = Fassoc (pattern, Valternate_fontname_alist);
  if (NILP (patterns))
    patterns = Fcons (pattern, Qnil);

  if (maxnames == 1 && !size)
    /* We can return any single font matching PATTERN.  */
    try_XLoadQueryFont = 1;

  for (; CONSP (patterns); patterns = XCDR (patterns))
    {
      int num_fonts;
      char **names = NULL;

      pattern = XCAR (patterns);
      /* See if we cached the result for this particular query.
         The cache is an alist of the form:
	 ((((PATTERN . MAXNAMES) . SCALABLE) (FONTNAME . WIDTH) ...) ...)  */
      tem = XCDR (dpyinfo->name_list_element);
      key = Fcons (Fcons (pattern, make_number (maxnames)),
		   allow_auto_scaled_font ? Qt : Qnil);
      list = Fassoc (key, tem);
      if (!NILP (list))
	{
	  list = Fcdr_safe (list);
	  /* We have a cashed list.  Don't have to get the list again.  */
	  goto label_cached;
	}

      /* At first, put PATTERN in the cache.  */

      BLOCK_INPUT;
      count = x_catch_errors (dpy);

      if (try_XLoadQueryFont)
	{
	  XFontStruct *font;
	  unsigned long value;

	  font = XLoadQueryFont (dpy, SDATA (pattern));
	  if (x_had_errors_p (dpy))
	    {
	      /* This error is perhaps due to insufficient memory on X
                 server.  Let's just ignore it.  */
	      font = NULL;
	      x_clear_errors (dpy);
	    }

	  if (font
	      && XGetFontProperty (font, XA_FONT, &value))
	    {
	      char *name = (char *) XGetAtomName (dpy, (Atom) value);
	      int len = strlen (name);
	      char *tmp;

	      /* If DXPC (a Differential X Protocol Compressor)
                 Ver.3.7 is running, XGetAtomName will return null
                 string.  We must avoid such a name.  */
	      if (len == 0)
		try_XLoadQueryFont = 0;
	      else
		{
		  num_fonts = 1;
		  names = (char **) alloca (sizeof (char *));
		  /* Some systems only allow alloca assigned to a
                     simple var.  */
		  tmp = (char *) alloca (len + 1);  names[0] = tmp;
		  bcopy (name, names[0], len + 1);
		  XFree (name);
		}
	    }
	  else
	    try_XLoadQueryFont = 0;

	  if (font)
	    XFreeFont (dpy, font);
	}

      if (!try_XLoadQueryFont)
	{
	  /* We try at least 10 fonts because XListFonts will return
	     auto-scaled fonts at the head.  */
          if (maxnames < 0)
            {
              int limit;

              for (limit = 500;;)
                {
                  names = XListFonts (dpy, SDATA (pattern), limit, &num_fonts);
                  if (num_fonts == limit)
                    {
                      BLOCK_INPUT;
                      XFreeFontNames (names);
                      UNBLOCK_INPUT;
                      limit *= 2;
                    }
                  else
                    break;
                }
            }
          else
            names = XListFonts (dpy, SDATA (pattern), max (maxnames, 10),
                                &num_fonts);

	  if (x_had_errors_p (dpy))
	    {
	      /* This error is perhaps due to insufficient memory on X
                 server.  Let's just ignore it.  */
	      names = NULL;
	      x_clear_errors (dpy);
	    }
	}

      x_uncatch_errors (dpy, count);
      UNBLOCK_INPUT;

      if (names)
	{
	  int i;

	  /* Make a list of all the fonts we got back.
	     Store that in the font cache for the display.  */
	  for (i = 0; i < num_fonts; i++)
	    {
	      int width = 0;
	      char *p = names[i];
	      int average_width = -1, resx = 0, dashes = 0;

	      /* Count the number of dashes in NAMES[I].  If there are
		 14 dashes, the field value following 9th dash
		 (RESOLUTION_X) is nonzero, and the field value
		 following 12th dash (AVERAGE_WIDTH) is 0, this is a
		 auto-scaled font which is usually too ugly to be used
		 for editing.  Let's ignore it.  */
	      while (*p)
		if (*p++ == '-')
		  {
		    dashes++;
		    if (dashes == 7) /* PIXEL_SIZE field */
		      width = atoi (p);
		    else if (dashes == 9)
		      resx = atoi (p);
		    else if (dashes == 12) /* AVERAGE_WIDTH field */
		      average_width = atoi (p);
		  }

	      if (allow_auto_scaled_font
		  || dashes < 14 || average_width != 0 || resx == 0)
		{
		  tem = build_string (names[i]);
		  if (NILP (Fassoc (tem, list)))
		    {
		      if (STRINGP (Vx_pixel_size_width_font_regexp)
			  && ((fast_c_string_match_ignore_case
			       (Vx_pixel_size_width_font_regexp, names[i]))
			      >= 0))
			/* We can set the value of PIXEL_SIZE to the
			  width of this font.  */
			list = Fcons (Fcons (tem, make_number (width)), list);
		      else
			/* For the moment, width is not known.  */
			list = Fcons (Fcons (tem, Qnil), list);
		    }
		}
	    }

	  if (!try_XLoadQueryFont)
	    {
	      BLOCK_INPUT;
	      XFreeFontNames (names);
	      UNBLOCK_INPUT;
	    }
	}

      /* Now store the result in the cache.  */
      XSETCDR (dpyinfo->name_list_element,
	       Fcons (Fcons (key, list), XCDR (dpyinfo->name_list_element)));

    label_cached:
      if (NILP (list)) continue; /* Try the remaining alternatives.  */

      newlist = second_best = Qnil;
      /* Make a list of the fonts that have the right width.  */
      for (; CONSP (list); list = XCDR (list))
	{
	  int found_size;

	  tem = XCAR (list);

	  if (!CONSP (tem) || NILP (XCAR (tem)))
	    continue;
	  if (!size)
	    {
	      newlist = Fcons (XCAR (tem), newlist);
	      continue;
	    }

	  if (!INTEGERP (XCDR (tem)))
	    {
	      /* Since we have not yet known the size of this font, we
		 must try slow function call XLoadQueryFont.  */
	      XFontStruct *thisinfo;

	      BLOCK_INPUT;
	      count = x_catch_errors (dpy);
	      thisinfo = XLoadQueryFont (dpy,
					 SDATA (XCAR (tem)));
	      if (x_had_errors_p (dpy))
		{
		  /* This error is perhaps due to insufficient memory on X
		     server.  Let's just ignore it.  */
		  thisinfo = NULL;
		  x_clear_errors (dpy);
		}
	      x_uncatch_errors (dpy, count);
	      UNBLOCK_INPUT;

	      if (thisinfo)
		{
		  XSETCDR (tem,
			   (thisinfo->min_bounds.width == 0
			    ? make_number (0)
			    : make_number (thisinfo->max_bounds.width)));
		  BLOCK_INPUT;
		  XFreeFont (dpy, thisinfo);
		  UNBLOCK_INPUT;
		}
	      else
		/* For unknown reason, the previous call of XListFont had
		  returned a font which can't be opened.  Record the size
		  as 0 not to try to open it again.  */
		XSETCDR (tem, make_number (0));
	    }

	  found_size = XINT (XCDR (tem));
	  if (found_size == size)
	    newlist = Fcons (XCAR (tem), newlist);
	  else if (found_size > 0)
	    {
	      if (NILP (second_best))
		second_best = tem;
	      else if (found_size < size)
		{
		  if (XINT (XCDR (second_best)) > size
		      || XINT (XCDR (second_best)) < found_size)
		    second_best = tem;
		}
	      else
		{
		  if (XINT (XCDR (second_best)) > size
		      && XINT (XCDR (second_best)) > found_size)
		    second_best = tem;
		}
	    }
	}
      if (!NILP (newlist))
	break;
      else if (!NILP (second_best))
	{
	  newlist = Fcons (XCAR (second_best), Qnil);
	  break;
	}
    }

  return newlist;
}


#if GLYPH_DEBUG

/* Check that FONT is valid on frame F.  It is if it can be found in F's
   font table.  */

static void
x_check_font (f, font)
     struct frame *f;
     XFontStruct *font;
{
  int i;
  struct x_display_info *dpyinfo = FRAME_X_DISPLAY_INFO (f);

  xassert (font != NULL);

  for (i = 0; i < dpyinfo->n_fonts; i++)
    if (dpyinfo->font_table[i].name
	&& font == dpyinfo->font_table[i].font)
      break;

  xassert (i < dpyinfo->n_fonts);
}

#endif /* GLYPH_DEBUG != 0 */

/* Set *W to the minimum width, *H to the minimum font height of FONT.
   Note: There are (broken) X fonts out there with invalid XFontStruct
   min_bounds contents.  For example, handa@etl.go.jp reports that
   "-adobe-courier-medium-r-normal--*-180-*-*-m-*-iso8859-1" fonts
   have font->min_bounds.width == 0.  */

static INLINE void
x_font_min_bounds (font, w, h)
     XFontStruct *font;
     int *w, *h;
{
  *h = FONT_HEIGHT (font);
  *w = font->min_bounds.width;

  /* Try to handle the case where FONT->min_bounds has invalid
     contents.  Since the only font known to have invalid min_bounds
     is fixed-width, use max_bounds if min_bounds seems to be invalid.  */
  if (*w <= 0)
    *w = font->max_bounds.width;
}


/* Compute the smallest character width and smallest font height over
   all fonts available on frame F.  Set the members smallest_char_width
   and smallest_font_height in F's x_display_info structure to
   the values computed.  Value is non-zero if smallest_font_height or
   smallest_char_width become smaller than they were before.  */

static int
x_compute_min_glyph_bounds (f)
     struct frame *f;
{
  int i;
  struct x_display_info *dpyinfo = FRAME_X_DISPLAY_INFO (f);
  XFontStruct *font;
  int old_width = dpyinfo->smallest_char_width;
  int old_height = dpyinfo->smallest_font_height;

  dpyinfo->smallest_font_height = 100000;
  dpyinfo->smallest_char_width = 100000;

  for (i = 0; i < dpyinfo->n_fonts; ++i)
    if (dpyinfo->font_table[i].name)
      {
	struct font_info *fontp = dpyinfo->font_table + i;
	int w, h;

	font = (XFontStruct *) fontp->font;
	xassert (font != (XFontStruct *) ~0);
	x_font_min_bounds (font, &w, &h);

	dpyinfo->smallest_font_height = min (dpyinfo->smallest_font_height, h);
	dpyinfo->smallest_char_width = min (dpyinfo->smallest_char_width, w);
      }

  xassert (dpyinfo->smallest_char_width > 0
	   && dpyinfo->smallest_font_height > 0);

  return (dpyinfo->n_fonts == 1
	  || dpyinfo->smallest_char_width < old_width
	  || dpyinfo->smallest_font_height < old_height);
}


/* Load font named FONTNAME of the size SIZE for frame F, and return a
   pointer to the structure font_info while allocating it dynamically.
   If SIZE is 0, load any size of font.
   If loading is failed, return NULL.  */

struct font_info *
x_load_font (f, fontname, size)
     struct frame *f;
     register char *fontname;
     int size;
{
  struct x_display_info *dpyinfo = FRAME_X_DISPLAY_INFO (f);
  Lisp_Object font_names;
  int count;

  /* Get a list of all the fonts that match this name.  Once we
     have a list of matching fonts, we compare them against the fonts
     we already have by comparing names.  */
  font_names = x_list_fonts (f, build_string (fontname), size, 1);

  if (!NILP (font_names))
    {
      Lisp_Object tail;
      int i;

      for (i = 0; i < dpyinfo->n_fonts; i++)
	for (tail = font_names; CONSP (tail); tail = XCDR (tail))
	  if (dpyinfo->font_table[i].name
	      && (!strcmp (dpyinfo->font_table[i].name,
			   SDATA (XCAR (tail)))
		  || !strcmp (dpyinfo->font_table[i].full_name,
			      SDATA (XCAR (tail)))))
	    return (dpyinfo->font_table + i);
    }

  /* Load the font and add it to the table.  */
  {
    char *full_name;
    XFontStruct *font;
    struct font_info *fontp;
    unsigned long value;
    int i;

    /* If we have found fonts by x_list_font, load one of them.  If
       not, we still try to load a font by the name given as FONTNAME
       because XListFonts (called in x_list_font) of some X server has
       a bug of not finding a font even if the font surely exists and
       is loadable by XLoadQueryFont.  */
    if (size > 0 && !NILP (font_names))
      fontname = (char *) SDATA (XCAR (font_names));

    BLOCK_INPUT;
    count = x_catch_errors (FRAME_X_DISPLAY (f));
    font = (XFontStruct *) XLoadQueryFont (FRAME_X_DISPLAY (f), fontname);
    if (x_had_errors_p (FRAME_X_DISPLAY (f)))
      {
	/* This error is perhaps due to insufficient memory on X
	   server.  Let's just ignore it.  */
	font = NULL;
	x_clear_errors (FRAME_X_DISPLAY (f));
      }
    x_uncatch_errors (FRAME_X_DISPLAY (f), count);
    UNBLOCK_INPUT;
    if (!font)
      return NULL;

    /* Find a free slot in the font table.  */
    for (i = 0; i < dpyinfo->n_fonts; ++i)
      if (dpyinfo->font_table[i].name == NULL)
	break;

    /* If no free slot found, maybe enlarge the font table.  */
    if (i == dpyinfo->n_fonts
	&& dpyinfo->n_fonts == dpyinfo->font_table_size)
      {
	int sz;
	dpyinfo->font_table_size = max (16, 2 * dpyinfo->font_table_size);
	sz = dpyinfo->font_table_size * sizeof *dpyinfo->font_table;
	dpyinfo->font_table
	  = (struct font_info *) xrealloc (dpyinfo->font_table, sz);
      }

    fontp = dpyinfo->font_table + i;
    if (i == dpyinfo->n_fonts)
      ++dpyinfo->n_fonts;

    /* Now fill in the slots of *FONTP.  */
    BLOCK_INPUT;
    bzero (fontp, sizeof (*fontp));
    fontp->font = font;
    fontp->font_idx = i;
    fontp->name = (char *) xmalloc (strlen (fontname) + 1);
    bcopy (fontname, fontp->name, strlen (fontname) + 1);

    /* Try to get the full name of FONT.  Put it in FULL_NAME.  */
    full_name = 0;
    if (XGetFontProperty (font, XA_FONT, &value))
      {
	char *name = (char *) XGetAtomName (FRAME_X_DISPLAY (f), (Atom) value);
	char *p = name;
	int dashes = 0;

	/* Count the number of dashes in the "full name".
	   If it is too few, this isn't really the font's full name,
	   so don't use it.
	   In X11R4, the fonts did not come with their canonical names
	   stored in them.  */
	while (*p)
	  {
	    if (*p == '-')
	      dashes++;
	    p++;
	  }

	if (dashes >= 13)
	  {
	    full_name = (char *) xmalloc (p - name + 1);
	    bcopy (name, full_name, p - name + 1);
	  }

	XFree (name);
      }

    if (full_name != 0)
      fontp->full_name = full_name;
    else
      fontp->full_name = fontp->name;

    fontp->size = font->max_bounds.width;
    fontp->height = FONT_HEIGHT (font);

    if (NILP (font_names))
      {
	/* We come here because of a bug of XListFonts mentioned at
	   the head of this block.  Let's store this information in
	   the cache for x_list_fonts.  */
	Lisp_Object lispy_name = build_string (fontname);
	Lisp_Object lispy_full_name = build_string (fontp->full_name);
	Lisp_Object key = Fcons (Fcons (lispy_name, make_number (256)),
				 Qnil);

	XSETCDR (dpyinfo->name_list_element,
		 Fcons (Fcons (key,
			       Fcons (Fcons (lispy_full_name,
					     make_number (fontp->size)),
				      Qnil)),
			XCDR (dpyinfo->name_list_element)));
	if (full_name)
	  {
	    key = Fcons (Fcons (lispy_full_name, make_number (256)),
			 Qnil);
	    XSETCDR (dpyinfo->name_list_element,
		     Fcons (Fcons (key,
				   Fcons (Fcons (lispy_full_name,
						 make_number (fontp->size)),
					  Qnil)),
			    XCDR (dpyinfo->name_list_element)));
	  }
      }

    /* The slot `encoding' specifies how to map a character
       code-points (0x20..0x7F or 0x2020..0x7F7F) of each charset to
       the font code-points (0:0x20..0x7F, 1:0xA0..0xFF), or
       (0:0x2020..0x7F7F, 1:0xA0A0..0xFFFF, 3:0x20A0..0x7FFF,
       2:0xA020..0xFF7F).  For the moment, we don't know which charset
       uses this font.  So, we set information in fontp->encoding[1]
       which is never used by any charset.  If mapping can't be
       decided, set FONT_ENCODING_NOT_DECIDED.  */
    fontp->encoding[1]
      = (font->max_byte1 == 0
	 /* 1-byte font */
	 ? (font->min_char_or_byte2 < 0x80
	    ? (font->max_char_or_byte2 < 0x80
	       ? 0		/* 0x20..0x7F */
	       : FONT_ENCODING_NOT_DECIDED) /* 0x20..0xFF */
	    : 1)		/* 0xA0..0xFF */
	 /* 2-byte font */
	 : (font->min_byte1 < 0x80
	    ? (font->max_byte1 < 0x80
	       ? (font->min_char_or_byte2 < 0x80
		  ? (font->max_char_or_byte2 < 0x80
		     ? 0		/* 0x2020..0x7F7F */
		     : FONT_ENCODING_NOT_DECIDED) /* 0x2020..0x7FFF */
		  : 3)		/* 0x20A0..0x7FFF */
	       : FONT_ENCODING_NOT_DECIDED) /* 0x20??..0xA0?? */
	    : (font->min_char_or_byte2 < 0x80
	       ? (font->max_char_or_byte2 < 0x80
		  ? 2		/* 0xA020..0xFF7F */
		  : FONT_ENCODING_NOT_DECIDED) /* 0xA020..0xFFFF */
	       : 1)));		/* 0xA0A0..0xFFFF */

    fontp->baseline_offset
      = (XGetFontProperty (font, dpyinfo->Xatom_MULE_BASELINE_OFFSET, &value)
	 ? (long) value : 0);
    fontp->relative_compose
      = (XGetFontProperty (font, dpyinfo->Xatom_MULE_RELATIVE_COMPOSE, &value)
	 ? (long) value : 0);
    fontp->default_ascent
      = (XGetFontProperty (font, dpyinfo->Xatom_MULE_DEFAULT_ASCENT, &value)
	 ? (long) value : 0);

    /* Set global flag fonts_changed_p to non-zero if the font loaded
       has a character with a smaller width than any other character
       before, or if the font loaded has a smaller height than any
       other font loaded before.  If this happens, it will make a
       glyph matrix reallocation necessary.  */
    fonts_changed_p |= x_compute_min_glyph_bounds (f);
    UNBLOCK_INPUT;
    return fontp;
  }
}


/* Return a pointer to struct font_info of a font named FONTNAME for
   frame F.  If no such font is loaded, return NULL.  */

struct font_info *
x_query_font (f, fontname)
     struct frame *f;
     register char *fontname;
{
  struct x_display_info *dpyinfo = FRAME_X_DISPLAY_INFO (f);
  int i;

  for (i = 0; i < dpyinfo->n_fonts; i++)
    if (dpyinfo->font_table[i].name
	&& (!strcmp (dpyinfo->font_table[i].name, fontname)
	    || !strcmp (dpyinfo->font_table[i].full_name, fontname)))
      return (dpyinfo->font_table + i);
  return NULL;
}


/* Find a CCL program for a font specified by FONTP, and set the member
 `encoder' of the structure.  */

void
x_find_ccl_program (fontp)
     struct font_info *fontp;
{
  Lisp_Object list, elt;

  elt = Qnil;
  for (list = Vfont_ccl_encoder_alist; CONSP (list); list = XCDR (list))
    {
      elt = XCAR (list);
      if (CONSP (elt)
	  && STRINGP (XCAR (elt))
	  && ((fast_c_string_match_ignore_case (XCAR (elt), fontp->name)
	       >= 0)
	      || (fast_c_string_match_ignore_case (XCAR (elt), fontp->full_name)
		  >= 0)))
	break;
    }

  if (! NILP (list))
    {
      struct ccl_program *ccl
	= (struct ccl_program *) xmalloc (sizeof (struct ccl_program));

      if (setup_ccl_program (ccl, XCDR (elt)) < 0)
	xfree (ccl);
      else
	fontp->font_encoder = ccl;
    }
}



/***********************************************************************
			    Initialization
 ***********************************************************************/

#ifdef USE_X_TOOLKIT
static XrmOptionDescRec emacs_options[] = {
  {"-geometry",	".geometry", XrmoptionSepArg, NULL},
  {"-iconic",	".iconic", XrmoptionNoArg, (XtPointer) "yes"},

  {"-internal-border-width", "*EmacsScreen.internalBorderWidth",
     XrmoptionSepArg, NULL},
  {"-ib",	"*EmacsScreen.internalBorderWidth", XrmoptionSepArg, NULL},

  {"-T",	"*EmacsShell.title", XrmoptionSepArg, (XtPointer) NULL},
  {"-wn",	"*EmacsShell.title", XrmoptionSepArg, (XtPointer) NULL},
  {"-title",	"*EmacsShell.title", XrmoptionSepArg, (XtPointer) NULL},
  {"-iconname",	"*EmacsShell.iconName", XrmoptionSepArg, (XtPointer) NULL},
  {"-in",	"*EmacsShell.iconName", XrmoptionSepArg, (XtPointer) NULL},
  {"-mc",	"*pointerColor", XrmoptionSepArg, (XtPointer) NULL},
  {"-cr",	"*cursorColor", XrmoptionSepArg, (XtPointer) NULL}
};
#endif /* USE_X_TOOLKIT */

static int x_initialized;

#ifdef MULTI_KBOARD
/* Test whether two display-name strings agree up to the dot that separates
   the screen number from the server number.  */
static int
same_x_server (name1, name2)
     const char *name1, *name2;
{
  int seen_colon = 0;
  const unsigned char *system_name = SDATA (Vsystem_name);
  int system_name_length = strlen (system_name);
  int length_until_period = 0;

  while (system_name[length_until_period] != 0
	 && system_name[length_until_period] != '.')
    length_until_period++;

  /* Treat `unix' like an empty host name.  */
  if (! strncmp (name1, "unix:", 5))
    name1 += 4;
  if (! strncmp (name2, "unix:", 5))
    name2 += 4;
  /* Treat this host's name like an empty host name.  */
  if (! strncmp (name1, system_name, system_name_length)
      && name1[system_name_length] == ':')
    name1 += system_name_length;
  if (! strncmp (name2, system_name, system_name_length)
      && name2[system_name_length] == ':')
    name2 += system_name_length;
  /* Treat this host's domainless name like an empty host name.  */
  if (! strncmp (name1, system_name, length_until_period)
      && name1[length_until_period] == ':')
    name1 += length_until_period;
  if (! strncmp (name2, system_name, length_until_period)
      && name2[length_until_period] == ':')
    name2 += length_until_period;

  for (; *name1 != '\0' && *name1 == *name2; name1++, name2++)
    {
      if (*name1 == ':')
	seen_colon++;
      if (seen_colon && *name1 == '.')
	return 1;
    }
  return (seen_colon
	  && (*name1 == '.' || *name1 == '\0')
	  && (*name2 == '.' || *name2 == '\0'));
}
#endif

/* Count number of set bits in mask and number of bits to shift to
   get to the first bit.  With MASK 0x7e0, *BITS is set to 6, and *OFFSET
   to 5.  */
static void
get_bits_and_offset (mask, bits, offset)
     unsigned long mask;
     int *bits;
     int *offset;
{
  int nr = 0;
  int off = 0;

  while (!(mask & 1))
    {
      off++;
      mask >>= 1;
    }

  while (mask & 1)
    {
      nr++;
      mask >>= 1;
    }

  *offset = off;
  *bits = nr;
}

struct x_display_info *
x_term_init (display_name, xrm_option, resource_name)
     Lisp_Object display_name;
     char *xrm_option;
     char *resource_name;
{
  int connection;
  Display *dpy;
  struct display *display;
  struct x_display_info *dpyinfo;
  XrmDatabase xrdb;

  BLOCK_INPUT;

  if (!x_initialized)
    {
      x_initialize ();
      ++x_initialized;
    }

#ifdef USE_GTK
  {
#define NUM_ARGV 10
    int argc;
    char *argv[NUM_ARGV];
    char **argv2 = argv;
    GdkAtom atom;

    if (x_initialized++ > 1)
      {
        /* Opening another display.  If xg_display_open returns less
           than zero, we are probably on GTK 2.0, which can only handle
           one display.  GTK 2.2 or later can handle more than one.  */
        if (xg_display_open (SDATA (display_name), &dpy) < 0)
          error ("Sorry, this version of GTK can only handle one display");
     }
    else
      {
        for (argc = 0; argc < NUM_ARGV; ++argc)
          argv[argc] = 0;

        argc = 0;
        argv[argc++] = initial_argv[0];

        if (! NILP (display_name))
          {
            argv[argc++] = "--display";
            argv[argc++] = SDATA (display_name);
          }

        argv[argc++] = "--name";
        argv[argc++] = resource_name;

#ifdef HAVE_X11R5
        XSetLocaleModifiers ("");
#endif

        gtk_init (&argc, &argv2);

        /* gtk_init does set_locale.  We must fix locale after calling it.  */
        fixup_locale ();
        xg_initialize ();

        dpy = GDK_DISPLAY ();

        /* NULL window -> events for all windows go to our function */
        gdk_window_add_filter (NULL, event_handler_gdk, NULL);

        /* Load our own gtkrc if it exists.  */
        {
          struct gcpro gcpro1, gcpro2;
          char *file = "~/.emacs.d/gtkrc";
          Lisp_Object s, abs_file;

          GCPRO2 (s, abs_file);
          s = make_string (file, strlen (file));
          abs_file = Fexpand_file_name (s, Qnil);

          if (! NILP (abs_file) && !NILP (Ffile_readable_p (abs_file)))
            gtk_rc_parse (SDATA (abs_file));

          UNGCPRO;
        }

        XSetErrorHandler (x_error_handler);
        XSetIOErrorHandler (x_io_error_quitter);
      }
  }
#else /* not USE_GTK */
#ifdef USE_X_TOOLKIT
  /* weiner@footloose.sps.mot.com reports that this causes
     errors with X11R5:
	   X protocol error: BadAtom (invalid Atom parameter)
	   on protocol request 18skiloaf.
     So let's not use it until R6.  */
#ifdef HAVE_X11XTR6
  XtSetLanguageProc (NULL, NULL, NULL);
#endif

  {
    int argc = 0;
    char *argv[3];

    argv[0] = "";
    argc = 1;
    if (xrm_option)
      {
	argv[argc++] = "-xrm";
	argv[argc++] = xrm_option;
      }
    turn_on_atimers (0);
    dpy = XtOpenDisplay (Xt_app_con, SDATA (display_name),
			 resource_name, EMACS_CLASS,
			 emacs_options, XtNumber (emacs_options),
			 &argc, argv);
    turn_on_atimers (1);

#ifdef HAVE_X11XTR6
    /* I think this is to compensate for XtSetLanguageProc.  */
    fixup_locale ();
#endif
  }

#else /* not USE_X_TOOLKIT */
#ifdef HAVE_X11R5
  XSetLocaleModifiers ("");
#endif
  dpy = XOpenDisplay (SDATA (display_name));
#endif /* not USE_X_TOOLKIT */
#endif /* not USE_GTK*/

  /* Detect failure.  */
  if (dpy == 0)
    {
      UNBLOCK_INPUT;
      return 0;
    }

  /* We have definitely succeeded.  Record the new connection.  */

  dpyinfo = (struct x_display_info *) xmalloc (sizeof (struct x_display_info));
  bzero (dpyinfo, sizeof *dpyinfo);

  display = x_create_frame_display (dpyinfo);

#ifdef MULTI_KBOARD
  {
    struct x_display_info *share;
    Lisp_Object tail;

    for (share = x_display_list, tail = x_display_name_list; share;
	 share = share->next, tail = XCDR (tail))
      if (same_x_server (SDATA (XCAR (XCAR (tail))),
			 SDATA (display_name)))
	break;
    if (share)
      dpyinfo->kboard = share->kboard;
    else
      {
	dpyinfo->kboard = (KBOARD *) xmalloc (sizeof (KBOARD));
	init_kboard (dpyinfo->kboard);
	if (!EQ (XSYMBOL (Qvendor_specific_keysyms)->function, Qunbound))
	  {
	    char *vendor = ServerVendor (dpy);
	    UNBLOCK_INPUT;
	    dpyinfo->kboard->Vsystem_key_alist
	      = call1 (Qvendor_specific_keysyms,
		       build_string (vendor ? vendor : ""));
	    BLOCK_INPUT;
	  }

	dpyinfo->kboard->next_kboard = all_kboards;
	all_kboards = dpyinfo->kboard;
	/* Don't let the initial kboard remain current longer than necessary.
	   That would cause problems if a file loaded on startup tries to
	   prompt in the mini-buffer.  */
	if (current_kboard == initial_kboard)
	  current_kboard = dpyinfo->kboard;
      }
    dpyinfo->kboard->reference_count++;
  }
#endif

  /* Put this display on the chain.  */
  dpyinfo->next = x_display_list;
  x_display_list = dpyinfo;

  /* Put it on x_display_name_list as well, to keep them parallel.  */
  x_display_name_list = Fcons (Fcons (display_name, Qnil),
			       x_display_name_list);
  dpyinfo->name_list_element = XCAR (x_display_name_list);

  dpyinfo->display = dpy;

  /* Set the name of the display. */
  display->name = (char *) xmalloc (SBYTES (display_name) + 1);
  strncpy (display->name, SDATA (display_name), SBYTES (display_name));
  display->name[SBYTES (display_name)] = 0;
  
#if 0
  XSetAfterFunction (x_current_display, x_trace_wire);
#endif /* ! 0 */

  dpyinfo->x_id_name
    = (char *) xmalloc (SBYTES (Vinvocation_name)
			+ SBYTES (Vsystem_name)
			+ 2);
  sprintf (dpyinfo->x_id_name, "%s@%s",
	   SDATA (Vinvocation_name), SDATA (Vsystem_name));

  /* Figure out which modifier bits mean what.  */
  x_find_modifier_meanings (dpyinfo);

  /* Get the scroll bar cursor.  */
#ifdef USE_GTK
  /* We must create a GTK cursor, it is required for GTK widgets.  */
  dpyinfo->xg_cursor = xg_create_default_cursor (dpyinfo->display);
#endif /* USE_GTK */

  dpyinfo->vertical_scroll_bar_cursor
    = XCreateFontCursor (dpyinfo->display, XC_sb_v_double_arrow);

  xrdb = x_load_resources (dpyinfo->display, xrm_option,
			   resource_name, EMACS_CLASS);
#ifdef HAVE_XRMSETDATABASE
  XrmSetDatabase (dpyinfo->display, xrdb);
#else
  dpyinfo->display->db = xrdb;
#endif
  /* Put the rdb where we can find it in a way that works on
     all versions.  */
  dpyinfo->xrdb = xrdb;

  dpyinfo->screen = ScreenOfDisplay (dpyinfo->display,
				     DefaultScreen (dpyinfo->display));
  select_visual (dpyinfo);
  dpyinfo->cmap = DefaultColormapOfScreen (dpyinfo->screen);
  dpyinfo->height = HeightOfScreen (dpyinfo->screen);
  dpyinfo->width = WidthOfScreen (dpyinfo->screen);
  dpyinfo->root_window = RootWindowOfScreen (dpyinfo->screen);
  dpyinfo->client_leader_window = 0;
  dpyinfo->grabbed = 0;
  dpyinfo->reference_count = 0;
  dpyinfo->icon_bitmap_id = -1;
  dpyinfo->font_table = NULL;
  dpyinfo->n_fonts = 0;
  dpyinfo->font_table_size = 0;
  dpyinfo->bitmaps = 0;
  dpyinfo->bitmaps_size = 0;
  dpyinfo->bitmaps_last = 0;
  dpyinfo->scratch_cursor_gc = 0;
  dpyinfo->mouse_face_mouse_frame = 0;
  dpyinfo->mouse_face_deferred_gc = 0;
  dpyinfo->mouse_face_beg_row = dpyinfo->mouse_face_beg_col = -1;
  dpyinfo->mouse_face_end_row = dpyinfo->mouse_face_end_col = -1;
  dpyinfo->mouse_face_face_id = DEFAULT_FACE_ID;
  dpyinfo->mouse_face_window = Qnil;
  dpyinfo->mouse_face_overlay = Qnil;
  dpyinfo->mouse_face_mouse_x = dpyinfo->mouse_face_mouse_y = 0;
  dpyinfo->mouse_face_defer = 0;
  dpyinfo->mouse_face_hidden = 0;
  dpyinfo->x_focus_frame = 0;
  dpyinfo->x_focus_event_frame = 0;
  dpyinfo->x_highlight_frame = 0;
  dpyinfo->image_cache = make_image_cache ();
  dpyinfo->wm_type = X_WMTYPE_UNKNOWN;

  /* See if we can construct pixel values from RGB values.  */
  dpyinfo->red_bits = dpyinfo->blue_bits = dpyinfo->green_bits = 0;
  dpyinfo->red_offset = dpyinfo->blue_offset = dpyinfo->green_offset = 0;

  if (dpyinfo->visual->class == TrueColor)
    {
      get_bits_and_offset (dpyinfo->visual->red_mask,
                           &dpyinfo->red_bits, &dpyinfo->red_offset);
      get_bits_and_offset (dpyinfo->visual->blue_mask,
                           &dpyinfo->blue_bits, &dpyinfo->blue_offset);
      get_bits_and_offset (dpyinfo->visual->green_mask,
                           &dpyinfo->green_bits, &dpyinfo->green_offset);
    }

  /* See if a private colormap is requested.  */
  if (dpyinfo->visual == DefaultVisualOfScreen (dpyinfo->screen))
    {
      if (dpyinfo->visual->class == PseudoColor)
	{
	  Lisp_Object value;
	  value = display_x_get_resource (dpyinfo,
					  build_string ("privateColormap"),
					  build_string ("PrivateColormap"),
					  Qnil, Qnil);
	  if (STRINGP (value)
	      && (!strcmp (SDATA (value), "true")
		  || !strcmp (SDATA (value), "on")))
	    dpyinfo->cmap = XCopyColormapAndFree (dpyinfo->display, dpyinfo->cmap);
	}
    }
  else
    dpyinfo->cmap = XCreateColormap (dpyinfo->display, dpyinfo->root_window,
				     dpyinfo->visual, AllocNone);

  {
    int screen_number = XScreenNumberOfScreen (dpyinfo->screen);
    double pixels = DisplayHeight (dpyinfo->display, screen_number);
    double mm = DisplayHeightMM (dpyinfo->display, screen_number);
    /* Mac OS X 10.3's Xserver sometimes reports 0.0mm.  */
    dpyinfo->resy = (mm < 1) ? 100 : pixels * 25.4 / mm;
    pixels = DisplayWidth (dpyinfo->display, screen_number);
    /* Mac OS X 10.3's Xserver sometimes reports 0.0mm.  */
    mm = DisplayWidthMM (dpyinfo->display, screen_number);
    dpyinfo->resx = (mm < 1) ? 100 : pixels * 25.4 / mm;
  }

  dpyinfo->Xatom_wm_protocols
    = XInternAtom (dpyinfo->display, "WM_PROTOCOLS", False);
  dpyinfo->Xatom_wm_take_focus
    = XInternAtom (dpyinfo->display, "WM_TAKE_FOCUS", False);
  dpyinfo->Xatom_wm_save_yourself
    = XInternAtom (dpyinfo->display, "WM_SAVE_YOURSELF", False);
  dpyinfo->Xatom_wm_delete_window
    = XInternAtom (dpyinfo->display, "WM_DELETE_WINDOW", False);
  dpyinfo->Xatom_wm_change_state
    = XInternAtom (dpyinfo->display, "WM_CHANGE_STATE", False);
  dpyinfo->Xatom_wm_configure_denied
    = XInternAtom (dpyinfo->display, "WM_CONFIGURE_DENIED", False);
  dpyinfo->Xatom_wm_window_moved
    = XInternAtom (dpyinfo->display, "WM_MOVED", False);
  dpyinfo->Xatom_wm_client_leader
    = XInternAtom (dpyinfo->display, "WM_CLIENT_LEADER", False);
  dpyinfo->Xatom_editres
    = XInternAtom (dpyinfo->display, "Editres", False);
  dpyinfo->Xatom_CLIPBOARD
    = XInternAtom (dpyinfo->display, "CLIPBOARD", False);
  dpyinfo->Xatom_TIMESTAMP
    = XInternAtom (dpyinfo->display, "TIMESTAMP", False);
  dpyinfo->Xatom_TEXT
    = XInternAtom (dpyinfo->display, "TEXT", False);
  dpyinfo->Xatom_COMPOUND_TEXT
    = XInternAtom (dpyinfo->display, "COMPOUND_TEXT", False);
  dpyinfo->Xatom_UTF8_STRING
    = XInternAtom (dpyinfo->display, "UTF8_STRING", False);
  dpyinfo->Xatom_DELETE
    = XInternAtom (dpyinfo->display, "DELETE", False);
  dpyinfo->Xatom_MULTIPLE
    = XInternAtom (dpyinfo->display, "MULTIPLE", False);
  dpyinfo->Xatom_INCR
    = XInternAtom (dpyinfo->display, "INCR", False);
  dpyinfo->Xatom_EMACS_TMP
    = XInternAtom (dpyinfo->display, "_EMACS_TMP_", False);
  dpyinfo->Xatom_TARGETS
    = XInternAtom (dpyinfo->display, "TARGETS", False);
  dpyinfo->Xatom_NULL
    = XInternAtom (dpyinfo->display, "NULL", False);
  dpyinfo->Xatom_ATOM_PAIR
    = XInternAtom (dpyinfo->display, "ATOM_PAIR", False);
  /* For properties of font.  */
  dpyinfo->Xatom_PIXEL_SIZE
    = XInternAtom (dpyinfo->display, "PIXEL_SIZE", False);
  dpyinfo->Xatom_MULE_BASELINE_OFFSET
    = XInternAtom (dpyinfo->display, "_MULE_BASELINE_OFFSET", False);
  dpyinfo->Xatom_MULE_RELATIVE_COMPOSE
    = XInternAtom (dpyinfo->display, "_MULE_RELATIVE_COMPOSE", False);
  dpyinfo->Xatom_MULE_DEFAULT_ASCENT
    = XInternAtom (dpyinfo->display, "_MULE_DEFAULT_ASCENT", False);

  /* Ghostscript support.  */
  dpyinfo->Xatom_PAGE = XInternAtom (dpyinfo->display, "PAGE", False);
  dpyinfo->Xatom_DONE = XInternAtom (dpyinfo->display, "DONE", False);

  dpyinfo->Xatom_Scrollbar = XInternAtom (dpyinfo->display, "SCROLLBAR",
					  False);

  dpyinfo->cut_buffers_initialized = 0;

  connection = ConnectionNumber (dpyinfo->display);
  dpyinfo->connection = connection;

  {
    char null_bits[1];

    null_bits[0] = 0x00;

    dpyinfo->null_pixel
      = XCreatePixmapFromBitmapData (dpyinfo->display, dpyinfo->root_window,
				     null_bits, 1, 1, (long) 0, (long) 0,
				     1);
  }

  {
    extern int gray_bitmap_width, gray_bitmap_height;
    extern char *gray_bitmap_bits;
    dpyinfo->gray
      = XCreatePixmapFromBitmapData (dpyinfo->display, dpyinfo->root_window,
				     gray_bitmap_bits,
				     gray_bitmap_width, gray_bitmap_height,
				     (unsigned long) 1, (unsigned long) 0, 1);
  }

#ifdef HAVE_X_I18N
  xim_initialize (dpyinfo, resource_name);
#endif

#ifdef subprocesses
  /* This is only needed for distinguishing keyboard and process input.  */
  if (connection != 0)
    add_keyboard_wait_descriptor (connection);
#endif

#ifndef F_SETOWN_BUG
#ifdef F_SETOWN
#ifdef F_SETOWN_SOCK_NEG
  /* stdin is a socket here */
  fcntl (connection, F_SETOWN, -getpid ());
#else /* ! defined (F_SETOWN_SOCK_NEG) */
  fcntl (connection, F_SETOWN, getpid ());
#endif /* ! defined (F_SETOWN_SOCK_NEG) */
#endif /* ! defined (F_SETOWN) */
#endif /* F_SETOWN_BUG */

#ifdef SIGIO
  if (interrupt_input)
    init_sigio (connection);
#endif /* ! defined (SIGIO) */

#ifdef USE_LUCID
#ifdef HAVE_X11R5 /* It seems X11R4 lacks XtCvtStringToFont, and XPointer.  */
  /* Make sure that we have a valid font for dialog boxes
     so that Xt does not crash.  */
  {
    Display *dpy = dpyinfo->display;
    XrmValue d, fr, to;
    Font font;
    int count;

    d.addr = (XPointer)&dpy;
    d.size = sizeof (Display *);
    fr.addr = XtDefaultFont;
    fr.size = sizeof (XtDefaultFont);
    to.size = sizeof (Font *);
    to.addr = (XPointer)&font;
    count = x_catch_errors (dpy);
    if (!XtCallConverter (dpy, XtCvtStringToFont, &d, 1, &fr, &to, NULL))
      abort ();
    if (x_had_errors_p (dpy) || !XQueryFont (dpy, font))
      XrmPutLineResource (&xrdb, "Emacs.dialog.*.font: 9x15");
    x_uncatch_errors (dpy, count);
  }
#endif
#endif

  /* See if we should run in synchronous mode.  This is useful
     for debugging X code.  */
  {
    Lisp_Object value;
    value = display_x_get_resource (dpyinfo,
				    build_string ("synchronous"),
				    build_string ("Synchronous"),
				    Qnil, Qnil);
    if (STRINGP (value)
	&& (!strcmp (SDATA (value), "true")
	    || !strcmp (SDATA (value), "on")))
      XSynchronize (dpyinfo->display, True);
  }

  {
    Lisp_Object value;
    value = display_x_get_resource (dpyinfo,
				    build_string ("useXIM"),
				    build_string ("UseXIM"),
				    Qnil, Qnil);
#ifdef USE_XIM
    if (STRINGP (value)
	&& (!strcmp (XSTRING (value)->data, "false")
	    || !strcmp (XSTRING (value)->data, "off")))
      use_xim = 0;
#else
    if (STRINGP (value)
	&& (!strcmp (XSTRING (value)->data, "true")
	    || !strcmp (XSTRING (value)->data, "on")))
      use_xim = 1;
#endif
  }

#ifdef HAVE_X_SM
  /* Only do this for the first display.  */
  if (x_initialized == 1)
    x_session_initialize (dpyinfo);
#endif

  UNBLOCK_INPUT;

  return dpyinfo;
}

/* Get rid of display DPYINFO, assuming all frames are already gone,
   and without sending any more commands to the X server.  */

void
x_delete_display (dpyinfo)
     struct x_display_info *dpyinfo;
{
  int i;
  
  {
    /* Delete the generic struct display for this X display. */
    struct display *d;
    for (d = display_list; d; d = d->next_display)
      if (d->type == output_x_window && d->display_info.x == dpyinfo)
        {
          delete_display (d);
          break;
        }
  }
    
  delete_keyboard_wait_descriptor (dpyinfo->connection);

  /* Discard this display from x_display_name_list and x_display_list.
     We can't use Fdelq because that can quit.  */
  if (! NILP (x_display_name_list)
      && EQ (XCAR (x_display_name_list), dpyinfo->name_list_element))
    x_display_name_list = XCDR (x_display_name_list);
  else
    {
      Lisp_Object tail;

      tail = x_display_name_list;
      while (CONSP (tail) && CONSP (XCDR (tail)))
	{
	  if (EQ (XCAR (XCDR (tail)), dpyinfo->name_list_element))
	    {
	      XSETCDR (tail, XCDR (XCDR (tail)));
	      break;
	    }
	  tail = XCDR (tail);
	}
    }

  if (next_noop_dpyinfo == dpyinfo)
    next_noop_dpyinfo = dpyinfo->next;

  if (x_display_list == dpyinfo)
    x_display_list = dpyinfo->next;
  else
    {
      struct x_display_info *tail;

      for (tail = x_display_list; tail; tail = tail->next)
	if (tail->next == dpyinfo)
	  tail->next = tail->next->next;
    }

#ifndef USE_X_TOOLKIT   /* I'm told Xt does this itself.  */
#ifndef AIX		/* On AIX, XCloseDisplay calls this.  */
  XrmDestroyDatabase (dpyinfo->xrdb);
#endif
#endif
#ifdef MULTI_KBOARD
  if (--dpyinfo->kboard->reference_count == 0)
    delete_kboard (dpyinfo->kboard);
#endif
#ifdef HAVE_X_I18N
  if (dpyinfo->xim)
    xim_close_dpy (dpyinfo);
#endif

  /* Free the font names in the font table.  */
  for (i = 0; i < dpyinfo->n_fonts; i++)
    if (dpyinfo->font_table[i].name)
      {
	if (dpyinfo->font_table[i].name != dpyinfo->font_table[i].full_name)
	  xfree (dpyinfo->font_table[i].full_name);
	xfree (dpyinfo->font_table[i].name);
      }

  if (dpyinfo->font_table && dpyinfo->font_table->font_encoder)
    xfree (dpyinfo->font_table->font_encoder);

  if (dpyinfo->font_table)
    xfree (dpyinfo->font_table);
  xfree (dpyinfo->x_id_name);
  xfree (dpyinfo->color_cells);
  xfree (dpyinfo);
}

#ifdef USE_X_TOOLKIT

/* Atimer callback function for TIMER.  Called every 0.1s to process
   Xt timeouts, if needed.  We must avoid calling XtAppPending as
   much as possible because that function does an implicit XFlush
   that slows us down.  */

static void
x_process_timeouts (timer)
     struct atimer *timer;
{
  if (toolkit_scroll_bar_interaction || popup_activated ())
    {
      BLOCK_INPUT;
      while (XtAppPending (Xt_app_con) & XtIMTimer)
	XtAppProcessEvent (Xt_app_con, XtIMTimer);
      UNBLOCK_INPUT;
    }
}

#endif /* USE_X_TOOLKIT */


/* Set up use of X before we make the first connection.  */

extern frame_parm_handler x_frame_parm_handlers[];

static struct redisplay_interface x_redisplay_interface =
<<<<<<< HEAD
  {
    x_frame_parm_handlers,
    x_produce_glyphs,
    x_write_glyphs,
    x_insert_glyphs,
    x_clear_end_of_line,
    x_scroll_run,
    x_after_update_window_line,
    x_update_window_begin,
    x_update_window_end,
    x_cursor_to,
    x_flush,
#ifndef XFlush
    x_flush,
=======
{
  x_frame_parm_handlers,
  x_produce_glyphs,
  x_write_glyphs,
  x_insert_glyphs,
  x_clear_end_of_line,
  x_scroll_run,
  x_after_update_window_line,
  x_update_window_begin,
  x_update_window_end,
  x_cursor_to,
  x_flush,
#ifdef XFlush
  x_flush,
>>>>>>> ebbeed62
#else
    0,  /* flush_display_optional */
#endif
    x_clear_window_mouse_face,
    x_get_glyph_overhangs,
    x_fix_overlapping_area,
    x_draw_fringe_bitmap,
    0, /* define_fringe_bitmap */
    0, /* destroy_fringe_bitmap */
    x_per_char_metric,
    x_encode_char,
    x_compute_glyph_string_overhangs,
    x_draw_glyph_string,
    x_define_frame_cursor,
    x_clear_frame_area,
    x_draw_window_cursor,
    x_draw_vertical_window_border,
    x_shift_glyphs_for_insert
  };


/* This function is called when the last frame on a display is deleted. */
void
x_delete_frame_display (struct display *display)
{
  /* We don't do anything, the connection to the X server must remain
     open. */
}


struct display *
x_create_frame_display (struct x_display_info *dpyinfo)
{
  struct display *display;
  
  display = create_display ();

  display->type = output_x_window;
  display->display_info.x = dpyinfo;
  dpyinfo->frame_display = display;
  
  display->clear_frame_hook = x_clear_frame;
  display->ins_del_lines_hook = x_ins_del_lines;
  display->delete_glyphs_hook = x_delete_glyphs;
  display->ring_bell_hook = XTring_bell;
  display->reset_terminal_modes_hook = XTreset_terminal_modes;
  display->set_terminal_modes_hook = XTset_terminal_modes;
  display->update_begin_hook = x_update_begin;
  display->update_end_hook = x_update_end;
  display->set_terminal_window_hook = XTset_terminal_window;
  display->read_socket_hook = XTread_socket;
  display->frame_up_to_date_hook = XTframe_up_to_date;
  display->mouse_position_hook = XTmouse_position;
  display->frame_rehighlight_hook = XTframe_rehighlight;
  display->frame_raise_lower_hook = XTframe_raise_lower;
  display->set_vertical_scroll_bar_hook = XTset_vertical_scroll_bar;
  display->condemn_scroll_bars_hook = XTcondemn_scroll_bars;
  display->redeem_scroll_bar_hook = XTredeem_scroll_bar;
  display->judge_scroll_bars_hook = XTjudge_scroll_bars;

  display->delete_frame_hook = x_destroy_window;
  display->delete_display_hook = x_delete_frame_display;
  
  display->rif = &x_redisplay_interface;
  display->scroll_region_ok = 1; /* We'll scroll partial frames. */
  display->char_ins_del_ok = 1;
  display->line_ins_del_ok = 1;        /* We'll just blt 'em. */
  display->fast_clear_end_of_line = 1; /* X does this well. */
  display->memory_below_frame = 0; /* We don't remember what scrolls
                                        off the bottom. */

  return display;
}

void
x_initialize ()
{
  baud_rate = 19200;

  x_noop_count = 0;
  last_tool_bar_item = -1;
  any_help_event_p = 0;
  ignore_next_mouse_click_timeout = 0;

#ifdef USE_GTK
  current_count = -1;
#endif

  /* Try to use interrupt input; if we can't, then start polling.  */
  Fset_input_mode (Qt, Qnil, Qt, Qnil);

#ifdef USE_X_TOOLKIT
  XtToolkitInitialize ();

  Xt_app_con = XtCreateApplicationContext ();

  /* Register a converter from strings to pixels, which uses
     Emacs' color allocation infrastructure.  */
  XtAppSetTypeConverter (Xt_app_con,
			 XtRString, XtRPixel, cvt_string_to_pixel,
			 cvt_string_to_pixel_args,
			 XtNumber (cvt_string_to_pixel_args),
			 XtCacheByDisplay, cvt_pixel_dtor);

  XtAppSetFallbackResources (Xt_app_con, Xt_default_resources);

  /* Install an asynchronous timer that processes Xt timeout events
     every 0.1s.  This is necessary because some widget sets use
     timeouts internally, for example the LessTif menu bar, or the
     Xaw3d scroll bar.  When Xt timouts aren't processed, these
     widgets don't behave normally.  */
  {
    EMACS_TIME interval;
    EMACS_SET_SECS_USECS (interval, 0, 100000);
    start_atimer (ATIMER_CONTINUOUS, interval, x_process_timeouts, 0);
  }
#endif

#ifdef USE_TOOLKIT_SCROLL_BARS
#ifndef USE_GTK
  xaw3d_arrow_scroll = False;
  xaw3d_pick_top = True;
#endif
#endif

  /* Note that there is no real way portable across R3/R4 to get the
     original error handler.  */
  XSetErrorHandler (x_error_handler);
  XSetIOErrorHandler (x_io_error_quitter);

  /* Disable Window Change signals;  they are handled by X events.  */
#if 0              /* Don't.  We may want to open tty frames later. */
#ifdef SIGWINCH
  signal (SIGWINCH, SIG_DFL);
#endif /* SIGWINCH */
#endif

  signal (SIGPIPE, x_connection_signal);
}


void
syms_of_xterm ()
{
  staticpro (&x_error_message_string);
  x_error_message_string = Qnil;

  staticpro (&x_display_name_list);
  x_display_name_list = Qnil;

  staticpro (&last_mouse_scroll_bar);
  last_mouse_scroll_bar = Qnil;

  staticpro (&Qvendor_specific_keysyms);
  Qvendor_specific_keysyms = intern ("vendor-specific-keysyms");

  staticpro (&Qutf_8);
  Qutf_8 = intern ("utf-8");
  staticpro (&Qlatin_1);
  Qlatin_1 = intern ("latin-1");

  staticpro (&last_mouse_press_frame);
  last_mouse_press_frame = Qnil;

  DEFVAR_BOOL ("x-use-underline-position-properties",
	       &x_use_underline_position_properties,
     doc: /* *Non-nil means make use of UNDERLINE_POSITION font properties.
nil means ignore them.  If you encounter fonts with bogus
UNDERLINE_POSITION font properties, for example 7x13 on XFree prior
to 4.1, set this to nil.  */);
  x_use_underline_position_properties = 1;

  DEFVAR_BOOL ("x-mouse-click-focus-ignore-position",
	       &x_mouse_click_focus_ignore_position,
    doc: /* Non-nil means that a mouse click to focus a frame does not move point.
This variable is only used when the window manager requires that you
click on a frame to select it (give it focus).  In that case, a value
of nil, means that the selected window and cursor position changes to
reflect the mouse click position, while a non-nil value means that the
selected window or cursor position is preserved.  */);
  x_mouse_click_focus_ignore_position = 0;

  DEFVAR_LISP ("x-toolkit-scroll-bars", &Vx_toolkit_scroll_bars,
    doc: /* What X toolkit scroll bars Emacs uses.
A value of nil means Emacs doesn't use X toolkit scroll bars.
Otherwise, value is a symbol describing the X toolkit.  */);
#ifdef USE_TOOLKIT_SCROLL_BARS
#ifdef USE_MOTIF
  Vx_toolkit_scroll_bars = intern ("motif");
#elif defined HAVE_XAW3D
  Vx_toolkit_scroll_bars = intern ("xaw3d");
#elif USE_GTK
  Vx_toolkit_scroll_bars = intern ("gtk");
#else
  Vx_toolkit_scroll_bars = intern ("xaw");
#endif
#else
  Vx_toolkit_scroll_bars = Qnil;
#endif

  staticpro (&last_mouse_motion_frame);
  last_mouse_motion_frame = Qnil;

  Qmodifier_value = intern ("modifier-value");
  Qalt = intern ("alt");
  Fput (Qalt, Qmodifier_value, make_number (alt_modifier));
  Qhyper = intern ("hyper");
  Fput (Qhyper, Qmodifier_value, make_number (hyper_modifier));
  Qmeta = intern ("meta");
  Fput (Qmeta, Qmodifier_value, make_number (meta_modifier));
  Qsuper = intern ("super");
  Fput (Qsuper, Qmodifier_value, make_number (super_modifier));

  DEFVAR_LISP ("x-alt-keysym", &Vx_alt_keysym,
    doc: /* Which keys Emacs uses for the alt modifier.
This should be one of the symbols `alt', `hyper', `meta', `super'.
For example, `alt' means use the Alt_L and Alt_R keysyms.  The default
is nil, which is the same as `alt'.  */);
  Vx_alt_keysym = Qnil;

  DEFVAR_LISP ("x-hyper-keysym", &Vx_hyper_keysym,
    doc: /* Which keys Emacs uses for the hyper modifier.
This should be one of the symbols `alt', `hyper', `meta', `super'.
For example, `hyper' means use the Hyper_L and Hyper_R keysyms.  The
default is nil, which is the same as `hyper'.  */);
  Vx_hyper_keysym = Qnil;

  DEFVAR_LISP ("x-meta-keysym", &Vx_meta_keysym,
    doc: /* Which keys Emacs uses for the meta modifier.
This should be one of the symbols `alt', `hyper', `meta', `super'.
For example, `meta' means use the Meta_L and Meta_R keysyms.  The
default is nil, which is the same as `meta'.  */);
  Vx_meta_keysym = Qnil;

  DEFVAR_LISP ("x-super-keysym", &Vx_super_keysym,
    doc: /* Which keys Emacs uses for the super modifier.
This should be one of the symbols `alt', `hyper', `meta', `super'.
For example, `super' means use the Super_L and Super_R keysyms.  The
default is nil, which is the same as `super'.  */);
  Vx_super_keysym = Qnil;

  DEFVAR_LISP ("x-keysym-table", &Vx_keysym_table,
    doc: /* Hash table of character codes indexed by X keysym codes.  */);
  Vx_keysym_table = make_hash_table (Qeql, make_number (900),
				     make_float (DEFAULT_REHASH_SIZE),
				     make_float (DEFAULT_REHASH_THRESHOLD),
				     Qnil, Qnil, Qnil);
}

#endif /* HAVE_X_WINDOWS */

/* arch-tag: 6d4e4cb7-abc1-4302-9585-d84dcfb09d0f
   (do not change this comment) */<|MERGE_RESOLUTION|>--- conflicted
+++ resolved
@@ -10814,7 +10814,6 @@
 extern frame_parm_handler x_frame_parm_handlers[];
 
 static struct redisplay_interface x_redisplay_interface =
-<<<<<<< HEAD
   {
     x_frame_parm_handlers,
     x_produce_glyphs,
@@ -10827,24 +10826,8 @@
     x_update_window_end,
     x_cursor_to,
     x_flush,
-#ifndef XFlush
+#ifdef XFlush
     x_flush,
-=======
-{
-  x_frame_parm_handlers,
-  x_produce_glyphs,
-  x_write_glyphs,
-  x_insert_glyphs,
-  x_clear_end_of_line,
-  x_scroll_run,
-  x_after_update_window_line,
-  x_update_window_begin,
-  x_update_window_end,
-  x_cursor_to,
-  x_flush,
-#ifdef XFlush
-  x_flush,
->>>>>>> ebbeed62
 #else
     0,  /* flush_display_optional */
 #endif
