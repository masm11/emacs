--- conflicted
+++ resolved
@@ -874,12 +874,8 @@
 #ifdef USE_GTK_TOOLTIP
   if (f->output_data.xp->ttip_window)
     {
-<<<<<<< HEAD
       GtkWindow *win = f->output_data.xp->ttip_window;
-=======
-      GtkWindow *win = f->output_data.x->ttip_window;
-
->>>>>>> ebc1eea8
+
       block_input ();
       gtk_widget_hide (GTK_WIDGET (win));
 
