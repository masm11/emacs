--- conflicted
+++ resolved
@@ -122,7 +122,6 @@
 extern int use_old_gtk_file_dialog;
 #endif
 
-<<<<<<< HEAD
 extern widget_value *malloc_widget_value (void);
 extern void free_widget_value (widget_value *);
 
@@ -154,6 +153,8 @@
 
 extern int xg_update_frame_menubar (FRAME_PTR f);
 
+extern int xg_event_is_for_menubar (FRAME_PTR f, XEvent *event);
+
 extern int xg_have_tear_offs (void);
 
 extern int xg_get_scroll_id_for_window (Display *dpy, Window wid);
@@ -200,88 +201,6 @@
 extern void xg_set_frame_icon (FRAME_PTR f,
                                Pixmap icon_pixmap,
                                Pixmap icon_mask);
-=======
-extern widget_value *malloc_widget_value P_ ((void));
-extern void free_widget_value P_ ((widget_value *));
-
-extern int xg_uses_old_file_dialog P_ ((void));
-
-extern char *xg_get_file_name P_ ((FRAME_PTR f,
-                                   char *prompt,
-                                   char *default_filename,
-                                   int mustmatch_p,
-                                   int only_dir_p));
-
-extern char *xg_get_font_name P_ ((FRAME_PTR f, char *));
-
-extern GtkWidget *xg_create_widget P_ ((char *type,
-                                        char *name,
-                                        FRAME_PTR f,
-                                        widget_value *val,
-                                        GCallback select_cb,
-                                        GCallback deactivate_cb,
-                                        GCallback hightlight_cb));
-
-extern void xg_modify_menubar_widgets P_ ((GtkWidget *menubar,
-                                           FRAME_PTR f,
-                                           widget_value *val,
-                                           int deep_p,
-                                           GCallback select_cb,
-                                           GCallback deactivate_cb,
-                                           GCallback hightlight_cb));
-
-extern int xg_update_frame_menubar P_ ((FRAME_PTR f));
-
-extern int xg_event_is_for_menubar P_ ((FRAME_PTR f, XEvent *event));
-
-extern int xg_have_tear_offs P_ ((void));
-
-extern int xg_get_scroll_id_for_window P_ ((Display *dpy, Window wid));
-
-extern void xg_create_scroll_bar P_ ((FRAME_PTR f,
-                                      struct scroll_bar *bar,
-                                      GCallback scroll_callback,
-                                      GCallback end_callback,
-                                      char *scroll_bar_name));
-extern void xg_show_scroll_bar P_ ((int scrollbar_id));
-extern void xg_remove_scroll_bar P_ ((FRAME_PTR f, int scrollbar_id));
-
-extern void xg_update_scrollbar_pos P_ ((FRAME_PTR f,
-                                         int scrollbar_id,
-                                         int top,
-                                         int left,
-                                         int width,
-                                         int height));
-
-extern void xg_set_toolkit_scroll_bar_thumb P_ ((struct scroll_bar *bar,
-                                                 int portion,
-                                                 int position,
-                                                 int whole));
-extern int xg_event_is_for_scrollbar P_ ((FRAME_PTR f, XEvent *event));
-
-extern void update_frame_tool_bar P_ ((FRAME_PTR f));
-extern void free_frame_tool_bar P_ ((FRAME_PTR f));
-
-extern void xg_frame_resized P_ ((FRAME_PTR f,
-                                  int pixelwidth,
-                                  int pixelheight));
-extern void xg_frame_set_char_size P_ ((FRAME_PTR f, int cols, int rows));
-extern GtkWidget * xg_win_to_widget P_ ((Display *dpy, Window wdesc));
-
-extern int xg_display_open P_ ((char *display_name, Display **dpy));
-extern void xg_display_close P_ ((Display *dpy));
-extern GdkCursor * xg_create_default_cursor P_ ((Display *dpy));
-
-extern int xg_create_frame_widgets P_ ((FRAME_PTR f));
-extern void x_wm_set_size_hint P_ ((FRAME_PTR f,
-                                    long flags,
-                                    int user_position));
-extern void xg_set_background_color P_ ((FRAME_PTR f, unsigned long bg));
-
-extern void xg_set_frame_icon P_ ((FRAME_PTR f,
-                                   Pixmap icon_pixmap,
-                                   Pixmap icon_mask));
->>>>>>> f253ef6a
 
 /* Mark all callback data that are Lisp_object:s during GC.  */
 extern void xg_mark_data (void);
