--- conflicted
+++ resolved
@@ -573,11 +573,7 @@
     struct x_output *x;         /* From xterm.h.  */
     struct w32_output *w32;     /* From w32term.h.  */
     struct ns_output *ns;       /* From nsterm.h.  */
-<<<<<<< HEAD
     struct pgtk_output *pgtk; /* From pgtkterm.h. */
-    intptr_t nothing;
-=======
->>>>>>> d55f2f74
   }
   output_data;
 
