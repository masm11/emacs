--- conflicted
+++ resolved
@@ -975,11 +975,7 @@
   (select-frame frame norecord)
   (raise-frame frame)
   ;; Ensure, if possible, that FRAME gets input focus.
-<<<<<<< HEAD
-  (when (memq (window-system frame) '(x w32 ns pgtk))
-=======
   (when (display-multi-frame-p frame)
->>>>>>> 0b4b380c
     (x-focus-frame frame))
   ;; Move mouse cursor if necessary.
   (cond
@@ -1034,16 +1030,6 @@
 `suspend-tty' from a secondary tty device, and
 `iconify-or-deiconify-frame' from a graphical frame."
   (interactive)
-<<<<<<< HEAD
-  (let ((type (framep (selected-frame))))
-    (cond
-     ((memq type '(x ns w32 pgtk)) (iconify-or-deiconify-frame))
-     ((eq type t)
-      (if (controlling-tty-p)
-	  (suspend-emacs)
-	(suspend-tty)))
-     (t (suspend-emacs)))))
-=======
   (cond
    ((display-multi-frame-p) (iconify-or-deiconify-frame))
    ((eq (framep (selected-frame)) t)
@@ -1051,7 +1037,6 @@
         (suspend-emacs)
       (suspend-tty)))
    (t (suspend-emacs))))
->>>>>>> 0b4b380c
 
 (defun make-frame-names-alist ()
   ;; Only consider the frames on the same display.
@@ -1980,7 +1965,7 @@
 This means that, for example, DISPLAY can differentiate between
 the keybinding RET and [return]."
   (let ((frame-type (framep-on-display display)))
-    (or (memq frame-type '(x w32 ns pc))
+    (or (memq frame-type '(x w32 ns pc pgtk))
         ;; MS-DOS and MS-Windows terminals have built-in support for
         ;; function (symbol) keys
         (memq system-type '(ms-dos windows-nt)))))
@@ -2612,11 +2597,7 @@
   :init-value (not (or noninteractive
 		       no-blinking-cursor
 		       (eq system-type 'ms-dos)
-<<<<<<< HEAD
-		       (not (memq window-system '(x w32 ns pgtk)))))
-=======
 		       (not (display-blink-cursor-p))))
->>>>>>> 0b4b380c
   :initialize 'custom-initialize-delay
   :group 'cursor
   :global t
