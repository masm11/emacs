;; info.el --- Info package for Emacs  -*- lexical-binding:t -*-

;; Copyright (C) 1985-1986, 1992-2019 Free Software Foundation, Inc.

;; Maintainer: emacs-devel@gnu.org
;; Keywords: help

;; This file is part of GNU Emacs.

;; GNU Emacs is free software: you can redistribute it and/or modify
;; it under the terms of the GNU General Public License as published by
;; the Free Software Foundation, either version 3 of the License, or
;; (at your option) any later version.

;; GNU Emacs is distributed in the hope that it will be useful,
;; but WITHOUT ANY WARRANTY; without even the implied warranty of
;; MERCHANTABILITY or FITNESS FOR A PARTICULAR PURPOSE.  See the
;; GNU General Public License for more details.

;; You should have received a copy of the GNU General Public License
;; along with GNU Emacs.  If not, see <https://www.gnu.org/licenses/>.

;;; Commentary:

;; Note that nowadays we expect Info files to be made using makeinfo.
;; In particular we make these assumptions:
;;  - a menu item MAY contain colons but not colon-space ": "
;;  - a menu item ending with ": " (but not ":: ") is an index entry
;;  - a node name MAY NOT contain a colon
;; This distinction is to support indexing of computer programming
;; language terms that may contain ":" but not ": ".

;; The commands in this file should start either with "Info-" or with
;; "info-".  The capitalized version is for commands that are bound to
;; keys, and therefore are unlikely to be invoked by name via "M-x";
;; the lower-case version is for commands invoked by name.  This
;; arrangement makes completion of "info-" commands work better,
;; because the "Info-" commands (of which there are a lot) don't get
;; in the way.  Please adhere to this convention when you add commands
;; here.

;;; Code:

(eval-when-compile (require 'cl-lib))

(defgroup info nil
  "Info subsystem."
  :group 'help
  :group 'docs)


(defvar-local Info-history nil
  "Stack of Info nodes user has visited.
Each element of the stack is a list (FILENAME NODENAME BUFFERPOS).")

(defvar-local Info-history-forward nil
  "Stack of Info nodes user has visited with `Info-history-back' command.
Each element of the stack is a list (FILENAME NODENAME BUFFERPOS).")

(defvar Info-history-list nil
  "List of all Info nodes user has visited.
Each element of the list is a list (FILENAME NODENAME).")

(defcustom Info-history-skip-intermediate-nodes t
  "Non-nil means don't record intermediate Info nodes to the history.
Intermediate Info nodes are nodes visited by Info internally in the process of
searching the node to display.  Intermediate nodes are not presented
to the user."
  :type 'boolean
  :group 'info
  :version "24.1")

(defvar Info-enable-active-nodes nil
  "Non-nil allows Info to execute Lisp code associated with nodes.
The Lisp code is executed when the node is selected.")
(put 'Info-enable-active-nodes 'risky-local-variable t)

(defface info-node
  '((((class color) (background light)) :foreground "brown" :weight bold :slant italic)
    (((class color) (background dark)) :foreground "white" :weight bold :slant italic)
    (t :weight bold :slant italic))
  "Face for Info node names."
  :group 'info)

(defface info-title-1
  '((((type tty pc) (class color) (background light))
     :foreground "green" :weight bold)
    (((type tty pc) (class color) (background dark))
     :foreground "yellow" :weight bold)
    (t :height 1.2 :inherit info-title-2))
  "Face for info titles at level 1."
  :group 'info)

(defface info-title-2
  '((((type tty pc) (class color)) :foreground "lightblue" :weight bold)
    (t :height 1.2 :inherit info-title-3))
  "Face for info titles at level 2."
  :group 'info)

(defface info-title-3
  '((((type tty pc) (class color)) :weight bold)
    (t :height 1.2 :inherit info-title-4))
  "Face for info titles at level 3."
  :group 'info)

(defface info-title-4
  '((((type tty pc) (class color)) :weight bold)
    (t :weight bold :inherit variable-pitch))
  "Face for info titles at level 4."
  :group 'info)

(defface info-menu-header
  '((((type tty pc))
     :underline t
     :weight bold)
    (t
     :inherit variable-pitch
     :weight bold))
  "Face for headers in Info menus."
  :group 'info)

(defface info-menu-star
  '((((class color)) :foreground "red1")
    (t :underline t))
  "Face for every third `*' in an Info menu."
  :group 'info)

(defface info-xref
  '((t :inherit link))
  "Face for unvisited Info cross-references."
  :group 'info)

(defface info-xref-visited
  '((t :inherit (link-visited info-xref)))
  "Face for visited Info cross-references."
  :version "22.1"
  :group 'info)

(defcustom Info-fontify-visited-nodes t
  "Non-nil to fontify references to visited nodes in `info-xref-visited' face."
  :version "22.1"
  :type 'boolean
  :group 'info)

;; It's unfortunate that nil means no fontification, as opposed to no limit,
;; since that differs from font-lock-maximum-size.
(defcustom Info-fontify-maximum-menu-size 400000
  "Maximum size of menu to fontify if `font-lock-mode' is non-nil.
Set to nil to disable node fontification; set to t for no limit."
  :type '(choice (const :tag "No fontification" nil)
		 (const :tag "No size limit" t)
		 (integer :tag "Up to this many characters"))
  :version "25.1"			; 100k -> 400k
  :group 'info)

(defcustom Info-use-header-line t
  "Non-nil means to put the beginning-of-node links in an Emacs header-line.
A header-line does not scroll with the rest of the buffer."
  :type 'boolean
  :group 'info)

(defface info-header-xref
  '((t :inherit info-xref))
  "Face for Info cross-references in a node header."
  :group 'info)

(defface info-header-node
  '((t :inherit info-node))
  "Face for Info nodes in a node header."
  :group 'info)

(defface info-index-match
  '((t :inherit match))
  "Face used to highlight matches in an index entry."
  :group 'info
  :version "24.4")

;; This is a defcustom largely so that we can get the benefit
;; of custom-initialize-delay.  Perhaps it would work to make it a
;; defvar and explicitly give it a standard-value property, and
;; call custom-initialize-delay on it.
;; The progn forces the autoloader to include the whole thing, not
;; just an abbreviated version.  The value is initialized at startup
;; time, when command-line calls custom-reevaluate-setting on all
;; the defcustoms in custom-delayed-init-variables.  This is
;; somewhat sub-optimal, as ideally this should be done when Info
;; mode is first invoked.
;;;###autoload
(progn
(defcustom Info-default-directory-list
  (let* ((config-dir
	  (file-name-as-directory
	   ;; Self-contained NS build with info/ in the app-bundle.
	   (or (and (featurep 'ns)
		    (let ((dir (expand-file-name "../info" data-directory)))
		      (if (file-directory-p dir) dir)))
	       configure-info-directory)))
	 (prefixes
	  ;; Directory trees in which to look for info subdirectories
	  (prune-directory-list '("/usr/local/" "/usr/" "/opt/")))
	 (suffixes
	  ;; Subdirectories in each directory tree that may contain info
	  ;; directories.
	  '("share/" ""))
	 (standard-info-dirs
	  (apply #'nconc
		 (mapcar (lambda (pfx)
			   (let ((dirs
				  (mapcar (lambda (sfx)
					    (concat pfx sfx "info/"))
					  suffixes)))
			     (prune-directory-list dirs)))
			 prefixes)))
	 ;; If $(prefix)/share/info is not one of the standard info
	 ;; directories, they are probably installing an experimental
	 ;; version of Emacs, so make sure that experimental version's Info
	 ;; files override the ones in standard directories.
	 (dirs
	  (if (member config-dir standard-info-dirs)
	      ;; FIXME?  What is the point of adding it again at the end
	      ;; when it is already present earlier in the list?
	      (nconc standard-info-dirs (list config-dir))
	    (cons config-dir standard-info-dirs))))
    (if (not (eq system-type 'windows-nt))
	dirs
      ;; Include the info directory near where Emacs executable was installed.
      (let* ((instdir (file-name-directory invocation-directory))
	     (dir1 (expand-file-name "../info/" instdir))
	     (dir2 (expand-file-name "../../../info/" instdir)))
	(cond ((file-exists-p dir1) (append dirs (list dir1)))
	      ((file-exists-p dir2) (append dirs (list dir2)))
	      (t dirs)))))

  "Default list of directories to search for Info documentation files.
They are searched in the order they are given in the list.
Therefore, the directory of Info files that come with Emacs
normally should come last (so that local files override standard ones),
unless Emacs is installed into a non-standard directory.  In the latter
case, the directory of Info files that come with Emacs should be
first in this list.

Once Info is started, the list of directories to search
comes from the variable `Info-directory-list'.
This variable `Info-default-directory-list' is used as the default
for initializing `Info-directory-list' when Info is started, unless
the environment variable INFOPATH is set.

Although this is a customizable variable, that is mainly for technical
reasons.  Normally, you should either set INFOPATH or customize
`Info-additional-directory-list', rather than changing this variable."
  :initialize 'custom-initialize-delay
  :type '(repeat directory)
  :group 'info))

(defvar Info-directory-list nil
  "List of directories to search for Info documentation files.
If nil, meaning not yet initialized, Info uses the environment
variable INFOPATH to initialize it, or `Info-default-directory-list'
if there is no INFOPATH variable in the environment, or the
concatenation of the two if INFOPATH ends with a `path-separator'.

When `Info-directory-list' is initialized from the value of
`Info-default-directory-list', and Emacs is installed in one of the
standard directories, the directory of Info files that come with Emacs
is put last (so that local Info files override standard ones).

When `Info-directory-list' is initialized from the value of
`Info-default-directory-list', and Emacs is not installed in one
of the standard directories, the first element of the resulting
list is the directory where Emacs installs the Info files that
come with it.  This is so that Emacs's own manual, which suits the
version of Emacs you are using, will always be found first.  This
is useful when you install an experimental version of Emacs without
removing the standard installation.

If you want to override the order of directories in
`Info-default-directory-list', set INFOPATH in the environment.

If you run the Emacs executable from the `src' directory in the Emacs
source tree, and INFOPATH is not defined, the `info' directory in the
source tree is used as the first element of `Info-directory-list', in
place of the installation Info directory.  This is useful when you run
a version of Emacs without installing it.")

(defcustom Info-additional-directory-list nil
  "List of additional directories to search for Info documentation files.
These directories are searched after those in `Info-directory-list'."
  :type '(repeat directory)
  :group 'info)

(defcustom Info-scroll-prefer-subnodes nil
  "If non-nil, \\<Info-mode-map>\\[Info-scroll-up] in a menu visits subnodes.

If this is non-nil, and you scroll far enough in a node that its menu
appears on the screen, the next \\<Info-mode-map>\\[Info-scroll-up]
moves to a subnode indicated by the following menu item.  This means
that you visit a subnode before getting to the end of the menu.

Setting this option to nil results in behavior similar to the stand-alone
Info reader program, which visits the first subnode from the menu only
when you hit the end of the current node."
  :version "22.1"
  :type 'boolean
  :group 'info)

(defcustom Info-hide-note-references t
  "If non-nil, hide the tag and section reference in *note and * menu items.
If value is non-nil but not `hide', also replaces the \"*note\" with \"see\".
If value is non-nil but not t or `hide', the reference section is still shown.
nil completely disables this feature.  If this is non-nil, you might
want to set `Info-refill-paragraphs'."
  :version "22.1"
  :type '(choice (const :tag "No hiding" nil)
		 (const :tag "Replace tag and hide reference" t)
		 (const :tag "Hide tag and reference" hide)
		 (other :tag "Only replace tag" tag))
  :set (lambda (sym val)
	 (set sym val)
	 (dolist (buffer (buffer-list))
	   (with-current-buffer buffer
	     (when (eq major-mode 'Info-mode)
	       (revert-buffer t t)))))
  :group 'info)

(defcustom Info-refill-paragraphs nil
  "If non-nil, attempt to refill paragraphs with hidden references.
This refilling may accidentally remove explicit line breaks in the Info
file, so be prepared for a few surprises if you enable this feature.
This only has an effect if `Info-hide-note-references' is non-nil."
  :version "22.1"
  :type 'boolean
  :group 'info)

(defcustom Info-breadcrumbs-depth 4
  "Depth of breadcrumbs to display.
0 means do not display breadcrumbs."
  :version "23.1"
  :type 'integer
  :group 'info)

(defcustom Info-search-whitespace-regexp "\\s-+"
  "If non-nil, regular expression to match a sequence of whitespace chars.
This applies to Info search for regular expressions.
You might want to use something like \"[ \\t\\r\\n]+\" instead.
In the Customization buffer, that is `[' followed by a space,
a tab, a carriage return (control-M), a newline, and `]+'."
  :type 'regexp
  :group 'info)

(defcustom Info-isearch-search t
  "If non-nil, isearch in Info searches through multiple nodes.
Before leaving the initial Info node, where isearch was started,
it fails once with the error message [end of node], and with
subsequent C-s/C-r continues through other nodes without failing
with this error message in other nodes.  When isearch fails for
the rest of the manual, it displays the error message [end of manual],
wraps around the whole manual and restarts the search from the top/final
node depending on search direction.

Setting this option to nil restores the default isearch behavior
with wrapping around the current Info node."
  :version "22.1"
  :type 'boolean
  :group 'info)

(defvar Info-isearch-initial-node nil)
(defvar Info-isearch-initial-history nil)
(defvar Info-isearch-initial-history-list nil)

(defcustom Info-mode-hook
  ;; Try to obey obsolete Info-fontify settings.
  (unless (and (boundp 'Info-fontify) (null Info-fontify))
    '(turn-on-font-lock))
  "Hook run when activating Info Mode."
  :type 'hook
  :group 'info)

(defcustom Info-selection-hook nil
  "Hook run when an Info node is selected as the current node."
  :type 'hook
  :group 'info)

(defvar Info-edit-mode-hook nil
  "Hook run when `Info-edit-mode' is activated.")

(make-obsolete-variable 'Info-edit-mode-hook
			"editing Info nodes by hand is not recommended." "24.4")

(defvar-local Info-current-file nil
  "Info file that Info is now looking at, or nil.
This is the name that was specified in Info, not the actual file name.
It doesn't contain directory names or file name extensions added by Info.")

(defvar-local Info-current-subfile nil
  "Info subfile that is actually in the *info* buffer now.
It is nil if current Info file is not split into subfiles.")

(defvar-local Info-current-node nil
  "Name of node that Info is now looking at, or nil.")

(defvar-local Info-tag-table-marker nil
  "Marker pointing at beginning of current Info file's tag table.
Marker points nowhere if file has no tag table.")

(defvar-local Info-tag-table-buffer nil
  "Buffer used for indirect tag tables.")

(defvar-local Info-current-file-completions nil
  "Cached completion list for current Info file.")

(defvar Info-file-completions nil
  "Cached completion alist of visited Info files.
Each element of the alist is (FILE . COMPLETIONS)")

(defvar-local Info-file-supports-index-cookies nil
  "Non-nil if current Info file supports index cookies.")

(defvar Info-file-supports-index-cookies-list nil
  "List of Info files with information about index cookies support.
Each element of the list is a list (FILENAME SUPPORTS-INDEX-COOKIES)
where SUPPORTS-INDEX-COOKIES can be either t or nil.")

(defvar-local Info-index-alternatives nil
  "List of possible matches for last `Info-index' command.")

(defvar Info-point-loc nil
  "Point location within a selected node.
If string, the point is moved to the proper occurrence of the
name of the followed cross reference within a selected node.
If number, the point is moved to the corresponding line.")

(defvar Info-standalone nil
  "Non-nil if Emacs was started solely as an Info browser.")

(defvar Info-file-attributes nil
  "Alist of file attributes of visited Info files.
Each element is a list (FILE-NAME FILE-ATTRIBUTES...).")

(defvar Info-toc-nodes nil
  "Alist of cached parent-children node information in visited Info files.
Each element is (FILE (NODE-NAME PARENT SECTION CHILDREN) ...)
where PARENT is the parent node extracted from the Up pointer,
SECTION is the section name in the Top node where this node is placed,
CHILDREN is a list of child nodes extracted from the node menu.")

(defvar Info-index-nodes nil
  "Alist of cached index node names of visited Info files.
Each element has the form (INFO-FILE INDEX-NODE-NAMES-LIST).")

(defvar Info-virtual-files nil
  "List of definitions of virtual Info files.
Each element of the list has the form (FILENAME (OPERATION . HANDLER) EXTRA)
where FILENAME is a regexp that matches a class of virtual Info file names,
it should be carefully chosen to not cause file name clashes with
existing file names;
OPERATION is one of the symbols `find-file', `find-node', `toc-nodes';
and HANDLER is a function to call when OPERATION is invoked on a
virtual Info file.
EXTRA, if present, is one or more cons cells specifying extra
attributes important to some applications which use this data.
For example, desktop saving and desktop restoring use the `slow'
attribute to avoid restoration of nodes that could be expensive
to compute.")

(defvar Info-virtual-nodes nil
  "List of definitions of virtual Info nodes.
Each element of the list has the form (NODENAME (OPERATION . HANDLER) EXTRA)
where NODENAME is a regexp that matches a class of virtual Info node names,
it should be carefully chosen to not cause node name clashes with
existing node names;
OPERATION is the symbol `find-node';
and HANDLER is a function to call when OPERATION is invoked on a
virtual Info node.
EXTRA, if present, is one or more cons cells specifying extra
attributes important to some applications which use this data.
For example, desktop saving and desktop restoring use the `slow'
attribute to avoid restoration of nodes that could be expensive
to compute.")

(defvar-local Info-current-node-virtual nil
  "Non-nil if the current Info node is virtual.")

(defun Info-virtual-file-p (filename)
  "Check if Info file FILENAME is virtual."
  (Info-virtual-fun 'find-file filename nil))

(defun Info-virtual-fun (op filename nodename)
  "Find a function that handles operations on virtual manuals.
OP is an operation symbol (`find-file', `find-node' or `toc-nodes'),
FILENAME is a virtual Info file name, NODENAME is a virtual Info
node name.  Return a function found either in `Info-virtual-files'
or `Info-virtual-nodes'."
  (or (and (stringp filename) ; some legacy code can still use a symbol
	   (cdr-safe (assoc op (assoc-default filename
					      Info-virtual-files
					      'string-match))))
      (and (stringp nodename) ; some legacy code can still use a symbol
	   (cdr-safe (assoc op (assoc-default nodename
					      Info-virtual-nodes
					      'string-match))))))

(defun Info-virtual-call (virtual-fun &rest args)
  "Call a function that handles operations on virtual manuals."
  (when (functionp virtual-fun)
    (or (apply virtual-fun args) t)))


(defvar Info-suffix-list
  ;; The MS-DOS list should work both when long file names are
  ;; supported (Windows 9X), and when only 8+3 file names are available.
  (if (eq system-type 'ms-dos)
      '( (".gz"       . "gunzip")
	 (".z"        . "gunzip")
	 (".bz2"      . ("bzip2" "-dc"))
	 (".inz"      . "gunzip")
	 (".igz"      . "gunzip")
	 (".info.Z"   . "gunzip")
	 (".info.gz"  . "gunzip")
	 ("-info.Z"   . "gunzip")
	 ("-info.gz"  . "gunzip")
	 ("/index.gz" . "gunzip")
	 ("/index.z"  . "gunzip")
	 (".inf"      . nil)
	 (".info"     . nil)
	 ("-info"     . nil)
	 ("/index"    . nil)
	 (""          . nil))
    '( (".info.Z"    . "uncompress")
       (".info.Y"    . "unyabba")
       (".info.gz"   . "gunzip")
       (".info.z"    . "gunzip")
       (".info.bz2"  . ("bzip2" "-dc"))
       (".info.xz"   . "unxz")
       (".info"      . nil)
       ("-info.Z"    . "uncompress")
       ("-info.Y"    . "unyabba")
       ("-info.gz"   . "gunzip")
       ("-info.bz2"  . ("bzip2" "-dc"))
       ("-info.z"    . "gunzip")
       ("-info.xz"   . "unxz")
       ("-info"      . nil)
       ("/index.Z"   . "uncompress")
       ("/index.Y"   . "unyabba")
       ("/index.gz"  . "gunzip")
       ("/index.z"   . "gunzip")
       ("/index.bz2" . ("bzip2" "-dc"))
       ("/index.xz"  . "unxz")
       ("/index"     . nil)
       (".Z"         . "uncompress")
       (".Y"         . "unyabba")
       (".gz"        . "gunzip")
       (".z"         . "gunzip")
       (".bz2"       . ("bzip2" "-dc"))
       (".xz"        . "unxz")
       (""           . nil)))
  "List of file name suffixes and associated decoding commands.
Each entry should be (SUFFIX . STRING); the file is given to
the command as standard input.

STRING may be a list of strings.  In that case, the first element is
the command name, and the rest are arguments to that command.

If STRING is nil, no decoding is done.
Because the SUFFIXes are tried in order, the empty string should
be last in the list.")

;; Concatenate SUFFIX onto FILENAME.  SUFFIX should start with a dot.
;; First, on MS-DOS with no long file names support, delete some of
;; the extension in FILENAME to make room.
(defun info-insert-file-contents-1 (filename suffix lfn)
  (if lfn	; long file names are supported
      (concat filename suffix)
    (let* ((sans-exts (file-name-sans-extension filename))
	   ;; How long is the extension in FILENAME (not counting the dot).
	   (ext-len (max 0 (- (length filename) (length sans-exts) 1)))
	   ext-left)
      ;; SUFFIX starts with a dot.  If FILENAME already has one,
      ;; get rid of the one in SUFFIX (unless suffix is empty).
      (or (and (<= ext-len 0)
	       (not (eq (aref filename (1- (length filename))) ?.)))
	  (= (length suffix) 0)
	  (setq suffix (substring suffix 1)))
      ;; How many chars of that extension should we keep?
      (setq ext-left (min ext-len (max 0 (- 3 (length suffix)))))
      ;; Get rid of the rest of the extension, and add SUFFIX.
      (concat (substring filename 0 (- (length filename)
				       (- ext-len ext-left)))
	      suffix))))

(defun info-file-exists-p (filename)
  (and (file-exists-p filename)
       (not (file-directory-p filename))))

(defun info-insert-file-contents (filename &optional visit)
  "Insert the contents of an Info file in the current buffer.
Do the right thing if the file has been compressed or zipped."
  (let* ((tail Info-suffix-list)
	 (jka-compr-verbose nil)
	 (lfn (if (fboundp 'msdos-long-file-names)
		  (msdos-long-file-names)
		t))
	 (check-short (and (fboundp 'msdos-long-file-names)
			   lfn))
	 fullname decoder done)
    (if (info-file-exists-p filename)
	;; FILENAME exists--see if that name contains a suffix.
	;; If so, set DECODE accordingly.
	(progn
	  (while (and tail
		      (not (string-match
			    (concat (regexp-quote (car (car tail))) "$")
			    filename)))
	    (setq tail (cdr tail)))
	  (setq fullname filename
		decoder (cdr (car tail))))
      ;; Try adding suffixes to FILENAME and see if we can find something.
      (while (and tail (not done))
	(setq fullname (info-insert-file-contents-1 filename
						    (car (car tail)) lfn))
	(if (info-file-exists-p fullname)
	    (setq done t
		  ;; If we found a file with a suffix, set DECODER
		  ;; according to the suffix.
		  decoder (cdr (car tail)))
	  ;; When the MS-DOS port runs on Windows, we need to check
	  ;; the short variant of a long file name as well.
	  (when check-short
	    (setq fullname (info-insert-file-contents-1 filename
							(car (car tail)) nil))
	    (if (info-file-exists-p fullname)
		(setq done t
		      decoder (cdr (car tail))))))
	(setq tail (cdr tail)))
      (or tail
	  (error "Can't find %s or any compressed version of it" filename)))
    ;; check for conflict with jka-compr
    (if (and (jka-compr-installed-p)
	     (jka-compr-get-compression-info fullname))
	(setq decoder nil))
    (if decoder
	(progn
	  (insert-file-contents-literally fullname visit)
	  (let ((inhibit-read-only t)
		(coding-system-for-write 'no-conversion)
		(inhibit-nul-byte-detection t) ; Index nodes include null bytes
		(default-directory (or (file-name-directory fullname)
				       default-directory)))
	    (or (consp decoder)
		(setq decoder (list decoder)))
	    (apply #'call-process-region (point-min) (point-max)
		   (car decoder) t t nil (cdr decoder))))
      (let ((inhibit-nul-byte-detection t)) ; Index nodes include null bytes
	(insert-file-contents fullname visit)))

    ;; Clear the caches of modified Info files.
    (let* ((attribs-old (cdr (assoc fullname Info-file-attributes)))
	   (modtime-old (and attribs-old
			     (file-attribute-modification-time attribs-old)))
	   (attribs-new (and (stringp fullname) (file-attributes fullname)))
	   (modtime-new (and attribs-new
			     (file-attribute-modification-time attribs-new))))
      (when (and modtime-old modtime-new
		 (time-less-p modtime-old modtime-new))
	(setq Info-index-nodes (remove (assoc (or Info-current-file filename)
					      Info-index-nodes)
				       Info-index-nodes))
	(setq Info-toc-nodes (remove (assoc (or Info-current-file filename)
					    Info-toc-nodes)
				     Info-toc-nodes)))
      ;; Add new modtime to `Info-file-attributes'.
      (setq Info-file-attributes
	    (cons (cons fullname attribs-new)
		  (remove (assoc fullname Info-file-attributes)
			  Info-file-attributes))))))

(defun Info-file-supports-index-cookies (&optional file)
  "Return non-nil value if FILE supports Info index cookies.
Info index cookies were first introduced in 4.7, and all later
makeinfo versions output them in index nodes, so we can rely
solely on the makeinfo version.  This function caches the information
in `Info-file-supports-index-cookies-list'."
  (or file (setq file Info-current-file))
  (or (assoc file Info-file-supports-index-cookies-list)
      ;; Skip virtual Info files
      (and (or (not (stringp file))
	       (Info-virtual-file-p file))
           (setq Info-file-supports-index-cookies-list
		 (cons (cons file nil) Info-file-supports-index-cookies-list)))
      (save-excursion
	(let ((found nil))
	  (goto-char (point-min))
	  (condition-case ()
	      (if (and (re-search-forward
			"makeinfo[ \n]version[ \n]\\([0-9]+.[0-9]+\\)"
			(line-beginning-position 4) t)
		       (not (version< (match-string 1) "4.7")))
		  (setq found t))
	    (error nil))
	  (setq Info-file-supports-index-cookies-list
		(cons (cons file found) Info-file-supports-index-cookies-list)))))
  (cdr (assoc file Info-file-supports-index-cookies-list)))


(defun Info-default-dirs ()
  (let ((source (expand-file-name "info/" source-directory))
	(sibling (if installation-directory
		     (expand-file-name "info/" installation-directory)
		   (if invocation-directory
		       (let ((infodir (expand-file-name
				       "../share/info/"
				       invocation-directory)))
			 (if (file-exists-p infodir)
			     infodir
			   (setq infodir (expand-file-name
					  "../../../share/info/"
					  invocation-directory))
			   (and (file-exists-p infodir)
				infodir))))))
	alternative)
    (setq alternative
	  (if (and sibling (file-exists-p sibling))
	      ;; Uninstalled, Emacs builddir != srcdir.
	      sibling
	    ;; Uninstalled, builddir == srcdir
	    source))
    (if (or (member alternative Info-default-directory-list)
	    ;; On DOS/NT, we use movable executables always,
	    ;; and we must always find the Info dir at run time.
	    (if (memq system-type '(ms-dos windows-nt))
		nil
	      ;; Use invocation-directory for Info
	      ;; only if we used it for exec-directory also.
	      (not (string= exec-directory
			    (expand-file-name "lib-src/"
					      installation-directory))))
	    (not (file-exists-p alternative)))
	Info-default-directory-list
      ;; `alternative' contains the Info files that came with this
      ;; version, so we should look there first.  `Info-insert-dir'
      ;; currently expects to find `alternative' first on the list.
      (cons alternative
	    ;; Don't drop the last part, it might contain non-Emacs stuff.
	    ;; (reverse (cdr (reverse
	    Info-default-directory-list)))) ;; )))

(defun info-initialize ()
  "Initialize `Info-directory-list', if that hasn't been done yet."
  (unless Info-directory-list
    (let ((path (getenv "INFOPATH"))
	  (sep (regexp-quote path-separator)))
      (setq Info-directory-list
	    (prune-directory-list
	     (if path
		 (if (string-match-p (concat sep "\\'") path)
		     (append (split-string (substring path 0 -1) sep)
			     (Info-default-dirs))
		   (split-string path sep))
	       (Info-default-dirs))))
      ;; For a self-contained (ie relocatable) NS build, AFAICS we
      ;; always want the included info directory to be at the head of
      ;; the search path, unless it's already in INFOPATH somewhere.
      ;; It's at the head of Info-default-directory-list,
      ;; but there's no way to get it at the head of Info-directory-list
      ;; except by doing it here.
      (and path
	   (featurep 'ns)
	   (let ((dir (expand-file-name "../info" data-directory)))
	     (and (file-directory-p dir)
		  (not (member dir (split-string path ":" t)))
		  (push dir Info-directory-list)))))))

;;;###autoload
(defun info-other-window (&optional file-or-node buffer)
  "Like `info' but show the Info buffer in another window."
  (interactive (list
		(if (and current-prefix-arg (not (numberp current-prefix-arg)))
		    (read-file-name "Info file name: " nil nil t))
		(if (numberp current-prefix-arg)
		    (format "*info*<%s>" current-prefix-arg))))
  (info-setup file-or-node
	      (switch-to-buffer-other-window (or buffer "*info*"))))

;;;###autoload (put 'info 'info-file (purecopy "emacs"))
;;;###autoload
(defun info (&optional file-or-node buffer)
  "Enter Info, the documentation browser.
Optional argument FILE-OR-NODE specifies the file to examine;
the default is the top-level directory of Info.
Called from a program, FILE-OR-NODE may specify an Info node of the form
\"(FILENAME)NODENAME\".
Optional argument BUFFER specifies the Info buffer name;
the default buffer name is *info*.  If BUFFER exists,
just switch to BUFFER.  Otherwise, create a new buffer
with the top-level Info directory.

In interactive use, a non-numeric prefix argument directs
this command to read a file name from the minibuffer.

A numeric prefix argument of N selects an Info buffer named \"*info*<N>\".

The search path for Info files is in the variable `Info-directory-list'.
The top-level Info directory is made by combining all the files named `dir'
in all the directories in that path.

See a list of available Info commands in `Info-mode'."
  (interactive (list
                (if (and current-prefix-arg (not (numberp current-prefix-arg)))
                    (read-file-name "Info file name: " nil nil t))
                (if (numberp current-prefix-arg)
                    (format "*info*<%s>" current-prefix-arg))))
  (info-setup file-or-node
	      (pop-to-buffer-same-window (or buffer "*info*"))))

(defun info-setup (file-or-node buffer)
  "Display Info node FILE-OR-NODE in BUFFER."
  (if (and buffer (not (derived-mode-p 'Info-mode)))
      (Info-mode))
  (if file-or-node
      ;; If argument already contains parentheses, don't add another set
      ;; since the argument will then be parsed improperly.  This also
      ;; has the added benefit of allowing node names to be included
      ;; following the parenthesized filename.
      (Info-goto-node
       (if (and (stringp file-or-node) (string-match "(.*)" file-or-node))
           file-or-node
         (concat "(" file-or-node ")")))
    (if (and (zerop (buffer-size))
	     (null Info-history))
	;; If we just created the Info buffer, go to the directory.
	(Info-directory))))

;;;###autoload
(defun info-emacs-manual ()
  "Display the Emacs manual in Info mode."
  (interactive)
  (info "emacs"))

;;;###autoload
(defun info-emacs-bug ()
  "Display the \"Reporting Bugs\" section of the Emacs manual in Info mode."
  (interactive)
  (info "(emacs)Bugs"))

;;;###autoload
(defun info-standalone ()
  "Run Emacs as a standalone Info reader.
Usage:  emacs -f info-standalone [filename]
In standalone mode, \\<Info-mode-map>\\[Info-exit] exits Emacs itself."
  (setq Info-standalone t)
  (if (and command-line-args-left
	   (not (string-match "^-" (car command-line-args-left))))
      (condition-case err
	  (progn
	    (info (car command-line-args-left))
	    (setq command-line-args-left (cdr command-line-args-left)))
	(error (send-string-to-terminal
		(format "%s\n" (if (eq (car-safe err) 'error)
				   (nth 1 err) err)))
	       (save-buffers-kill-emacs)))
    (info)))

;; See if the accessible portion of the buffer begins with a node
;; delimiter, and the node header line which follows matches REGEXP.
;; Typically, this test will be followed by a loop that examines the
;; rest of the buffer with (search-forward "\n\^_"), and it's a pity
;; to have the overhead of this special test inside the loop.

;; This function changes match-data, but supposedly the caller might
;; want to use the results of re-search-backward.

;; The return value is the value of point at the beginning of matching
;; REGEXP, if the function succeeds, nil otherwise.
(defun Info-node-at-bob-matching (regexp)
  (and (bobp)				; are we at beginning of buffer?
       (looking-at "\^_")		; does it begin with node delimiter?
       (let (beg)
	 (forward-line 1)
	 (setq beg (point))
	 (forward-line 1)		; does the line after delimiter match REGEXP?
	 (re-search-backward regexp beg t))))

(defun Info-find-file (filename &optional noerror no-pop-to-dir)
  "Return expanded FILENAME, or t if FILENAME is \"dir\".
Optional second argument NOERROR, if t, means if file is not found
just return nil (no error).

If NO-POP-TO-DIR, don't try to pop to the info buffer if we can't
find a node."
  ;; Convert filename to lower case if not found as specified.
  ;; Expand it.
  (cond
   ((Info-virtual-call
     (Info-virtual-fun 'find-file filename nil)
     filename noerror))
   ((stringp filename)
    (let (temp temp-downcase found)
      (setq filename (substitute-in-file-name filename))
      (let ((dirs (if (string-match "^\\./" filename)
		      ;; If specified name starts with `./'
		      ;; then just try current directory.
		      '("./")
		    (if (file-name-absolute-p filename)
			;; No point in searching for an
			;; absolute file name
			'(nil)
		      (if Info-additional-directory-list
			  (append Info-directory-list
				  Info-additional-directory-list)
			Info-directory-list)))))
	;; Fall back on the installation directory if we can't find
	;; the info node anywhere else.
	(when installation-directory
	  (setq dirs (append dirs (list (expand-file-name
					 "info" installation-directory)))))
	;; Search the directory list for file FILENAME.
	(while (and dirs (not found))
	  (setq temp (expand-file-name filename (car dirs)))
	  (setq temp-downcase
		(expand-file-name (downcase filename) (car dirs)))
	  ;; Try several variants of specified name.
	  (let ((suffix-list Info-suffix-list)
		(lfn (if (fboundp 'msdos-long-file-names)
			 (msdos-long-file-names)
		       t)))
	    (while (and suffix-list (not found))
	      (cond ((info-file-exists-p
		      (info-insert-file-contents-1
		       temp (car (car suffix-list)) lfn))
		     (setq found temp))
		    ((info-file-exists-p
		      (info-insert-file-contents-1
		       temp-downcase (car (car suffix-list)) lfn))
		     (setq found temp-downcase))
		    ((and (fboundp 'msdos-long-file-names)
			  lfn
			  (info-file-exists-p
			   (info-insert-file-contents-1
			    temp (car (car suffix-list)) nil)))
		     (setq found temp)))
	      (setq suffix-list (cdr suffix-list))))
	  (setq dirs (cdr dirs))))
      (if found
	  (setq filename found)
	(if noerror
	    (setq filename nil)
	  ;; If there is no previous Info file, go to the directory.
	  (when (and (not no-pop-to-dir)
                     (not Info-current-file))
	    (Info-directory))
	  (user-error "Info file %s does not exist" filename)))
      filename))))

(defun Info-find-node (filename nodename &optional no-going-back strict-case)
  "Go to an Info node specified as separate FILENAME and NODENAME.
NO-GOING-BACK is non-nil if recovering from an error in this function;
it says do not attempt further (recursive) error recovery.

This function first looks for a case-sensitive match for NODENAME;
if none is found it then tries a case-insensitive match (unless
STRICT-CASE is non-nil)."
  (info-initialize)
  (setq filename (Info-find-file filename))
  ;; Go into Info buffer.
  (or (derived-mode-p 'Info-mode) (switch-to-buffer "*info*"))
  ;; Record the node we are leaving, if we were in one.
  (and (not no-going-back)
       Info-current-file
       (push (list Info-current-file Info-current-node (point))
             Info-history))
  (Info-find-node-2 filename nodename no-going-back strict-case))

;;;###autoload
(defun Info-on-current-buffer (&optional nodename)
  "Use Info mode to browse the current Info buffer.
With a prefix arg, this queries for the node name to visit first;
otherwise, that defaults to `Top'."
  (interactive
   (list (if current-prefix-arg
	     (completing-read "Node name: " (Info-build-node-completions)
			      nil t "Top"))))
  (unless nodename (setq nodename "Top"))
  (info-initialize)
  (Info-mode)
  (setq Info-current-file
        (or buffer-file-name
            ;; If called on a non-file buffer, make a fake file name.
            (concat default-directory (buffer-name))))
  (Info-find-node-2 nil nodename))

(defun Info-revert-find-node (filename nodename)
  "Go to an Info node FILENAME and NODENAME, re-reading disk contents.
When *info* is already displaying FILENAME and NODENAME, the window position
is preserved, if possible."
  (or (derived-mode-p 'Info-mode) (switch-to-buffer "*info*"))
  (let ((old-filename Info-current-file)
	(old-nodename Info-current-node)
	(window-selected (eq (selected-window) (get-buffer-window)))
	(pcolumn      (current-column))
	(pline        (count-lines (point-min) (line-beginning-position)))
	(wline        (count-lines (point-min) (window-start)))
	(new-history  (and Info-current-file
			   (list Info-current-file Info-current-node (point)))))
    ;; When `Info-current-file' is nil, `Info-find-node-2' rereads the file.
    (setq Info-current-file nil)
    (Info-find-node filename nodename)
    (if (and (equal old-filename Info-current-file)
	     (equal old-nodename Info-current-node))
	(progn
	  ;; note goto-line is no good, we want to measure from point-min
	  (when window-selected
	    (goto-char (point-min))
	    (forward-line wline)
	    (set-window-start (selected-window) (point)))
	  (goto-char (point-min))
	  (forward-line pline)
	  (move-to-column pcolumn))
      ;; only add to the history when coming from a different file+node
      (if new-history
	  (setq Info-history (cons new-history Info-history))))))

(defun Info-revert-buffer-function (_ignore-auto noconfirm)
  (when (or noconfirm (y-or-n-p "Revert info buffer? "))
    (Info-revert-find-node Info-current-file Info-current-node)
    (message "Reverted %s" Info-current-file)))

(defun Info-find-in-tag-table-1 (marker regexp case-fold)
  "Find a node in a tag table.
MARKER specifies the buffer and position to start searching at.
REGEXP is a regular expression matching nodes or references.  Its first
group should match `Node:' or `Ref:'.
CASE-FOLD t means search for a case-insensitive match.
If a match was found, value is a list (FOUND-ANCHOR POS MODE), where
FOUND-ANCHOR is non-nil if a `Ref:' was matched, POS is the file position
where the match was found, and MODE is `major-mode' of the buffer in
which the match was found."
  (let ((case-fold-search case-fold))
    (with-current-buffer (marker-buffer marker)
      (goto-char marker)

      ;; Search tag table
      (beginning-of-line)
      (when (re-search-forward regexp nil t)
	(list (string-equal "Ref:" (match-string 1))
              (read (current-buffer))
	      major-mode)))))

(defun Info-find-in-tag-table (marker regexp &optional strict-case)
  "Find a node in a tag table.
MARKER specifies the buffer and position to start searching at.
REGEXP is a regular expression matching nodes or references.  Its first
group should match `Node:' or `Ref:'.
If a match was found, value is a list (FOUND-ANCHOR POS MODE), where
FOUND-ANCHOR is non-nil if a `Ref:' was matched, POS is the file position
where the match was found, and MODE is `major-mode' of the buffer in
which the match was found.
This function tries to find a case-sensitive match first, then a
case-insensitive match is tried (unless optional argument STRICT-CASE
is non-nil)."
  (let ((result (Info-find-in-tag-table-1 marker regexp nil)))
    (or strict-case (car result)
	(setq result (Info-find-in-tag-table-1 marker regexp t)))
    result))

(defun Info-find-node-in-buffer-1 (regexp case-fold)
  "Find a node or anchor in the current buffer.
REGEXP is a regular expression matching nodes or references.  Its first
group should match `Node:' or `Ref:'.
CASE-FOLD t means search for a case-insensitive match.
Value is the position at which a match was found, or nil if not found."
  (let ((case-fold-search case-fold)
	found)
    (save-excursion
      (if (Info-node-at-bob-matching regexp)
          (setq found (point))
        (while (and (not found)
                    (search-forward "\n\^_" nil t))
          (forward-line 1)
          (let ((beg (point)))
            (forward-line 1)
            (if (re-search-backward regexp beg t)
                (setq found (line-beginning-position)))))))
    found))

(defun Info-find-node-in-buffer (regexp &optional strict-case)
  "Find a node or anchor in the current buffer.
REGEXP is a regular expression matching nodes or references.  Its first
group should match `Node:' or `Ref:'.
Value is the position at which a match was found, or nil if not found.
This function looks for a case-sensitive match first.  If none is found,
a case-insensitive match is tried (unless optional argument STRICT-CASE
is non-nil)."
  (or (Info-find-node-in-buffer-1 regexp nil)
      (and (not strict-case)
	   (Info-find-node-in-buffer-1 regexp t))))

(defun Info-find-node-2 (filename nodename &optional no-going-back strict-case)
  (buffer-disable-undo (current-buffer))
  (or (derived-mode-p 'Info-mode)
      (Info-mode))
  (widen)
  (setq Info-current-node nil)
  (unwind-protect
      (let ((case-fold-search t)
	    (virtual-fun (Info-virtual-fun 'find-node
					   (or filename Info-current-file)
					   nodename))
	    anchorpos)
	(cond
	 ((functionp virtual-fun)
	  (let ((filename (or filename Info-current-file)))
	    (setq buffer-read-only nil)
	    (setq Info-current-file filename
		  Info-current-subfile nil
		  Info-current-file-completions nil
		  buffer-file-name nil)
	    (erase-buffer)
	    (Info-virtual-call virtual-fun filename nodename no-going-back)
	    (set-marker Info-tag-table-marker nil)
	    (setq buffer-read-only t)
	    (set-buffer-modified-p nil)
	    (setq Info-current-node-virtual t)))
	 ((not (and
		;; Reread a file when moving from a virtual node.
		(not Info-current-node-virtual)
		(or (null filename)
		    (equal Info-current-file filename))))
	  ;; Switch files if necessary
	  (let ((inhibit-read-only t))
	    (when Info-current-node-virtual
	      ;; When moving from a virtual node.
	      (setq Info-current-node-virtual nil)
	      (if (null filename)
		  (setq filename Info-current-file)))
	    (setq Info-current-file nil
		  Info-current-subfile nil
		  Info-current-file-completions nil
		  buffer-file-name nil)
	    (erase-buffer)
            ;; Erase any memory of the previous coding-system, so that
            ;; info-insert-file-contents sets the buffer's encoding to
            ;; what the Info file specifies.
            (set-buffer-file-coding-system 'undecided t)
	    (info-insert-file-contents filename nil)
	    (setq default-directory (file-name-directory filename))
	    (set-buffer-modified-p nil)
	    (setq Info-file-supports-index-cookies
		 (Info-file-supports-index-cookies filename))

	    ;; See whether file has a tag table.  Record the location if yes.
	    (goto-char (point-max))
	    (forward-line -8)
	    ;; Use string-equal, not equal, to ignore text props.
	    (if (not (or (string-equal nodename "*")
			 (not
			  (search-forward "\^_\nEnd tag table\n" nil t))))
		(let (pos)
		  ;; We have a tag table.  Find its beginning.
		  ;; Is this an indirect file?
		  (search-backward "\nTag table:\n")
		  (setq pos (point))
		  (if (save-excursion
			(forward-line 2)
			(looking-at "(Indirect)\n"))
		      ;; It is indirect.  Copy it to another buffer
		      ;; and record that the tag table is in that buffer.
		      (let ((buf (current-buffer))
			    (tagbuf
			     (or Info-tag-table-buffer
				 (generate-new-buffer " *info tag table*"))))
			(setq Info-tag-table-buffer tagbuf)
			(with-current-buffer tagbuf
			  (buffer-disable-undo (current-buffer))
			  (setq case-fold-search t)
			  (erase-buffer)
			  (insert-buffer-substring buf))
			(set-marker Info-tag-table-marker
				    (match-end 0) tagbuf))
		    (set-marker Info-tag-table-marker pos)))
	      (set-marker Info-tag-table-marker nil))
	    (setq Info-current-file filename)
	    )))

        ;; Use string-equal, not equal, to ignore text props.
        (if (string-equal nodename "*")
            (progn (setq Info-current-node nodename)
                   (Info-set-mode-line))
          ;; Possibilities:
          ;;
          ;; 1. Anchor found in tag table
          ;; 2. Anchor *not* in tag table
          ;;
          ;; 3. Node found in tag table
          ;; 4. Node *not* found in tag table, but found in file
          ;; 5. Node *not* in tag table, and *not* in file
          ;;
          ;; *Or* the same, but in an indirect subfile.

          ;; Search file for a suitable node.
	  (let ((guesspos (point-min))
		(regexp (concat "\\(Node:\\|Ref:\\) *\\("
				(if (stringp nodename)
				    (regexp-quote nodename)
				  "")
				"\\) *[,\t\n\177]")))

	    (catch 'foo

	      ;; First, search a tag table, if any
	      (when (marker-position Info-tag-table-marker)
		(let* ((m Info-tag-table-marker)
		       (found (Info-find-in-tag-table m regexp strict-case)))

		  (when found
		    ;; FOUND is (ANCHOR POS MODE).
		    (let ((filepos (nth 1 found))) ;File position in bytes.

                      ;; If this is an indirect file, determine which
                      ;; file really holds this node and read it in.
                      (unless (eq (nth 2 found) 'Info-mode)
                        ;; Note that the current buffer must be the
                        ;; *info* buffer on entry to
                        ;; Info-read-subfile.  Thus the hackery above.
                        (setq filepos (Info-read-subfile filepos)))

                      (setq guesspos
                            (filepos-to-bufferpos filepos 'approximate)))

		    ;; Handle anchor
		    (when (nth 0 found)
		      (goto-char (setq anchorpos guesspos))
		      (throw 'foo t)))))

	      ;; Else we may have a node, which we search for:
	      (goto-char (max (point-min) (- guesspos 1000)))

	      ;; Now search from our advised position (or from beg of
	      ;; buffer) to find the actual node.  First, check
	      ;; whether the node is right where we are, in case the
	      ;; buffer begins with a node.
	      (let ((pos (Info-find-node-in-buffer regexp strict-case)))
		(when pos
		  (goto-char pos)
		  (throw 'foo t)))

              ;; If the Texinfo source had an @ifnottex block of text
              ;; before the Top node, makeinfo 5.0 and 5.1 mistakenly
              ;; omitted that block's size from the starting position
              ;; of the 1st subfile, which makes GUESSPOS overshoot
              ;; the correct position by the length of that text.  So
              ;; we try again with a larger slop.
              (goto-char (max (point-min) (- guesspos 10000)))
	      (let ((pos (Info-find-node-in-buffer regexp strict-case)))
		(when pos
		  (goto-char pos)
		  (throw 'foo t)))

              (when (string-match "\\([^.]+\\)\\." nodename)
                (let (Info-point-loc)
                  (Info-find-node-2
                   filename (match-string 1 nodename) no-going-back))
                (widen)
                (throw 'foo t))

              ;; No such anchor in tag table or node in tag table or file
              (user-error "No such node or anchor: %s" nodename))

	    (Info-select-node)
	    (goto-char (point-min))
	    (forward-line 1)		       ; skip header line
	    ;; (when (> Info-breadcrumbs-depth 0) ; skip breadcrumbs line
	    ;;   (forward-line 1))

	    (cond (anchorpos
                   (let ((new-history (list Info-current-file
                                            (substring-no-properties nodename))))
                     ;; Add anchors to the history too
                     (setq Info-history-list
                           (cons new-history
                                 (remove new-history Info-history-list))))
                   (goto-char anchorpos))
                  ((numberp Info-point-loc)
                   (forward-line (- Info-point-loc 2))
                   (setq Info-point-loc nil))
		  ((stringp Info-point-loc)
		   (Info-find-index-name Info-point-loc)
		   (setq Info-point-loc nil))))))
    ;; If we did not finish finding the specified node,
    ;; go back to the previous one or to the Top node.
    (unless (or Info-current-node no-going-back)
      (if Info-history
	  (let ((hist (car Info-history)))
	    (setq Info-history (cdr Info-history))
	    (Info-find-node (nth 0 hist) (nth 1 hist) t)
	    (goto-char (nth 2 hist)))
	(Info-find-node Info-current-file "Top" t)))))

;; Cache the contents of the (virtual) dir file, once we have merged
;; it for the first time, so we can save time subsequently.
(defvar-local Info-dir-contents nil)

;; Cache for the directory we decided to use for the default-directory
;; of the merged dir text.
(defvar-local Info-dir-contents-directory nil)

;; Record the file attributes of all the files from which we
;; constructed Info-dir-contents.
(defvar-local Info-dir-file-attributes nil)

(defvar-local Info-dir-file-name nil)

;; Construct the Info directory node by merging the files named `dir'
;; from various directories.  Set the *info* buffer's
;; default-directory to the first directory we actually get any text
;; from.
(defun Info-insert-dir ()
  (if (and Info-dir-contents Info-dir-file-attributes
	   ;; Verify that none of the files we used has changed
	   ;; since we used it.
	   (eval (cons 'and
		       (mapcar (lambda (elt)
				 (let ((curr (file-attributes
					      ;; Handle symlinks
					      (file-truename (car elt)))))

				   ;; Don't compare the access time.
				   (if curr (setcar (nthcdr 4 curr) 0))
				   (setcar (nthcdr 4 (cdr elt)) 0)
				   (equal (cdr elt) curr)))
			       Info-dir-file-attributes))))
      (progn
	(insert Info-dir-contents)
	(goto-char (point-min)))
    (let ((dirs (if Info-additional-directory-list
		    (append Info-directory-list
			    Info-additional-directory-list)
		  Info-directory-list))
	  (dir-file-attrs nil)
	  ;; Bind this in case the user sets it to nil.
	  (case-fold-search t)
	  ;; This is set non-nil if we find a problem in some input files.
	  problems
	  buffers buffer others nodes dirs-done)

      ;; Search the directory list for the directory file.
      (while dirs
	(let ((truename (file-truename (expand-file-name (car dirs)))))
	  (or (member truename dirs-done)
	      (member (directory-file-name truename) dirs-done)
	      ;; Try several variants of specified name.
	      ;; Try upcasing, appending `.info', or both.
	      (let* (file
		     (attrs
		      (or
		       (progn (setq file (expand-file-name "dir" truename))
			      (file-attributes file))
		       (progn (setq file (expand-file-name "DIR" truename))
			      (file-attributes file))
		       (progn (setq file (expand-file-name "dir.info" truename))
			      (file-attributes file))
		       (progn (setq file (expand-file-name "DIR.INFO" truename))
			      (file-attributes file))
		       ;; Shouldn't really happen, but sometimes does,
		       ;; eg on Debian systems with buggy packages;
		       ;; so may as well try it.
		       ;; https://lists.gnu.org/r/emacs-devel/2012-03/msg00005.html
		       (progn (setq file (expand-file-name "dir.gz" truename))
			      (file-attributes file)))))
		(setq dirs-done
		      (cons truename
			    (cons (directory-file-name truename)
				  dirs-done)))
		(if attrs
		    (with-current-buffer (generate-new-buffer " info dir")
		      (or buffers
			  (message "Composing main Info directory..."))
		      (condition-case nil
			  ;; Index nodes include null bytes.  DIR
			  ;; files should not have indices, but who
			  ;; knows...
			  (let ((inhibit-nul-byte-detection t))
			    (insert-file-contents file)
			    (setq Info-dir-file-name file)
			    (push (current-buffer) buffers)
			    (push (cons file attrs) dir-file-attrs))
			(error (kill-buffer (current-buffer))))))))
	  (unless (cdr dirs)
	    (setq Info-dir-contents-directory
		 (file-name-as-directory (car dirs))))
	  (setq dirs (cdr dirs))))

      (or buffers
	  (error "Can't find the Info directory node"))

      ;; Distinguish the dir file that comes with Emacs from all the
      ;; others.  Yes, that is really what this is supposed to do.
      ;; The definition of `Info-directory-list' puts it first on that
      ;; list and so last in `buffers' at this point.
      (setq buffer (car (last buffers))
	    others (delq buffer buffers))

      ;; Insert the entire original dir file as a start; note that we've
      ;; already saved its default directory to use as the default
      ;; directory for the whole concatenation.
      (save-excursion (insert-buffer-substring buffer))

      ;; Look at each of the other buffers one by one.
      (dolist (other others)
	(let (this-buffer-nodes)
	  ;; In each, find all the menus.
	  (with-current-buffer other
	    (goto-char (point-min))
	    ;; Find each menu, and add an elt to NODES for it.
	    (while (re-search-forward "^\\* Menu:" nil t)
	      (while (and (zerop (forward-line 1)) (eolp)))
	      (let ((beg (point))
		    nodename end)
		(re-search-backward "^\^_")
		(search-forward "Node: ")
		(setq nodename (Info-following-node-name))
		(search-forward "\n\^_" nil 'move)
		(beginning-of-line)
		(setq end (point))
		(push (list nodename other beg end) this-buffer-nodes)))
	    (if (assoc-string "top" this-buffer-nodes t)
		(setq nodes (nconc this-buffer-nodes nodes))
	      (setq problems t)
	      (message "No `top' node in %s" Info-dir-file-name)))))
      ;; Add to the main menu a menu item for each other node.
      (re-search-forward "^\\* Menu:")
      (forward-line 1)
      (let ((menu-items '("top"))
	    (end (save-excursion (search-forward "\^_" nil t) (point))))
	(dolist (node nodes)
	  (let ((nodename (car node)))
	    (save-excursion
	      (or (member (downcase nodename) menu-items)
		  (re-search-forward (concat "^\\* +"
					     (regexp-quote nodename)
					     "::")
				     end t)
		  (progn
		    (insert "* " nodename "::" "\n")
		    (push nodename menu-items)))))))
      ;; Now take each node of each of the other buffers
      ;; and merge it into the main buffer.
      (dolist (node nodes)
	(let ((case-fold-search t)
	      (nodename (car node)))
	  (goto-char (point-min))
	  ;; Find the like-named node in the main buffer.
	  (if (re-search-forward (concat "^\^_.*\n.*Node: "
					 (regexp-quote nodename)
					 "[,\n\t]")
				 nil t)
	      (progn
		(search-forward "\n\^_" nil 'move)
		(beginning-of-line)
		(insert "\n"))
	    ;; If none exists, add one.
	    (goto-char (point-max))
	    (insert "\^_\nFile: dir\tNode: " nodename "\n\n* Menu:\n\n"))
	  ;; Merge the text from the other buffer's menu
	  ;; into the menu in the like-named node in the main buffer.
	  (apply #'insert-buffer-substring (cdr node))))
      (Info-dir-remove-duplicates)
      ;; Kill all the buffers we just made, including the special one excised.
      (mapc #'kill-buffer (cons buffer buffers))
      (goto-char (point-min))
      (if problems
	  (message "Composing main Info directory...problems encountered, see `*Messages*'")
	(message "Composing main Info directory...done"))
      (setq Info-dir-contents (buffer-string))
      (setq Info-dir-file-attributes dir-file-attrs)))
  (setq default-directory Info-dir-contents-directory))

(defvar Info-streamline-headings
  '(("Emacs" . "Emacs")
    ("Programming" . "Programming")
    ("Libraries" . "Libraries")
    ("World Wide Web\\|Net Utilities" . "Net Utilities"))
  "List of elements (RE . NAME) to merge headings matching RE to NAME.")

(defun Info-dir-remove-duplicates ()
  (let (limit)
    (goto-char (point-min))
    ;; Remove duplicate headings in the same menu.
    (while (search-forward "\n* Menu:" nil t)
      (setq limit (save-excursion (search-forward "\n\^_" nil t)))
      ;; Look for the next heading to unify.
      (while (re-search-forward "^\\(\\w.*\\)\n\\*" limit t)
	(let ((name (match-string 1))
	      (start (match-beginning 0))
	      (entries nil) re)
	  ;; Check whether this heading should be streamlined.
	  (save-match-data
	    (dolist (x Info-streamline-headings)
	      (when (string-match (car x) name)
		(setq name (cdr x))
		(setq re (car x)))))
	  (if re (replace-match name t t nil 1))
	  (goto-char (if (re-search-forward "^[^* \n\t]" limit t)
			 (match-beginning 0)
		       (or limit (point-max))))
	  ;; Look for other headings of the same category and merge them.
	  (save-excursion
	    (while (re-search-forward "^\\(\\w.*\\)\n\\*" limit t)
	      (when (if re (save-match-data (string-match re (match-string 1)))
		      (equal name (match-string 1)))
		(forward-line 0)
		;; Delete redundant heading.
		(delete-region (match-beginning 0) (point))
		;; Push the entries onto `text'.
		(push
		 (delete-and-extract-region
		  (point)
		  (if (re-search-forward "^[^* \n\t]" nil t)
		      (match-beginning 0)
		    (or limit (point-max))))
		 entries)
		(forward-line 0))))
	  ;; Insert the entries just found.
	  (while (= (line-beginning-position 0) (1- (point)))
	    (backward-char))
	  (dolist (entry (nreverse entries))
	    (insert entry)
	    (while (= (line-beginning-position 0) (1- (point)))
	      (delete-region (1- (point)) (point))))

	  ;; Now remove duplicate entries under the same heading.
	  (let (seen)
	    (save-restriction
	      (narrow-to-region start (point))
	      (goto-char (point-min))
	      (while (re-search-forward "^\\* \\([^:\n]+:[^.\n]+.\\)" nil 'move)
		;; Fold case straight away; `member-ignore-case' here wasteful.
		(let ((x (downcase (match-string 1))))
		  (if (member x seen)
		      (delete-region
		       (match-beginning 0)
		       (if (re-search-forward "^[^ \t]" nil 'move)
			   (goto-char (match-beginning 0))
			 (point-max)))
		    (push x seen)))))))))))

;; Note that on entry to this function the current-buffer must be the
;; *info* buffer; not the info tags buffer.
(defun Info-read-subfile (nodepos)
  ;; NODEPOS is either a position in bytes (in the Info file as a whole,
  ;; not relative to a subfile) or the name of a subfile.
  (let (lastfilepos
	lastfilename)
    (if (numberp nodepos)
	(with-current-buffer (marker-buffer Info-tag-table-marker)
	  (goto-char (point-min))
	  (or (looking-at "\^_")
	      (search-forward "\n\^_"))
	  (forward-line 2)
	  (catch 'foo
	    (while (not (looking-at "\^_"))
	      (if (not (eolp))
		  (let ((beg (point))
			thisfilepos thisfilename)
		    (search-forward ": ")
		    (setq thisfilename  (buffer-substring beg (- (point) 2)))
		    (setq thisfilepos (read (current-buffer)))
		    ;; read in version 19 stops at the end of number.
		    ;; Advance to the next line.
		    (forward-line 1)
		    (if (> thisfilepos nodepos)
			(throw 'foo t))
		    (setq lastfilename thisfilename)
		    (setq lastfilepos thisfilepos))
		(forward-line 1)))))
      (setq lastfilename nodepos)
      (setq lastfilepos 0))
    ;; Assume previous buffer is in Info-mode.
    ;; (set-buffer (get-buffer "*info*"))
    (or (equal Info-current-subfile lastfilename)
	(let ((inhibit-read-only t))
	  (setq buffer-file-name nil)
	  (widen)
	  (erase-buffer)
	  (info-insert-file-contents lastfilename)
	  (set-buffer-modified-p nil)
	  (setq Info-current-subfile lastfilename)))
    ;; Widen in case we are in the same subfile as before.
    (widen)
    (goto-char (point-min))
    ;; Skip the summary segment for `Info-search'.
    (if (looking-at "\^_")
	(forward-char 1)
      (search-forward "\n\^_"))
    (if (numberp nodepos)
        ;; Our caller ('Info-find-node-2') wants the (zero-based) byte
        ;; offset corresponding to NODEPOS, from the beginning of the
        ;; subfile.  This is especially important if NODEPOS is for an
        ;; anchor reference, because for those the position is all we
        ;; have.
	(+ (- nodepos lastfilepos) (bufferpos-to-filepos (point) 'exact)))))

(defun Info-unescape-quotes (value)
  "Unescape double quotes and backslashes in VALUE."
  (let ((start 0)
	(unquote value))
    (while (string-match "[^\\\"]*\\(\\\\\\)[\\\"]" unquote start)
      (setq unquote (replace-match "" t t unquote 1))
      (setq start (- (match-end 0) 1)))
    unquote))

;; As of Texinfo 4.6, makeinfo writes constructs like
;;   \0\h[image param=value ...\h\0]
;; into the Info file for handling images.
(defun Info-split-parameter-string (parameter-string)
  "Return alist of (\"KEY\" . \"VALUE\") from PARAMETER-STRING.
PARAMETER-STRING is a whitespace separated list of KEY=VALUE pairs.
If VALUE contains whitespace or double quotes, it must be quoted
in double quotes and any double quotes or backslashes must be
escaped (\\\",\\\\)."
  (let ((start 0)
	(parameter-alist))
    (while (string-match
	    "\\s *\\([^=]+\\)=\\(?:\\([^\\s \"]+\\)\\|\\(?:\"\\(\\(?:[^\\\"]\\|\\\\[\\\"]\\)*\\)\"\\)\\)"
	    parameter-string start)
      (setq start (match-end 0))
      (push (cons (match-string 1 parameter-string)
		  (or (match-string 2 parameter-string)
		      (Info-unescape-quotes
		       (match-string 3 parameter-string))))
	    parameter-alist))
    parameter-alist))

(defun Info-node-description (file)
  (cond
   ((equal file "dir") "*Info Directory*")
   ((eq file 'apropos) "*Info Apropos*")
   ((eq file 'history) "*Info History*")
   ((eq file 'toc)     "*Info TOC*")
   ((not (stringp file)) "") ; Avoid errors
   (t
    (concat "(" (file-name-nondirectory file) ") " Info-current-node))))

(defun Info-display-images-node ()
  "Display images in current node."
  (save-excursion
    (let ((inhibit-read-only t)
	  (case-fold-search t))
      (goto-char (point-min))
      (while (re-search-forward
	      "\\(\0\b[[]image\\(\\(?:[^\b]\\|[^\0]+\b\\)*\\)\0\b[]]\\)"
	      nil t)
	(let* ((start (match-beginning 1))
	       (parameter-alist (Info-split-parameter-string (match-string 2)))
               (src (cdr (assoc-string "src" parameter-alist))))
          (if (display-images-p)
              (let* ((image-file (if src (if (file-name-absolute-p src) src
                                           (concat default-directory src))
                                   ""))
                     (image (if (file-exists-p image-file)
                                (create-image image-file)
                              (or (cdr (assoc-string "text" parameter-alist))
				  (and src (concat "[broken image:" src "]"))
				  "[broken image]"))))
                (if (not (get-text-property start 'display))
                    (add-text-properties
                     start (point)
		     `(display ,image rear-nonsticky (display)
		       help-echo ,(cdr (assoc-string "alt" parameter-alist))))))
            ;; text-only display, show alternative text if provided, or
            ;; otherwise a clue that there's meant to be a picture
            (delete-region start (point))
            (insert (or (cdr (assoc-string "text" parameter-alist))
                        (cdr (assoc-string "alt" parameter-alist))
                        (and src (concat "[image:" src "]"))
                        "[image]"))))))
    (set-buffer-modified-p nil)))

;; Texinfo 4.7 adds cookies of the form ^@^H[NAME CONTENTS ^@^H].
;; Hide any construct of the general form ^@[^@-^_][ ...  ^@[^@-^_]],
;; including one optional trailing newline.
(defun Info-hide-cookies-node ()
  "Hide unrecognized cookies in current node."
  (save-excursion
    (let ((inhibit-read-only t)
	  (case-fold-search t))
      (goto-char (point-min))
      (while (re-search-forward
	      "\\(\0[\0-\37][[][^\0]*\0[\0-\37][]]\n?\\)"
	      nil t)
	(let* ((start (match-beginning 1)))
	  (if (and (not (get-text-property start 'invisible))
		   (not (get-text-property start 'display)))
	      (put-text-property start (point) 'invisible t)))))
    (set-buffer-modified-p nil)))

(defun Info-select-node ()
  "Select the Info node that point is in."
  ;; Bind this in case the user sets it to nil.
  (let ((case-fold-search t))
    (save-excursion
      ;; Find beginning of node.
      (if (search-backward "\n\^_" nil 'move)
	  (forward-line 2)
	(if (looking-at "\^_")
	    (forward-line 1)
	  (signal 'search-failed (list "\n\^_"))))
      ;; Get nodename spelled as it is in the node.
      (re-search-forward "Node:[ \t]*")
      (setq Info-current-node
	    (buffer-substring-no-properties (point)
					    (progn
					      (skip-chars-forward "^,\t\n")
					      (point))))
      (Info-set-mode-line)
      ;; Find the end of it, and narrow.
      (beginning-of-line)
      (let (active-expression)
	;; Narrow to the node contents
	(narrow-to-region (point)
			  (if (re-search-forward "\n[\^_\f]" nil t)
			      (prog1
				  (1- (point))
				(if (looking-at "[\n\^_\f]*execute: ")
				    (progn
				      (goto-char (match-end 0))
				      (setq active-expression
					    (read (current-buffer))))))
			    (point-max)))
	(if Info-enable-active-nodes (eval active-expression))
	;; Add a new unique history item to full history list
	(let ((new-history (list Info-current-file Info-current-node)))
	  (setq Info-history-list
		(cons new-history (remove new-history Info-history-list)))
	  (setq Info-history-forward nil))
	(if (not (eq Info-fontify-maximum-menu-size nil))
            (Info-fontify-node))
        (setq list-buffers-directory (Info-node-description Info-current-file))
	(Info-display-images-node)
	(Info-hide-cookies-node)
	(run-hooks 'Info-selection-hook)))))

(defvar Info-mode-line-node-keymap
  (let ((map (make-sparse-keymap)))
    (define-key map [mode-line mouse-1] 'Info-mouse-scroll-up)
    (define-key map [mode-line mouse-3] 'Info-mouse-scroll-down)
    map)
  "Keymap to put on the Info node name in the mode line.")

(defun Info-set-mode-line ()
  (setq mode-line-buffer-identification
	(nconc (propertized-buffer-identification "%b")
	       (list
		(concat
		 " ("
		 (if (stringp Info-current-file)
		     (replace-regexp-in-string
		      "%" "%%"
		      (file-name-sans-extension
		       (file-name-nondirectory Info-current-file)))
		   (format "*%S*" Info-current-file))
		 ") "
		 (if Info-current-node
		     (propertize (replace-regexp-in-string
				  "%" "%%" Info-current-node)
				 'face 'mode-line-buffer-id
				 'help-echo
				 "mouse-1: scroll forward, mouse-3: scroll back"
				 'mouse-face 'mode-line-highlight
				 'local-map Info-mode-line-node-keymap)
		   ""))))))

;; Go to an Info node specified with a filename-and-nodename string
;; of the sort that is found in pointers in nodes.

;; Don't autoload this function: the correct entry point for other packages
;; to use is `info'.  --Stef
;; ;;;###autoload
(defun Info-goto-node (nodename &optional fork strict-case)
  "Go to Info node named NODENAME.  Give just NODENAME or (FILENAME)NODENAME.
If NODENAME is of the form (FILENAME)NODENAME, the node is in the Info file
FILENAME; otherwise, NODENAME should be in the current Info file (or one of
its sub-files).
Completion is available for node names in the current Info file as well as
in the Info file FILENAME after the closing parenthesis in (FILENAME).
Empty NODENAME in (FILENAME) defaults to the Top node.
If FORK is non-nil (interactively with a prefix arg), show the node in
a new Info buffer.
If FORK is a string, it is the name to use for the new buffer.

This function first looks for a case-sensitive match for the node part
of NODENAME; if none is found it then tries a case-insensitive match
\(unless STRICT-CASE is non-nil)."
  (interactive (list (Info-read-node-name "Go to node: ") current-prefix-arg))
  (info-initialize)
  (if fork
      (set-buffer
       (clone-buffer (concat "*info-" (if (stringp fork) fork nodename) "*") t)))
  (let (filename)
    (string-match "\\s *\\((\\s *\\([^\t)]*\\)\\s *)\\s *\\|\\)\\(.*\\)"
		  nodename)
    (setq filename (if (= (match-beginning 1) (match-end 1))
		       ""
		     (match-string 2 nodename))
	  nodename (match-string 3 nodename))
    (let ((trim (string-match "\\s +\\'" filename)))
      (if trim (setq filename (substring filename 0 trim))))
    (let ((trim (string-match "\\s +\\'" nodename)))
      (if trim (setq nodename (substring nodename 0 trim))))
    (if transient-mark-mode (deactivate-mark))
    (Info-find-node (if (equal filename "") nil filename)
		    (if (equal nodename "") "Top" nodename) nil strict-case)))

(defvar Info-read-node-completion-table)

(defun Info-read-node-name-2 (dirs suffixes string pred action)
  "Internal function used to complete Info node names.
Return a completion table for Info files---the FILENAME part of a
node named \"(FILENAME)NODENAME\".  DIRS is a list of Info
directories to search if FILENAME is not absolute; SUFFIXES is a
list of valid filename suffixes for Info files.  See
`try-completion' for a description of the remaining arguments."
  (setq suffixes (remove "" suffixes))
  (when (file-name-absolute-p string)
    (setq dirs (list (file-name-directory string))))
  (let ((names nil)
	(names-sans-suffix nil)
        (suffix (concat (regexp-opt suffixes t) "\\'"))
        (string-dir (file-name-directory string)))
    (dolist (dir dirs)
      (unless dir
	(setq dir default-directory))
      (if string-dir (setq dir (expand-file-name string-dir dir)))
      (when (file-directory-p dir)
	(dolist (file (file-name-all-completions
		       (file-name-nondirectory string) dir))
	  ;; If the file name has no suffix or a standard suffix,
	  ;; include it.
	  (and (or (null (file-name-extension file))
		   (string-match suffix file))
	       ;; But exclude subfiles of split Info files.
	       (not (string-match "-[0-9]+\\'" file))
	       ;; And exclude backup files.
	       (not (string-match "~\\'" file))
	       (push (if string-dir (concat string-dir file) file) names))
	  ;; If the file name ends in a standard suffix,
	  ;; add the unsuffixed name as a completion option.
	  (when (string-match suffix file)
	    (setq file (substring file 0 (match-beginning 0)))
	    (push (if string-dir (concat string-dir file) file)
		  names-sans-suffix)))))
    ;; If there is just one file, don't duplicate it with suffixes,
    ;; so `Info-read-node-name-1' will be able to complete a single
    ;; candidate and to add the terminating ")".
    (if (and (= (length names) 1) (= (length names-sans-suffix) 1))
	(setq names names-sans-suffix)
      (setq names (append names-sans-suffix names)))
    (complete-with-action action names string pred)))

(defun Info-read-node-name-1 (string predicate code)
  "Internal function used by `Info-read-node-name'.
See `completing-read' for a description of arguments and usage."
  (cond
   ;; First complete embedded file names.
   ((string-match "\\`([^)]*\\'" string)
    (completion-table-with-context
     "("
     (apply-partially #'completion-table-with-terminator ")"
                      (apply-partially #'Info-read-node-name-2
                                       Info-directory-list
                                       (mapcar #'car Info-suffix-list)))
     (substring string 1)
     predicate
     code))
   ;; If a file name was given, complete nodes in the file.
   ((string-match "\\`(\\([^)]+\\))" string)
    (let ((file0 (match-string 0 string))
	  (file1 (match-string 1 string))
	  (nodename (substring string (match-end 0))))
      (if (and (equal nodename "") (eq code 'lambda))
	  ;; Empty node name is permitted that means "Top".
	  t
	(completion-table-with-context
	 file0
         (lambda (string pred action)
           (complete-with-action
            action
            (Info-build-node-completions (Info-find-file file1 nil t))
            string pred))
	 nodename predicate code))))
   ;; Otherwise use Info-read-node-completion-table.
   (t (complete-with-action
       code Info-read-node-completion-table string predicate))))

;; Arrange to highlight the proper letters in the completion list buffer.
(defun Info-read-node-name (prompt)
  "Read an Info node name with completion, prompting with PROMPT.
A node name can have the form \"NODENAME\", referring to a node
in the current Info file, or \"(FILENAME)NODENAME\", referring to
a node in FILENAME.  \"(FILENAME)\" is a short format to go to
the Top node in FILENAME."
  (let* ((completion-ignore-case t)
	 (Info-read-node-completion-table (Info-build-node-completions))
	 (nodename (completing-read prompt #'Info-read-node-name-1 nil t)))
    (if (equal nodename "")
	(Info-read-node-name prompt)
      nodename)))

(defun Info-build-node-completions (&optional filename)
  (if filename
      (or (cdr (assoc filename Info-file-completions))
	  (with-temp-buffer
	    (Info-mode)
	    (Info-goto-node (format "(%s)Top" filename))
	    (Info-build-node-completions-1)
	    (push (cons filename Info-current-file-completions) Info-file-completions)
	    Info-current-file-completions))
    (or Info-current-file-completions
	(Info-build-node-completions-1))))

(defun Info-build-node-completions-1 ()
  (let ((compl nil)
	;; Bind this in case the user sets it to nil.
	(case-fold-search t)
	(node-regexp "Node: *\\([^,\n]*\\) *[,\n\t]"))
    (save-excursion
      (save-restriction
	(or Info-tag-table-marker
	    (error "No Info tags found"))
	(if (marker-buffer Info-tag-table-marker)
	    (let ((marker Info-tag-table-marker))
	      (set-buffer (marker-buffer marker))
	      (widen)
	      (goto-char marker)
	      (while (re-search-forward "\n\\(Node\\|Ref\\): \\(.*\\)\177" nil t)
		(setq compl
		      (cons (list (match-string-no-properties 2))
			    compl))))
	  (widen)
	  (goto-char (point-min))
	  ;; If the buffer begins with a node header, process that first.
	  (if (Info-node-at-bob-matching node-regexp)
	      (setq compl (list (match-string-no-properties 1))))
	  ;; Now for the rest of the nodes.
	  (while (search-forward "\n\^_" nil t)
	    (forward-line 1)
	    (let ((beg (point)))
	      (forward-line 1)
	      (if (re-search-backward node-regexp beg t)
		  (setq compl
			(cons (list (match-string-no-properties 1))
			      compl))))))))
    (setq compl (cons '("*") (nreverse compl)))
    (setq Info-current-file-completions compl)
    compl))


(defun Info-restore-point (hl)
  "If this node has been visited, restore the point value when we left."
  (while hl
    (if (and (equal (nth 0 (car hl)) Info-current-file)
	     ;; Use string-equal, not equal, to ignore text props.
	     (string-equal (nth 1 (car hl)) Info-current-node))
	(progn
	  (goto-char (nth 2 (car hl)))
	  (setq hl nil))		;terminate the while at next iter
      (setq hl (cdr hl)))))

(defvar Info-search-history nil
  "The history list for `Info-search'.")

(defvar Info-search-case-fold nil
  "The value of `case-fold-search' from previous `Info-search' command.")

(defun Info--search-loop (regexp bound backward)
  (when backward
    ;; Hide Info file header for backward search.
    (narrow-to-region (save-excursion
                        (goto-char (point-min))
                        (search-forward "\n\^_")
                        (1- (point)))
                      (point-max)))
  (let ((give-up nil)
        (found nil)
        (beg-found nil))
    (while (not (or give-up
                    (and found
                         (funcall isearch-filter-predicate
                                  beg-found found))))
      (let ((search-spaces-regexp Info-search-whitespace-regexp))
        (if (funcall
             (if backward #'re-search-backward #'re-search-forward)
             regexp bound t)
            (setq found (point) beg-found (if backward (match-end 0)
                                            (match-beginning 0)))
          (setq give-up t found nil))))
    found))

(defun Info-search (regexp &optional bound _noerror _count direction)
  "Search for REGEXP, starting from point, and select node it's found in.
If DIRECTION is `backward', search in the reverse direction."
  (interactive (list (read-string
		      (if Info-search-history
			  (format "Regexp search%s (default %s): "
				  (if case-fold-search "" " case-sensitively")
				  (car Info-search-history))
			(format "Regexp search%s: "
				(if case-fold-search "" " case-sensitively")))
		      nil 'Info-search-history)))
  (deactivate-mark)
  (when (equal regexp "")
    (setq regexp (car Info-search-history)))
  (when regexp
    (setq Info-search-case-fold case-fold-search)
    (let* ((backward (eq direction 'backward))
           (onode Info-current-node)
           (ofile Info-current-file)
           (opoint (point))
           (opoint-min (point-min))
           (opoint-max (point-max))
           (ostart (window-start))
           (osubfile Info-current-subfile)
           (found
            (save-excursion
              (save-restriction
                (widen)
                (Info--search-loop regexp bound backward)))))

      (unless (or (not isearch-mode) (not Info-isearch-search)
                  Info-isearch-initial-node
                  bound
                  (and found (> found opoint-min) (< found opoint-max)))
	(signal 'user-search-failed (list regexp "end of node")))

      ;; If no subfiles, give error now.
      (unless (or found Info-current-subfile)
        (if isearch-mode
            (signal 'user-search-failed (list regexp "end of manual"))
          (let ((search-spaces-regexp Info-search-whitespace-regexp))
            (unless (if backward
                        (re-search-backward regexp nil t)
                      (re-search-forward regexp nil t))
              (signal 'user-search-failed (list regexp))))))

      (if (and bound (not found))
          (signal 'user-search-failed (list regexp)))

      (unless (or found bound)
	(unwind-protect
	    ;; Try other subfiles.
	    (let ((list ()))
	      (with-current-buffer (marker-buffer Info-tag-table-marker)
		(goto-char (point-min))
		(search-forward "\n\^_\nIndirect:")
		(save-restriction
		  (narrow-to-region (point)
				    (progn (search-forward "\n\^_")
					   (1- (point))))
		  (goto-char (point-min))
		  ;; Find the subfile we just searched.
		  (search-forward (concat "\n" osubfile ": "))
		  ;; Skip that one.
		  (forward-line (if backward 0 1))
		  (if backward (forward-char -1))
		  ;; Make a list of all following subfiles.
		  ;; Each elt has the form (VIRT-POSITION . SUBFILENAME).
		  (while (not (if backward (bobp) (eobp)))
		    (if backward
		        (re-search-backward "\\(^.*\\): [0-9]+$")
		      (re-search-forward "\\(^.*\\): [0-9]+$"))
		    (goto-char (+ (match-end 1) 2))
		    (push (cons (read (current-buffer))
                                (match-string-no-properties 1))
                          list)
		    (goto-char (if backward
                                   (1- (match-beginning 0))
                                 (1+ (match-end 0)))))
		  ;; Put in forward order
		  (setq list (nreverse list))))
	      (while list
		(message "Searching subfile %s..." (cdr (car list)))
		(Info-read-subfile (car (car list)))
		(when backward (goto-char (point-max)))
		(setq list (cdr list))
                (setq found (Info--search-loop regexp nil backward))
		(if found
		    (setq list nil)))
	      (if found
		  (message "")
                (signal 'user-search-failed
                        `(,regexp ,@(if isearch-mode '("end of manual"))))))
	  (if (not found)
	      (progn (Info-read-subfile osubfile)
		     (goto-char opoint)
		     (Info-select-node)
		     (set-window-start (selected-window) ostart)))))

      (if (and (string= osubfile Info-current-subfile)
               (> found opoint-min)
               (< found opoint-max))
          ;; Search landed in the same node
          (goto-char found)
        (widen)
        (goto-char found)
        (save-match-data (Info-select-node)))

      ;; Use string-equal, not equal, to ignore text props.
      (or (and (string-equal onode Info-current-node)
	       (equal ofile Info-current-file))
          (and isearch-mode isearch-wrapped
	       (eq opoint (if isearch-forward opoint-min opoint-max)))
	  (setq Info-history (cons (list ofile onode opoint)
				   Info-history))))))

(defun Info-search-case-sensitively ()
  "Search for a regexp case-sensitively."
  (interactive)
  (let ((case-fold-search nil))
    (call-interactively 'Info-search)))

(defun Info-search-next ()
  "Search for next regexp from a previous `Info-search' command."
  (interactive)
  (let ((case-fold-search Info-search-case-fold))
    (if Info-search-history
        (Info-search (car Info-search-history))
      (call-interactively 'Info-search))))

(defun Info-search-backward (regexp &optional bound noerror count)
  "Search for REGEXP in the reverse direction."
  (interactive (list (read-string
		      (if Info-search-history
			  (format "Regexp search%s backward (default %s): "
				  (if case-fold-search "" " case-sensitively")
				  (car Info-search-history))
			(format "Regexp search%s backward: "
				(if case-fold-search "" " case-sensitively")))
		      nil 'Info-search-history)))
  (Info-search regexp bound noerror count 'backward))

(defun Info-isearch-search ()
  (if Info-isearch-search
      (lambda (string &optional bound noerror count)
	(let ((Info-search-whitespace-regexp
	       (if (if isearch-regexp
		       isearch-regexp-lax-whitespace
		     isearch-lax-whitespace)
		   search-whitespace-regexp)))
	  (Info-search
	   (cond
	    (isearch-regexp-function
	     ;; Lax version of word search
	     (let ((lax (and (not bound) (isearch--lax-regexp-function-p))))
	       (when lax
		 (setq isearch-adjusted t))
	       (if (functionp isearch-regexp-function)
		   (funcall isearch-regexp-function string lax)
		 (word-search-regexp string lax))))
	    (isearch-regexp string)
	    (t (regexp-quote string)))
	   bound noerror count
	   (unless isearch-forward 'backward)))
	(point))
    (isearch-search-fun-default)))

(defun Info-isearch-wrap ()
  (if Info-isearch-search
      (if Info-isearch-initial-node
	  (progn
	    (if isearch-forward (Info-top-node) (Info-final-node))
	    (goto-char (if isearch-forward (point-min) (point-max))))
	(setq Info-isearch-initial-node Info-current-node)
	(setq isearch-wrapped nil))
    (goto-char (if isearch-forward (point-min) (point-max)))))

(defun Info-isearch-push-state ()
  `(lambda (cmd)
     (Info-isearch-pop-state cmd ',Info-current-file ',Info-current-node)))

(defun Info-isearch-pop-state (_cmd file node)
  (or (and (equal Info-current-file file)
           (equal Info-current-node node))
      (progn (Info-find-node file node) (sit-for 0))))

(defun Info-isearch-start ()
  (setq Info-isearch-initial-node
	;; Don't stop at initial node for nonincremental search.
	;; Otherwise this variable is set after first search failure.
	(and isearch-nonincremental Info-current-node))
  (setq Info-isearch-initial-history      Info-history
	Info-isearch-initial-history-list Info-history-list)
  (add-hook 'isearch-mode-end-hook 'Info-isearch-end nil t))

(defun Info-isearch-end ()
  ;; Remove intermediate nodes (visited while searching)
  ;; from the history.  Add only the last node (where Isearch ended).
  (if (> (length Info-history)
	 (length Info-isearch-initial-history))
      (setq Info-history
	    (nthcdr (- (length Info-history)
		       (length Info-isearch-initial-history)
		       1)
		    Info-history)))
  (if (> (length Info-history-list)
	 (length Info-isearch-initial-history-list))
      (setq Info-history-list
	    (cons (car Info-history-list)
		  Info-isearch-initial-history-list)))
  (remove-hook 'isearch-mode-end-hook  'Info-isearch-end t))

(defun Info-isearch-filter (beg-found found)
  "Test whether the current search hit is a visible useful text.
Return non-nil if the text from BEG-FOUND to FOUND is visible
and is not in the header line or a tag table."
  (save-match-data
    (let ((backward (< found beg-found)))
      (not
       (or
	(and (not search-invisible)
	     (if backward
		 (or (text-property-not-all found beg-found 'invisible nil)
		     (text-property-not-all found beg-found 'display nil))
	       (or (text-property-not-all beg-found found 'invisible nil)
		   (text-property-not-all beg-found found 'display nil))))
	;; Skip node header line
	(and (save-excursion (forward-line -1)
			     (looking-at "\^_"))
	     (forward-line (if backward -1 1)))
	;; Skip Tag Table node
	(save-excursion
	  (and (search-backward "\^_" nil t)
	       (looking-at
		"\^_\n\\(Tag Table\\|Local Variables\\)"))))))))


(defun Info-extract-pointer (name &optional errorname)
  "Extract the value of the node-pointer named NAME.
If there is none, use ERRORNAME in the error message;
if ERRORNAME is nil, just return nil."
  ;; Bind this in case the user sets it to nil.
  (let ((case-fold-search t))
    (save-excursion
      (goto-char (point-min))
      (let ((bound (point)))
	(forward-line 1)
	(cond ((re-search-backward
		(concat name ":" (Info-following-node-name-re)) bound t)
	       (match-string-no-properties 1))
	      ((not (eq errorname t))
	       (user-error "Node has no %s"
                           (capitalize (or errorname name)))))))))

(defun Info-following-node-name-re (&optional allowedchars)
  "Return a regexp matching a node name.
ALLOWEDCHARS, if non-nil, goes within [...] to make a regexp
saying which chars may appear in the node name.
Submatch 1 is the complete node name.
Submatch 2 if non-nil is the parenthesized file name part of the node name.
Submatch 3 is the local part of the node name.
End of submatch 0, 1, and 3 are the same, so you can safely concat."
  (concat "[ \t\n]*"			;Skip leading space.
	  "\\(\\(([^)]+)\\)?"	;Node name can start with a file name.
	  "\\([" (or allowedchars "^,\t\n") "]*" ;Any number of allowed chars.
	  "[" (or allowedchars "^,\t\n") " ]" ;The last char can't be a space.
	  "\\|\\)\\)"))			      ;Allow empty node names.

;; For compatibility; other files have used this name.
(defun Info-following-node-name ()
  (and (looking-at (Info-following-node-name-re))
       (match-string-no-properties 1)))

(defun Info-next ()
  "Go to the next node of this node."
  (interactive)
  ;; In case another window is currently selected
  (save-window-excursion
    (or (derived-mode-p 'Info-mode) (switch-to-buffer "*info*"))
    (Info-goto-node (Info-extract-pointer "next"))))

(defun Info-prev ()
  "Go to the previous node of this node."
  (interactive)
  ;; In case another window is currently selected
  (save-window-excursion
    (or (derived-mode-p 'Info-mode) (switch-to-buffer "*info*"))
    (Info-goto-node (Info-extract-pointer "prev[ious]*" "previous"))))

(defun Info-up (&optional same-file)
  "Go to the superior node of this node.
If SAME-FILE is non-nil, do not move to a different Info file."
  (interactive)
  ;; In case another window is currently selected
  (save-window-excursion
    (or (derived-mode-p 'Info-mode) (switch-to-buffer "*info*"))
    (let ((old-node Info-current-node)
	  (old-file Info-current-file)
	  (node (Info-extract-pointer "up")) p)
      (and same-file
	   (string-match "^(" node)
	   (error "Up node is in another Info file"))
      (Info-goto-node node)
      (setq p (point))
      (goto-char (point-min))
      (if (and (stringp old-file)
	       (search-forward "\n* Menu:" nil t)
	       (re-search-forward
		(if (string-equal old-node "Top")
		    (concat "\n\\*[^:]+: +(" (file-name-nondirectory old-file) ")")
		  (concat "\n\\* +\\(" (regexp-quote old-node)
			  ":\\|[^:]+: +" (regexp-quote old-node) "\\)"))
		nil t))
	  (progn (beginning-of-line) (if (looking-at "^\\* ") (forward-char 2)))
	(goto-char p)
	(Info-restore-point Info-history)))))

(defun Info-history-back ()
  "Go back in the history to the last node visited."
  (interactive)
  (or Info-history
      (user-error "This is the first Info node you looked at"))
  (let ((history-forward
	 (cons (list Info-current-file Info-current-node (point))
	       Info-history-forward))
	filename nodename opoint)
    (setq filename (car (car Info-history)))
    (setq nodename (car (cdr (car Info-history))))
    (setq opoint (car (cdr (cdr (car Info-history)))))
    (setq Info-history (cdr Info-history))
    (Info-find-node filename nodename)
    (setq Info-history (cdr Info-history))
    (setq Info-history-forward history-forward)
    (goto-char opoint)))

(defalias 'Info-last 'Info-history-back)

(defun Info-history-forward ()
  "Go forward in the history of visited nodes."
  (interactive)
  (or Info-history-forward
      (user-error "This is the last Info node you looked at"))
  (let ((history-forward (cdr Info-history-forward))
	filename nodename opoint)
    (setq filename (car (car Info-history-forward)))
    (setq nodename (car (cdr (car Info-history-forward))))
    (setq opoint (car (cdr (cdr (car Info-history-forward)))))
    (Info-find-node filename nodename)
    (setq Info-history-forward history-forward)
    (goto-char opoint)))

(add-to-list 'Info-virtual-files
	     '("\\`dir\\'"
	       (toc-nodes . Info-directory-toc-nodes)
	       (find-file . Info-directory-find-file)
	       (find-node . Info-directory-find-node)
	       ))

(defun Info-directory-toc-nodes (filename)
  "Directory-specific implementation of `Info-toc-nodes'."
  `(,filename
    ("Top" nil nil nil)))

(defun Info-directory-find-file (filename &optional _noerror)
  "Directory-specific implementation of `Info-find-file'."
  filename)

(defun Info-directory-find-node (_filename _nodename &optional _no-going-back)
  "Directory-specific implementation of `Info-find-node-2'."
  (Info-insert-dir))

;;;###autoload
(defun Info-directory ()
  "Go to the Info directory node."
  (interactive)
  (Info-find-node "dir" "top"))

(add-to-list 'Info-virtual-files
	     '("\\`\\*History\\*\\'"
	       (toc-nodes . Info-history-toc-nodes)
	       (find-file . Info-history-find-file)
	       (find-node . Info-history-find-node)
	       ))

(defun Info-history-toc-nodes (filename)
  "History-specific implementation of `Info-toc-nodes'."
  `(,filename
    ("Top" nil nil nil)))

(defun Info-history-find-file (filename &optional _noerror)
  "History-specific implementation of `Info-find-file'."
  filename)

(defun Info-history-find-node (filename nodename &optional _no-going-back)
  "History-specific implementation of `Info-find-node-2'."
  (insert (format "\n\^_\nFile: %s,  Node: %s,  Up: (dir)\n\n"
		  (or filename Info-current-file) nodename))
  (insert "History of Visited Nodes\n")
  (insert "************************\n\n")
  (insert "* Menu:\n\n")
  (let ((hl (remove '("*History*" "Top") Info-history-list)))
    (while hl
      (let ((file (nth 0 (car hl)))
	    (node (nth 1 (car hl))))
	(if (stringp file)
	    (insert "* " node ": ("
		    (propertize (or (file-name-directory file) "") 'invisible t)
		    (file-name-nondirectory file)
		    ")" node ".\n")))
      (setq hl (cdr hl)))))

(defun Info-history ()
  "Go to a node with a menu of visited nodes."
  (interactive)
  (Info-find-node "*History*" "Top")
  (Info-next-reference)
  (Info-next-reference))

(add-to-list 'Info-virtual-nodes
	     '("\\`\\*TOC\\*\\'"
	       (find-node . Info-toc-find-node)
	       ))

(defun Info-toc-find-node (filename nodename &optional _no-going-back)
  "Toc-specific implementation of `Info-find-node-2'."
  (let* ((curr-file (substring-no-properties (or filename Info-current-file)))
	 (curr-node (substring-no-properties (or nodename Info-current-node)))
	 (node-list (Info-toc-nodes curr-file)))
    (insert (format "\n\^_\nFile: %s,  Node: %s,  Up: Top\n\n"
		    curr-file curr-node))
    (insert "Table of Contents\n")
    (insert "*****************\n\n")
    (insert "*Note Top::\n")
    (Info-toc-insert
     (nth 3 (assoc "Top" node-list))	; get Top nodes
     node-list 0 curr-file)
    (unless (bobp)
      (let ((Info-hide-note-references 'hide)
	    (Info-fontify-visited-nodes nil))
	(setq Info-current-file filename Info-current-node "*TOC*")
	(goto-char (point-min))
	(narrow-to-region (or (re-search-forward "\n[\^_\f]\n" nil t)
			      (point-min))
			  (point-max))
	(Info-fontify-node)
	(widen)))))

(defun Info-toc ()
  "Go to a node with table of contents of the current Info file.
Table of contents is created from the tree structure of menus."
  (interactive)
  (Info-find-node Info-current-file "*TOC*")
  (let ((prev-node (nth 1 (car Info-history))) p)
    (goto-char (point-min))
    (if (setq p (search-forward (concat "*Note " prev-node ":") nil t))
	(setq p (- p (length prev-node) 2)))
    (goto-char (or p (point-min)))))

(defun Info-toc-insert (nodes node-list level curr-file)
  "Insert table of contents with references to nodes."
  (let ((section "Top"))
    (while nodes
      (let ((node (assoc (car nodes) node-list)))
        (unless (member (nth 2 node) (list nil section))
          (insert (setq section (nth 2 node)) "\n"))
        (insert (make-string level ?\t))
        (insert "*Note " (car nodes) ":: \n")
        (Info-toc-insert (nth 3 node) node-list (1+ level) curr-file)
        (setq nodes (cdr nodes))))))

(defun Info-toc-build (file)
  "Build table of contents from menus of Info FILE and its subfiles."
  (with-temp-buffer
    (let* ((file (and (stringp file) (Info-find-file file)))
           (default-directory (or (and (stringp file)
                                       (file-name-directory file))
                                  default-directory))
           (main-file (and (stringp file) file))
           (sections '(("Top" "Top")))
           nodes subfiles)
      (while (or main-file subfiles)
        ;; (or main-file (message "Searching subfile %s..." (car subfiles)))
        (erase-buffer)
        (info-insert-file-contents (or main-file (car subfiles)))
        (goto-char (point-min))
        (while (and (search-forward "\n\^_\nFile:" nil 'move)
                    (search-forward "Node: " nil 'move))
          (let* ((nodename (substring-no-properties (Info-following-node-name)))
		 (bound (- (or (save-excursion (search-forward "\n\^_" nil t))
			       (point-max)) 2))
		 (upnode (and (re-search-forward
			       (concat "Up:" (Info-following-node-name-re))
			       bound t)
			      (match-string-no-properties 1)))
		 (section "Top")
		 menu-items)
	    (when (and upnode (string-match "(" upnode)) (setq upnode nil))
            (when (and (not (Info-index-node nodename file))
                       (re-search-forward "^\\* Menu:" bound t))
              (forward-line 1)
              (beginning-of-line)
              (setq bound (or (and (equal nodename "Top")
                                   (save-excursion
                                     (re-search-forward
                                      "^[ \t-]*The Detailed Node Listing" nil t)))
                              bound))
              (while (< (point) bound)
                (cond
                 ;; Menu item line
                 ((looking-at "^\\* +[^:]+:")
                  (beginning-of-line)
                  (forward-char 2)
                  (let ((menu-node-name (substring-no-properties
                                         (Info-extract-menu-node-name))))
                    (setq menu-items (cons menu-node-name menu-items))
                    (if (equal nodename "Top")
                        (setq sections
                              (cons (list menu-node-name section) sections)))))
                 ;; Other non-empty strings in the Top node are section names
                 ((and (equal nodename "Top")
                       (looking-at "^\\([^ \t\n*=.-][^:\n]*\\)"))
                  (setq section (match-string-no-properties 1))))
                (forward-line 1)
                (beginning-of-line)))
            (setq nodes (cons (list nodename upnode
                                    (cadr (assoc nodename sections))
                                    (nreverse menu-items))
                              nodes))
            (goto-char bound)))
        (if main-file
            (save-excursion
              (goto-char (point-min))
              (if (search-forward "\n\^_\nIndirect:" nil t)
                  (let ((bound (save-excursion (search-forward "\n\^_" nil t))))
                    (while (re-search-forward "^\\(.*\\): [0-9]+$" bound t)
                      (setq subfiles (cons (match-string-no-properties 1)
                                           subfiles)))))
              (setq subfiles (nreverse subfiles)
                    main-file nil))
          (setq subfiles (cdr subfiles))))
      (message "")
      (nreverse nodes))))

(defun Info-toc-nodes (filename)
  "Return a node list of Info FILENAME with parent-children information.
This information is cached in the variable `Info-toc-nodes' with the help
of the function `Info-toc-build'."
  (cond
   ((Info-virtual-call
     (Info-virtual-fun 'toc-nodes (or filename Info-current-file) nil)
     filename))
   (t
    (or filename (setq filename Info-current-file))
    (or (assoc filename Info-toc-nodes)
	;; Skip virtual Info files
	(and (or (not (stringp filename))
		 (Info-virtual-file-p filename))
	     (push (cons filename nil) Info-toc-nodes))
	;; Scan the entire manual and cache the result in Info-toc-nodes
	(let ((nodes (Info-toc-build filename)))
	  (push (cons filename nodes) Info-toc-nodes)
	  nodes)
	;; If there is an error, still add nil to the cache
	(push (cons filename nil) Info-toc-nodes))
    (cdr (assoc filename Info-toc-nodes)))))


(defun Info-follow-reference (footnotename &optional fork)
  "Follow cross reference named FOOTNOTENAME to the node it refers to.
FOOTNOTENAME may be an abbreviation of the reference name.
If FORK is non-nil (interactively with a prefix arg), show the node in
a new Info buffer.  If FORK is a string, it is the name to use for the
new buffer."
  (interactive
   (let ((completion-ignore-case t)
	 (case-fold-search t)
	 completions default alt-default (start-point (point)) str i bol eol)
     (save-excursion
       ;; Store end and beginning of line.
       (setq eol (line-end-position)
             bol (line-beginning-position))
       (goto-char (point-min))
       (while (re-search-forward "\\*note[ \n\t]+\\([^:]*\\):" nil t)
	 (setq str (match-string-no-properties 1))
	 ;; See if this one should be the default.
	 (and (null default)
	      (<= (match-beginning 0) start-point)
	      (<= start-point (point))
	      (setq default t))
	 ;; See if this one should be the alternate default.
	 (and (null alt-default)
	      (and (<= bol (match-beginning 0))
		   (<= (point) eol))
	      (setq alt-default t))
	 (setq i 0)
	 (while (setq i (string-match "[ \n\t]+" str i))
	   (setq str (concat (substring str 0 i) " "
			     (substring str (match-end 0))))
	   (setq i (1+ i)))
	 ;; Record as a completion and perhaps as default.
	 (if (eq default t) (setq default str))
	 (if (eq alt-default t) (setq alt-default str))
	 ;; Don't add this string if it's a duplicate.
	 (or (assoc-string str completions t)
	     (push str completions))))
     ;; If no good default was found, try an alternate.
     (or default
	 (setq default alt-default))
     ;; If only one cross-reference found, then make it default.
     (if (eq (length completions) 1)
         (setq default (car completions)))
     (if completions
	 (let ((input (completing-read (if default
					   (concat
					    "Follow reference named (default "
					    default "): ")
					 "Follow reference named: ")
				       completions nil t)))
	   (list (if (equal input "")
		     default input)
                 current-prefix-arg))
       (user-error "No cross-references in this node"))))

  (unless footnotename
    (error "No reference was specified"))

  (let (target i (str (concat "\\*note " (regexp-quote footnotename)))
	       (case-fold-search t))
    (while (setq i (string-match " " str i))
      (setq str (concat (substring str 0 i) "[ \t\n]+" (substring str (1+ i))))
      (setq i (+ i 6)))
    (save-excursion
      ;; Move point to the beginning of reference if point is on reference
      (or (looking-at "\\*note[ \n\t]+")
          (and (looking-back "\\*note[ \n\t]+"
                             (save-excursion (skip-chars-backward " \n\t")
                                             (line-beginning-position)))
               (goto-char (match-beginning 0)))
          (if (and (save-excursion
                     (goto-char (+ (point) 5)) ; skip a possible *note
                     (re-search-backward "\\*note[ \n\t]+" nil t)
                     (looking-at str))
                   (<= (point) (match-end 0)))
              (goto-char (match-beginning 0))))
      ;; Go to the reference closest to point
      (let ((next-ref (save-excursion (and (re-search-forward str nil t)
                                           (+ (match-beginning 0) 5))))
            (prev-ref (save-excursion (and (re-search-backward str nil t)
                                           (+ (match-beginning 0) 5)))))
        (goto-char (cond ((and next-ref prev-ref)
                          (if (< (abs (- next-ref (point)))
                                 (abs (- prev-ref (point))))
                              next-ref prev-ref))
                         ((or next-ref prev-ref))
                         ((user-error "No cross-reference named %s"
                                      footnotename))))
        (setq target (Info-extract-menu-node-name t))))
    (while (setq i (string-match "[ \t\n]+" target i))
      (setq target (concat (substring target 0 i) " "
			   (substring target (match-end 0))))
      (setq i (+ i 1)))
    (Info-goto-node target fork)))

(defconst Info-menu-entry-name-re "\\(?:[^:]\\|:[^:,.;() \t\n]\\)*"
  ;; We allow newline because this is also used in Info-follow-reference,
  ;; where the xref name might be wrapped over two lines.
  "Regexp that matches a menu entry name upto but not including the colon.
Because of ambiguities, this should be concatenated with something like
`:' and `Info-following-node-name-re'.")

(defun Info-extract-menu-node-name (&optional multi-line index-node)
  (skip-chars-forward " \t\n")
  (when (looking-at (concat Info-menu-entry-name-re ":\\(:\\|"
			    (Info-following-node-name-re
                             (cond
                              (index-node "^,\t\n")
                              (multi-line "^.,\t")
                              (t          "^.,\t\n")))
                            "\\)"
                            (if index-node
                                "\\.\\(?:[ \t\n]+(line +\\([0-9]+\\))\\)?"
                              "")))
    (if index-node
        (setq Info-point-loc
              (if (match-beginning 5)
                  (string-to-number (match-string 5))
                (buffer-substring-no-properties
		 (match-beginning 0) (1- (match-beginning 1)))))
;;; Uncomment next line to use names of cross-references in non-index nodes:
;;;       (setq Info-point-loc
;;;             (buffer-substring (match-beginning 0) (1- (match-beginning 1))))
      )
    (replace-regexp-in-string
     "[ \n]+" " "
     (or (and (not (equal (match-string-no-properties 2) ""))
	      (match-string-no-properties 2))
	 ;; If the node name is the menu entry name (using `entry::').
	 (buffer-substring-no-properties
	  (match-beginning 0) (1- (match-beginning 1)))))))

;; No one calls this.
;;(defun Info-menu-item-sequence (list)
;;  (while list
;;    (Info-menu (car list))
;;    (setq list (cdr list))))

(defvar Info-complete-menu-buffer)
(defvar Info-complete-next-re nil)
(defvar Info-complete-nodes nil)
(defvar-local Info-complete-cache nil)

(defconst Info-node-spec-re
  (concat (Info-following-node-name-re "^.,:") "[,:.]")
  "Regexp to match the text after a : until the terminating `.'.")

(defun Info-complete-menu-item (string predicate action)
  ;; This uses two dynamically bound variables:
  ;; - `Info-complete-menu-buffer' which contains the buffer in which
  ;; is the menu of items we're trying to complete.
  ;; - `Info-complete-next-re' which, if non-nil, indicates that we should
  ;; also look for menu items in subsequent nodes as long as those
  ;; nodes' names match `Info-complete-next-re'.  This feature is currently
  ;; not used.
  ;; - `Info-complete-nodes' which, if non-nil, indicates that we should
  ;; also look for menu items in these nodes.  This feature is currently
  ;; only used for completion in Info-index.

  ;; Note that `Info-complete-menu-buffer' could be current already,
  ;; so we want to save point.
  (with-current-buffer Info-complete-menu-buffer
    (save-excursion
      (let ((completion-ignore-case t)
            (case-fold-search t)
            (orignode Info-current-node)
            nextnode)
        (goto-char (point-min))
        (unless (search-forward "\n* Menu:" nil t)
          (user-error "No menu in this node"))
        (cond
         ((eq (car-safe action) 'boundaries) nil)
         ((eq action 'metadata) '(metadata (category . info-menu)))
         ((eq action 'lambda)
          (re-search-forward
           (concat "\n\\* +" (regexp-quote string) ":") nil t))
         (t
          (let ((pattern (concat "\n\\* +\\("
                                 (regexp-quote string)
                                 Info-menu-entry-name-re "\\):"
                                 Info-node-spec-re))
                completions
                (complete-nodes Info-complete-nodes))
            ;; Check the cache.
            (if (and (equal (nth 0 Info-complete-cache) Info-current-file)
                     (equal (nth 1 Info-complete-cache) Info-current-node)
                     (equal (nth 2 Info-complete-cache) Info-complete-next-re)
                     (equal (nth 5 Info-complete-cache) Info-complete-nodes)
                     (string-prefix-p (nth 3 Info-complete-cache) string) t)
                ;; We can reuse the previous list.
                (setq completions (nth 4 Info-complete-cache))
              ;; The cache can't be used.
              (while
                  (progn
                    (while (re-search-forward pattern nil t)
                      (push (match-string-no-properties 1)
                            completions))
		    (setq completions (delete-dups completions))
                    ;; Check subsequent nodes if applicable.
                    (or (and Info-complete-next-re
                             (setq nextnode (Info-extract-pointer "next" t))
                             (string-match Info-complete-next-re nextnode))
                        (and complete-nodes
                             (setq complete-nodes (cdr complete-nodes)
                                   nextnode (car complete-nodes)))))
                (Info-goto-node nextnode))
              ;; Go back to the start node (for the next completion).
              (unless (equal Info-current-node orignode)
                (Info-goto-node orignode))
              ;; Update the cache.
              (setq Info-complete-cache
		   (list Info-current-file Info-current-node
			 Info-complete-next-re string completions
			 Info-complete-nodes)))
            (complete-with-action action completions string predicate))))))))


(defun Info-menu (menu-item &optional fork)
  "Go to the node pointed to by the menu item named (or abbreviated) MENU-ITEM.
The menu item should one of those listed in the current node's menu.
Completion is allowed, and the default menu item is the one point is on.
If FORK is non-nil (interactively with a prefix arg), show the node in
a new Info buffer.  If FORK is a string, it is the name to use for the
new buffer."
  (interactive
   (let (;; If point is within a menu item, use that item as the default
	 (default nil)
	 (p (point))
	 beg
	 (case-fold-search t))
     (save-excursion
       (goto-char (point-min))
       (if (not (search-forward "\n* menu:" nil t))
	   (user-error "No menu in this node"))
       (setq beg (point))
       (and (< (point) p)
	    (save-excursion
	      (goto-char p)
	      (end-of-line)
	      (if (re-search-backward (concat "\n\\* +\\("
					      Info-menu-entry-name-re
					      "\\):")
                                      beg t)
		  (setq default (match-string-no-properties 1))))))
     (let ((item nil))
       (while (null item)
	 (setq item (let ((completion-ignore-case t)
			  (Info-complete-menu-buffer (current-buffer)))
		      (completing-read (if default
					   (format "Menu item (default %s): "
						   default)
					 "Menu item: ")
				       #'Info-complete-menu-item nil t nil nil
                                       default))))
       (list item current-prefix-arg))))
  ;; there is a problem here in that if several menu items have the same
  ;; name you can only go to the node of the first with this command.
  (Info-goto-node (Info-extract-menu-item menu-item)
		  (and fork
		       (if (stringp fork) fork menu-item))))

(defun Info-extract-menu-item (menu-item)
  (setq menu-item (regexp-quote menu-item))
  (let ((case-fold-search t))
    (save-excursion
      (let ((case-fold-search t))
	(goto-char (point-min))
	(or (search-forward "\n* menu:" nil t)
	    (user-error "No menu in this node"))
	(or (re-search-forward (concat "\n\\* +" menu-item ":") nil t)
	    (re-search-forward (concat "\n\\* +" menu-item) nil t)
	    (user-error "No such item in menu"))
	(beginning-of-line)
	(forward-char 2)
	(Info-extract-menu-node-name nil (Info-index-node))))))

;; If COUNT is nil, use the last item in the menu.
(defun Info-extract-menu-counting (count &optional no-detail)
  (let ((case-fold-search t))
    (save-excursion
      (let ((case-fold-search t)
	    (bound (when (and no-detail
			      (re-search-forward
			       "^[ \t-]*The Detailed Node Listing" nil t))
		     (match-beginning 0))))
	(goto-char (point-min))
	(or (search-forward "\n* menu:" bound t)
	    (user-error "No menu in this node"))
	(if count
	    (or (search-forward "\n* " bound t count)
		(error "Too few items in menu"))
	  (while (search-forward "\n* " bound t)
	    nil))
	(Info-extract-menu-node-name nil (Info-index-node))))))

(defun Info-nth-menu-item ()
  "Go to the node of the Nth menu item.
N is the digit argument used to invoke this command."
  (interactive)
  (Info-goto-node
   (Info-extract-menu-counting
    (- (aref (this-command-keys) (1- (length (this-command-keys)))) ?0))))

(defun Info-top-node ()
  "Go to the Top node of this file."
  (interactive)
  (Info-goto-node "Top"))

(defun Info-final-node ()
  "Go to the final node in this file."
  (interactive)
  (Info-goto-node "Top")
  (let ((Info-history nil)
	(case-fold-search t))
    ;; Go to the last node in the menu of Top.  But don't delve into
    ;; detailed node listings.
    (Info-goto-node (Info-extract-menu-counting nil t))
    ;; If the last node in the menu is not last in pointer structure,
    ;; move forward (but not down- or upward - see bug#1116) until we
    ;; can't go any farther.
    (while (Info-forward-node t t t) nil)
    ;; Then keep moving down to last subnode, unless we reach an index.
    (while (and (not (Info-index-node))
		(save-excursion (search-forward "\n* Menu:" nil t)))
      (Info-goto-node (Info-extract-menu-counting nil)))))

(defun Info-forward-node (&optional not-down not-up no-error)
  "Go forward one node, considering all nodes as forming one sequence."
  (interactive)
  (goto-char (point-min))
  (forward-line 1)
  (let ((case-fold-search t))
    ;; three possibilities, in order of priority:
    ;;     1. next node is in a menu in this node (but not in an index)
    ;;     2. next node is next at same level
    ;;     3. next node is up and next
    (cond ((and (not not-down)
		(save-excursion (search-forward "\n* menu:" nil t))
		(not (Info-index-node)))
	   (Info-goto-node (Info-extract-menu-counting 1))
	   t)
	  ((save-excursion (search-backward "next:" nil t))
	   (Info-next)
	   t)
	  ((and (not not-up)
		(save-excursion (search-backward "up:" nil t))
		;; Use string-equal, not equal, to ignore text props.
		(not (string-equal (downcase (Info-extract-pointer "up"))
				   "top")))
	   (let ((old-node Info-current-node))
	     (Info-up)
	     (let ((old-history Info-history)
		   success)
	       (unwind-protect
		   (setq success (Info-forward-node t nil no-error))
		 (or success (Info-goto-node old-node)))
	       (if Info-history-skip-intermediate-nodes
		   (setq Info-history old-history)))))
	  (no-error nil)
	  (t (user-error "No pointer forward from this node")))))

(defun Info-backward-node ()
  "Go backward one node, considering all nodes as forming one sequence."
  (interactive)
  (let ((prevnode (Info-extract-pointer "prev[ious]*" t))
	(upnode (Info-extract-pointer "up" t))
	(case-fold-search t))
    (cond ((and upnode (string-match "(" upnode))
	   (user-error "First node in file"))
	  ((and upnode (or (null prevnode)
			   ;; Use string-equal, not equal,
			   ;; to ignore text properties.
			   (string-equal (downcase prevnode)
					 (downcase upnode))))
	   (Info-up))
	  (prevnode
	   ;; If we move back at the same level,
	   ;; go down to find the last subnode*.
	   (Info-prev)
	   (let ((old-history Info-history))
	     (while (and (not (Info-index-node))
			 (save-excursion (search-forward "\n* Menu:" nil t)))
	       (Info-goto-node (Info-extract-menu-counting nil)))
	     (if Info-history-skip-intermediate-nodes
		 (setq Info-history old-history))))
	  (t
	   (user-error "No pointer backward from this node")))))

(defun Info-exit ()
  "Exit Info by selecting some other buffer."
  (interactive)
  (if Info-standalone
      (save-buffers-kill-emacs)
    (quit-window)))

(defun Info-next-menu-item ()
  "Go to the node of the next menu item."
  (interactive)
  ;; Bind this in case the user sets it to nil.
  (let* ((case-fold-search t)
	 (node
	  (save-excursion
	    (forward-line -1)
	    (search-forward "\n* menu:" nil t)
	    (and (search-forward "\n* " nil t)
		 (Info-extract-menu-node-name)))))
    (if node (Info-goto-node node)
      (user-error "No more items in menu"))))

(defun Info-last-menu-item ()
  "Go to the node of the previous menu item."
  (interactive)
  (save-excursion
    (forward-line 1)
    ;; Bind this in case the user sets it to nil.
    (let* ((case-fold-search t)
	   (beg (save-excursion
		  (and (search-backward "\n* menu:" nil t)
		       (point)))))
      (or (and beg (search-backward "\n* " beg t))
	  (user-error "No previous items in menu")))
    (Info-goto-node (save-excursion
		      (goto-char (match-end 0))
		      (Info-extract-menu-node-name)))))

(defmacro Info-no-error (&rest body)
  `(condition-case nil (progn ,@body t) (error nil)))

(defun Info-next-preorder ()
  "Go to the next subnode or the next node, or go up a level."
  (interactive)
  (cond ((Info-no-error (Info-next-menu-item)))
	((Info-no-error (Info-next)))
	((Info-no-error (Info-up t))
	 ;; Since we have already gone thru all the items in this menu,
	 ;; go up to the end of this node.
	 (goto-char (point-max))
	 ;; Since logically we are done with the node with that menu,
	 ;; move on from it.  But don't add intermediate nodes
	 ;; to the history on recursive calls.
	 (let ((old-history Info-history))
	   (Info-next-preorder)
	   (if Info-history-skip-intermediate-nodes
	       (setq Info-history old-history))))
	(t
	 (user-error "No more nodes"))))

(defun Info-last-preorder ()
  "Go to the last node, popping up a level if there is none."
  (interactive)
  (cond ((and Info-scroll-prefer-subnodes
	      (Info-no-error
	       (Info-last-menu-item)
	       ;; If we go down a menu item, go to the end of the node
	       ;; so we can scroll back through it.
	       (goto-char (point-max))))
	 ;; Keep going down, as long as there are nested menu nodes.
	 (let ((old-history Info-history))
	   (while (Info-no-error
		   (Info-last-menu-item)
		   ;; If we go down a menu item, go to the end of the node
		   ;; so we can scroll back through it.
		   (goto-char (point-max))))
	   (if Info-history-skip-intermediate-nodes
	       (setq Info-history old-history)))
	 (recenter -1))
	((and (Info-no-error (Info-extract-pointer "prev"))
	      (not (equal (Info-extract-pointer "up")
			  (Info-extract-pointer "prev"))))
	 (Info-no-error (Info-prev))
	 (goto-char (point-max))
	 (let ((old-history Info-history))
	   (while (Info-no-error
		   (Info-last-menu-item)
		   ;; If we go down a menu item, go to the end of the node
		   ;; so we can scroll back through it.
		   (goto-char (point-max))))
	   (if Info-history-skip-intermediate-nodes
	       (setq Info-history old-history)))
	 (recenter -1))
	((Info-no-error (Info-up t))
	 (goto-char (point-min))
	 (let ((case-fold-search t))
	   (or (search-forward "\n* Menu:" nil t)
	       (goto-char (point-max)))))
	(t (user-error "No previous nodes"))))

(defun Info-scroll-up ()
  "Scroll one screenful forward in Info, considering all nodes as one sequence.
Once you scroll far enough in a node that its menu appears on the screen
but after point, the next scroll moves into its first subnode, unless
`Info-scroll-prefer-subnodes' is nil.

When you scroll past the end of a node, that goes to the next node if
`Info-scroll-prefer-subnodes' is non-nil and to the first subnode otherwise;
if this node has no successor, it moves to the parent node's successor,
and so on.  If `Info-scroll-prefer-subnodes' is non-nil and point is inside
the menu of a node, it moves to subnode indicated by the following menu
item.  (That case won't normally result from this command, but can happen
in other ways.)"

  (interactive)
  (if (or (< (window-start) (point-min))
	  (> (window-start) (point-max)))
      (set-window-start (selected-window) (point)))
  (let* ((case-fold-search t)
	 (virtual-end (save-excursion
			(goto-char (point-min))
			(if (and Info-scroll-prefer-subnodes
				 (search-forward "\n* Menu:" nil t))
			    (point)
			  (point-max)))))
    (if (or (< virtual-end (window-start))
	    (pos-visible-in-window-p virtual-end))
	(cond
	 (Info-scroll-prefer-subnodes (Info-next-preorder))
	 ((Info-no-error (Info-goto-node (Info-extract-menu-counting 1))))
	 (t (Info-next-preorder)))
      (scroll-up))))

(defun Info-mouse-scroll-up (e)
  "Scroll one screenful forward in Info, using the mouse.
See `Info-scroll-up'."
  (interactive "e")
  (save-selected-window
    (if (eventp e)
	(select-window (posn-window (event-start e))))
    (Info-scroll-up)))

(defun Info-scroll-down ()
  "Scroll one screenful back in Info, considering all nodes as one sequence.
If point is within the menu of a node, and `Info-scroll-prefer-subnodes'
is non-nil, this goes to its last subnode.  When you scroll past the
beginning of a node, that goes to the previous node or back up to the
parent node."
  (interactive)
  (if (or (< (window-start) (point-min))
	  (> (window-start) (point-max)))
      (set-window-start (selected-window) (point)))
  (let* ((case-fold-search t)
	 (current-point (point))
	 (virtual-end
	  (and Info-scroll-prefer-subnodes
	       (save-excursion
		 (setq current-point (line-beginning-position))
		 (goto-char (point-min))
		 (search-forward "\n* Menu:" current-point t)))))
    (if (or virtual-end
	    (pos-visible-in-window-p (point-min) nil t))
	(Info-last-preorder)
      (scroll-down))))

(defun Info-mouse-scroll-down (e)
  "Scroll one screenful backward in Info, using the mouse.
See `Info-scroll-down'."
  (interactive "e")
  (save-selected-window
    (if (eventp e)
	(select-window (posn-window (event-start e))))
    (Info-scroll-down)))

(defun Info-next-reference-or-link (pat prop)
  "Move point to the next pattern-based cross-reference or property-based link.
The next cross-reference is searched using the regexp PAT, and the next link
is searched using the text property PROP.  Move point to the closest found position
of either a cross-reference found by `re-search-forward' or a link found by
`next-single-char-property-change'.  Return the new position of point, or nil."
  (let ((pxref (save-excursion (re-search-forward pat nil t)))
	(plink (next-single-char-property-change (point) prop)))
    (when (and (< plink (point-max)) (not (get-char-property plink prop)))
      (setq plink (next-single-char-property-change plink prop)))
    (if (< plink (point-max))
	(if (and pxref (<= pxref plink))
	    (goto-char (or (match-beginning 1) (match-beginning 0)))
	  (goto-char plink))
      (if pxref (goto-char (or (match-beginning 1) (match-beginning 0)))))))

(defun Info-prev-reference-or-link (pat prop)
  "Move point to the previous pattern-based cross-reference or property-based link.
The previous cross-reference is searched using the regexp PAT, and the previous link
is searched using the text property PROP.  Move point to the closest found position
of either a cross-reference found by `re-search-backward' or a link found by
`previous-single-char-property-change'.  Return the new position of point, or nil."
  (let ((pxref (save-excursion (re-search-backward pat nil t)))
	(plink (previous-single-char-property-change (point) prop)))
    (when (and (> plink (point-min)) (not (get-char-property plink prop)))
      (setq plink (previous-single-char-property-change plink prop)))
    (if (> plink (point-min))
	(if (and pxref (>= pxref plink))
	    (goto-char (or (match-beginning 1) (match-beginning 0)))
	  (goto-char plink))
      (if pxref (goto-char (or (match-beginning 1) (match-beginning 0)))))))

(defun Info-next-reference (&optional recur count)
  "Move cursor to the next cross-reference or menu item in the node.
If COUNT is non-nil (interactively with a prefix arg), jump over
COUNT cross-references."
  (interactive "i\np")
  (unless count
    (setq count 1))
  (if (< count 0)
      (Info-prev-reference recur (- count))
    (while (unless (zerop count) (setq count (1- count)))
      (let ((pat "\\*note[ \n\t]+\\([^:]+\\):\\|^\\* .*:\\|[hf]t?tps?://")
	    (old-pt (point))
	    (case-fold-search t))
	(or (eobp) (forward-char 1))
	(or (Info-next-reference-or-link pat 'link)
	    (progn
	      (goto-char (point-min))
	      (or (Info-next-reference-or-link pat 'link)
		  (progn
		    (goto-char old-pt)
		    (user-error "No cross references in this node")))))
	(if (looking-at "\\* Menu:")
	    (if recur
		(user-error "No cross references in this node")
	      (Info-next-reference t))
	  (if (looking-at "^\\* ")
	      (forward-char 2)))))))

(defun Info-prev-reference (&optional recur count)
  "Move cursor to the previous cross-reference or menu item in the node.
If COUNT is non-nil (interactively with a prefix arg), jump over
COUNT cross-references."
  (interactive "i\np")
  (unless count
    (setq count 1))
  (if (< count 0)
      (Info-next-reference recur (- count))
    (while (unless (zerop count) (setq count (1- count)))
      (let ((pat "\\*note[ \n\t]+\\([^:]+\\):\\|^\\* .*:\\|[hf]t?tps?://")
	    (old-pt (point))
	    (case-fold-search t))
	(or (Info-prev-reference-or-link pat 'link)
	    (progn
	      (goto-char (point-max))
	      (or (Info-prev-reference-or-link pat 'link)
		  (progn
		    (goto-char old-pt)
		    (user-error "No cross references in this node")))))
	(if (looking-at "\\* Menu:")
	    (if recur
		(user-error "No cross references in this node")
	      (Info-prev-reference t))
	  (if (looking-at "^\\* ")
	      (forward-char 2)))))))

(defun Info-index-nodes (&optional file)
  "Return a list of names of all index nodes in Info FILE.
If FILE is omitted, it defaults to the current Info file.
First look in a list of cached index node names.  Then scan Info
file and its subfiles for nodes with the index cookie.  Then try
to find index nodes starting from the first node in the top level
menu whose name contains the word \"Index\", plus any immediately
following nodes whose names also contain the word \"Index\"."
  (or file (setq file Info-current-file))
  (or (assoc file Info-index-nodes)
      ;; Skip virtual Info files
      (and (or (not (stringp file))
	       (Info-virtual-file-p file))
           (setq Info-index-nodes (cons (cons file nil) Info-index-nodes)))
      (if (Info-file-supports-index-cookies file)
	  ;; Find nodes with index cookie
	  (let* ((default-directory (or (and (stringp file)
					     (file-name-directory
					      (setq file (Info-find-file file))))
					default-directory))
		 Info-history Info-history-list Info-fontify-maximum-menu-size
		 (main-file file) subfiles nodes)
	    (condition-case nil
		(with-temp-buffer
		  (while (or main-file subfiles)
		    (erase-buffer)
		    (info-insert-file-contents (or main-file (car subfiles)))
		    (goto-char (point-min))
		    (while (search-forward "\0\b[index\0\b]" nil 'move)
		      (save-excursion
			(re-search-backward "^\^_")
			(search-forward "Node: ")
			(setq nodes (cons (Info-following-node-name) nodes))))
		    (if main-file
			(save-excursion
			  (goto-char (point-min))
			  (if (search-forward "\n\^_\nIndirect:" nil t)
			      (let ((bound (save-excursion (search-forward "\n\^_" nil t))))
				(while (re-search-forward "^\\(.*\\): [0-9]+$" bound t)
				  (setq subfiles (cons (match-string-no-properties 1)
						       subfiles)))))
			  (setq subfiles (nreverse subfiles)
				main-file nil))
		      (setq subfiles (cdr subfiles)))))
	      (error nil))
	    (if nodes
		(setq nodes (nreverse nodes)
		      Info-index-nodes (cons (cons file nodes) Info-index-nodes)))
	    nodes)
	;; Else find nodes with the word "Index" in the node name
	(let ((case-fold-search t)
	      Info-history Info-history-list Info-fontify-maximum-menu-size Info-point-loc
	      nodes node)
	  (condition-case nil
	      (with-temp-buffer
		(Info-mode)
		(Info-find-node file "Top")
		(when (and (search-forward "\n* menu:" nil t)
			   (re-search-forward "\n\\* \\(.*\\<Index\\>\\)" nil t))
		  (goto-char (match-beginning 1))
		  (setq nodes (list (Info-extract-menu-node-name)))
		  (Info-goto-node (car nodes))
		  (while (and (setq node (Info-extract-pointer "next" t))
			      (string-match "\\<Index\\>" node))
		    (push node nodes)
		    (Info-goto-node node))))
	    (error nil))
	  (if nodes
	      (setq nodes (nreverse nodes)
		    Info-index-nodes (cons (cons file nodes) Info-index-nodes)))
	  nodes))
      ;; If file has no index nodes, still add it to the cache
      (setq Info-index-nodes (cons (cons file nil) Info-index-nodes)))
  (cdr (assoc file Info-index-nodes)))

(defun Info-index-node (&optional node file)
  "Return non-nil value if NODE is an index node.
If NODE is nil, check the current Info node.
If FILE is nil, check the current Info file."
  (or file (setq file Info-current-file))
  (if (and (or (and node (not (equal node Info-current-node)))
	       (assoc file Info-index-nodes))
	   (not Info-current-node-virtual))
      (member (or node Info-current-node) (Info-index-nodes file))
    ;; Don't search all index nodes if request is only for the current node
    ;; and file is not in the cache of index nodes
    (save-match-data
      (if (Info-file-supports-index-cookies file)
	  (save-excursion
	    (goto-char (+ (or (save-excursion
				(search-backward "\n\^_" nil t))
			      (point-min)) 2))
	    (search-forward "\0\b[index\0\b]"
			    (or (save-excursion
				  (search-forward "\n\^_" nil t))
				(point-max)) t))
	(string-match "\\<Index\\>" (or node Info-current-node ""))))))

(defun Info-goto-index ()
  "Go to the first index node."
  (let ((node (car (Info-index-nodes))))
    (or node (error "No index"))
    (Info-goto-node node)))

;;;###autoload
(defun Info-index (topic)
  "Look up a string TOPIC in the index for this manual and go to that entry.
If there are no exact matches to the specified topic, this chooses
the first match which is a case-insensitive substring of a topic.
Use the \\<Info-mode-map>\\[Info-index-next] command to see the other matches.
Give an empty topic name to go to the Index node itself."
  (interactive
   (list
    (let ((completion-ignore-case t)
	  (Info-complete-menu-buffer (clone-buffer))
	  (Info-complete-nodes (Info-index-nodes))
	  (Info-history-list nil))
      (if (equal Info-current-file "dir")
	  (error "The Info directory node has no index; use m to select a manual"))
      (unwind-protect
	  (with-current-buffer Info-complete-menu-buffer
	    (Info-goto-index)
	    (completing-read "Index topic: " #'Info-complete-menu-item))
	(kill-buffer Info-complete-menu-buffer)))))
  (if (equal Info-current-file "dir")
      (error "The Info directory node has no index; use m to select a manual"))
  ;; Strip leading colon in topic; index format does not allow them.
  (if (and (stringp topic)
	   (> (length topic) 0)
	   (= (aref topic 0) ?:))
      (setq topic (substring topic 1)))
  (let ((orignode Info-current-node)
	(pattern (format "\n\\* +\\([^\n]*\\(%s\\)[^\n]*\\):[ \t]+\\([^\n]*\\)\\.\\(?:[ \t\n]*(line +\\([0-9]+\\))\\)?"
			 (regexp-quote topic)))
	node (nodes (Info-index-nodes))
	(ohist-list Info-history-list)
	(case-fold-search t))
    (Info-goto-index)
    (or (equal topic "")
	(let ((matches nil)
	      (exact nil)
	      ;; We bind Info-history to nil for internal node-switches so
	      ;; that we don't put junk in the history.  In the first
	      ;; Info-goto-index call, above, we do update the history
	      ;; because that is what the user's previous node choice into it.
	      (Info-history nil)
	      found)
	  (while
	      (progn
		(goto-char (point-min))
		(while (re-search-forward pattern nil t)
		  (let ((entry (match-string-no-properties 1))
			(nodename (match-string-no-properties 3))
			(line (string-to-number (concat "0" (match-string 4)))))
		    (add-text-properties
		     (- (match-beginning 2) (match-beginning 1))
		     (- (match-end 2) (match-beginning 1))
		     '(face info-index-match) entry)
		    (push (list entry nodename Info-current-node line) matches)))
		(setq nodes (cdr nodes) node (car nodes)))
	    (Info-goto-node node))
	  (or matches
	      (progn
		(Info-goto-node orignode)
		(user-error "No `%s' in index" topic)))
	  ;; Here it is a feature that assoc is case-sensitive.
	  (while (setq found (assoc topic matches))
	    (setq exact (cons found exact)
		  matches (delq found matches)))
          (setq Info-history-list ohist-list)
	  (setq Info-index-alternatives (nconc exact (nreverse matches)))
	  (Info-index-next 0)))))

(defun Info-index-next (num)
  "Go to the next matching index item from the last \\<Info-mode-map>\\[Info-index] command."
  (interactive "p")
  (or Info-index-alternatives
      (user-error "No previous `i' command"))
  (while (< num 0)
    (setq num (+ num (length Info-index-alternatives))))
  (while (> num 0)
    (setq Info-index-alternatives
	  (nconc (cdr Info-index-alternatives)
		 (list (car Info-index-alternatives)))
	  num (1- num)))
  (Info-goto-node (nth 1 (car Info-index-alternatives)))
  (if (> (nth 3 (car Info-index-alternatives)) 0)
      ;; Forward 2 lines less because `Info-find-node-2' initially
      ;; puts point to the 2nd line.
      (forward-line (- (nth 3 (car Info-index-alternatives)) 2))
    (forward-line 3)			; don't search in headers
    (let ((name (car (car Info-index-alternatives))))
      (Info-find-index-name name)))
  (message "Found `%s' in %s.  %s"
	   (car (car Info-index-alternatives))
	   (nth 2 (car Info-index-alternatives))
	   (if (cdr Info-index-alternatives)
	       (format-message
		"(%s total; use `%s' for next)"
		(length Info-index-alternatives)
		(key-description (where-is-internal
				  'Info-index-next overriding-local-map t)))
	     "(Only match)")))

(defun Info-find-index-name (name)
  "Move point to the place within the current node where NAME is defined."
  (let ((case-fold-search t))
    (if (or (re-search-forward (format
				"[a-zA-Z]+: %s\\( \\|$\\)"
				(regexp-quote name)) nil t)
	    ;; Find a function definition with a return type.
	    (re-search-forward (format
                                "[a-zA-Z]+: [a-zA-Z0-9_ *&]+ %s\\( \\|$\\)"
                                (regexp-quote name)) nil t)
	    (search-forward (format "['`‘]%s['’]" name) nil t)
	    (and (string-match "\\`.*\\( (.*)\\)\\'" name)
		 (search-forward
		  (format "['`‘]%s['’]" (substring name 0 (match-beginning 1)))
		  nil t))
	    (search-forward name nil t)
	    ;; Try again without the " <1>" makeinfo can append
            (and (string-match "\\`\\(.*\\) <[0-9]+>\\'" name)
                 (Info-find-index-name (match-string 1 name))))
	(progn (beginning-of-line) t)  ;; non-nil for recursive call
      (goto-char (point-min)))))

(add-to-list 'Info-virtual-nodes
	     '("\\`\\*Index.*\\*\\'"
	       (find-node . Info-virtual-index-find-node)
	       (slow . t)
	       ))

(defvar Info-virtual-index-nodes nil
  "Alist of cached matched index search nodes.
Each element is ((FILENAME . TOPIC) MATCHES) where
FILENAME is the file name of the manual,
TOPIC is the search string given as an argument to `Info-virtual-index',
MATCHES is a list of index matches found by `Info-index'.")

(defun Info-virtual-index-find-node (filename nodename &optional _no-going-back)
  "Index-specific implementation of `Info-find-node-2'."
  ;; Generate Index-like menu of matches
  (if (string-match "^\\*Index for ‘\\(.+\\)’\\*$" nodename)
      ;; Generate Index-like menu of matches
      (let* ((topic (match-string 1 nodename))
	     (matches (cdr (assoc (cons (or filename Info-current-file) topic)
				  Info-virtual-index-nodes))))
	(insert (format "\n\^_\nFile: %s,  Node: %s,  Up: *Index*\n\n"
			(or filename Info-current-file) nodename))
	(insert "Info Virtual Index\n")
	(insert "******************\n\n")
	(insert "Index entries that match ‘" topic "’:\n\n")
	(insert "\0\b[index\0\b]\n")
	(if (null matches)
	    (insert "No matches found.\n")
	  (insert "* Menu:\n\n")
	  (dolist (entry matches)
	    (insert (format "* %-38s %s.%s\n"
			    (format "%s [%s]:" (nth 0 entry) (nth 2 entry))
			    (nth 1 entry)
			    (if (nth 3 entry)
				(format " (line %s)" (nth 3 entry))
			      ""))))))
    ;; Else, Generate a list of previous search results
    (let ((nodes (reverse Info-virtual-index-nodes)))
      (insert (format "\n\^_\nFile: %s,  Node: %s,  Up: Top\n\n"
		      (or filename Info-current-file) nodename))
      (insert "Info Virtual Index\n")
      (insert "******************\n\n")
      (insert "This is a list of search results produced by\n"
	      "‘Info-virtual-index’ for the current manual.\n\n")
      (insert "* Menu:\n\n")
      (dolist (nodeinfo nodes)
	(when (equal (car (nth 0 nodeinfo)) (or filename Info-current-file))
	  (insert
	   (format "* %-20s %s.\n"
		   (format "*Index for ‘%s’*::" (cdr (nth 0 nodeinfo)))
		   (cdr (nth 0 nodeinfo)))))))))

(defun Info-virtual-index (topic)
  "Show a node with all lines in the index containing a string TOPIC.
Like `Info-index' but displays a node with index search results.
Give an empty topic name to go to the node with links to previous
search results."
  ;; `interactive' is a copy from `Info-index'
  (interactive
   (list
    (let ((completion-ignore-case t)
	  (Info-complete-menu-buffer (clone-buffer))
	  (Info-complete-nodes (Info-index-nodes))
	  (Info-history-list nil))
      (if (equal Info-current-file "dir")
	  (error "The Info directory node has no index; use m to select a manual"))
      (unwind-protect
	  (with-current-buffer Info-complete-menu-buffer
	    (Info-goto-index)
	    (completing-read "Index topic: " #'Info-complete-menu-item))
	(kill-buffer Info-complete-menu-buffer)))))
  (if (equal topic "")
      (Info-find-node Info-current-file "*Index*")
    (unless (assoc (cons Info-current-file topic) Info-virtual-index-nodes)
      (let ((orignode Info-current-node)
	    (ohist-list Info-history-list))
	;; Reuse `Info-index' to set `Info-index-alternatives'.
	(Info-index topic)
	(push (cons (cons Info-current-file topic) Info-index-alternatives)
	      Info-virtual-index-nodes)
	;; Clean up unnecessary side-effects of `Info-index'.
	(setq Info-history-list ohist-list)
	(Info-goto-node orignode)
	(message "")))
    (Info-find-node Info-current-file
                    (format "*Index for ‘%s’*" topic))))

(add-to-list 'Info-virtual-files
	     '("\\`\\*Apropos\\*\\'"
	       (toc-nodes . Info-apropos-toc-nodes)
	       (find-file . Info-apropos-find-file)
	       (find-node . Info-apropos-find-node)
	       (slow . t)
	       ))

(defvar Info-apropos-file "*Apropos*"
  "Info file name of the virtual manual for matches of `info-apropos'.")

(defvar Info-apropos-nodes nil
  "Alist of cached apropos matched nodes.
Each element is (NODENAME STRING MATCHES) where
NODENAME is the name of the node that holds the search result,
STRING is the search string given as an argument to `info-apropos',
MATCHES is a list of index matches found by `Info-apropos-matches'.")

(defun Info-apropos-toc-nodes (filename)
  "Apropos-specific implementation of `Info-toc-nodes'."
  (let ((nodes (mapcar #'car (reverse Info-apropos-nodes))))
    `(,filename
      ("Top" nil nil ,nodes)
      ,@(mapcar (lambda (node) `(,node "Top" nil nil)) nodes))))

(defun Info-apropos-find-file (filename &optional _noerror)
  "Apropos-specific implementation of `Info-find-file'."
  filename)

(defun Info-apropos-find-node (_filename nodename &optional _no-going-back)
  "Apropos-specific implementation of `Info-find-node-2'."
  (if (equal nodename "Top")
      ;; Generate Top menu
      (let ((nodes (reverse Info-apropos-nodes)))
	(insert (format "\n\^_\nFile: %s,  Node: %s,  Up: (dir)\n\n"
			Info-apropos-file nodename))
	(insert "Apropos Index\n")
	(insert "*************\n\n")
	(insert "This is a list of search results produced by ‘info-apropos’.\n\n")
	(insert "* Menu:\n\n")
	(dolist (nodeinfo nodes)
	  (insert (format "* %-20s %s.\n"
			  (format "%s::" (nth 0 nodeinfo))
			  (nth 1 nodeinfo)))))
    ;; Else, Generate Index-like menu of matches
    (let* ((nodeinfo (assoc nodename Info-apropos-nodes))
	   (matches (nth 2 nodeinfo)))
      (when matches
	(insert (format "\n\^_\nFile: %s,  Node: %s,  Up: Top\n\n"
			Info-apropos-file nodename))
	(insert "Apropos Index\n")
	(insert "*************\n\n")
	(insert "Index entries that match ‘" (nth 1 nodeinfo) "’:\n\n")
	(insert "\0\b[index\0\b]\n")
	(if (eq matches t)
	    (insert "No matches found.\n")
	  (insert "* Menu:\n\n")
	  (dolist (entry matches)
	    (insert (format "* %-38s (%s)%s.%s\n"
			    (format "%s [%s]:" (nth 1 entry) (nth 0 entry))
			    (nth 0 entry)
			    (nth 2 entry)
			    (if (nth 3 entry)
				(format " (line %s)" (nth 3 entry))
			      "")))))))))

(defun Info-apropos-matches (string)
  "Collect STRING matches from all known Info files on your system.
Return a list of matches where each element is in the format
\((FILENAME INDEXTEXT NODENAME LINENUMBER))."
  (unless (string= string "")
    (let ((pattern (format "\n\\* +\\([^\n]*\\(%s\\)[^\n]*\\):[ \t]+\\([^\n]+\\)\\.\\(?:[ \t\n]*(line +\\([0-9]+\\))\\)?"
			   (regexp-quote string)))
	  (ohist Info-history)
	  (ohist-list Info-history-list)
	  (current-node Info-current-node)
	  (current-file Info-current-file)
	  manuals matches node nodes)
      (let ((Info-fontify-maximum-menu-size nil))
	(Info-directory)
	;; current-node and current-file are nil when they invoke info-apropos
	;; as the first Info command, i.e. info-apropos loads info.el.  In that
	;; case, we use (DIR)Top instead, to avoid signaling an error after
	;; the search is complete.
	(when (null current-node)
	  (setq current-file Info-current-file)
	  (setq current-node Info-current-node))
	(message "Searching indices...")
	(goto-char (point-min))
	(re-search-forward "\\* Menu: *\n" nil t)
	(while (re-search-forward "\\*.*: *(\\([^)]+\\))" nil t)
	  ;; Make sure we don't have duplicates in `manuals',
	  ;; so that the following dolist loop runs faster.
	  (cl-pushnew (match-string 1) manuals :test #'equal))
	(dolist (manual (nreverse manuals))
	  (message "Searching %s" manual)
	  (condition-case err
	      (if (setq nodes (Info-index-nodes (Info-find-file manual)))
                  (save-excursion
                    (Info-find-node manual (car nodes))
                    (while
                        (progn
                          (goto-char (point-min))
                          (while (re-search-forward pattern nil t)
			    (let ((entry (match-string-no-properties 1))
				  (nodename (match-string-no-properties 3))
				  (line (match-string-no-properties 4)))
			      (add-text-properties
			       (- (match-beginning 2) (match-beginning 1))
			       (- (match-end 2) (match-beginning 1))
			       '(face info-index-match) entry)
			      (setq matches (cons (list manual entry nodename line)
						  matches))))
                          (setq nodes (cdr nodes) node (car nodes)))
                      (Info-goto-node node))))
	    (error
	     (message "%s" (if (eq (car-safe err) 'error)
			       (nth 1 err) err))
	     (sit-for 1 t)))))
      (Info-find-node current-file current-node)
      (setq Info-history ohist
	    Info-history-list ohist-list)
      (message "Searching indices...done")
      (or (nreverse matches) t))))

;;;###autoload
(defun info-apropos (string)
  "Grovel indices of all known Info files on your system for STRING.
Build a menu of the possible matches."
  (interactive "sIndex apropos: ")
  (if (equal string "")
      (Info-find-node Info-apropos-file "Top")
    (let* ((nodes Info-apropos-nodes) nodename)
      (while (and nodes (not (equal string (nth 1 (car nodes)))))
	(setq nodes (cdr nodes)))
      (if nodes
	  (Info-find-node Info-apropos-file (car (car nodes)))
	(setq nodename (format "Index for ‘%s’" string))
	(push (list nodename string (Info-apropos-matches string))
	      Info-apropos-nodes)
	(Info-find-node Info-apropos-file nodename)))))

(add-to-list 'Info-virtual-files
	     '("\\`\\*Finder.*\\*\\'"
	       (find-file . Info-finder-find-file)
	       (find-node . Info-finder-find-node)
	       ))

(defvar Info-finder-file "*Finder*"
  "Info file name of the virtual Info keyword finder manual.")

(defun Info-finder-find-file (filename &optional _noerror)
  "Finder-specific implementation of `Info-find-file'."
  filename)

(defvar finder-known-keywords)
(declare-function find-library-name "find-func" (library))
(declare-function finder-unknown-keywords "finder" ())
(declare-function lm-commentary "lisp-mnt" (&optional file))
(defvar finder-keywords-hash)
(defvar package--builtins)		; finder requires package

(defun info--prettify-description (desc)
  (if (stringp desc)
      (with-temp-buffer
	(insert (substitute-command-keys desc))
	(if (equal ?. (char-before))
	    (delete-char -1))
	(goto-char (point-min))
	(or (let (case-fold-search) (looking-at-p "\\.\\|[[:upper:]]"))
	    (capitalize-word 1))
	(buffer-string))
    desc))

(defun Info-finder-find-node (_filename nodename &optional _no-going-back)
  "Finder-specific implementation of `Info-find-node-2'."
  (require 'finder)
  (cond
   ((equal nodename "Top")
    ;; Display Top menu with descriptions of the keywords
    (insert (format "\n\^_\nFile: %s,  Node: %s,  Up: (dir)\n\n"
		    Info-finder-file nodename))
    (insert "Finder Keywords\n")
    (insert "***************\n\n")
    (insert "* Menu:\n\n")
    (dolist (assoc (append '((all . "All package info")
			     (unknown . "Unknown keywords"))
			   finder-known-keywords))
      (let ((keyword (car assoc)))
	(insert (format "* %s %s.\n"
			(concat (symbol-name keyword) ": "
				"Keyword " (symbol-name keyword) ".")
			(info--prettify-description (cdr assoc)))))))
   ((equal nodename "Keyword unknown")
    ;; Display unknown keywords
    (insert (format "\n\^_\nFile: %s,  Node: %s,  Up: Top\n\n"
		    Info-finder-file nodename))
    (insert "Finder Unknown Keywords\n")
    (insert "***********************\n\n")
    (insert "* Menu:\n\n")
    (mapc
     (lambda (assoc)
       (insert (format "* %-14s %s.\n"
		       (concat (symbol-name (car assoc)) ": "
			       "Keyword " (symbol-name (car assoc)) ".")
		       (cdr assoc))))
     (finder-unknown-keywords)))
   ((equal nodename "Keyword all")
    ;; Display all package info.
    (insert (format "\n\^_\nFile: %s,  Node: %s,  Up: Top\n\n"
		    Info-finder-file nodename))
    (insert "Finder Package Info\n")
    (insert "*******************\n\n")
    (insert "* Menu:\n\n")
    (let (desc)
      (dolist (package package--builtins)
	(setq desc (cdr-safe package))
	(when (vectorp desc)
	  (insert (format "* %-16s %s.\n"
			  (concat (symbol-name (car package)) "::")
			  (info--prettify-description (aref desc 2))))))))
   ((string-match "\\`Keyword " nodename)
    (setq nodename (substring nodename (match-end 0)))
    ;; Display packages that match the keyword
    ;; or the list of keywords separated by comma.
    (insert (format "\n\^_\nFile: %s,  Node: Keyword %s,  Up: Top\n\n"
		    Info-finder-file nodename))
    (insert "Finder Packages\n")
    (insert "***************\n\n")
    (insert
     "The following packages match the keyword ‘" nodename "’:\n\n")
    (insert "* Menu:\n\n")
    (let ((keywords
	   (mapcar #'intern (if (string-match-p "," nodename)
			       (split-string nodename ",[ \t\n]*" t)
			     (list nodename))))
	  hits desc)
      (dolist (keyword keywords)
	(push (copy-tree (gethash keyword finder-keywords-hash)) hits))
      (setq hits (delete-dups (apply #'append hits))
	    ;; Not a meaningful package.
	    hits (delete 'emacs hits)
	    hits (sort hits (lambda (a b) (string< (symbol-name a)
						   (symbol-name b)))))
      (dolist (package hits)
	(setq desc (cdr-safe (assq package package--builtins)))
	(when (vectorp desc)
	  (insert (format "* %-16s %s.\n"
			  (concat (symbol-name package) "::")
			  (info--prettify-description (aref desc 2))))))))
   (t
    ;; Display commentary section
    (insert (format "\n\^_\nFile: %s,  Node: %s,  Up: Top\n\n"
		    Info-finder-file nodename))
    (insert "Package Description\n")
    (insert "*******************\n\n")
    (insert
     "Description of the package ‘" nodename "’:\n\n")
    ;; This assumes that a file named package.el exists,
    ;; which is not always true.  E.g. for the nxml package,
    ;; there is no "nxml.el" (it's nxml-mode.el).
    ;; But package.el makes the same assumption.
    ;; I think nxml is the only exception - maybe it should be just be renamed.
    (let ((str (ignore-errors (lm-commentary (find-library-name nodename)))))
      (if (null str)
	  (insert "Can’t find package description.\n\n")
	(insert
	 (with-temp-buffer
	   (insert str)
	   (goto-char (point-min))
	   (delete-blank-lines)
	   (goto-char (point-max))
	   (delete-blank-lines)
	   (goto-char (point-min))
	   (while (re-search-forward "^;+ ?" nil t)
	     (replace-match "" nil nil))
	   (buffer-string))))))))

;;;###autoload
(defun info-finder (&optional keywords)
  "Display descriptions of the keywords in the Finder virtual manual.
In interactive use, a prefix argument directs this command to read
a list of keywords separated by comma.  After that, it displays a node
with a list of packages that contain all specified keywords."
  (interactive
   (when current-prefix-arg
     (require 'finder)
     (list
      (completing-read-multiple
       "Keywords (separated by comma): "
       (mapcar #'symbol-name (mapcar #'car (append finder-known-keywords
                                                   (finder-unknown-keywords))))
       nil t))))
  (require 'finder)
  (if keywords
      (Info-find-node Info-finder-file (mapconcat 'identity keywords ", "))
    (Info-find-node Info-finder-file "Top")))


(defun Info-undefined ()
  "Make command be undefined in Info."
  (interactive)
  (ding))

(defun Info-help ()
  "Enter the Info tutorial."
  (interactive)
  (delete-other-windows)
  (Info-find-node "info"
		  (if (< (window-height) 23)
		      "Help-Small-Screen"
		    "Help")))

(defun Info-summary ()
  "Display a brief summary of all Info commands."
  (interactive)
  (save-window-excursion
    (switch-to-buffer "*Help*")
    (setq buffer-read-only nil)
    (erase-buffer)
    (insert (documentation 'Info-mode))
    (help-mode)
    (goto-char (point-min))
    (let (ch flag)
      (while (progn (setq flag (not (pos-visible-in-window-p (point-max))))
		    (message (if flag "Type Space to see more"
			       "Type Space to return to Info"))
		    (if (not (eq ?\s (setq ch (read-event))))
			(progn (push ch unread-command-events) nil)
		      flag))
	(scroll-up)))
    (bury-buffer "*Help*")))

(defun Info-get-token (pos start all &optional errorstring)
  "Return the token around POS.
POS must be somewhere inside the token.
START is a regular expression which will match the
    beginning of the tokens delimited string.
ALL is a regular expression with a single
    parenthesized subpattern which is the token to be
    returned.  E.g. `{(.*)}' would return any string
    enclosed in braces around POS.
ERRORSTRING optional fourth argument, controls action on no match:
    nil: return nil
    t: beep
    a string: signal an error, using that string."
  (let ((case-fold-search t))
    (save-excursion
      (goto-char pos)
      ;; First look for a match for START that goes across POS.
      (while (and (not (bobp)) (> (point) (- pos (length start)))
		  (not (looking-at start)))
	(forward-char -1))
      ;; If we did not find one, search back for START
      ;; (this finds only matches that end at or before POS).
      (or (looking-at start)
	  (progn
	    (goto-char pos)
	    (re-search-backward start (max (point-min) (- pos 200)) 'yes)))
      (let (found)
	(while (and (re-search-forward all (min (point-max) (+ pos 200)) 'yes)
		    (not (setq found (and (<= (match-beginning 0) pos)
					  (> (match-end 0) pos))))))
	(if (and found (<= (match-beginning 0) pos)
		 (> (match-end 0) pos))
	    (match-string-no-properties 1)
	  (cond ((null errorstring)
		 nil)
		((eq errorstring t)
		 (beep)
		 nil)
		(t
		 (error "No %s around position %d" errorstring pos))))))))

(defun Info-mouse-follow-nearest-node (click)
  "\\<Info-mode-map>Follow a node reference near point.
Like \\[Info-menu], \\[Info-follow-reference], \\[Info-next], \\[Info-prev] or \\[Info-up] command, depending on where you click.
At end of the node's text, moves to the next node, or up if none."
  (interactive "e")
  (mouse-set-point click)
  (and (not (Info-follow-nearest-node))
       (save-excursion (forward-line 1) (eobp))
       (Info-next-preorder)))

(defun Info-follow-nearest-node (&optional fork)
  "Follow a node reference near point.
If point is on a reference, follow that reference.  Otherwise,
if point is in a menu item description, follow that menu item.

If FORK is non-nil (interactively with a prefix arg), show the node in
a new Info buffer.
If FORK is a string, it is the name to use for the new buffer."
  (interactive "P")
  (or (Info-try-follow-nearest-node fork)
      (when (save-excursion
	      (search-backward "\n* menu:" nil t))
	(save-excursion
	  (beginning-of-line)
	  (while (not (or (bobp) (looking-at "[^ \t]\\|[ \t]*$")))
	    (beginning-of-line 0))
	  (when (looking-at "\\* +\\([^\t\n]*\\):")
	    (Info-goto-node
	     (Info-extract-menu-item (match-string-no-properties 1)) fork)
	    t)))
      (and (eq this-command 'Info-mouse-follow-nearest-node)
	   ;; Don't raise an error when mouse-1 is bound to this - it's
	   ;; often used to simply select the window or frame.
	   (eq 'mouse-1 (event-basic-type last-input-event)))
      (user-error "Point neither on reference nor in menu item description")))

;; Common subroutine.
(defun Info-try-follow-nearest-node (&optional fork)
  "Follow a node reference near point.  Return non-nil if successful.
If FORK is non-nil, it is passed to `Info-goto-node'."
  (let (node)
    (cond
     ((setq node (Info-get-token (point) "\\(?:f\\(?:ile\\|tp\\)\\|https?\\)://"
				 "\\(\\(?:f\\(?:ile\\|tp\\)\\|https?\\)://[^ \t\n\"`‘({<>})’']+\\)"))
      (browse-url node)
      (setq node t))
     ((setq node (Info-get-token (point) "\\*note[ \n\t]+"
				 "\\*note[ \n\t]+\\([^:]*\\):\\(:\\|[ \n\t]*(\\)?"))
      (Info-follow-reference node fork))
     ;; footnote
     ((setq node (Info-get-token (point) "(" "\\(([0-9]+)\\)"))
      (let ((old-point (point)) new-point)
	(save-excursion
	  (goto-char (point-min))
	  (when (re-search-forward "^[ \t]*-+ Footnotes -+$" nil t)
	    (setq new-point (if (< old-point (point))
				;; Go to footnote reference
				(and (search-forward node nil t)
				     ;; Put point at beginning of link
				     (match-beginning 0))
			      ;; Go to footnote definition
			      (search-backward node nil t)))))
	(if new-point
	    (progn
	      (goto-char new-point)
	      (setq node t))
	  (setq node nil))))
     ;; menu item: node name
     ((setq node (Info-get-token (point) "\\* +" "\\* +\\([^:]*\\)::"))
      (Info-goto-node node fork))
     ;; menu item: node name or index entry
     ((Info-get-token (point) "\\* +" "\\* +\\(.*\\): ")
      (beginning-of-line)
      (forward-char 2)
      (setq node (Info-extract-menu-node-name nil (Info-index-node)))
      (Info-goto-node node fork))
     ((setq node (Info-get-token (point) "Up: " "Up: \\([^,\n\t]*\\)"))
      (Info-goto-node node fork))
     ((setq node (Info-get-token (point) "Next: " "Next: \\([^,\n\t]*\\)"))
      (Info-goto-node node fork))
     ((setq node (Info-get-token (point) "File: " "File: \\([^,\n\t]*\\)"))
      (Info-goto-node "Top" fork))
     ((setq node (Info-get-token (point) "Prev: " "Prev: \\([^,\n\t]*\\)"))
      (Info-goto-node node fork)))
    node))

(defun Info-mouse-follow-link (click)
  "Follow a link where you click."
  (interactive "@e")
  (let* ((position (event-start click))
	 (posn-string (and position (posn-string position)))
	 (link-args (if posn-string
			(get-text-property (cdr posn-string)
					   'link-args
					   (car posn-string))
		      (get-char-property (posn-point position)
					 'link-args))))
    (cond ((stringp link-args)
	   (Info-goto-node link-args))
	  ;; These special values of the `link-args' property are used
	  ;; for navigation; see `Info-fontify-node'.
	  ((eq link-args 'prev) (Info-prev))
	  ((eq link-args 'next) (Info-next))
	  ((eq link-args 'up)   (Info-up)))))


(defvar Info-mode-map
  (let ((map (make-keymap)))
    (suppress-keymap map)
    (define-key map "." 'beginning-of-buffer)
    (define-key map " " 'Info-scroll-up)
    (define-key map [?\S-\ ] 'Info-scroll-down)
    (define-key map "\C-m" 'Info-follow-nearest-node)
    (define-key map "\t" 'Info-next-reference)
    (define-key map "\e\t" 'Info-prev-reference)
    (define-key map [backtab] 'Info-prev-reference)
    (define-key map "1" 'Info-nth-menu-item)
    (define-key map "2" 'Info-nth-menu-item)
    (define-key map "3" 'Info-nth-menu-item)
    (define-key map "4" 'Info-nth-menu-item)
    (define-key map "5" 'Info-nth-menu-item)
    (define-key map "6" 'Info-nth-menu-item)
    (define-key map "7" 'Info-nth-menu-item)
    (define-key map "8" 'Info-nth-menu-item)
    (define-key map "9" 'Info-nth-menu-item)
    (define-key map "0" 'undefined)
    (define-key map "?" 'Info-summary)
    (define-key map "]" 'Info-forward-node)
    (define-key map "[" 'Info-backward-node)
    (define-key map "<" 'Info-top-node)
    (define-key map ">" 'Info-final-node)
    (define-key map "b" 'beginning-of-buffer)
    (put 'beginning-of-buffer :advertised-binding "b")
    (define-key map "d" 'Info-directory)
    (define-key map "e" 'end-of-buffer)
    (define-key map "f" 'Info-follow-reference)
    (define-key map "g" 'Info-goto-node)
    (define-key map "h" 'Info-help)
    ;; This is for compatibility with standalone info (>~ version 5.2).
    ;; Though for some time, standalone info had H and h reversed.
    ;; See <https://debbugs.gnu.org/16455>.
    (define-key map "H" 'describe-mode)
    (define-key map "i" 'Info-index)
    (define-key map "I" 'Info-virtual-index)
    (define-key map "l" 'Info-history-back)
    (define-key map "L" 'Info-history)
    (define-key map "m" 'Info-menu)
    (define-key map "n" 'Info-next)
    (define-key map "p" 'Info-prev)
    (define-key map "q" 'Info-exit)
    (define-key map "r" 'Info-history-forward)
    (define-key map "s" 'Info-search)
    (define-key map "S" 'Info-search-case-sensitively)
    (define-key map "\M-n" 'clone-buffer)
    (define-key map "t" 'Info-top-node)
    (define-key map "T" 'Info-toc)
    (define-key map "u" 'Info-up)
    ;; `w' for consistency with `dired-copy-filename-as-kill'.
    (define-key map "w" 'Info-copy-current-node-name)
    (define-key map "c" 'Info-copy-current-node-name)
    ;; `^' for consistency with `dired-up-directory'.
    (define-key map "^" 'Info-up)
    (define-key map "," 'Info-index-next)
    (define-key map "\177" 'Info-scroll-down)
    (define-key map [mouse-2] 'Info-mouse-follow-nearest-node)
    (define-key map [follow-link] 'mouse-face)
    (define-key map [XF86Back] 'Info-history-back)
    (define-key map [XF86Forward] 'Info-history-forward)
    map)
  "Keymap containing Info commands.")


(defun Info-check-pointer (item)
  "Non-nil if ITEM is present in this node."
  (condition-case nil
      (Info-extract-pointer item)
    (error nil)))

(easy-menu-define
 Info-mode-menu Info-mode-map
 "Menu for Info files."
 '("Info"
   ["Up" Info-up :active (Info-check-pointer "up")
    :help "Go up in the Info tree"]
   ["Next" Info-next :active (Info-check-pointer "next")
    :help "Go to the next node"]
   ["Previous" Info-prev :active (Info-check-pointer "prev[ious]*")
    :help "Go to the previous node"]
   ["Backward" Info-backward-node
    :help "Go backward one node, considering all as a sequence"]
   ["Forward" Info-forward-node
    :help "Go forward one node, considering all as a sequence"]
   ["Beginning" beginning-of-buffer
    :help "Go to beginning of this node"]
   ["Top" Info-top-node
    :help "Go to top node of file"]
   ["Final Node" Info-final-node
    :help "Go to final node in this file"]
   ("Menu Item" ["You should never see this" report-emacs-bug t])
   ("Reference" ["You should never see this" report-emacs-bug t])
   ["Search..." Info-search
    :help "Search for regular expression in this Info file"]
   ["Search Next" Info-search-next
    :help "Search for another occurrence of regular expression"]
   ["Go to Node..." Info-goto-node
    :help "Go to a named node"]
   ["Back in history" Info-history-back :active Info-history
    :help "Go back in history to the last node you were at"]
   ["Forward in history" Info-history-forward :active Info-history-forward
    :help "Go forward in history"]
   ["History" Info-history :active Info-history-list
    :help "Go to menu of visited nodes"]
   ["Table of Contents" Info-toc
    :help "Go to table of contents"]
   ("Index"
    ["Lookup a String..." Info-index
     :help "Look for a string in the index items"]
    ["Next Matching Item" Info-index-next :active Info-index-alternatives
     :help "Look for another occurrence of previous item"]
    ["Lookup a string and display index of results..." Info-virtual-index
     :help "Look for a string in the index items and display node with results"]
    ["Lookup a string in all indices..." info-apropos
     :help "Look for a string in the indices of all manuals"])
   ["Copy Node Name" Info-copy-current-node-name
    :help "Copy the name of the current node into the kill ring"]
   ["Clone Info buffer" clone-buffer
    :help "Create a twin copy of the current Info buffer."]
   ["Exit" Info-exit :help "Stop reading Info"]))


(defvar info-tool-bar-map
  (let ((map (make-sparse-keymap)))
    (tool-bar-local-item-from-menu 'Info-history-back "left-arrow" map Info-mode-map
				   :rtl "right-arrow"
				   :label "Back"
				   :vert-only t)
    (tool-bar-local-item-from-menu 'Info-history-forward "right-arrow" map Info-mode-map
				   :rtl "left-arrow"
				   :label "Forward"
				   :vert-only t)
    (define-key-after map [separator-1] menu-bar-separator)
    (tool-bar-local-item-from-menu 'Info-prev "prev-node" map Info-mode-map
				   :rtl "next-node")
    (tool-bar-local-item-from-menu 'Info-next "next-node" map Info-mode-map
				   :rtl "prev-node")
    (tool-bar-local-item-from-menu 'Info-up "up-node" map Info-mode-map
				   :vert-only t)
    (define-key-after map [separator-2] menu-bar-separator)
    (tool-bar-local-item-from-menu 'Info-top-node "home" map Info-mode-map
				   :vert-only t)
    (tool-bar-local-item-from-menu 'Info-goto-node "jump-to" map Info-mode-map)
    (define-key-after map [separator-3] menu-bar-separator)
    (tool-bar-local-item-from-menu 'Info-index "index" map Info-mode-map
				   :label "Index")
    (tool-bar-local-item-from-menu 'Info-search "search" map Info-mode-map
				   :vert-only t)
    (tool-bar-local-item-from-menu 'Info-exit "exit" map Info-mode-map
				   :vert-only t)
    map))

(defvar Info-menu-last-node nil)
;; Last node the menu was created for.
;; Value is a list, (FILE-NAME NODE-NAME).

(defun Info-menu-update ()
  "Update the Info menu for the current node."
  (condition-case nil
      (if (or (not (derived-mode-p 'Info-mode))
	      (equal (list Info-current-file Info-current-node)
		     Info-menu-last-node))
	  ()
	;; Update menu menu.
	(let* ((Info-complete-menu-buffer (current-buffer))
	       (items (nreverse (condition-case nil
				    (Info-complete-menu-item "" nil t)
				  (error nil))))
	       entries current
	       (number 0))
	  (while (and items (< number 9))
	    (setq current (car items)
		  items (cdr items)
		  number (1+ number))
	    (setq entries (cons `[,current
				  (Info-menu ,current)
				  :keys ,(format "%d" number)]
				entries)))
	  (if items
	      (setq entries (cons ["Other..." Info-menu t] entries)))
	  (or entries
	      (setq entries (list ["No menu" nil nil] nil :active)))
	  (easy-menu-change '("Info") "Menu Item" (nreverse entries)))
	;; Update reference menu.  Code stolen from `Info-follow-reference'.
	(let ((items nil)
	      str i entries current
	      (number 0)
	      (case-fold-search t))
	  (save-excursion
	    (goto-char (point-min))
	    (while (re-search-forward "\\*note[ \n\t]+\\([^:]*\\):" nil t)
	      (setq str (match-string 1))
	      (setq i 0)
	      (while (setq i (string-match "[ \n\t]+" str i))
		(setq str (concat (substring str 0 i) " "
				  (substring str (match-end 0))))
		(setq i (1+ i)))
	      (setq items
		    (cons str items))))
	  (while (and items (< number 9))
	    (setq current (car items)
		  items (cdr items)
		  number (1+ number))
	    (setq entries (cons `[,current
				  (Info-follow-reference ,current)
				  t]
				entries)))
	  (if items
	      (setq entries (cons ["Other..." Info-follow-reference t]
				  entries)))
	  (or entries
	      (setq entries (list ["No references" nil nil] nil :active)))
	  (easy-menu-change '("Info") "Reference" (nreverse entries)))
	;; Update last seen node.
	(setq Info-menu-last-node (list Info-current-file Info-current-node)))
    ;; Try to avoid entering infinite beep mode in case of errors.
    (error (ding))))


(defun Info-copy-current-node-name (&optional arg)
  "Put the name of the current Info node into the kill ring.
The name of the Info file is prepended to the node name in parentheses.
With a zero prefix arg, put the name inside a function call to `info'."
  (interactive "P")
  (unless Info-current-node
    (user-error "No current Info node"))
  (let ((node (if (stringp Info-current-file)
		  (concat "(" (file-name-sans-extension
			       (file-name-nondirectory Info-current-file))
			  ") "
			  Info-current-node))))
    (if (zerop (prefix-numeric-value arg))
        (setq node (concat "(info \"" node "\")")))
    (unless (stringp Info-current-file)
      (setq node (format "(Info-find-node '%S '%S)"
			 Info-current-file Info-current-node)))
    (kill-new node)
    (message "%s" node)))


;; Info mode is suitable only for specially formatted data.
(put 'Info-mode 'mode-class 'special)
(put 'Info-mode 'no-clone-indirect t)

(defvar tool-bar-map)
(defvar bookmark-make-record-function)

(defvar Info-mode-syntax-table
  (let ((st (copy-syntax-table text-mode-syntax-table)))
    ;; Use punctuation syntax for apostrophe because of
    ;; extensive use of quotes like `this' in Info manuals.
    (modify-syntax-entry ?' "." st)
    st)
  "Syntax table used in `Info-mode'.")

(defface Info-quoted
  '((t :inherit fixed-pitch-serif))
  "Face used for quoted elements.")

;; We deliberately fontify only ‘..’ quoting, and not `..', because
;; the former can be done much more reliably, i.e. without risking
;; false positives.
(defvar Info-mode-font-lock-keywords
  '(("‘\\([^’]*\\)’" (1 'Info-quoted))))

;; Autoload cookie needed by desktop.el
;;;###autoload
(define-derived-mode Info-mode nil "Info" ;FIXME: Derive from special-mode?
  "Info mode provides commands for browsing through the Info documentation tree.
Documentation in Info is divided into \"nodes\", each of which discusses
one topic and contains references to other nodes which discuss related
topics.  Info has commands to follow the references and show you other nodes.

\\<Info-mode-map>\
\\[Info-help]	Invoke the Info tutorial.
\\[Info-exit]	Quit Info: reselect previously selected buffer.

Selecting other nodes:
\\[Info-mouse-follow-nearest-node]
	Follow a node reference you click on.
	  This works with menu items, cross references, and
	  the \"next\", \"previous\" and \"up\", depending on where you click.
\\[Info-follow-nearest-node]	Follow a node reference near point, like \\[Info-mouse-follow-nearest-node].
\\[Info-next]	Move to the \"next\" node of this node.
\\[Info-prev]	Move to the \"previous\" node of this node.
\\[Info-up]	Move \"up\" from this node.
\\[Info-menu]	Pick menu item specified by name (or abbreviation).
	  Picking a menu item causes another node to be selected.
\\[Info-directory]	Go to the Info directory node.
\\[Info-top-node]	Go to the Top node of this file.
\\[Info-final-node]	Go to the final node in this file.
\\[Info-backward-node]	Go backward one node, considering all nodes as forming one sequence.
\\[Info-forward-node]	Go forward one node, considering all nodes as forming one sequence.
\\[Info-next-reference]	Move cursor to next cross-reference or menu item.
\\[Info-prev-reference]	Move cursor to previous cross-reference or menu item.
\\[Info-follow-reference]	Follow a cross reference.  Reads name of reference.
\\[Info-history-back]	Move back in history to the last node you were at.
\\[Info-history-forward]	Move forward in history to the node you returned from after using \\[Info-history-back].
\\[Info-history]	Go to menu of visited nodes.
\\[Info-toc]	Go to table of contents of the current Info file.

Moving within a node:
\\[Info-scroll-up]	Normally, scroll forward a full screen.
	  Once you scroll far enough in a node that its menu appears on the
	  screen but after point, the next scroll moves into its first
	  subnode.  When after all menu items (or if there is no menu),
	  move up to the parent node.
\\[Info-scroll-down]	Normally, scroll backward.  If the beginning of the buffer is
	  already visible, try to go to the previous menu entry, or up
	  if there is none.
\\[beginning-of-buffer]	Go to beginning of node.

Advanced commands:
\\[Info-search]	Search through this Info file for specified regexp,
	  and select the node in which the next occurrence is found.
\\[Info-search-case-sensitively]	Search through this Info file for specified regexp case-sensitively.
\\[isearch-forward], \\[isearch-forward-regexp]	Use Isearch to search through multiple Info nodes.
\\[Info-index]	Search for a topic in this manual's Index and go to index entry.
\\[Info-index-next]	(comma) Move to the next match from a previous \\<Info-mode-map>\\[Info-index] command.
\\[Info-virtual-index]	Look for a string and display the index node with results.
\\[info-apropos]	Look for a string in the indices of all manuals.
\\[Info-goto-node]	Move to node specified by name.
	  You may include a filename as well, as (FILENAME)NODENAME.
1 .. 9	Pick first ... ninth item in node's menu.
	  Every third `*' is highlighted to help pick the right number.
\\[Info-copy-current-node-name]	Put name of current Info node in the kill ring.
\\[clone-buffer]	Select a new cloned Info buffer in another window.
\\[universal-argument] \\[info]	Move to new Info file with completion.
\\[universal-argument] N \\[info]	Select Info buffer with prefix number in the name *info*<N>."
  :syntax-table Info-mode-syntax-table
  :abbrev-table text-mode-abbrev-table
  (setq tab-width 8)
  (add-hook 'activate-menubar-hook 'Info-menu-update nil t)
  (setq case-fold-search t)
  (setq buffer-read-only t)
  (setq Info-tag-table-marker (make-marker))
  (if Info-use-header-line    ; do not override global header lines
      (setq header-line-format
 	    '(:eval (get-text-property (point-min) 'header-line))))
  (setq-local tool-bar-map info-tool-bar-map)
  ;; This is for the sake of the invisible text we use handling titles.
  (setq-local line-move-ignore-invisible t)
  (setq-local desktop-save-buffer 'Info-desktop-buffer-misc-data)
  (setq-local widen-automatically nil)
  (add-hook 'kill-buffer-hook 'Info-kill-buffer nil t)
  (add-hook 'clone-buffer-hook 'Info-clone-buffer nil t)
  (add-hook 'change-major-mode-hook 'font-lock-defontify nil t)
  (add-hook 'isearch-mode-hook 'Info-isearch-start nil t)
  (setq-local isearch-search-fun-function #'Info-isearch-search)
  (setq-local isearch-wrap-function #'Info-isearch-wrap)
  (setq-local isearch-push-state-function #'Info-isearch-push-state)
  (setq-local isearch-filter-predicate #'Info-isearch-filter)
  (setq-local revert-buffer-function #'Info-revert-buffer-function)
  (setq-local font-lock-defaults '(Info-mode-font-lock-keywords t t))
  (Info-set-mode-line)
  (setq-local bookmark-make-record-function #'Info-bookmark-make-record))

;; When an Info buffer is killed, make sure the associated tags buffer
;; is killed too.
(defun Info-kill-buffer ()
  (and (derived-mode-p 'Info-mode)
       Info-tag-table-buffer
       (kill-buffer Info-tag-table-buffer)))

;; Placed on `clone-buffer-hook'.
(defun Info-clone-buffer ()
  (when (bufferp Info-tag-table-buffer)
    (setq Info-tag-table-buffer
	  (with-current-buffer Info-tag-table-buffer (clone-buffer))))
  (let ((m Info-tag-table-marker))
    (when (markerp m)
      (setq Info-tag-table-marker
	    (if (and (marker-position m) (bufferp Info-tag-table-buffer))
		(with-current-buffer Info-tag-table-buffer
		  (copy-marker (marker-position m)))
	      (make-marker))))))

(define-obsolete-variable-alias 'Info-edit-map 'Info-edit-mode-map "24.1")
(defvar Info-edit-mode-map (let ((map (make-sparse-keymap)))
                             (set-keymap-parent map text-mode-map)
                             (define-key map "\C-c\C-c" 'Info-cease-edit)
                             map)
  "Local keymap used within `e' command of Info.")

(make-obsolete-variable 'Info-edit-mode-map
			"editing Info nodes by hand is not recommended."
			"24.4")

;; Info-edit mode is suitable only for specially formatted data.
(put 'Info-edit-mode 'mode-class 'special)

(define-derived-mode Info-edit-mode text-mode "Info Edit"
  "Major mode for editing the contents of an Info node.
Like text mode with the addition of `Info-cease-edit'
which returns to Info mode for browsing."
  (setq buffer-read-only nil)
  (force-mode-line-update)
  (buffer-enable-undo (current-buffer)))

(make-obsolete 'Info-edit-mode
	       "editing Info nodes by hand is not recommended." "24.4")

(defun Info-edit ()
  "Edit the contents of this Info node."
  (interactive)
  (Info-edit-mode)
  (message "%s" (substitute-command-keys
		 "Editing: Type \\<Info-edit-mode-map>\\[Info-cease-edit] to return to info")))

(put 'Info-edit 'disabled "Editing Info nodes by hand is not recommended.
This feature will be removed in future.")

(make-obsolete 'Info-edit
	       "editing Info nodes by hand is not recommended." "24.4")

(defun Info-cease-edit ()
  "Finish editing Info node; switch back to Info proper."
  (interactive)
  ;; Do this first, so nothing has changed if user C-g's at query.
  (and (buffer-modified-p)
       (y-or-n-p "Save the file? ")
       (save-buffer))
  (Info-mode)
  (force-mode-line-update)
  (and (marker-position Info-tag-table-marker)
       (buffer-modified-p)
       (message "Tags may have changed.  Use Info-tagify if necessary")))

(make-obsolete 'Info-cease-edit
	       "editing Info nodes by hand is not recommended." "24.4")

(defvar Info-file-list-for-emacs
  '("ediff" "eudc" "forms" "gnus" "info" ("Info" . "info") ("mh" . "mh-e")
    "sc" "message" ("dired" . "dired-x") "viper" "vip" "idlwave"
    ("c" . "ccmode") ("c++" . "ccmode") ("objc" . "ccmode")
    ("java" . "ccmode") ("idl" . "ccmode") ("pike" . "ccmode")
    ("skeleton" . "autotype") ("auto-insert" . "autotype")
    ("copyright" . "autotype") ("executable" . "autotype")
    ("time-stamp" . "autotype") ("quickurl" . "autotype")
    ("tempo" . "autotype") ("hippie-expand" . "autotype")
    ("cvs" . "pcl-cvs") ("ada" . "ada-mode") "calc"
    ("calcAlg" . "calc") ("calcDigit" . "calc") ("calcVar" . "calc")
    "ebrowse" "eshell" "cl" "reftex" "speedbar" "widget" "woman"
    ("mail-header" . "emacs-mime") ("mail-content" . "emacs-mime")
    ("mail-encode" . "emacs-mime") ("mail-decode" . "emacs-mime")
    ("rfc2045" . "emacs-mime")
    ("rfc2231" . "emacs-mime")  ("rfc2047" . "emacs-mime")
    ("rfc2045" . "emacs-mime") ("rfc1843" . "emacs-mime")
    ("ietf-drums" . "emacs-mime")  ("quoted-printable" . "emacs-mime")
    ("binhex" . "emacs-mime") ("uudecode" . "emacs-mime")
    ("mailcap" . "emacs-mime") ("mm" . "emacs-mime")
    ("mml" . "emacs-mime")
    "tramp" "dbus")
  "List of Info files that describe Emacs commands.
An element can be a file name, or a list of the form (PREFIX . FILE)
where PREFIX is a name prefix and FILE is the file to look in.
If the element is just a file name, the file name also serves as the prefix.")

(defun Info-find-emacs-command-nodes (command)
  "Return a list of locations documenting COMMAND.
The `info-file' property of COMMAND says which Info manual to search.
If COMMAND has no property, the variable `Info-file-list-for-emacs'
defines heuristics for which Info manual to try.
The locations are of the format used in the variable `Info-history', i.e.
\(FILENAME NODENAME BUFFERPOS), where BUFFERPOS is the line number
in the first element of the returned list (which is treated specially in
`Info-goto-emacs-command-node'), and 0 for the rest elements of a list."
  (let ((where '()) line-number
	(cmd-desc (concat "^\\* +" (regexp-quote (symbol-name command))
			  "\\( <[0-9]+>\\)?:\\s *\\(.*\\)\\."
			  "\\(?:[ \t\n]+(line +\\([0-9]+\\))\\)?"))
	(info-file "emacs"))		;default
    ;; Determine which Info file this command is documented in.
    (if (get command 'info-file)
	(setq info-file (get command 'info-file))
      ;; If it doesn't say explicitly, test its name against
      ;; various prefixes that we know.
      (let ((file-list Info-file-list-for-emacs))
	(while file-list
	  (let* ((elt (car file-list))
		 (name (if (consp elt)
			   (car elt)
			 elt))
		 (file (if (consp elt) (cdr elt) elt))
		 (case-fold-search nil)
		 (regexp (concat "\\`" (regexp-quote name)
				 "\\(\\'\\|-\\)")))
	    (if (string-match regexp (symbol-name command))
		(setq info-file file file-list nil))
	    (setq file-list (cdr file-list))))))
    (Info-find-node info-file "Top")
    ;; Bind Info-history to nil, to prevent the index nodes from
    ;; getting into the node history.
    (let ((Info-history nil)
          (Info-history-list nil)
	  node (nodes (Info-index-nodes)))
      (Info-goto-node (car nodes))
      (while
	  (progn
	    (goto-char (point-min))
	    (while (re-search-forward cmd-desc nil t)
	      (setq where
		    (cons (list Info-current-file
				(match-string-no-properties 2)
				0)
			  where))
	      (setq line-number (and (match-beginning 3)
				     (string-to-number (match-string 3)))))
	    (and (setq nodes (cdr nodes) node (car nodes))))
	(Info-goto-node node)))
    (if (and line-number where)
	(cons (list (nth 0 (car where)) (nth 1 (car where)) line-number)
	      (cdr where))
      where)))

;;;###autoload (put 'Info-goto-emacs-command-node 'info-file (purecopy "emacs"))
;;;###autoload
(defun Info-goto-emacs-command-node (command)
  "Go to the Info node in the Emacs manual for command COMMAND.
The command is found by looking up in Emacs manual's indices
or in another manual found via COMMAND's `info-file' property or
the variable `Info-file-list-for-emacs'.
COMMAND must be a symbol or string."
  (interactive "CFind documentation for command: ")
  ;; If command is given as a string, convert it to a symbol.
  (if (stringp command)
      (setq command (intern command)))
  (or (commandp command)
      (signal 'wrong-type-argument (list 'commandp command)))
  (let ((where (Info-find-emacs-command-nodes command)))
    (if where
	(let ((num-matches (length where)))
	  ;; Get Info running, and pop to it in another window.
	  (save-window-excursion
	    (info))
	  (or (derived-mode-p 'Info-mode) (pop-to-buffer "*info*"))
	  ;; Bind Info-history to nil, to prevent the last Index node
	  ;; visited by Info-find-emacs-command-nodes from being
	  ;; pushed onto the history.
	  (let ((Info-history nil) (Info-history-list nil)
		(line-number (nth 2 (car where))))
	    (Info-find-node (nth 0 (car where)) (nth 1 (car where)))
	    (if (and (integerp line-number) (> line-number 0))
		(forward-line (1- line-number))))
	  (if (> num-matches 1)
	      (progn
		;; (car where) will be pushed onto Info-history
		;; when/if they go to another node.  Put the other
		;; nodes that were found on the history.
		(setq Info-history (nconc (cdr where) Info-history))
		(message "Found %d other entr%s.  Use %s to see %s."
			 (1- num-matches)
			 (if (> num-matches 2) "ies" "y")
			 (substitute-command-keys "\\[Info-history-back]")
			 (if (> num-matches 2) "them" "it")))))
      (error "Couldn't find documentation for %s" command))))

;;;###autoload (put 'Info-goto-emacs-key-command-node 'info-file (purecopy "emacs"))
;;;###autoload
(defun Info-goto-emacs-key-command-node (key)
  "Go to the node in the Emacs manual which describes the command bound to KEY.
KEY is a string.
Interactively, if the binding is `execute-extended-command', a command is read.
The command is found by looking up in Emacs manual's indices
or in another manual found via COMMAND's `info-file' property or
the variable `Info-file-list-for-emacs'."
  (interactive "kFind documentation for key: ")
  (let ((command (key-binding key)))
    (cond ((null command)
	   (message "%s is undefined" (key-description key)))
	  ((and (called-interactively-p 'interactive)
		(eq command 'execute-extended-command))
	   (Info-goto-emacs-command-node
	    (read-command "Find documentation for command: ")))
	  (t
	   (Info-goto-emacs-command-node command)))))

(defvar Info-link-keymap
  (let ((keymap (make-sparse-keymap)))
    (define-key keymap [header-line down-mouse-1] 'mouse-drag-header-line)
    (define-key keymap [header-line mouse-1] 'mouse-select-window)
    (define-key keymap [header-line mouse-2] 'Info-mouse-follow-link)
    (define-key keymap [mouse-2] 'Info-mouse-follow-link)
    (define-key keymap [follow-link] 'mouse-face)
    keymap)
  "Keymap to put on Info links.
This is used for the \"Next\", \"Prev\", and \"Up\" links in the
first line or header line, and for breadcrumb links.")

(defun Info-breadcrumbs ()
  (let ((nodes (Info-toc-nodes Info-current-file))
	(node Info-current-node)
        (crumbs ())
        (depth Info-breadcrumbs-depth)
	line)

    ;; Get ancestors from the cached parent-children node info
    (while (and (not (equal "Top" node)) (> depth 0))
      (setq node (nth 1 (assoc node nodes)))
      (if node (push node crumbs))
      (setq depth (1- depth)))

    ;; Add bottom node.
    (when Info-use-header-line
      ;; Let it disappear if crumbs is nil.
      (nconc crumbs (list Info-current-node)))
    (when (or Info-use-header-line crumbs)
      ;; Add top node (and continuation if needed).
      (setq crumbs
	    (cons "Top" (if (member (pop crumbs) '(nil "Top"))
			    crumbs (cons nil crumbs))))
      ;; Eliminate duplicate.
      (forward-line 1)
      (dolist (node crumbs)
	(let ((text
	       (if (not (equal node "Top")) node
		 (format "(%s)Top"
			 (if (stringp Info-current-file)
			     (file-name-sans-extension
			      (file-name-nondirectory Info-current-file))
			   ;; Some legacy code can still use a symbol.
			   Info-current-file)))))
	  (setq line (concat
		      line
		      (if (null line) "" " > ")
		      (cond
		       ((null node) "...")
		       ((equal node Info-current-node)
			;; No point linking to ourselves.
			(propertize text 'font-lock-face 'info-header-node))
		       (t
			(propertize text
				    'mouse-face 'highlight
				    'font-lock-face 'info-header-xref
				    'help-echo "mouse-2: Go to node"
				    'keymap Info-link-keymap
				    'link-args text)))))))
      (setq line (concat line "\n")))
    ;; (font-lock-append-text-property 0 (length line)
    ;; 				    'font-lock-face 'header-line line)
    line))

(defun Info-fontify-node ()
  "Fontify the node."
  (save-excursion
    (let* ((inhibit-read-only t)
           (case-fold-search t)
           paragraph-markers
           (not-fontified-p ; the node hasn't already been fontified
            (not (let ((where (next-single-property-change (point-min)
							   'font-lock-face)))
                   (and where (not (= where (point-max)))))))
           (fontify-visited-p ; visited nodes need to be re-fontified
            (and Info-fontify-visited-nodes
                 ;; Don't take time to refontify visited nodes in huge nodes
		 Info-fontify-maximum-menu-size
                 (or (eq Info-fontify-maximum-menu-size t)
		     (< (- (point-max) (point-min))
			Info-fontify-maximum-menu-size))))
           rbeg rend)

      ;; Fontify header line
      (goto-char (point-min))
      (when (and not-fontified-p (looking-at "^\\(File: [^,: \t]+,?[ \t]+\\)?"))
        (goto-char (match-end 0))
        (while (looking-at "[ \t]*\\([^:, \t\n]+\\):[ \t]+\\([^:,\t\n]+\\),?")
          (goto-char (match-end 0))
          (let* ((nbeg (match-beginning 2))
                 (nend (match-end 2))
                 (tbeg (match-beginning 1))
                 (tag (match-string 1)))
            (if (string-equal (downcase tag) "node")
                (put-text-property nbeg nend 'font-lock-face 'info-header-node)
              (put-text-property nbeg nend 'font-lock-face 'info-header-xref)
              (put-text-property tbeg nend 'mouse-face 'header-line-highlight)
              (put-text-property tbeg nend
                                 'help-echo
                                 (concat "mouse-2: Go to node "
                                         (buffer-substring nbeg nend)))
              ;; Set up the text property keymap.  Depending on
              ;; `Info-use-header-line', it is either used in the
              ;; buffer, or copied to the header line.  A symbol value
              ;; of the `link-args' property is handled specially by
              ;; `Info-mouse-follow-link'.
              (put-text-property tbeg nend 'keymap Info-link-keymap)
              (put-text-property tbeg nend 'link-args
				 (intern (downcase tag))))))

        ;; (when (> Info-breadcrumbs-depth 0)
        ;;   (insert (Info-breadcrumbs)))

        ;; Treat header line.
        (when Info-use-header-line
          (goto-char (point-min))
          (let* ((header-end (line-end-position))
                 (header
                  ;; If we find neither Next: nor Prev: link, show the entire
                  ;; node header.  Otherwise, don't show the File: and Node:
                  ;; parts, to avoid wasting precious space on information that
                  ;; is available in the mode line.
                  (if (re-search-forward
                       "\\(next\\|up\\|prev[ious]*\\): "
                       header-end t)
                      (progn
                        (goto-char (match-beginning 1))
                        (buffer-substring (point) header-end))
                    (if (re-search-forward "node:[ \t]*[^ \t]+[ \t]*"
                                           header-end t)
                        (concat "No next, prev or up links  --  "
                                (buffer-substring (point) header-end))
                      (buffer-substring (point) header-end)))))
            (put-text-property (point-min) (1+ (point-min))
                               'header-line
			       (replace-regexp-in-string
				"%"
				;; Preserve text properties on duplicated `%'.
				(lambda (s) (concat s s)) header))
            ;; Hide the part of the first line
            ;; that is in the header, if it is just part.
            (cond
             ((> Info-breadcrumbs-depth 0)
	      (let ((ov (make-overlay (point-min) (1+ header-end))))
		(overlay-put ov 'display (Info-breadcrumbs))
		(overlay-put ov 'evaporate t)))
             ((not (bobp))
              ;; Hide the punctuation at the end, too.
              (skip-chars-backward " \t,")
              (put-text-property (point) header-end 'invisible t)
	      ;; Hide the suffix of the Info file name.
	      (beginning-of-line)
	      (if (re-search-forward
		   (format "File: %s\\([^,\n\t]+\\),"
			   (if (stringp Info-current-file)
			       (file-name-sans-extension
				(file-name-nondirectory Info-current-file))
			     Info-current-file))
		   header-end t)
		  (put-text-property (match-beginning 1) (match-end 1)
				     'invisible t)))))))

      ;; Fontify titles
      (goto-char (point-min))
      (when (and font-lock-mode not-fontified-p)
        (while (re-search-forward "\n\\([^ \t\n].+\\)\n\\(\\*\\*+\\|==+\\|--+\\|\\.\\.+\\)$"
                                  nil t)
          ;; Only consider it as an underlined title if the ASCII
          ;; underline has the same size as the text.  A typical
          ;; counter example is when a continuation "..." is alone
          ;; on a line.
          (when (= (string-width (match-string 1))
                   (string-width (match-string 2)))
            (let* ((c (preceding-char))
                   (face
                    (cond ((= c ?*) 'info-title-1)
                          ((= c ?=) 'info-title-2)
                          ((= c ?-) 'info-title-3)
                          (t        'info-title-4))))
              (put-text-property (match-beginning 1) (match-end 1)
                                 'font-lock-face face))
            ;; This is a serious problem for trying to handle multiple
            ;; frame types at once.  We want this text to be invisible
            ;; on frames that can display the font above.
<<<<<<< HEAD
            (when (memq (framep (selected-frame)) '(x pc w32 ns pgtk))
=======
            (when (display-multi-font-p)
>>>>>>> 0b4b380c
              (add-text-properties (1- (match-beginning 2)) (match-end 2)
                                   '(invisible t front-sticky nil rear-nonsticky t))))))

      ;; Fontify cross references
      (goto-char (point-min))
      (when (or not-fontified-p fontify-visited-p)
        (while (re-search-forward "\\(\\*Note[ \n\t]+\\)\\([^:]*\\)\\(:[ \t]*\\([^.,:(]*\\)\\(\\(([^)]*)\\)[^.,:]*\\)?[,:]?\n?\\)" nil t)
          (let ((start (match-beginning 0))
                (next (point))
                other-tag)
            (when not-fontified-p
              (when Info-hide-note-references
                (when (and (not (eq Info-hide-note-references 'hide))
                           (> (line-number-at-pos) 4)) ; Skip breadcrumbs
                  ;; *Note is often used where *note should have been
                  (goto-char start)
                  (skip-syntax-backward " ")
		  (when (memq (char-before) '(?\( ?\[ ?\{))
		    ;; Check whether the paren is preceded by
		    ;; an end of sentence
		    (skip-syntax-backward " ("))
                  (setq other-tag
			(cond ((save-match-data (looking-back "\\<see"
                                                              (- (point) 3)))
			       "")
			      ((save-match-data (looking-back "\\<in"
                                                              (- (point) 2)))
			       "")
			      ((memq (char-before) '(nil ?\. ?! ??))
                               "See ")
			      ((save-match-data
				 (save-excursion
				   (search-forward "\n\n" start t)))
			       "See ")
			      (t "see "))))
                (goto-char next)
                (add-text-properties
                 (match-beginning 1)
                 (or (save-match-data
                       ;; Don't hide \n after *Note
                       (let ((start1 (match-beginning 1)))
                         (if (string-match "\n" (match-string 1))
                             (+ start1 (match-beginning 0)))))
                     (match-end 1))
                 (if other-tag
                     `(display ,other-tag front-sticky nil rear-nonsticky t)
                   '(invisible t front-sticky nil rear-nonsticky t))))
              (add-text-properties
               (match-beginning 2) (match-end 2)
               (list
                'help-echo (if (or (match-end 5)
                                   (not (equal (match-string 4) "")))
                               (concat "mouse-2: go to " (or (match-string 5)
                                                             (match-string 4)))
                             "mouse-2: go to this node")
                'mouse-face 'highlight)))
            (when (or not-fontified-p fontify-visited-p)
              (setq rbeg (match-beginning 2)
                    rend (match-end 2))
              (put-text-property
               rbeg rend
               'font-lock-face
               ;; Display visited nodes in a different face
               (if (and Info-fontify-visited-nodes
                        (save-match-data
                          (let* ((node (replace-regexp-in-string
                                        "^[ \t]+" ""
                                        (replace-regexp-in-string
                                         "[ \t\n]+" " "
                                         (or (match-string-no-properties 5)
                                             (and (not (equal (match-string 4) ""))
                                                  (match-string-no-properties 4))
                                             (match-string-no-properties 2)))))
				 (external-link-p
				  (string-match "(\\([^)]+\\))\\([^)]*\\)" node))
                                 (file (if external-link-p
					   (file-name-nondirectory
					    (match-string-no-properties 1 node))
					 Info-current-file))
                                 (hl Info-history-list)
                                 res)
                            (if external-link-p
				(setq node (if (equal (match-string 2 node) "")
                                               "Top"
                                             (match-string-no-properties 2 node))))
			    (while hl
			      (if (and (string-equal node (nth 1 (car hl)))
				       (equal file
					      (if (and external-link-p
						       (stringp (caar hl)))
						  (file-name-nondirectory
						   (caar hl))
						(caar hl))))
				  (setq res (car hl) hl nil)
				(setq hl (cdr hl))))
                            res))) 'info-xref-visited 'info-xref))
              ;; For multiline ref, unfontify newline and surrounding whitespace
              (save-excursion
                (goto-char rbeg)
                (save-match-data
                  (while (re-search-forward "\\s-*\n\\s-*" rend t nil)
                    (remove-text-properties (match-beginning 0)
                                            (match-end 0)
                                            '(font-lock-face t))))))
            (when not-fontified-p
              (when (memq Info-hide-note-references '(t hide))
                (add-text-properties (match-beginning 3) (match-end 3)
                                     '(invisible t front-sticky nil rear-nonsticky t))
                ;; Unhide the file name of the external reference in parens
                (if (and (match-string 6) (not (eq Info-hide-note-references 'hide)))
                    (remove-text-properties (match-beginning 6) (match-end 6)
                                            '(invisible t front-sticky nil rear-nonsticky t)))
                ;; Unhide newline because hidden newlines cause too long lines
                (save-match-data
                  (let ((beg3 (match-beginning 3))
                        (end3 (match-end 3)))
                    (if (and (string-match "\n[ \t]*" (match-string 3))
                             (not (save-match-data
                                    (save-excursion
                                      (goto-char (1+ end3))
                                      (looking-at "[.)]*$")))))
                        (remove-text-properties (+ beg3 (match-beginning 0))
                                                (+ beg3 (match-end 0))
                                                '(invisible t front-sticky nil rear-nonsticky t))))))
              (when (and Info-refill-paragraphs Info-hide-note-references)
                (push (set-marker (make-marker) start)
                      paragraph-markers))))))

      ;; Refill paragraphs (experimental feature)
      (when (and not-fontified-p
                 Info-refill-paragraphs
                 paragraph-markers)
        (let ((fill-nobreak-invisible t)
              (fill-individual-varying-indent nil)
              (paragraph-start "\f\\|[ \t]*[-*]\\|[ \t]*$")
              (paragraph-separate ".*\\.[ \t]*\n[ \t]\\|[ \t]*[-*]\\|[ \t\f]*$")
              (adaptive-fill-mode nil))
          (goto-char (point-max))
          (dolist (m paragraph-markers)
            (when (< m (point))
              (goto-char m)
              (beginning-of-line)
              (let ((beg (point)))
                (when (zerop (forward-paragraph))
                  (fill-individual-paragraphs beg (point) nil nil)
                  (goto-char beg))))
            (set-marker m nil))))

      ;; Fontify menu items
      (goto-char (point-min))
      (when (and (or not-fontified-p fontify-visited-p)
                 (search-forward "\n* Menu:" nil t)
                 ;; Don't take time to annotate huge menus
		 Info-fontify-maximum-menu-size
		 (or (eq Info-fontify-maximum-menu-size t)
		     (< (- (point-max) (point))
			Info-fontify-maximum-menu-size)))
        (let ((n 0)
              cont)
          (while (re-search-forward
                  (concat "^\\* Menu:\\|\\(?:^\\* +\\(" Info-menu-entry-name-re "\\)\\(:"
                          Info-node-spec-re "\\([ \t]*\\)\\)\\)")
                  nil t)
	    (when (match-beginning 1)
	      (when not-fontified-p
		(setq n (1+ n))
		(if (and (<= n 9) (zerop (% n 3))) ; visual aids to help with 1-9 keys
		    (put-text-property (match-beginning 0)
				       (1+ (match-beginning 0))
				       'font-lock-face 'info-menu-star)))
	      (when not-fontified-p
		(add-text-properties
		 (match-beginning 1) (match-end 1)
		 (list
		  'help-echo (if (and (match-end 3)
				      (not (equal (match-string 3) "")))
				 (concat "mouse-2: go to " (match-string 3))
			       "mouse-2: go to this node")
		  'mouse-face 'highlight)))
	      (when (or not-fontified-p fontify-visited-p)
		(put-text-property
		 (match-beginning 1) (match-end 1)
                 'font-lock-face
                 ;; Display visited menu items in a different face
                 (if (and Info-fontify-visited-nodes
                          (save-match-data
                            (let* ((node (if (equal (match-string 3) "")
					     (match-string-no-properties 1)
					   (match-string-no-properties 3)))
				   (external-link-p
				    (string-match "(\\([^)]+\\))\\([^)]*\\)" node))
				   (file (if external-link-p
					     (file-name-nondirectory
					      (match-string-no-properties 1 node))
					   Info-current-file))
				   (hl Info-history-list)
				   res)
                              (if external-link-p
                                  (setq node (if (equal (match-string 2 node) "")
                                                 "Top"
                                               (match-string-no-properties 2 node))))
			      (while hl
				(if (and (string-equal node (nth 1 (car hl)))
					 (equal file
						(if (and external-link-p
							 (stringp (caar hl)))
						    (file-name-nondirectory
						     (caar hl))
						  (caar hl))))
				    (setq res (car hl) hl nil)
				  (setq hl (cdr hl))))
                              res))) 'info-xref-visited 'info-xref)))
	      (when (and not-fontified-p
			 (memq Info-hide-note-references '(t hide))
			 (not (Info-index-node)))
		(put-text-property (match-beginning 2) (1- (match-end 6))
				   'invisible t)
		;; Unhide the file name in parens
		(if (and (match-end 4) (not (eq (char-after (match-end 4)) ?.)))
		    (remove-text-properties (match-beginning 4) (match-end 4)
					    '(invisible t)))
		;; We need a stretchable space like :align-to but with
		;; a minimum value.
		(put-text-property (1- (match-end 6)) (match-end 6) 'display
				   (if (>= 22 (- (match-end 1)
						 (match-beginning 0)))
				       '(space :align-to 24)
				     '(space :width 2)))
		(setq cont (looking-at "."))
		(while (and (= (forward-line 1) 0)
			    (looking-at "\\([ \t]+\\)[^*\n]"))
		  (put-text-property (match-beginning 1) (1- (match-end 1))
				     'invisible t)
		  (put-text-property (1- (match-end 1)) (match-end 1)
				     'display
				     (if cont
					 '(space :align-to 26)
				       '(space :align-to 24)))
		  (setq cont t)))))))

      ;; Fontify menu headers
      ;; Add the face `info-menu-header' to any header before a menu entry
      (goto-char (point-min))
      (when (and not-fontified-p (re-search-forward "^\\* Menu:" nil t))
        (put-text-property (match-beginning 0) (match-end 0)
                           'font-lock-face 'info-menu-header)
        (while (re-search-forward "\n\n\\([^*\n ].*\\)\n\n?[*]" nil t)
          (put-text-property (match-beginning 1) (match-end 1)
                             'font-lock-face 'info-menu-header)))

      ;; Hide index line numbers
      (goto-char (point-min))
      (when (and not-fontified-p (Info-index-node))
        (while (re-search-forward "[ \t\n]*(line +[0-9]+)" nil t)
          (put-text-property (match-beginning 0) (match-end 0)
                             'invisible t)))

      ;; Fontify http and ftp references
      (goto-char (point-min))
      (when not-fontified-p
        (while (re-search-forward "\\(https?\\|ftp\\)://[^ \t\n\"`‘({<>})’']+"
                                  nil t)
          (add-text-properties (match-beginning 0) (match-end 0)
                               '(font-lock-face info-xref
                                 mouse-face highlight
                                 help-echo "mouse-2: go to this URL"))))

      ;; Fontify footnotes
      (goto-char (point-min))
      (when (and not-fontified-p (re-search-forward "^[ \t]*-+ Footnotes -+$" nil t))
        (let ((limit (point))
              (fncount 0))
          ;; How many footnotes do we have in this node?
          (while (re-search-forward "^ [ \t]*([0-9]+) " nil t)
            (setq fncount (1+ fncount)))
          (goto-char (point-min))
          (while (re-search-forward "\\((\\([0-9]+\\))\\)" nil t)
            (let ((footnote-num (string-to-number (match-string 2))))
              ;; Don't fontify parenthesized numbers that cannot
              ;; possibly be one of this node's footnotes.  This still
              ;; doesn't catch unrelated numbers that happen to be
              ;; small enough, but in that case they should use
              ;; "@footnotestyle separate" in the Texinfo sources.
              (when (and (> footnote-num 0)
                         (<= footnote-num fncount))
                (add-text-properties (match-beginning 0) (match-end 0)
                                     `(font-lock-face info-xref
                                       link t
                                       mouse-face highlight
                                       help-echo
                                       ,(if (< (point) limit)
                                          "mouse-2: go to footnote definition"
                                         "mouse-2: go to footnote reference"))))))))

      ;; Hide empty lines at the end of the node.
      (goto-char (point-max))
      (skip-chars-backward "\n")
      (when (< (point) (1- (point-max)))
	(put-text-property (point) (1- (point-max)) 'invisible t))

      (set-buffer-modified-p nil))))

;;; Speedbar support:
;; These functions permit speedbar to display the "tags" in the
;; current Info node.
(eval-when-compile (require 'speedbar))	; for speedbar-with-writable

(declare-function speedbar-add-expansion-list "speedbar" (new-list))
(declare-function speedbar-center-buffer-smartly "speedbar" ())
(declare-function speedbar-change-expand-button-char "speedbar" (char))
(declare-function speedbar-change-initial-expansion-list "speedbar" (new-default))
(declare-function speedbar-delete-subblock "speedbar" (indent))
(declare-function speedbar-make-specialized-keymap "speedbar" ())
(declare-function speedbar-make-tag-line "speedbar"
                  (exp-button-type exp-button-char exp-button-function
                   exp-button-data tag-button tag-button-function
                   tag-button-data tag-button-face depth))

(defvar Info-speedbar-key-map nil
  "Keymap used when in the Info display mode.")

(defun Info-install-speedbar-variables ()
  "Install those variables used by speedbar to enhance Info."
  (if Info-speedbar-key-map
      nil
    (setq Info-speedbar-key-map (speedbar-make-specialized-keymap))

    ;; Basic tree features
    (define-key Info-speedbar-key-map "e" 'speedbar-edit-line)
    (define-key Info-speedbar-key-map "\C-m" 'speedbar-edit-line)
    (define-key Info-speedbar-key-map "+" 'speedbar-expand-line)
    (define-key Info-speedbar-key-map "-" 'speedbar-contract-line)
    )

  (speedbar-add-expansion-list '("Info" Info-speedbar-menu-items
				 Info-speedbar-key-map
				 Info-speedbar-hierarchy-buttons)))

(defvar Info-speedbar-menu-items
  '(["Browse Node" speedbar-edit-line t]
    ["Expand Node" speedbar-expand-line
     (save-excursion (beginning-of-line)
		     (looking-at "[0-9]+: *.\\+. "))]
    ["Contract Node" speedbar-contract-line
     (save-excursion (beginning-of-line)
		     (looking-at "[0-9]+: *.-. "))]
    )
  "Additional menu-items to add to speedbar frame.")

;; Make sure our special speedbar major mode is loaded
(if (featurep 'speedbar)
    (Info-install-speedbar-variables)
  (add-hook 'speedbar-load-hook 'Info-install-speedbar-variables))

;;; Info hierarchy display method
;;;###autoload
(defun Info-speedbar-browser ()
  "Initialize speedbar to display an Info node browser.
This will add a speedbar major display mode."
  (interactive)
  (require 'speedbar)
  ;; Make sure that speedbar is active
  (speedbar-frame-mode 1)
  ;; Now, throw us into Info mode on speedbar.
  (speedbar-change-initial-expansion-list "Info")
  )

;; speedbar loads dframe at runtime.
(declare-function dframe-select-attached-frame "dframe" (&optional frame))
(declare-function dframe-current-frame "dframe" (frame-var desired-major-mode))

(defun Info-speedbar-hierarchy-buttons (_directory depth &optional node)
  "Display an Info directory hierarchy in speedbar.
DIRECTORY is the current directory in the attached frame.
DEPTH is the current indentation depth.
NODE is an optional argument that is used to represent the
specific node to expand."
  (if (and (not node)
	   (save-excursion (goto-char (point-min))
			   (let ((case-fold-search t))
			     (looking-at "Info Nodes:"))))
      ;; Update our "current node" maybe?
      nil
    ;; We cannot use the generic list code, that depends on all leaves
    ;; being known at creation time.
    (if (not node)
	(speedbar-with-writable (insert "Info Nodes:\n")))
    (let ((completions nil))
      (speedbar-select-attached-frame)
      (save-window-excursion
	(setq completions
	      (Info-speedbar-fetch-file-nodes (or node '"(dir)top"))))
      (select-frame (speedbar-current-frame))
      (if completions
	  (speedbar-with-writable
	   (dolist (completion completions)
	     (speedbar-make-tag-line 'bracket ?+ 'Info-speedbar-expand-node
				     (cdr completion)
				     (car completion)
				     'Info-speedbar-goto-node
				     (cdr completion)
				     'info-xref depth))
	   t)
	nil))))

(defun Info-speedbar-goto-node (_text node _indent)
  "When user clicks on TEXT, go to an info NODE.
The INDENT level is ignored."
  (speedbar-select-attached-frame)
  (let* ((buff (or (get-buffer "*info*")
		   (progn (info) (get-buffer "*info*"))))
	 (bwin (get-buffer-window buff 0)))
    (if bwin
	(progn
	  (select-window bwin)
	  (raise-frame (window-frame bwin)))
      (if speedbar-power-click
	  (switch-to-buffer-other-frame buff)
	(speedbar-select-attached-frame)
	(switch-to-buffer buff)))
    (if (not (string-match "^(\\([^)]+\\))\\([^.]+\\)$" node))
	(error "Invalid node %s" node)
      (Info-find-node (match-string 1 node) (match-string 2 node))
      ;; If we do a find-node, and we were in info mode, restore
      ;; the old default method.  Once we are in info mode, it makes
      ;; sense to return to whatever method the user was using before.
      (if (string= speedbar-initial-expansion-list-name "Info")
	  (speedbar-change-initial-expansion-list
	   speedbar-previously-used-expansion-list-name)))))

(defun Info-speedbar-expand-node (text token indent)
  "Expand the node the user clicked on.
TEXT is the text of the button we clicked on, a + or - item.
TOKEN is data related to this node (NAME . FILE).
INDENT is the current indentation depth."
  (cond ((string-match "\\+" text)	;we have to expand this file
	 (speedbar-change-expand-button-char ?-)
	 (if (speedbar-with-writable
	      (save-excursion
		(end-of-line) (forward-char 1)
		(Info-speedbar-hierarchy-buttons nil (1+ indent) token)))
	     (speedbar-change-expand-button-char ?-)
	   (speedbar-change-expand-button-char ??)))
	((string-match "-" text)	;we have to contract this node
	 (speedbar-change-expand-button-char ?+)
	 (speedbar-delete-subblock indent))
	(t (error "Ooops... not sure what to do")))
  (speedbar-center-buffer-smartly))

(defun Info-speedbar-fetch-file-nodes (nodespec)
  "Fetch the subnodes from the info NODESPEC.
NODESPEC is a string of the form: (file)node."
  ;; Set up a buffer we can use to fake-out Info.
  (with-current-buffer (get-buffer-create " *info-browse-tmp*")
    (if (not (derived-mode-p 'Info-mode))
	(Info-mode))
    ;; Get the node into this buffer
    (if (not (string-match "^(\\([^)]+\\))\\([^.]+\\)$" nodespec))
	(error "Invalid node specification %s" nodespec)
      (Info-find-node (match-string 1 nodespec) (match-string 2 nodespec)))
    ;; Scan the created buffer
    (goto-char (point-min))
    (let ((completions nil)
	  (case-fold-search t)
	  (thisfile (progn (string-match "^(\\([^)]+\\))" nodespec)
			   (match-string 1 nodespec))))
      ;; Always skip the first one...
      (re-search-forward "\n\\* \\([^:\t\n]*\\):" nil t)
      (while (re-search-forward "\n\\* \\([^:\t\n]*\\):" nil t)
	(let ((name (match-string 1)))
	  (push (cons name
		      (if (looking-at " *\\(([^)]+)[^.\n]+\\)\\.")
			  (match-string 1)
			(if (looking-at " *\\(([^)]+)\\)\\.")
			    (concat (match-string 1) "Top")
			  (concat "(" thisfile ")"
				  (if (looking-at " \\([^.]+\\).")
				      (match-string 1)
				    name)))))
		completions)))
      (nreverse completions))))

;;; Info mode node listing
;; This is called by `speedbar-add-localized-speedbar-support'
(defun Info-speedbar-buttons (_buffer)
  "Create a speedbar display to help navigation in an Info file.
BUFFER is the buffer speedbar is requesting buttons for."
  (if (save-excursion (goto-char (point-min))
		      (let ((case-fold-search t))
			(not (looking-at "Info Nodes:"))))
      (erase-buffer))
  (Info-speedbar-hierarchy-buttons nil 0))

;;;;  Desktop support

(defun Info-desktop-buffer-misc-data (_desktop-dirname)
  "Auxiliary information to be saved in desktop file."
  (list Info-current-file
	Info-current-node
	;; Additional data as an association list.
	(delq nil (list
		   (and Info-history
			(cons 'history Info-history))
		   (and (Info-virtual-fun
			 'slow Info-current-file Info-current-node)
			(cons 'slow t))))))

(defun Info-restore-desktop-buffer (_desktop-buffer-file-name
                                    desktop-buffer-name
                                    desktop-buffer-misc)
  "Restore an Info buffer specified in a desktop file."
  (let* ((file (nth 0 desktop-buffer-misc))
	 (node (nth 1 desktop-buffer-misc))
	 (data (nth 2 desktop-buffer-misc))
	 (hist (assq 'history data))
	 (slow (assq 'slow data)))
    ;; Don't restore nodes slow to regenerate.
    (unless slow
      (when (and file node)
	(when desktop-buffer-name
	  (set-buffer (get-buffer-create desktop-buffer-name))
	  (Info-mode))
	(Info-find-node file node)
	(when hist
	  (setq Info-history (cdr hist)))
	(current-buffer)))))

(add-to-list 'desktop-buffer-mode-handlers
	     '(Info-mode . Info-restore-desktop-buffer))

;;;; Bookmark support
(declare-function bookmark-make-record-default
                  "bookmark" (&optional no-file no-context posn))
(declare-function bookmark-prop-get "bookmark" (bookmark prop))
(declare-function bookmark-default-handler "bookmark" (bmk))
(declare-function bookmark-get-bookmark-record "bookmark" (bmk))

(defun Info-bookmark-make-record ()
  "This implements the `bookmark-make-record-function' type (which see)
for Info nodes."
  (let* ((file (and (stringp Info-current-file)
		    (file-name-sans-extension
		     (file-name-nondirectory Info-current-file))))
	 (bookmark-name (if file
			    (concat "(" file ") " Info-current-node)
			  Info-current-node))
	 (defaults (delq nil (list bookmark-name file Info-current-node))))
    `(,bookmark-name
      ,@(bookmark-make-record-default 'no-file)
      (filename . ,Info-current-file)
      (info-node . ,Info-current-node)
      (handler . Info-bookmark-jump)
      (defaults . ,defaults))))

;;;###autoload
(defun Info-bookmark-jump (bmk)
  "This implements the `handler' function interface for the record
type returned by `Info-bookmark-make-record', which see."
  (let* ((file                   (bookmark-prop-get bmk 'filename))
         (info-node              (bookmark-prop-get bmk 'info-node))
         (buf (save-window-excursion    ;FIXME: doesn't work with frames!
                (Info-find-node file info-node) (current-buffer))))
    ;; Use bookmark-default-handler to move to the appropriate location
    ;; within the node.
    (bookmark-default-handler
     `("" (buffer . ,buf) . ,(bookmark-get-bookmark-record bmk)))))


;;;###autoload
(defun info-display-manual (manual)
  "Display an Info buffer displaying MANUAL.
If there is an existing Info buffer for MANUAL, display it.
Otherwise, visit the manual in a new Info buffer.  In interactive
use, a prefix argument directs this command to limit the
completion alternatives to currently visited manuals."
  (interactive
   (list
    (progn
      (info-initialize)
      (completing-read "Manual name: "
		       (info--manual-names current-prefix-arg)
		       nil t))))
  (let ((blist (buffer-list))
	(manual-re (concat "\\(/\\|\\`\\)" manual "\\(\\.\\|\\'\\)"))
	(case-fold-search t)
	found)
    (dolist (buffer blist)
      (with-current-buffer buffer
	(when (and (eq major-mode 'Info-mode)
		   (stringp Info-current-file)
		   (string-match manual-re Info-current-file))
	  (setq found buffer
		blist nil))))
    (if found
	(switch-to-buffer found)
      (info-initialize)
      (info (Info-find-file manual)
	    (generate-new-buffer-name "*info*")))))

(defun info--manual-names (visited-only)
  (let (names)
    (dolist (buffer (buffer-list))
      (with-current-buffer buffer
	(and (eq major-mode 'Info-mode)
	     (stringp Info-current-file)
	     (not (string= (substring (buffer-name) 0 1) " "))
	     (push (file-name-sans-extension
		    (file-name-nondirectory Info-current-file))
		   names))))
    (delete-dups (append (nreverse names)
			 (when (not visited-only)
			   (all-completions
			    ""
			    (apply-partially #'Info-read-node-name-2
					     Info-directory-list
					     (mapcar #'car Info-suffix-list))))))))

(provide 'info)

;;; info.el ends here<|MERGE_RESOLUTION|>--- conflicted
+++ resolved
@@ -4790,11 +4790,7 @@
             ;; This is a serious problem for trying to handle multiple
             ;; frame types at once.  We want this text to be invisible
             ;; on frames that can display the font above.
-<<<<<<< HEAD
-            (when (memq (framep (selected-frame)) '(x pc w32 ns pgtk))
-=======
             (when (display-multi-font-p)
->>>>>>> 0b4b380c
               (add-text-properties (1- (match-beginning 2)) (match-end 2)
                                    '(invisible t front-sticky nil rear-nonsticky t))))))
 
