--- conflicted
+++ resolved
@@ -2455,7 +2455,6 @@
 (defmacro cl-the (type form)
   "Return FORM.  If type-checking is enabled, assert that it is of TYPE."
   (declare (indent 1) (debug (cl-type-spec form)))
-<<<<<<< HEAD
   ;; When native compiling possibly add the appropriate type hint.
   (when (and (boundp 'byte-native-compiling)
              byte-native-compiling)
@@ -2464,10 +2463,7 @@
             (fixnum `(comp-hint-fixnum ,form))
             (cons `(comp-hint-cons ,form))
             (otherwise form))))
-  (if (not (or (not (cl--compiling-file))
-=======
   (if (not (or (not (macroexp-compiling-p))
->>>>>>> 496fa1c0
                (< cl--optimize-speed 3)
                (= cl--optimize-safety 3)))
       form
