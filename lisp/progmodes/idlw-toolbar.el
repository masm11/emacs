;;; idlw-toolbar.el --- a debugging toolbar for IDLWAVE
;; Copyright (c) 1999, 2000, 2001,2002 Free Software Foundation

;; Author: Carsten Dominik <dominik@astro.uva.nl>
;; Maintainer: J.D. Smith <jdsmith@as.arizona.edu>
;; Version: 4.15
<<<<<<< HEAD
;; Date: $Date: 2003/09/01 15:45:35 $
=======
>>>>>>> 1f3ddf11
;; Keywords: processes

;; This file is part of GNU Emacs.

;; GNU Emacs is free software; you can redistribute it and/or modify
;; it under the terms of the GNU General Public License as published by
;; the Free Software Foundation; either version 2, or (at your option)
;; any later version.

;; GNU Emacs is distributed in the hope that it will be useful,
;; but WITHOUT ANY WARRANTY; without even the implied warranty of
;; MERCHANTABILITY or FITNESS FOR A PARTICULAR PURPOSE.  See the
;; GNU General Public License for more details.

;; You should have received a copy of the GNU General Public License
;; along with GNU Emacs; see the file COPYING.  If not, write to the
;; Free Software Foundation, Inc., 59 Temple Place - Suite 330,
;; Boston, MA 02111-1307, USA.

;;; Commentary:

;; This file implements a debugging toolbar for IDLWAVE.  It requires
;; Emacs or XEmacs with toolbar and xpm support.

;; New versions of IDLWAVE, documentation, and more information
;; available from:
;;                 http://idlwave.org


;;; Code:

(eval-when-compile (require 'cl))

(defun idlwave-toolbar-make-button (image)
  (if (featurep 'xemacs)
      (toolbar-make-button-list image)
    (list 'image :type 'xpm :data image)))

(defvar default-toolbar)
(if (not (or (and (featurep 'xemacs)                ; This is XEmacs
		  (featurep 'xpm)                   ; need xpm
		  (featurep 'toolbar))              ; ... and the toolbar
	     (and (not (featurep 'xemacs))          ; This is Emacs
		  (boundp 'tool-bar-button-margin)   ; need toolbar
		  (fboundp 'image-type-available-p) ; need image stuff
		  (image-type-available-p 'xpm))    ; need xpm
	     ))
    ;; oops - cannot do the toolbar
    (message "Sorry, IDLWAVE xpm toolbar cannot be used on this version of Emacs")
;; OK, we can define a toolbar

(defconst idlwave-toolbar-is-possible t
  "When defined, indicates that a toolbar is possible with this Emacs.")
(defvar idlwave-toolbar-compile-icon
  (idlwave-toolbar-make-button
   "/* XPM */
static char * file[] = {
\"28 28 2 1\",
\" 	c None s backgroundToolBarColor\",
\".	c #000000000000\",
\"                            \",
\"                            \",
\"                            \",
\"             .              \",
\"       ..   ...   ..        \",
\"       .... ... ....        \",
\"       .............        \",
\"        ...........         \",
\"    ...................     \",
\"    ........   ........     \",
\"     .....    ........      \",
\"      ....  .........       \",
\"    .....  .. ... .....     \",
\"   ...... ..   .. ......    \",
\"    ..... ... ..  .....     \",
\"      .........  ....       \",
\"     ........    .....      \",
\"    ........   ........     \",
\"    ...................     \",
\"        ...........         \",
\"       .............        \",
\"       .... ... ....        \",
\"       ..   ...   ..        \",
\"             .              \",
\"                            \",
\"                            \",
\"                            \",
\"                            \"};")
  "The compile icon.")

(defvar idlwave-toolbar-next-error-icon
  (idlwave-toolbar-make-button
   "/* XPM */
static char * file[] = {
\"28 28 3 1\",
\" 	c None s backgroundToolBarColor\",
\".	c #000000000000\",
\"R	c #FFFF00000000\",
\"                            \",
\"                            \",
\"             R              \",
\"       RR   RRR   RR        \",
\"       RRRR RRR RRRR        \",
\"       RRRRRRRRRRRRR        \",
\"        RRRRRRRRRRR         \",
\"    RRRRRRRRRRRRRRRRRRR     \",
\"    RRRRRRRR                \",
\"     RRRRR                  \",
\"      RRRR                  \",
\"               ........     \",
\"              ........      \",
\"            .........       \",
\"    .....  .. ... .....     \",
\"   ...... ..   .. ......    \",
\"    ..... ... ..  .....     \",
\"      .........  ....       \",
\"     ........    .....      \",
\"    ........   ........     \",
\"    ...................     \",
\"        ...........         \",
\"       .............        \",
\"       .... ... ....        \",
\"       ..   ...   ..        \",
\"             .              \",
\"                            \",
\"                            \"};")
  "The Next Error icon.")

(defvar idlwave-toolbar-stop-at-icon
  (idlwave-toolbar-make-button
   "/* XPM */
static char * file[] = {
\"28 28 3 1\",
\" 	c None s backgroundToolBarColor\",
\".	c #000000000000\",
\"R	c #FFFF00000000\",
\"                            \",
\"                            \",
\"                            \",
\"                            \",
\"          ........          \",
\"         .RRRRRRRR.         \",
\"        .RRRRRRRRRR.        \",
\"       .RRRRRRRRRRRR.       \",
\"      .RRRRRRRRRRRRRR.      \",
\"     .RRRRRRRRRRRRRRRR.     \",
\"    .RRRRRRRRRRRRRRRRRR.    \",
\"    .RRRRRRRRRRRRRRRRRR.    \",
\"    .RRRRRRRRRRRRRRRRRR.    \",
\"    .RRRRRRRRRRRRRRRRRR.    \",
\"    .RRRRRRRRRRRRRRRRRR.    \",
\"    .RRRRRRRRRRRRRRRRRR.    \",
\"    .RRRRRRRRRRRRRRRRRR.    \",
\"    .RRRRRRRRRRRRRRRRRR.    \",
\"     .RRRRRRRRRRRRRRRR.     \",
\"      .RRRRRRRRRRRRRR.      \",
\"       .RRRRRRRRRRRR.       \",
\"        .RRRRRRRRRR.        \",
\"         .RRRRRRRR.         \",
\"          ........          \",
\"                            \",
\"                            \",
\"                            \",
\"                            \"};")
  "The Stop At icon.")

(defvar idlwave-toolbar-stop-in-icon
  (idlwave-toolbar-make-button
   "/* XPM */
static char * file[] = {
\"28 28 4 1\",
\" 	c None s backgroundToolBarColor\",
\"_	c #FFFFFFFFFFFF\",
\".	c #000000000000\",
\"R	c #FFFF00000000\",
\"                            \",
\"                            \",
\"                            \",
\"                            \",
\"          ........          \",
\"         .RRRRRRRR.         \",
\"        .RRRRRRRRRR.        \",
\"       .RRRRRRRRRRRR.       \",
\"      .RRR___RR___RRR.      \",
\"     .RRRR__RRRR__RRRR.     \",
\"    .RRRRR__RRRR__RRRRR.    \",
\"    .RRRRR__RRRR__RRRRR.    \",
\"    .RRRRR__RRRR__RRRRR.    \",
\"    .RRRR__RRRRRR__RRRR.    \",
\"    .RRRRR__RRRR__RRRRR.    \",
\"    .RRRRR__RRRR__RRRRR.    \",
\"    .RRRRR__RRRR__RRRRR.    \",
\"    .RRRRR__RRRR__RRRRR.    \",
\"     .RRRR___RR___RRRR.     \",
\"      .RRRRRRRRRRRRRR.      \",
\"       .RRRRRRRRRRRR.       \",
\"        .RRRRRRRRRR.        \",
\"         .RRRRRRRR.         \",
\"          ........          \",
\"                            \",
\"                            \",
\"                            \",
\"                            \"};")
  "The Stop in icon.")


(defvar idlwave-toolbar-clear-at-icon
  (idlwave-toolbar-make-button
   "/* XPM */
static char * file[] = {
\"28 28 3 1\",
\" 	c None s backgroundToolBarColor\",
\".	c #000000000000\",
\"R	c #FFFF00000000\",
\"                            \",
\"                            \",
\"                            \",
\"  ...                  ...  \",
\"   ...    ........    ...   \",
\"    ...  .RRRRRRRR.  ...    \",
\"     ....RRRRRRRRRR....     \",
\"      ...RRRRRRRRRR...      \",
\"      ....RRRRRRRR....      \",
\"     .RR...RRRRRR...RR.     \",
\"    .RRRR...RRRR...RRRR.    \",
\"    .RRRRR...RR...RRRRR.    \",
\"    .RRRRRR......RRRRRR.    \",
\"    .RRRRRRR....RRRRRRR.    \",
\"    .RRRRRRR....RRRRRRR.    \",
\"    .RRRRRR......RRRRRR.    \",
\"    .RRRRR...RR...RRRRR.    \",
\"    .RRRR...RRRR...RRRR.    \",
\"     .RR...RRRRRR...RR.     \",
\"      ....RRRRRRRR....      \",
\"      ...RRRRRRRRRR...      \",
\"     ....RRRRRRRRRR....     \",
\"    ...  .RRRRRRRR.  ...    \",
\"   ...    ........    ...   \",
\"  ...                  ...  \",
\"                            \",
\"                            \",
\"                            \"};")
  "The Clear At icon.")

(defvar idlwave-toolbar-clear-all-icon
  (idlwave-toolbar-make-button
   "/* XPM */
static char * file[] = {
\"28 28 4 1\",
\" 	c None s backgroundToolBarColor\",
\".	c #000000000000\",
\"X	c #FFFFFFFFFFFF\",
\"R	c #FFFF00000000\",
\"                            \",
\"                            \",
\"                            \",
\"  .. ....         .... ..   \",
\"  ...RRRR.       .RRRR...   \",
\"   ...RRRR.     .RRRR...    \",
\"  .R...RRRR.   .RRRR...R.   \",
\"  .RR...RRR.   .RRR...RR.   \",
\"  .RRR...RR.   .RR...RRR.   \",
\"  .RRRR...R.   .R...RRRR.   \",
\"   .RRRR...     ...RRRR.    \",
\"    .RRRR...   ...RRRR.     \",
\"     .... ... ... ....      \",
\"           .....            \",
\"            ...             \",
\"     ....  .....  ....      \",
\"    .RRRR.... ....RRRR.     \",
\"   .RRRRR...   ...RRRRR.    \",
\"  .RRRRR....   ....RRRRR.   \",
\"  .RRRR...R.   .R...RRRR.   \",
\"  .RRR...RR.   .RR...RRR.   \",
\"  .RR...RRR.   .RRR...RR.   \",
\"   ....RRR.     .RRR....    \",
\"   ...RRR.       .RRR...    \",
\"  .......         .......   \",
\"                            \",
\"                            \",
\"                            \"};")
  "The Clear-All icon.")

(defvar idlwave-toolbar-edit-cmd-icon
  (idlwave-toolbar-make-button
   "/* XPM */
static char * file[] = {
\"28 28 2 1\",
\" 	c None s backgroundToolBarColor\",
\".	c #000000000000\",
\"                            \",
\"                            \",
\"                            \",
\"                            \",
\"                            \",
\"                            \",
\"                            \",
\"                            \",
\"                            \",
\"                            \",
\"                            \",
\"   ..                       \",
\"    ..                      \",
\"     ..                     \",
\"    ..                      \",
\"   ..                       \",
\"                            \",
\"                            \",
\"        .................   \",
\"                            \",
\"                            \",
\"                            \",
\"                            \",
\"                            \",
\"                            \",
\"                            \",
\"                            \",
\"                            \"};")
  "The edit-cmd icon")

(defvar idlwave-toolbar-run-icon
  (idlwave-toolbar-make-button
   "/* XPM */
static char * file[] = {
\"28 28 3 1\",
\" 	c None s backgroundToolBarColor\",
\".	s FgColor c #000000000000\",
\"G	c #0000BBBB0000\",
\"                            \",
\"                            \",
\"                            \",
\"                            \",
\"     .....                  \",
\"     .GGG.                  \",
\"     .GGG.                  \",
\"     .GGG.       .......    \",
\"     .GGG.                  \",
\"     .GGG.                  \",
\"     .GGG.       .......    \",
\"     .GGG.                  \",
\"  ....GGG....               \",
\"   .GGGGGGG.     .......    \",
\"    .GGGGG.                 \",
\"     .GGG.                  \",
\"      .G.        .......    \",
\"       .                    \",
\"                            \",
\"                 .......    \",
\"                            \",
\"                            \",
\"                 .......    \",
\"                            \",
\"                            \",
\"                            \",
\"                            \",
\"                            \"};")
  "The Run icon.")

(defvar idlwave-toolbar-cont-icon
  (idlwave-toolbar-make-button
   "/* XPM */
static char * file[] = {
\"28 28 3 1\",
\" 	c None s backgroundToolBarColor\",
\".	s FgColor c #000000000000\",
\"G	c #0000BBBB0000\",
\"                            \",
\"                            \",
\"                            \",
\"                 .......    \",
\"                            \",
\"       .......              \",
\"      .GGGGGG.   .......    \",
\"     .GGGGGGG.              \",
\"     .GGG.....              \",
\"     .GGG.       .......    \",
\"     .GGG.                  \",
\"     .GGG.                  \",
\"     .GGG.       .......    \",
\"     .GGG.                  \",
\"  ....GGG....               \",
\"   .GGGGGGG.     .......    \",
\"    .GGGGG.                 \",
\"     .GGG.                  \",
\"      .G.        .......    \",
\"       .                    \",
\"                            \",
\"                 .......    \",
\"                            \",
\"                            \",
\"                            \",
\"                            \",
\"                            \",
\"                            \"};")
  "The Cont icon.")

(defvar idlwave-toolbar-to-here-icon
  (idlwave-toolbar-make-button
   "/* XPM */
static char * file[] = {
\"28 28 4 1\",
\" 	c None s backgroundToolBarColor\",
\".	c #000000000000\",
\"G	c #0000BBBB0000\",
\"R	c #FFFF00000000\",
\"                            \",
\"                            \",
\"                            \",
\"                            \",
\"                            \",
\"                            \",
\"      .....   ........      \",
\"     .GGGG.                 \",
\"    .GGGGG.                 \",
\"    .GG....   ........      \",
\"    .GG.                    \",
\"    .GG. .                  \",
\"    .GG. ..                 \",
\"    .GG. .G.    ......      \",
\"    .GG...GG.               \",
\"    .GGGGGGGG.  RRRRRR      \",
\"    .GGGGGGGGG. RRRRRR      \",
\"     .GGGGGGG.  RRRRRR      \",
\"      ....GG.               \",
\"         .G.    ......      \",
\"         ..                 \",
\"         .                  \",
\"                            \",
\"                            \",
\"                            \",
\"                            \",
\"                            \",
\"                            \"};")
  "The Cont-to-here icon.")

(defvar idlwave-toolbar-step-over-icon
  (idlwave-toolbar-make-button
   "/* XPM */
static char * file[] = {
\"28 28 3 1\",
\" 	c None s backgroundToolBarColor\",
\".	c #000000000000\",
\"G	c #0000BBBB0000\",
\"                            \",
\"                            \",
\"                            \",
\"                            \",
\"                            \",
\"                            \",
\"      .....                 \",
\"     .GGGG.      .......    \",
\"    .GGGGG.                 \",
\"    .GG....                 \",
\"    .GG.         .......    \",
\"    .GG. .                  \",
\"    .GG. ..                 \",
\"    .GG. .G.     .......    \",
\"    .GG...GG.               \",
\"    .GGGGGGGG.              \",
\"    .GGGGGGGGG.  .......    \",
\"     .GGGGGGG.              \",
\"      ....GG.               \",
\"         .G.     .......    \",
\"         ..                 \",
\"         .                  \",
\"                 .......    \",
\"                            \",
\"                            \",
\"                            \",
\"                            \",
\"                            \"};")
  "The Step Over icon.")

(defvar idlwave-toolbar-step-into-icon
  (idlwave-toolbar-make-button
   "/* XPM */
static char * file[] = {
\"28 28 3 1\",
\" 	c None s backgroundToolBarColor\",
\".	c #000000000000\",
\"G	c #0000BBBB0000\",
\"                            \",
\"                            \",
\"                            \",
\"                            \",
\"                            \",
\"                            \",
\"      .....   .......       \",
\"     .GGGG.                 \",
\"    .GGGGG.                 \",
\"    .GG....   ........      \",
\"    .GG.                    \",
\"    .GG. .                  \",
\"    .GG. ..                 \",
\"    .GG. .G.                \",
\"    .GG...GG.    .......    \",
\"    .GGGGGGGG.              \",
\"    .GGGGGGGGG.             \",
\"     .GGGGGGG.   .......    \",
\"      ....GG.               \",
\"         .G.                \",
\"         ..      .......    \",
\"         .                  \",
\"                            \",
\"                            \",
\"                            \",
\"                            \",
\"                            \",
\"                            \"};")
  "The Step Into icon.")

(defvar idlwave-toolbar-step-out-icon
  (idlwave-toolbar-make-button
   "/* XPM */
static char * file[] = {
\"28 28 3 1\",
\" 	c None s backgroundToolBarColor\",
\".	c #000000000000\",
\"G	c #0000BBBB0000\",
\"                            \",
\"                            \",
\"                            \",
\"                            \",
\"                            \",
\"                            \",
\"         .                  \",
\"         ..     ........    \",
\"         .G.                \",
\"      ....GG.               \",
\"     .GGGGGGG.  ........    \",
\"    .GGGGGGGGG.             \",
\"    .GGGGGGGG.              \",
\"    .GG...GG.   ........    \",
\"    .GG. .G.                \",
\"    .GG. ..                 \",
\"    .GG. .                  \",
\"    .GG.                    \",
\"    .GG.......    .......   \",
\"    .GGGGGGGG.              \",
\"     .GGGGGGG.              \",
\"      ........    .......   \",
\"                            \",
\"                            \",
\"                            \",
\"                            \",
\"                            \",
\"                            \"};")
  "The Step up icon.")


(defvar idlwave-toolbar-eval-icon
  (idlwave-toolbar-make-button
   "/* XPM */
static char * file[] = {
\"28 28 2 1\",
\" 	c None s backgroundToolBarColor\",
\".	c #000000000000\",
\"                            \",
\"                            \",
\"                            \",
\"                            \",
\"                            \",
\"                            \",
\"                            \",
\"                            \",
\"                            \",
\"                            \",
\"                            \",
\"         ....               \",
\"         .. ..  ......      \",
\"         .. ..  ......      \",
\"         .. ..              \",
\"         .. ..  ......      \",
\"         .. ..  ......      \",
\"         ....               \",
\"         ..                 \",
\"         ..                 \",
\"                            \",
\"                            \",
\"                            \",
\"                            \",
\"                            \",
\"                            \",
\"                            \",
\"                            \"};")
  "The Evaluate icon.")

(defvar idlwave-toolbar-stack-up-icon
  (idlwave-toolbar-make-button
   "/* XPM */
static char * file[] = {
\"28 28 5 1\",
\" 	c None s backgroundToolBarColor\",
\".	s FgColor c #000000000000\",
\"_	c #FFFFFFFFFFFF\",
\"G	c #0000BBBB0000\",
\"R	c #FFFF00000000\",
\"                            \",
\"                            \",
\"                            \",
\"                            \",
\"                            \",
\"      ........     .        \",
\"      .______.    ...       \",
\"      .______.   .....      \",
\"      .______.  .......     \",
\"      .______.    ...       \",
\"      .______.    ...       \",
\"      ........    ...       \",
\"      .GGGGGG.    ...       \",
\"      .GGGGGG.    ...       \",
\"      .GGGGGG.              \",
\"      .GGGGGG.              \",
\"      .GGGGGG.              \",
\"      ........              \",
\"      .RRRRRR.              \",
\"      .RRRRRR.              \",
\"      .RRRRRR.              \",
\"      .RRRRRR.              \",
\"      .RRRRRR.              \",
\"      ........              \",
\"                            \",
\"                            \",
\"                            \",
\"                            \"};")
  "The Stack Up icon.")

(defvar idlwave-toolbar-stack-down-icon
  (idlwave-toolbar-make-button
   "/* XPM */
static char * file[] = {
\"28 28 5 1\",
\" 	c None s backgroundToolBarColor\",
\".	s FgColor c #000000000000\",
\"_	c #FFFFFFFFFFFF\",
\"G	c #0000BBBB0000\",
\"R	c #FFFF00000000\",
\"                            \",
\"                            \",
\"                            \",
\"                            \",
\"                            \",
\"      ........              \",
\"      .______.              \",
\"      .______.              \",
\"      .______.              \",
\"      .______.              \",
\"      .______.              \",
\"      ........              \",
\"      .GGGGGG.              \",
\"      .GGGGGG.              \",
\"      .GGGGGG.              \",
\"      .GGGGGG.    ...       \",
\"      .GGGGGG.    ...       \",
\"      ........    ...       \",
\"      .RRRRRR.    ...       \",
\"      .RRRRRR.    ...       \",
\"      .RRRRRR.  .......     \",
\"      .RRRRRR.   .....      \",
\"      .RRRRRR.    ...       \",
\"      ........     .        \",
\"                            \",
\"                            \",
\"                            \",
\"                            \"};")
  "The Stack Down icon.")

(defvar idlwave-toolbar-reset-icon
  (idlwave-toolbar-make-button
   "/* XPM */
static char * file[] = {
\"28 28 3 1\",
\" 	c None s backgroundToolBarColor\",
\"G	c #0000BBBB0000\",
\". 	c #000000000000\",
\"                            \",
\"                            \",
\"                            \",
\"     .                      \",
\"    .G.     .               \",
\"   .GGG..  .G.              \",
\"   .GGGGG..GG.              \",
\"    ..GGGGGGGG.             \",
\"      ..GGGGGG.             \",
\"        ..GGGGG.            \",
\"        .GGGGGG.            \",
\"        .G......            \",
\"                            \",
\"                 .....      \",
\"               .........    \",
\"               .........    \",
\"               .........    \",
\"               . ..... .    \",
\"               .       .    \",
\"               .       .    \",
\"               .       .    \",
\"               .       .    \",
\"               .       .    \",
\"               ..     ..    \",
\"                .......     \",
\"                 .....      \",
\"                            \",
\"                            \"};")
  "The Reset icon.")

(defvar idlwave-toolbar
  '(
    [idlwave-toolbar-compile-icon
     idlwave-shell-save-and-compile
     t
     "Save and Compile this file (or recompile last)"]
    [idlwave-toolbar-next-error-icon
     idlwave-shell-goto-next-error
     t
     "Goto Next Error"]
    [idlwave-toolbar-stop-at-icon
     idlwave-shell-break-here
     (eq major-mode 'idlwave-mode)
     "Set Breakpoint at selected position"]
    [idlwave-toolbar-stop-in-icon
     idlwave-shell-break-in
     t
     "Stop in Function with name near at point"]
    [idlwave-toolbar-clear-at-icon
     idlwave-shell-clear-current-bp
     t
     "Clear Breakpoint at selected position"]
    [idlwave-toolbar-clear-all-icon
     idlwave-shell-clear-all-bp
     t
     "Clear all Breakpoints"]
    [idlwave-toolbar-edit-cmd-icon
     idlwave-shell-edit-default-command-line
     t
     "Edit Default Command Line"]
    [idlwave-toolbar-run-icon
     idlwave-shell-execute-default-command-line
     t
     "Reset, then Execute Default Command Line"]
    [idlwave-toolbar-cont-icon
     idlwave-shell-cont
     t
     "Continue Current Program"]
    [idlwave-toolbar-to-here-icon
     idlwave-shell-to-here
     (eq major-mode 'idlwave-mode)
     "Continue to Here (cursor position)"]
    [idlwave-toolbar-step-over-icon
     idlwave-shell-stepover
     t
     "Step Over (aka next)"]
    [idlwave-toolbar-step-into-icon
     idlwave-shell-step
     t
     "Step Into (aka step)"]
    [idlwave-toolbar-step-out-icon
     idlwave-shell-out
     t
     "Step Out (of subroutine)"]
    [idlwave-toolbar-eval-icon
     idlwave-shell-print
     t
     "Print Expression at or before Point"]
    [idlwave-toolbar-stack-up-icon
     idlwave-shell-stack-up
     t
     "Stack Up (towards \"cooler\" - less recently visited - frames)"]
    [idlwave-toolbar-stack-down-icon
     idlwave-shell-stack-down
     t
     "Stack Down (towards \"warmer\" - more recently visited - frames)"]
    [idlwave-toolbar-reset-icon
     idlwave-shell-reset
     t
     "Reset IDL (RETALL & CLOSE,/ALL and more)"]
    ))

;; When the shell exits, arrange to remove the special toolbar everywhere.
(add-hook 'idlwave-shell-cleanup-hook
	  'idlwave-toolbar-remove-everywhere)
);; End can define toolbar

(defun idlwave-toolbar-add ()
  "Add the IDLWAVE toolbar if appropriate."
  (if (and (featurep 'xemacs)    ; This is a noop on Emacs
	   (boundp 'idlwave-toolbar-is-possible)
	   (or (eq major-mode 'idlwave-mode)
	       (eq major-mode 'idlwave-shell-mode)))
      (set-specifier default-toolbar (cons (current-buffer)
					   idlwave-toolbar))))

(defun idlwave-toolbar-remove ()
  "Add the IDLWAVE toolbar if appropriate."
  (if (and (featurep 'xemacs)    ; This is a noop on Emacs
	   (boundp 'idlwave-toolbar-is-possible)
	   (or (eq major-mode 'idlwave-mode)
	       (eq major-mode 'idlwave-shell-mode)))
      (remove-specifier default-toolbar (current-buffer))))

(defvar idlwave-shell-mode-map)
(defvar idlwave-mode-map)
(defvar idlwave-toolbar-visible nil)
(defun idlwave-toolbar-add-everywhere ()
  "Add the toolbar in all appropriate buffers."
  (when (boundp 'idlwave-toolbar-is-possible)

    ;; First make sure new buffers will get the toolbar
    (add-hook 'idlwave-mode-hook 'idlwave-toolbar-add)
    ;; Then add it to all existing buffers
    (if (featurep 'xemacs)
	;; For XEmacs, map over all buffers to add toolbar
	(save-excursion
	  (mapcar (lambda (buf)
		    (set-buffer buf)
		    (idlwave-toolbar-add))
		  (buffer-list)))
      ;; For Emacs, add the key definitions to the mode maps
      (mapcar (lambda (x)
		(let* ((icon (aref x 0))
		       (func (aref x 1))
		       ;;(show (aref x 2))
		       (help (aref x 3))
		       (key (vector 'tool-bar func))
		       (def (list 'menu-item
				  "a"
				  func
				  :image (symbol-value icon)
				  :help help)))
		  (define-key idlwave-mode-map key def)
		  (define-key idlwave-shell-mode-map key def)))
	      (reverse idlwave-toolbar)))
    (setq idlwave-toolbar-visible t)))

(defun idlwave-toolbar-remove-everywhere ()
  "Remove the toolbar in all appropriate buffers."
  ;; First make sure new buffers won't get the toolbar
  (when idlwave-toolbar-is-possible
    (remove-hook 'idlwave-mode-hook 'idlwave-toolbar-add)
    ;; Then remove it in all existing buffers.
    (if (featurep 'xemacs)
	;; For XEmacs, map over all buffers to remove toolbar
	(save-excursion
	  (mapcar (lambda (buf)
		    (set-buffer buf)
		    (idlwave-toolbar-remove))
		  (buffer-list)))
      ;; For Emacs, remove the key definitions from the mode maps
      (mapcar (lambda (x)
		(let* (;;(icon (aref x 0))
		       (func (aref x 1))
		       ;;(show (aref x 2))
		       ;;(help (aref x 3))
		       (key (vector 'tool-bar func)))
		  (define-key idlwave-mode-map key nil)
		  (define-key idlwave-shell-mode-map key nil)))
	      idlwave-toolbar))
    (setq idlwave-toolbar-visible nil)))

(defun idlwave-toolbar-toggle (&optional force-on)
  (interactive)
  (if idlwave-toolbar-visible
      (or force-on (idlwave-toolbar-remove-everywhere))
    (idlwave-toolbar-add-everywhere))
  ;; Now make sure this
  (if (featurep 'xemacs)
      nil ; no action necessary, toolbar gets updated automatically
    ;; On Emacs, redraw the frame to make sure the Toolbar is updated.
    (redraw-frame (selected-frame))))

(provide 'idlw-toolbar)
(provide 'idlwave-toolbar)

;;; idlw-toolbar.el ends here


;;; arch-tag: ec9a3717-c44c-4716-9bda-cdacbe5ddb62<|MERGE_RESOLUTION|>--- conflicted
+++ resolved
@@ -4,10 +4,6 @@
 ;; Author: Carsten Dominik <dominik@astro.uva.nl>
 ;; Maintainer: J.D. Smith <jdsmith@as.arizona.edu>
 ;; Version: 4.15
-<<<<<<< HEAD
-;; Date: $Date: 2003/09/01 15:45:35 $
-=======
->>>>>>> 1f3ddf11
 ;; Keywords: processes
 
 ;; This file is part of GNU Emacs.
