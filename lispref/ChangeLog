<<<<<<< HEAD
2007-04-26  Glenn Morris  <rgm@gnu.org>

	* elisp.texi (EMACSVER): Increase to 22.1.50.

2007-04-25  Karl Berry  <karl@gnu.org>

	* elisp.texi: Improve line breaks on copyright page,
	similar layout to emacs manual, 8.5x11 by default.
=======
2007-04-24  Richard Stallman  <rms@gnu.org>

	* text.texi (Special Properties): Add xref to Overlay Properties.

	* display.texi (Overlay Properties): Add xref to Special Properties.
>>>>>>> 1ae51869

2007-04-22  Richard Stallman  <rms@gnu.org>

	* keymaps.texi (Extended Menu Items): Move the info about
	format with cached keyboard binding.

2007-04-21  Richard Stallman  <rms@gnu.org>

	* text.texi (Special Properties): Clarify previous change.

	* files.texi (File Name Expansion): Clarify previous change.

	* display.texi (Attribute Functions): Fix example for
	face-attribute-relative-p.

2007-04-19  Kenichi Handa  <handa@m17n.org>

	* text.texi (Special Properties): Document composition property.

2007-04-19  Glenn Morris  <rgm@gnu.org>

	* files.texi (File Name Expansion): Mention "superroot".

2007-04-15  Chong Yidong  <cyd@stupidchicken.com>

	* frames.texi (Multiple Displays): Add note about "multi-monitor"
	setups.
	(Display Feature Testing): Note that display refers to all
	physical monitors for multi-monitor setups.

2007-04-14  Richard Stallman  <rms@gnu.org>

	* lists.texi (Sets And Lists): Clarify `delete' examples.
	Remove spurious xref to same node.
	Clarify xref for add-to-list.

2007-04-12  Nick Roberts  <nickrob@snap.net.nz>

	* keymaps.texi (Format of Keymaps): Remove spurious ")" from
	value of lisp-mode-map.

2007-04-11  Karl Berry  <karl@gnu.org>

	* anti.texi (Antinews),
	* display.texi (Overlay Properties) and (Defining Images),
	* processes.texi (Synchronous Processes) and (Sentinels),
	* syntax.texi (Syntax Table Internals),
	* searching.texi (Regexp Special),
	* nonascii.texi (Default Coding Systems),
	* text.texi (Special Properties),
	* minibuf.texi (Basic Completion): Wording to improve breaks in
	8.5x11 format.
	* elisp.texi (smallbook): new @set to more easily switch between
	smallbook and 8.5x11.

2007-04-11  Richard Stallman  <rms@gnu.org>

	* text.texi (Lazy Properties): Minor fix.

2007-04-08  Karl Berry  <karl@gnu.org>

	* symbols.texi (Plists and Alists): Period after "vs" in index entries.
	* macros.texi (Backquote): Downcase Backquote in index entries for
	consistency.

2007-04-08  Richard Stallman  <rms@gnu.org>

	* text.texi (Adaptive Fill): Just describe default,
	don't show it (since it contains non-ASCII chars).

2007-04-07  Karl Berry  <karl@gnu.org>

	* text.texi (Adaptive Fill) [@iftex]: Omit binary characters in
	adaptive-fill-regexp's value, since they are not in the standard
	TeX fonts.

2007-04-07  Guanpeng Xu  <herberteuler@hotmail.com>

	* display.texi (Defining Faces): Fix example.

2007-04-07  Karl Berry  <karl@gnu.org>

	* display.texi (Button Buffer Commands): Improve page break.

2007-04-07  Richard Stallman  <rms@gnu.org>

	* advice.texi (Activation of Advice): Remove redundant index entry.

	* backups.texi: Improve index entries.  Remove redundant ones.

	* compile.texi (Byte Compilation): Improve index entry.

	* hash.texi (Creating Hash): Improve index entry.

	* symbols.texi (Definitions): Improve index entry.

	* edebug.texi: Improve index entries.  Remove redundant/useless ones.

	* maps.texi (Standard Keymaps): Remove useless index entry.

	* help.texi (Documentation Basics): Remove redundant index entries.

	* customize.texi: Improve index entries.
	Remove redundant/useless ones.

	* locals.texi (Standard Buffer-Local Variables): Clarify intro text.

	* streams.texi (Output Variables): Improve index entry.

	* abbrevs.texi (Abbrevs): Remove useless index entry.

	* macros.texi (Expansion): Remove useless index entry.

	* text.texi: Improve index entries.  Remove redundant/useless ones.
	(Text Properties, Examining Properties)
	(Special Properties): Use "property category" instead of "category"
	to refer to the `category' property.

	* positions.texi: Improve index entries.  Remove useless one.

	* lists.texi: Improve index entries.  Remove redundant/useless ones.

	* os.texi: Improve index entries.
	(Timers): Fix previous change.

	* buffers.texi: Improve index entries.
	(Modification Time): Get rid of term "obsolete buffer".

	* debugging.texi: Improve index entries.
	(Test Coverage): Add xref to other test coverage ftr.

	* eval.texi: Improve index entry.  Remove redundant ones.

	* numbers.texi: Improve index entries.  Remove redundant/useless ones.

	* files.texi: Improve index entries.  Remove redundant/useless ones.

	* objects.texi: Improve index entries.

	* processes.texi: Improve index entries.

	* modes.texi: Improve index entry.  Remove redundant one.

	* nonascii.texi: Improve index entries.

	* internals.texi: Improve index entries.

	* syntax.texi: Improve index entries.

	* keymaps.texi (Active Keymaps): Improve index entries.

	* commands.texi: Improve index entries.  Remove redundant/useless ones.

	* frames.texi: Improve index entries.  Remove redundant/useless ones.

	* markers.texi: Improve index entries.  Remove redundant ones.

	* tips.texi: Improve index entries.

	* loading.texi (Unloading): Improve index entry.

	* variables.texi: Improve index entries.  Remove redundant one.

	* sequences.texi: Improve index entry.

	* display.texi: Improve index entries.  Remove redundant ones.

	* windows.texi: Improve index entries.

	* searching.texi: Improve index entries.  Remove redundant one.

	* strings.texi (Case Tables): Improve last change.

2007-04-04  Chong Yidong  <cyd@stupidchicken.com>

	* strings.texi (Case Tables): Document with-case-table and
	ascii-case-table.

2007-04-03  Karl Berry  <karl@gnu.org>

	* processes.texi (Network): Reword to improve page break.

2007-04-03  Eli Zaretskii  <eliz@gnu.org>

	* functions.texi (Inline Functions): Describe more disadvantages
	of defsubst, and make advice against it stronger.

2007-04-02  Karl Berry  <karl@gnu.org>

	* backups.texi (Backup Names): Avoid widow words.
	* modes.texi (Example Major Modes): Align last comment.

2007-04-01  Chong Yidong  <cyd@stupidchicken.com>

	* keymaps.texi (Remapping Commands): Document new arg to
	command-remapping.

2007-04-01  Karl Berry  <karl@gnu.org>

	* processes.texi (Low-Level Network): typo.
	* loading.texi (Hooks for Loading): avoid double "the".
	* keymaps.texi (Key Sequences): no double "and".
	(Changing Key Bindings): shorten to improve line break.

2007-03-31  Glenn Morris  <rgm@gnu.org>

	* os.texi (Timers): Fix description of run-at-time TIME formats.

2007-03-31  Richard Stallman  <rms@gnu.org>

	* display.texi (Invisible Text): Correct buffer-invisibility-spec
	regarding ellipsis.

2007-03-31  Eli Zaretskii  <eliz@gnu.org>

	* intro.texi (nil and t):
	* symbols.texi (Plists and Alists):
	* variables.texi (Variable Aliases, Constant Variables):
	* functions.texi (Defining Functions):
	* advice.texi (Advising Primitives):
	* debugging.texi (Syntax Errors, Compilation Errors):
	* minibuf.texi (Minibuffer Windows):
	* commands.texi (Adjusting Point):
	* modes.texi (Syntactic Font Lock, Faces for Font Lock)
	(Auto Major Mode, Major Mode Conventions):
	* help.texi (Describing Characters):
	* files.texi (Create/Delete Dirs, Information about Files)
	(File Locks, Writing to Files, Reading from Files)
	(Saving Buffers):
	* windows.texi (Resizing Windows, Cyclic Window Ordering):
	* frames.texi (Finding All Frames):
	* positions.texi (Buffer End, Motion):
	* markers.texi (The Region):
	* text.texi (Deletion, Near Point):
	* display.texi (Displaying Messages, Truncation):
	* os.texi (Processor Run Time):
	* tips.texi (Key Binding Conventions, Programming Tips)
	(Warning Tips, Documentation Tips, Comment Tips):
	* internals.texi (Memory Usage): Improve indexing.

	* variables.texi (Frame-Local Variables):
	* functions.texi (Argument List):
	* loading.texi (Library Search):
	* streams.texi (Output Variables):
	* keymaps.texi (Translation Keymaps, Searching Keymaps):
	* searching.texi (Replacing Match, Search and Replace):
	* processes.texi (Byte Packing, Decoding Output)
	(Accepting Output, Network Servers, Shell Arguments):
	* display.texi (Abstract Display, Image Cache, Scroll Bars):
	* windows.texi (Window Point, Window Start):
	* frames.texi (Management Parameters, Frame Parameters, Frame Titles):
	* commands.texi (Reading Input, Keyboard Events):
	* minibuf.texi (Reading File Names, Minibuffer Completion)
	(Recursive Mini):
	* positions.texi (List Motion):
	* hash.texi (Hash Tables, Creating Hash, Defining Hash):
	* numbers.texi (Arithmetic Operations, Math Functions)
	(Predicates on Numbers, Comparison of Numbers):
	(Numeric Conversions):
	* locals.texi (Standard Buffer-Local Variables):
	* maps.texi (Standard Keymaps):
	* os.texi (User Identification, System Environment, Recording Input)
	(X11 Keysyms):
	* nonascii.texi (Non-ASCII Characters, Splitting Characters):
	* backups.texi (Backups and Auto-Saving):
	* customize.texi (Customization, Group Definitions)
	(Variable Definitions):
	* compile.texi (Byte Compilation): Improve index entries.

2007-03-31  Karl Berry  <karl@gnu.org>

	* macros.texi (Defining Macros): Avoid widow syllable.

2007-03-31  Eli Zaretskii  <eliz@gnu.org>

	* elisp.texi (Top): Postscript -> PostScript.

	* display.texi (Images, Postscript Images): Postscript -> PostScript.

2007-03-31  Markus Triska  <markus.triska@gmx.at>

	* internals.texi (Writing Emacs Primitives): Untabify `For'.

2007-03-30  Karl Berry  <karl@gnu.org>

	* lists.texi (List-related Predicates): Remove spurious @need.
	(Setcdr): Use @smallexample to improve page break.
	(Association Lists) <assoc>: Reword to improve page break.

	* strings.texi (String Conversion): Insert blank line to improve
	page break.

	* numbers.texi (Random Numbers): Use @minus{}.
	(Math Functions): Use @minus{}.

	* intro.texi (Acknowledgements): Avoid line breaks before middle
	initials.

2007-03-24  Eli Zaretskii  <eliz@gnu.org>

	* errors.texi (Standard Errors): Add an index entry.

2007-03-19  Richard Stallman  <rms@gnu.org>

	* os.texi (Recording Input): recent-keys now gives 300 keys.

2007-03-12  Glenn Morris  <rgm@gnu.org>

	* os.texi: Replace "daylight savings" with "daylight saving"
	throughout.

2007-03-05  Richard Stallman  <rms@gnu.org>

	* variables.texi (File Local Variables): Update
	enable-local-variables values.

2007-03-04  Richard Stallman  <rms@gnu.org>

	* syntax.texi (Control Parsing): Minor clarification.

	* strings.texi (Formatting Strings): Clarify width, precision, flags.

	* sequences.texi (Sequence Functions): Move string-bytes away,
	add xref.

	* nonascii.texi (Text Representations): Move string-bytes here.

	* modes.texi (Major Mode Conventions): Fundamental mode is exception.

	* minibuf.texi (Basic Completion): Minor clarification.

	* markers.texi (The Mark): Clarify existence vs activation of mark.
	Other cleanup.

	* display.texi (Finding Overlays): Write better example.

	* compile.texi (Eval During Compile): Clarify putting macros
	in eval-when-compile.

2007-02-25  Vinicius Jose Latorre  <viniciusjl@ig.com.br>

	* loading.texi (How Programs Do Loading): Fix anchor position at
	load-read-function definition doc. (tiny change)
	
2007-02-21  Kim F. Storm  <storm@cua.dk>

	* strings.texi (Text Comparison): Mention that assoc-string
	converts symbols to strings before testing.

2007-02-17  Kim F. Storm  <storm@cua.dk>

	* processes.texi (Bindat Spec): Vector types can have optional
	element type.
	(Bindat Examples): Fix example.  Add vector with element type.

2007-02-16  Andreas Schwab  <schwab@suse.de>

	* strings.texi (Formatting Strings): Document '+' flag.

2007-02-15  Juanma Barranquero  <lekktu@gmail.com>

	* strings.texi (Modifying Strings): Clarify that `clear-string'
	always converts the string to unibyte.

2007-02-14  Kim F. Storm  <storm@cua.dk>

	* display.texi (Glyphs): Add make-glyph-code, glyph-char, glyph-face.
	Rewrite glyph code description to refer to these functions.
	Remove details of encoding face number and char into integer code.

2007-02-03  Alan Mackenzie  <acm@muc.de>

	* loading.texi (Hooks for Loading): Make the description of
	`eval-after-load' more detailed, and amend the description of
	after-load-alist, in accordance with changes from 2006-05.

2007-02-03  Chong Yidong  <cyd@stupidchicken.com>

	* modes.texi (Defining Minor Modes): Document that a :require
	keyword or similar may be required to make saved customization
	variables work.

2007-02-03  Eli Zaretskii  <eliz@gnu.org>

	* elisp.texi (Top): Make the detailed menu headers compliant with
	Texinfo guidelines and with what texnfo-upd.el expects.  Add
	comments to prevent people from inadvertently modifying the key
	parts needed by `texinfo-multiple-files-update'.

2007-02-02  Eli Zaretskii  <eliz@gnu.org>

	* elisp.texi (Top): Update the top-level menus.

	* syntax.texi (Categories): Add index entries.

2007-02-01  Juanma Barranquero  <lekktu@gmail.com>

	* display.texi (Attribute Functions): Fix name and description of
	the UNDERLINE arg of `set-face-underline-p'.

2007-01-29  Eli Zaretskii  <eliz@gnu.org>

	* elisp.texi (Top): Add "Standard Errors", "Standard Buffer-Local
	Variables", and "Standard Keymaps" to the detailed menu.

	* variables.texi (Future Local Variables): Add index entry.

2007-01-28  Richard Stallman  <rms@gnu.org>

	* tips.texi (Coding Conventions): Clarify the tip about macros
	that define a function or a variable.

	* files.texi (File Attributes): UID and GID can be floats.
	(Magic File Names): Explain why deferring all operations to
	the standard handler does not work.

2007-01-23  Martin Rudalics  <rudalics@gmx.at>

	* backups.texi (Reverting): Use "buffer" instead of "file"
	when talking about major and minor modes.

2007-01-21  Richard Stallman  <rms@gnu.org>

	* help.texi (Documentation): Add xref to Documentation Tips.

2007-01-14  Juanma Barranquero  <lekktu@gmail.com>

	* tips.texi (Coding Conventions): Fix typos.

2007-01-05  Richard Stallman  <rms@gnu.org>

	* modes.texi (Defining Minor Modes): Fix previous change.

2007-01-03  Richard Stallman  <rms@gnu.org>

	* customize.texi (Variable Definitions, Customization Types):
	Don't use * in doc string for defcustom.

2007-01-02  Richard Stallman  <rms@gnu.org>

	* variables.texi (Variable Aliases): Clarify that aliases vars
	always have the same value.

	* processes.texi (Bindat Spec): Fix Texinfo usage.

	* modes.texi (Defining Minor Modes): Explain effect of command
	defined with define-global-minor-mode on new buffers.

2006-12-30  Kim F. Storm  <storm@cua.dk>

	* keymaps.texi (Tool Bar): Describe `grow-only' value of
	`auto-resize-tool-bars'.

2006-12-30  Richard Stallman  <rms@gnu.org>

	* keymaps.texi (Active Keymaps): Fix previous change.

2006-12-30  Nick Roberts  <nickrob@snap.net.nz>

	* keymaps.texi (Active Keymaps): Make xref to lookup-key.

2006-12-30  Kim F. Storm  <storm@cua.dk>

	* processes.texi (Bindat Spec): Clarify using field names in
	length specifications.

2006-12-29  Kim F. Storm  <storm@cua.dk>

	* processes.texi (Bindat Spec): Explain eval forms and lengths better.
	Add count and index variables for eval forms in repeat blocks.

2006-12-24  Richard Stallman  <rms@gnu.org>

	* customize.texi (Variable Definitions): Document
	new name custom-add-frequent-value.

2006-12-19  Kim F. Storm  <storm@cua.dk>

	* commands.texi (Misc Events): User signals now result in sigusr1
	and sigusr2 events which are handled through special-event-map.
	(Special Events): User signals and drag-n-drop are special.

2006-12-17  Richard Stallman  <rms@gnu.org>

	* loading.texi (Named Features): Explain subfeatures better.

	* customize.texi: Use "option" only for user options.
	For the keyword values inside defcustom etc, say "keywords".
	For :options value's elements, say "elements".
	:group should not be omitted.

	* syntax.texi (Parsing Expressions): Split up node.
	(Motion via Parsing, Position Parse, Parser State)
	(Low-Level Parsing, Control Parsing): New subnodes.
	(Parser State): Document syntax-ppss-toplevel-pos.

	* positions.texi (List Motion): Punctuation fix.

	* files.texi (File Name Completion): Document PREDICATE arg
	to file-name-completion.

2006-12-16  Eli Zaretskii  <eliz@gnu.org>

	* internals.texi (Building Emacs, Writing Emacs Primitives):
	Add index entries.

2006-12-11  Richard Stallman  <rms@gnu.org>

	* modes.texi (Font Lock Basics): Explain how nil for font-lock-defaults
	affects face menu.  Explain how to make it non-nil without enabling
	any fontification.

2006-12-10  Chong Yidong  <cyd@stupidchicken.com>

	* modes.texi (Font Lock Basics): Document nil value of
	font-lock-defaults.

2006-12-10  Glenn Morris  <rgm@gnu.org>

	* abbrevs.texi (Defining Abbrevs): Mention `define-abbrev' 'force
	value for system-flag argument.  Abbrev tables may not be empty
	when major modes are loaded.

2006-12-08  Juanma Barranquero  <lekktu@gmail.com>

	* makefile.w32-in (maintainer-clean): Partially revert last
	change; delete "elisp-?" and "elisp-??" instead of "elisp-*"
	to protect elisp-covers.texi.

2006-12-07  Juanma Barranquero  <lekktu@gmail.com>

	* makefile.w32-in (maintainer-clean): Depend on `distclean'.
	Don't remove elisp* info files; they are already deleted by the
	`clean' and `distclean' targets, and they are in the $(infodir)
	directory, not the current one.

2006-12-04  Kim F. Storm  <storm@cua.dk>

	* commands.texi (Misc Events): Update signal events.
	(Event Examples): Add signal example.

2006-11-29  Richard Stallman  <rms@gnu.org>

	* frames.texi (Visibility of Frames): Explain visible windows
	can be covered by others.  Add xref for raise-frame.

2006-11-28  Richard Stallman  <rms@gnu.org>

	* searching.texi (Regexp Special): Update when ^ is special.

2006-11-27  Eli Zaretskii  <eliz@gnu.org>

	* customize.texi (Customization, Common Keywords)
	(Group Definitions, Variable Definitions, Composite Types)
	(Type Keywords, Customization Types): Add index entries for
	various customization keywords.

2006-11-23  Stefan Monnier  <monnier@iro.umontreal.ca>

	* modes.texi (Multiline Font Lock): Rephrase some parts for clarity.

2006-11-10  Jan Dj,Ad(Brv  <jan.h.d@swipnet.se>

	* frames.texi (Window System Selections): Remove clipboard from
	description of selection-coding-system.

2006-11-06  Richard Stallman  <rms@gnu.org>

	* lists.texi (List Variables): Document COMPARE-FN.

	* keymaps.texi: Avoid use of "binding" to mean a relation;
	use it only to refer to the meaning associated with a key.
	(Keymaps): Change menu node description.

	* elisp.texi (Top): Change menu node description.

	* display.texi (Managing Overlays): Document overlay-recenter.

2006-10-29  Chong Yidong  <cyd@stupidchicken.com>

	* Makefile.in: Use relative paths to avoid advertising filesystem
	contents during compilation.

2006-10-23  Kim F. Storm  <storm@cua.dk>

	* commands.texi (Event Input Misc): Update unread-command-events.

2006-10-23  Nick Roberts  <nickrob@snap.net.nz>

	* lists.texi (Sets And Lists): Fix typos.

2006-10-18  Juanma Barranquero  <lekktu@gmail.com>

	* control.texi (Processing of Errors): Use @var for an argument,
	not @code.

2006-10-16  Richard Stallman  <rms@gnu.org>

	* edebug.texi (Edebug Recursive Edit): Minor cleanup.

	* keymaps.texi (Format of Keymaps): Show all the keymap element
	patterns that result from menu items.
	(Key Lookup): Minor cleanups.

	* modes.texi (Precalculated Fontification): Don't say that
	not setting font-lock-defaults avoids loading font-lock.

	* help.texi (Documentation): Move xref to Emacs Manual here.
	(Documentation Basics): From here.
	Also doc emacs-lisp-docstring-fill-column.

	* elisp.texi: Update version and ISBN.

	* commands.texi (Interactive Call): Clarify KEYS arg to
	call-interactively is a vector.
	(Command Loop Info): Delete anchor in this-command-keys.
	Add anchor in this-command-keys-vector.
	(Recursive Editing): Document how recursive-edit
	handles the current buffer.

2006-10-13  Chong Yidong  <cyd@stupidchicken.com>

	* frames.texi (Frame Titles): %c and %l are ignored in
	frame-title-format.

2006-10-11  Richard Stallman  <rms@gnu.org>

	* keymaps.texi (Key Sequences): Clarify use of kbd.

2006-10-10  Kim F. Storm  <storm@cua.dk>

	* lists.texi (Sets And Lists): Add memql.

2006-10-03  Richard Stallman  <rms@gnu.org>

	* searching.texi (Char Classes): Document :multibyte: and :unibyte:.
	Clarify :ascii: and :nonascii:.

2006-09-29  Juri Linkov  <juri@jurta.org>

	* modes.texi (%-Constructs): Reorder coding systems in the
	documentation of %z to the real order displayed in the modeline.

2006-09-25  Richard Stallman  <rms@gnu.org>

	* os.texi (Timers): Describe timer-max-repeats.

2006-09-25  Chong Yidong  <cyd@stupidchicken.com>

	* os.texi (Timers): Mention with-local-quit.

2006-09-24  Richard Stallman  <rms@gnu.org>

	* searching.texi (Searching and Matching): Mention property search.

	* commands.texi (Command Loop Info): Explain how read-event affects
	this-command-keys.

2006-09-20  Richard Stallman  <rms@gnu.org>

	* os.texi (Timers): Clarify about REPEAT when timer is delayed.

	* windows.texi (Window Start): Minor cleanups.

2006-09-20  Kim F. Storm  <storm@cua.dk>

	* windows.texi (Window Start): pos-visible-in-window-p allows
	specifying t for position to mean "end of window".
	Add window-line-height.

	* anti.texi (Antinews): Mention window-line-height.

2006-09-19  David Kastrup  <dak@gnu.org>

	* keymaps.texi (Searching Keymaps): Small clarification.

2006-09-18  Richard Stallman  <rms@gnu.org>

	* keymaps.texi (Creating Keymaps): Explain that keymap prompt strings
	cause keyboard menus.
	(Menu Keymaps): Likewise.
	(Defining Menus, Keyboard Menus): Clarify.

	* text.texi (Fields): Clarify explanation of constrain-to-field.

2006-09-16  Eli Zaretskii  <eliz@gnu.org>

	* variables.texi (Tips for Defining): Fix a typo.

2006-09-15  Richard Stallman  <rms@gnu.org>

	* keymaps.texi (Remapping Commands, Searching Keymaps)
	(Active Keymaps): Clean up previous change.

2006-09-15  Jay Belanger  <belanger@truman.edu>

	* gpl.texi: Replace "Library Public License" by "Lesser Public
	License" throughout.

2006-09-15  David Kastrup  <dak@gnu.org>

	* keymaps.texi (Active Keymaps): Adapt description to use
	`get-char-property' instead `get-text-property'.  Explain how
	mouse events change this.  Explain the new optional argument of
	`key-binding' and its mouse-dependent lookup.
	(Searching Keymaps): Adapt description similarly.
	(Remapping Commands): Explain the new optional argument of
	`command-remapping'.

2006-09-14  Richard Stallman  <rms@gnu.org>

	* keymaps.texi (Searching Keymaps): Clarification.
	(Active Keymaps): Refer to Searching Keymaps instead of duplication.

2006-09-13  Richard Stallman  <rms@gnu.org>

	* objects.texi (Character Type): Node split.
	Add xref to Describing Characters.
	(Basic Char Syntax, General Escape Syntax)
	(Ctl-Char Syntax, Meta-Char Syntax): New subnodes.

2006-09-11  Richard Stallman  <rms@gnu.org>

	* display.texi (Display Table Format): Wording clarification.
	(Glyphs): Clarifications.

2006-09-10  Chong Yidong  <cyd@stupidchicken.com>

	* keymaps.texi (Active Keymaps): Mention that key-binding checks
	local maps.

2006-09-10  Kim F. Storm  <storm@cua.dk>

	* display.texi (Forcing Redisplay): Document return value of
	function redisplay.

2006-09-09  Richard Stallman  <rms@gnu.org>

	* windows.texi (Window Hooks): Explain limits of
	window-scroll-functions.

	* display.texi (Fringe Indicators): Update for last change in
	indicate-buffer-boundaries.

2006-09-08  Richard Stallman  <rms@gnu.org>

	* processes.texi (Bindat Spec): Suggest names ending in -bindat-spec.

2006-09-06  Kim F. Storm  <storm@cua.dk>

	* frames.texi (Display Feature Testing): display-mm-dimensions-alist.

	* windows.texi (Window Start): Update pos-visible-in-window-p.

2006-09-04  Richard Stallman  <rms@gnu.org>

	* processes.texi (Accepting Output): Explain SECONDS=0 for
	accept-process-output.

	* os.texi (Idle Timers): Explain why timer functions should not
	loop until (input-pending-p).

2006-09-02  Eli Zaretskii  <eliz@gnu.org>

	* makefile.w32-in (usermanualdir): New variable.
	(elisp.dvi): Use it.

2006-09-01  Eli Zaretskii  <eliz@gnu.org>

	* buffers.texi (Buffer Modification): Fix last change.

2006-09-01  Chong Yidong  <cyd@stupidchicken.com>

	* buffers.texi (Buffer Modification): Document
	buffer-chars-modified-tick.

2006-08-31  Richard Stallman  <rms@gnu.org>

	* modes.texi (Syntactic Font Lock): Mention specific faces once again.

2006-08-31  Richard Bielawski  <RBielawski@moneygram.com>  (tiny change)

	* modes.texi (Syntactic Font Lock):
	Mention font-lock-syntactic-face-function
	instead of specific faces.

2006-08-29  Chong Yidong  <cyd@stupidchicken.com>

	* display.texi (Images): Add xrref to display-images-p.

2006-08-28  Kenichi Handa  <handa@m17n.org>

	* nonascii.texi (Lisp and Coding Systems): Fix description of
	detect-coding-region.

2006-08-27  Michael Olson  <mwolson@gnu.org>

	* processes.texi (Transaction Queues): Remove stray quote
	character.

2006-08-25  Richard Stallman  <rms@gnu.org>

	* os.texi (Idle Timers): run-with-idle-timer allows Lisp time value.
	Add xref.

2006-08-24  Chong Yidong  <cyd@stupidchicken.com>

	* os.texi (Timers): Avoid waiting inside timers.

2006-08-21  Lute Kamstra  <lute@gnu.org>

	* Makefile.in: Use ../man/texinfo.tex to build elisp.dvi.

2006-08-20  Richard Stallman  <rms@gnu.org>

	* os.texi (Idle Timers): New node, split out from Timers.
	Document current-idle-time.
	* commands.texi (Reading One Event): Update xref.
	* elisp.texi (Top): Update subnode menu.

2006-08-16  Richard Stallman  <rms@gnu.org>

	* keymaps.texi (Extended Menu Items): Show format of cached
	bindings in extended menu items.

	* customize.texi (Variable Definitions): Explain when the
	standard value expression is evaluated.

2006-08-15  Chong Yidong  <cyd@stupidchicken.com>

	* commands.texi (Reading One Event): Explain idleness in
	`read-event'.

2006-08-12  Chong Yidong  <cyd@stupidchicken.com>

	* text.texi (Near Point): Say "cursor" not "terminal cursor".
	(Commands for Insertion): Removed split-line since it's not
	relevant for Lisp programming.
	(Yank Commands): Rewrite introduction.
	(Undo): Clarify.
	(Maintaining Undo): Clarify.  Document undo-ask-before-discard.
	(Filling): Remove redundant comment.  Clarify return value of
	current-justification.
	(Margins): Minor clarifications.
	(Adaptive Fill): Update default value of adaptive-fill-regexp.
	(Sorting): Update definition of sort-lines.
	(Columns): Clarify behavior of sort-columns.
	(Indent Tabs): Link to Tab Stops in Emacs manual.
	(Special Properties): Clarify.
	(Clickable Text): Mention Buttons package.

2006-08-12  Kevin Ryde  <user42@zip.com.au>

	* os.texi (Time Parsing): Add %z to description of
	format-time-string, as per docstring.  Add cross reference to
	glibc manual for strftime.

2006-08-08  Richard Stallman  <rms@gnu.org>

	* modes.texi: Clean up wording in previous change.

2006-08-07  Chong Yidong  <cyd@stupidchicken.com>

	* modes.texi (Hooks): Clarify.
	(Major Mode Basics): Mention define-derived-mode explicitly.
	(Major Mode Conventions): Rebinding RET is OK for some modes.
	Mention change-major-mode-hook and after-change-major-mode-hook.
	(Example Major Modes): Moved to end of Modes section.
	(Mode Line Basics): Clarify.
	(Mode Line Data): Mention help-echo and local-map in strings.
	Explain reason for treatment of non-risky variables.
	(Properties in Mode): Clarify.
	(Faces for Font Lock): Add font-lock-negation-char-face.

2006-08-04  Eli Zaretskii  <eliz@gnu.org>

	* strings.texi (Formatting Strings): Warn against arbitrary
	strings as first arg to `format'.

2006-07-31  Thien-Thi Nguyen  <ttn@gnu.org>

	* text.texi (Clickable Text): Mention `help-echo' text property.
	Update intro, examples and associated explanations.

2006-07-31  Richard Stallman  <rms@gnu.org>

	* commands.texi: Update xrefs.
	(Event Mod): New node, cut out from old Translating Input.

	* maps.texi: Update xrefs.

	* keymaps.texi (Translation Keymaps): New node.
	Update xrefs from Translating Input to Translation Keymaps.

	* elisp.texi (Top): Update subnode menu.

	* display.texi (Face Functions): Fix explanations of FRAME=t or nil.

	* os.texi (System Interface): Fix menu descriptions of some nodes.
	(Translating Input): Node deleted.

2006-07-31  Nick Roberts  <nickrob@snap.net.nz>

	* modes.texi (Minor Mode Conventions): Update xref for add-to-list.

	* lists.texi (Sets And Lists): Likewise.

2006-07-30  Thien-Thi Nguyen  <ttn@gnu.org>

	* text.texi (Fields): Mention POS
	requirement when narrowing is in effect.

2006-07-28  Richard Stallman  <rms@gnu.org>

	* display.texi (Face Attributes): Simplify wording.
	(Attribute Functions): Clarify meaning of new-frame default
	attribute settings.

	* customize.texi (Common Keywords): Document how to use
	:package-version in a package not in Emacs.

2006-07-28  Kim F. Storm  <storm@cua.dk>

	* commands.texi (Reading One Event): Fix last change.

2006-07-26  Chong Yidong  <cyd@stupidchicken.com>

	* commands.texi (Reading One Event): Document SECONDS argument for
	read-event, read-char, and read-char-exclusive.

2006-07-25  Stefan Monnier  <monnier@iro.umontreal.ca>

	* modes.texi (Multiline Font Lock): Can't use jit-lock-defer-multiline
	to ensure correct identification.

2006-07-24  Richard Stallman  <rms@gnu.org>

	* text.texi (Clickable Text): Clarify.

	* sequences.texi (Vector Functions): Delete duplicate xref.

	* objects.texi (Function Type): Clarify.

	* modes.texi (Keymaps and Minor Modes): List punct chars for minor
	modes.

	* lists.texi (List Variables): New node.
	Material moved from other nodes.

	* variables.texi (Setting Variables): add-to-list and
	add-to-ordered-list moved to List Variables node.

2006-07-23  Thien-Thi Nguyen  <ttn@gnu.org>

	* text.texi (Links and Mouse-1):
	For mouse-on-link-p, expand on arg POS.

2006-07-21  Kim F. Storm  <storm@cua.dk>

	* display.texi (Forcing Redisplay): Don't mention systems which
	don't support sub-second timers for redisplay-preemption-period.

	* os.texi (Terminal Output): Clarify text vs graphical terminal.

2006-07-21  Eli Zaretskii  <eliz@gnu.org>

	* frames.texi (Input Focus): Document that focus-follows-mouse has
	no effect on MS-Windows.

2006-07-18  Richard Stallman  <rms@gnu.org>

	* display.texi (Forcing Redisplay): Cleanups in previous change.

	* processes.texi (Low-Level Network): Make menu more convenient.

2006-07-18  Kim F. Storm  <storm@cua.dk>

	* display.texi (Forcing Redisplay): redisplay-preemption-period
	only used on window systems.  Add xref to Terminal Output.

	* os.texi (Terminal Output): baud-rate only controls preemption on
	non-window systems.  Add xref to Forcing Redisplay.

	* processes.texi (Low-Level Network): Rename node "Make Network"
	to "Network Processes".

2006-07-18  Karl Berry  <karl@gnu.org>

	* variables.texi, functions.texi, customize.texi, loading.texi:
	* edebug.texi, minibuf.texi: Fix page breaks through chapter 20.

2006-07-17  Chong Yidong  <cyd@stupidchicken.com>

	* commands.texi (Waiting): Document batch-mode sit-for behavior.

2006-07-17  Richard Stallman  <rms@gnu.org>

	* eval.texi, elisp.texi, text.texi: Use real doublequote inside menus.
	Put period and comma inside quotes.

	* loading.texi, markers.texi: Use real doublequote inside menus.

	* windows.texi: Put point and comma inside quotes.
	(Textual Scrolling): Use @samp for error message.

	* variables.texi, tips.texi, syntax.texi, symbols.texi:
	* strings.texi, streams.texi, processes.texi, os.texi:
	* objects.texi, numbers.texi, modes.texi, minibuf.texi:
	* lists.texi, keymaps.texi, intro.texi, hash.texi, internals.texi:
	* gpl.texi, functions.texi, files.texi, frames.texi, doclicense.texi:
	* display.texi, control.texi, commands.texi, buffers.texi, anti.texi:
	Put point and comma inside quotes.

	* control.texi (Processing of Errors): Add command-error-function.

	* variables.texi (File Local Variables): Clarify that
	file local variables make buffer-local bindings.

	* modes.texi (Syntactic Font Lock): Give default for
	font-lock-syntax-table.

2006-07-17  Nick Roberts  <nickrob@snap.net.nz>

	* text.texi (Special Properties): Clean up previous change.

2006-07-16  Karl Berry  <karl@gnu.org>

	* objects.texi, numbers.texi, strings.texi, lists.texi, hash.texi:
	* control.texi: Fix bad page breaks through chapter 10 (control).

	* anti.texi (Antinews): Reorder face-attribute fns to avoid
	underfull hbox.

2006-07-15  Nick Roberts  <nickrob@snap.net.nz>

	* text.texi (Special Properties): Describe fontified text property
	in relation to a character (not text).

2006-07-15  Kim F. Storm  <storm@cua.dk>

	* maps.texi (Standard Keymaps): Add xref for minibuffer maps.
	Add apropos-mode-map, custom-mode-map, esc-map, global-map,
	grep-mode-map, help-map, help-mode-map, kmacro-map, and tool-bar-map.

	* anti.texi (Antinews): Mention redisplay function.
	The kbd macro existed, but was not documented, before 22.x.
	Function pos-visible-in-window-p is not new in 22.x, just enhanced.

2006-07-14  Nick Roberts  <nickrob@snap.net.nz>

	* display.texi (Displaying Messages): Add anchor.

	* frames.texi (Dialog Boxes): Use it.

2006-07-12  Richard Stallman  <rms@gnu.org>

	* objects.texi (Frame Type): Explain nature of frames better.

	* frames.texi (Frames): Explain nature of frames better.

2006-07-12  Ken Manheimer  <ken.manheimer@gmail.com>

	* tips.texi (Coding Conventions): Explain why use cl at compile time.

2006-07-12  YAMAMOTO Mitsuharu  <mituharu@math.s.chiba-u.ac.jp>

	* frames.texi (Window System Selections): Mention scrap support for Mac.
	Default value of x-select-enable-clipboard is t on Mac.

	* os.texi (Getting Out): Suspending is not allowed on Mac, either.

2006-07-11  Kim F. Storm  <storm@cua.dk>

	* display.texi (Forcing Redisplay): Add `redisplay' function.
	Don't mention (sit-for -1) -- use (redisplay t) instead.

	* commands.texi (Waiting): (sit-for -1) is no longer special.
	(sit-for 0) is equivalent to (redisplay).
	Iconifying/deiconifying no longer makes sit-for return.

2006-07-10  Nick Roberts  <nickrob@snap.net.nz>

	* display.texi (Buttons): Fix typo.

	* index.texi, elisp.texi (New Symbols): Comment node out.

2006-07-09  Richard Stallman  <rms@gnu.org>

	* display.texi (Truncation): Clean up previous change.

2006-07-08  Richard Stallman  <rms@gnu.org>

	* commands.texi (Interactive Call): Use 3 as prefix in example
	for execute-extended-command.

	* display.texi (Attribute Functions): Move paragraph about
	compatibility with Emacs < 21.

2006-07-09  Kim F. Storm  <storm@cua.dk>

	* display.texi (Refresh Screen): Clarify force-window-update.
	(Truncation): "Normally" indicated by fringe arrows.

2006-07-08  Eli Zaretskii  <eliz@gnu.org>

	* windows.texi (Textual Scrolling, Resizing Windows):
	* variables.texi (Constant Variables):
	* text.texi (Buffer Contents, Deletion, Changing Properties)
	(Property Search, Special Properties, Sticky Properties)
	(Links and Mouse-1, Fields, Change Hooks):
	* syntax.texi (Syntax Table Functions, Parsing Expressions)
	(Categories):
	* symbols.texi (Other Plists):
	* streams.texi (Output Variables):
	* processes.texi (Input to Processes, Query Before Exit):
	* positions.texi (Word Motion, Text Lines, List Motion):
	* os.texi (Init File, System Environment, Sound Output)
	(Session Management):
	* nonascii.texi (Text Representations, Character Sets)
	(Chars and Bytes, Locales):
	* modes.texi (Defining Minor Modes, Header Lines):
	* minibuf.texi (Minibuffer Contents):
	* markers.texi (Information from Markers):
	* lists.texi (List Elements, Building Lists, Association Lists):
	* keymaps.texi (Tool Bar):
	* hash.texi (Creating Hash, Hash Access, Defining Hash, Other Hash):
	* functions.texi (What Is a Function, Mapping Functions):
	* frames.texi (Creating Frames, Parameter Access, Pointer Shape)
	(Color Names, Text Terminal Colors, Display Feature Testing):
	* files.texi (Visiting Functions, File Name Components)
	(Unique File Names, Contents of Directories):
	* display.texi (Forcing Redisplay, Displaying Messages)
	(Temporary Displays, Font Selection, Auto Faces)
	(Font Lookup, Fringe Indicators, Display Margins)
	(Image Descriptors, Showing Images, Image Cache, Button Types)
	(Making Buttons, Manipulating Buttons, Button Buffer Commands)
	(Display Table Format, Glyphs):
	* control.texi (Iteration):
	* commands.texi (Command Loop Info, Adjusting Point):
	* backups.texi (Making Backups, Auto-Saving):
	Remove @tindex entries.

2006-07-07  Kim F. Storm  <storm@cua.dk>

	* display.texi (Fringe Cursors): Fix typo.
	(Customizing Bitmaps): Fix define-fringe-bitmap entry.
	(Overlay Arrow): Default is overlay-arrow fringe indicator.

2006-07-05  Richard Stallman  <rms@gnu.org>

	* text.texi (Buffer Contents): Add example of text props
	in result of buffer-substring.
	(Text Properties): Explain better about use of specific property names.
	(Property Search): Some cleanups; reorder some functions.

	* keymaps.texi (Changing Key Bindings): Cleanup.
	Add xref to Key Binding Conventions.

	* display.texi (Attribute Functions): Add examples for
	face-attribute-relative-p.

	* tips.texi (Coding Conventions): Cleanup last change.

2006-07-05  Karl Berry  <karl@gnu.org>

	* elisp.texi: Use @fonttextsize 10pt, a la emacs.texi.
	Remove @setchapternewpage odd.
	Result is 1013 pages, down from 1100.

	* anti.texi, customize.texi, display.texi, internals.texi:
	* minibuf.texi, modes.texi, tips.texi:
	Fix overfull/underfull boxes.

2006-07-05  Thien-Thi Nguyen  <ttn@gnu.org>

	* edebug.texi (Instrumenting):
	Add Edebug-specific findex for eval-buffer.
	* loading.texi (Loading):
	Replace eval-current-buffer with eval-buffer.

2006-06-30  Nick Roberts  <nickrob@snap.net.nz>

	* locals.texi (Standard Buffer-Local Variables): Update the list
	of variables.

2006-06-26  Nick Roberts  <nickrob@snap.net.nz>

	* files.texi (File Name Completion): Point user to the node
	"Reading File Names".

2006-06-24  Eli Zaretskii  <eliz@gnu.org>

	* files.texi (Contents of Directories): Document case-insensitive
	behavior on respective filesystems.

	* objects.texi (Character Type): Document that Emacs signals an
	error for unsupported Unicode characters specified as \uNNNN.

2006-06-19  Richard Stallman  <rms@gnu.org>

	* processes.texi (Bindat Spec): Clarify previous change.

2006-06-16  Richard Stallman  <rms@gnu.org>

	* tips.texi (Coding Conventions): Better explain conventions
	for definition constructs.

	* text.texi (Special Properties): String value of `read-only'
	serves as the error message.

	* objects.texi (Character Type): Clarify prev. change.
	(Non-ASCII in Strings): Mention \u and \U.

	* commands.texi (Using Interactive): Explain problem of
	markers, etc., in command-history.

2006-06-14  Kim F. Storm  <storm@cua.dk>

	* commands.texi (Waiting): Negative arg to sit-for forces
	redisplay even if input is pending.

	* display.texi (Forcing Redisplay): Use (sit-for -1) to force a
	redisplay.  Remove incorrect example of binding redisplay-dont-pause
	around (sit-for 0).

2006-06-13  Richard Stallman  <rms@gnu.org>

	* display.texi (Forcing Redisplay): Clarify previous change.

2006-06-13  Romain Francoise  <romain@orebokech.com>

	* display.texi (Forcing Redisplay): Fix typo.

2006-06-13  Kim F. Storm  <storm@cua.dk>

	* display.texi (Forcing Redisplay): Add redisplay-preemption-period.

2006-06-10  Luc Teirlinck  <teirllm@auburn.edu>

	* tips.texi (Coding Conventions): Add `@end itemize'.

2006-06-10  Richard Stallman  <rms@gnu.org>

	* tips.texi (Coding Conventions): Explain use of coding systems
	to ensure one decoding for strings.

2006-06-09  Aidan Kehoe  <kehoea@parhasard.net>

	* objects.texi (Character Type): Describe the \uABCD and \U00ABCDEF
	syntax.

2006-06-07  Eli Zaretskii  <eliz@gnu.org>

	* display.texi (Font Selection): Remove description of
	clear-face-cache.

	* compile.texi (Eval During Compile): Fix a typo.  Add index
	entries for possible uses of eval-when-compile.

2006-06-04  Thien-Thi Nguyen  <ttn@gnu.org>

	* display.texi (Abstract Display): Fix typo.

2006-06-03  Eli Zaretskii  <eliz@gnu.org>

	* minibuf.texi (Minibuffer History) <history-add-new-input>:
	Reword variable's description.

2006-06-01  Richard Stallman  <rms@gnu.org>

	* windows.texi (Splitting Windows): Clarify splitting nonselected
	window.

2006-05-31  Juri Linkov  <juri@jurta.org>

	* minibuf.texi (Minibuffer History): Add history-add-new-input.

2006-05-30  Richard Stallman  <rms@gnu.org>

	* display.texi (Line Height): Fix errors in description of
	default line height and line-height properyty.

	* nonascii.texi (Default Coding Systems): Further clarification.

2006-05-29  Luc Teirlinck  <teirllm@auburn.edu>

	* internals.texi (Pure Storage): Mention that an overflow in pure
	space causes a memory leak.
	(Garbage Collection): If there was an overflow in pure space,
	`garbage-collect' returns nil.

2006-05-30  Eli Zaretskii  <eliz@gnu.org>

	* nonascii.texi (Default Coding Systems): Fix it some more.

2006-05-29  Eli Zaretskii  <eliz@gnu.org>

	* nonascii.texi (Default Coding Systems): Fix last change.

2006-05-29  Kenichi Handa  <handa@m17n.org>

	* nonascii.texi (find-operation-coding-system): Describe the new
	argument format (FILENAME . BUFFER).

2006-05-28  Richard Stallman  <rms@gnu.org>

	* tips.texi (Coding Conventions): Better explain reasons not to
	advise other packages or use `eval-after-load'.

2006-05-29  Kim F. Storm  <storm@cua.dk>

	* processes.texi (Bindat Functions): Rename `pos' and `raw-data' to
	`bindat-idx' and `bindat-raw' for clarity.

2006-05-27  Thien-Thi Nguyen  <ttn@gnu.org>

	* processes.texi (Bindat Spec): Expand on `repeat' handler.

	* display.texi (Display): Add "Abstract Display" to menu.
	(Abstract Display, Abstract Display Functions)
	(Abstract Display Example): New nodes.
	* elisp.texi (Top): Add "Abstract Display" to menu.

2006-05-27  Chong Yidong  <cyd@stupidchicken.com>

	* keymaps.texi (Key Sequences): Link to input events definition.
	(Format of Keymaps): Delete material duplicated in Keymap Basics.

	* files.texi (Changing Files): Document updated argument list for
	copy-file.

2006-05-27  Thien-Thi Nguyen  <ttn@gnu.org>

	* processes.texi (Bindat Functions): Explain term "total length".
	Use it in bindat-length and bindat-pack descriptions.

2006-05-26  Eli Zaretskii  <eliz@gnu.org>

	* tips.texi (Coding Conventions): Advise against using
	eval-after-load in packages.  Add an index entry.

2006-05-25  Juri Linkov  <juri@jurta.org>

	* minibuf.texi (Text from Minibuffer): Undocument keep-all.

	* modes.texi (%-Constructs): Add %e, %z, %Z.

2006-05-25  Richard Stallman  <rms@gnu.org>

	* elisp.texi (Top): Update subnode menu.

	* keymaps.texi (Keymap Basics): New node, split out of Key Sequences.
	(Keymaps): Update menu.

2006-05-25  Chong Yidong  <cyd@stupidchicken.com>

	* keymaps.texi (Key Sequences): Some clarifications.

2006-05-25  Thien-Thi Nguyen  <ttn@gnu.org>

	* processes.texi (Bindat Functions): Say "unibyte string"
	explicitly for bindat-unpack and bindat-pack descriptions.
	(Bindat Examples): Don't call `string-make-unibyte' in example.

2006-05-25  Chong Yidong  <cyd@stupidchicken.com>

	* keymaps.texi (Key Sequences): Renamed from Keymap Terminology.
	Explain string and vector representations of key sequences

	* keymaps.texi (Changing Key Bindings):
	* commands.texi (Interactive Codes, Interactive Codes):
	* help.texi (Describing Characters): Refer to it.

2006-05-23  Luc Teirlinck  <teirllm@auburn.edu>

	* frames.texi (Pointer Shape): @end table -> @end defvar.

2006-05-22  Richard Stallman  <rms@gnu.org>

	* elisp.texi (Top): Update subnode menus.

	* frames.texi (Pointer Shape): Node renamed from Pointer Shapes.
	Contents rewritten; material from old Pointer Shape node moved here.

	* display.texi (Pointer Shape): Node deleted.
	(Image Descriptors): Minor cleanup.

2006-05-21  Richard Stallman  <rms@gnu.org>

	* syntax.texi (Parsing Expressions): Update info on which STATE
	elements are ignored.

2006-05-19  Luc Teirlinck  <teirllm@auburn.edu>

	* hooks.texi (Standard Hooks): Correct typo.

	* gpl.texi (GPL): ifinfo -> ifnottex.

2006-05-19  Michael Ernst  <mernst@alum.mit.edu>  (tiny change)

	* searching.texi (Simple Match Data): Warn about match data being
	set anew by every search.

2006-05-17  Richard Stallman  <rms@gnu.org>

	* minibuf.texi (Minibuffer History): Clarify.

	* searching.texi (Regexp Special): Clarify nested regexp warning.

2006-05-16  Kim F. Storm  <storm@cua.dk>

	* minibuf.texi (Minibuffer History): Update add-to-history.

2006-05-15  Oliver Scholz  <epameinondas@gmx.de>  (tiny change)

	* nonascii.texi (Explicit Encoding): Fix
	typo (encoding<->decoding).

2006-05-14  Richard Stallman  <rms@gnu.org>

	* buffers.texi (Creating Buffers): Cleanup.

	* files.texi (Visiting Functions): Rewrite in find-file-noselect.

2006-05-13  Eli Zaretskii  <eliz@gnu.org>

	* buffers.texi (Current Buffer): Document that with-temp-buffer
	disables undo.

	* os.texi (Terminal-Specific): More accurate description of how
	Emacs searches for the terminal-specific libraries.

2006-05-12  Eli Zaretskii  <eliz@gnu.org>

	* hooks.texi (Standard Hooks) [iftex]: Convert @xref's to
	emacs-xtra to @inforef's.

	* text.texi (Undo): Document that undo is turned off in buffers
	whose names begin with a space.

	* buffers.texi (Buffer Names): Add index entries for buffers whose
	names begin with a space.
	(Creating Buffers): Document that undo is turned off in buffers
	whose names begin with a space.

	* files.texi (Visiting Functions, Reading from Files)
	(Saving Buffers): Mention code and EOL conversions by file I/O
	primitives and subroutines.

	* nonascii.texi (Lisp and Coding Systems): Document
	coding-system-eol-type.  Add index entries for eol conversion.

	* display.texi (Defining Faces): Mention `mac', and add an xref to
	where window-system is described.

2006-05-10  Richard Stallman  <rms@gnu.org>

	* internals.texi (Writing Emacs Primitives): Clarify GCPRO rules.

2006-05-10  Reiner Steib  <Reiner.Steib@gmx.de>

	* variables.texi (File Local Variables): Recommend to quote lambda
	expressions in safe-local-variable property.

2006-05-09  Richard Stallman  <rms@gnu.org>

	* variables.texi (File Local Variables): Document
	safe-local-eval-forms and safe-local-eval-function.

2006-05-07  Kim F. Storm  <storm@cua.dk>

	* minibuf.texi (Minibuffer History): Remove keep-dups arg
	from add-to-history.

2006-05-07  Romain Francoise  <romain@orebokech.com>

	* commands.texi (Event Input Misc):
	* compile.texi (Eval During Compile):
	* internals.texi (Buffer Internals):
	* minibuf.texi (Initial Input):
	* nonascii.texi (Scanning Charsets):
	* numbers.texi (Comparison of Numbers):
	* windows.texi (Textual Scrolling, Vertical Scrolling):
	Fix various typos.

2006-05-06  Eli Zaretskii  <eliz@gnu.org>

	* hooks.texi (Standard Hooks): Replace inforef to emacs-xtra by
	conditional xref's to either emacs or emacs-xtra, depending on
	@iftex/@ifnottex.

	* minibuf.texi (Minibuffer History): Document add-to-history.

2006-05-05  Eli Zaretskii  <eliz@gnu.org>

	* internals.texi (Pure Storage): Mention the pure overflow message
	at startup.

2006-05-05  Johan Bockg,Ae(Brd  <bojohan@dd.chalmers.se>

	* keymaps.texi (Active Keymaps): Fix pseudo-Lisp syntax.
	(Searching Keymaps): Fix pseudo-Lisp description of keymap
	search.

2006-05-01  Richard Stallman  <rms@gnu.org>

	* intro.texi (nil and t): Clarify.

	* variables.texi (File Local Variables): Suggest using booleanp.

2006-05-01  Juanma Barranquero  <lekktu@gmail.com>

	* objects.texi (Type Predicates): Fix typos.

2006-05-01  Stefan Monnier  <monnier@iro.umontreal.ca>

	* intro.texi (nil and t): Add booleanp.

	* objects.texi (Type Predicates): Add links for booleanp and
	string-or-null-p.

2006-04-29  Richard Stallman  <rms@gnu.org>

	* modes.texi (Multiline Font Lock): Rename from
	Multi line Font Lock Elements.  Much clarification.
	(Font Lock Multiline, Region to Fontify): Much clarification.

2006-04-29  Stefan Monnier  <monnier@iro.umontreal.ca>

	* variables.texi (File Local Variables): Remove the special case t for
	safe-local-variable.

2006-04-26  Richard Stallman  <rms@gnu.org>

	* syntax.texi (Parsing Expressions): Minor cleanup.

2006-04-18  Richard Stallman  <rms@gnu.org>

	* tips.texi (Coding Conventions): Explain when the package's
	prefix should appear later on (not at the start of the name).

	* searching.texi (String Search): Clarify effect of NOERROR.

	* modes.texi (Imenu): Clarify what special items do.

	* hooks.texi (Standard Hooks): Delete text about old hook names.

2006-04-17  Romain Francoise  <romain@orebokech.com>

	* variables.texi (Local Variables): Update the default value of
	`max-specpdl-size'.

2006-04-15  Michael Olson  <mwolson@gnu.org>

	* processes.texi (Transaction Queues): Mention the new optional
	`delay-question' argument for `tq-enqueue'.

2006-04-13  Bill Wohler  <wohler@newt.com>

	* customize.texi (Common Keywords): Use dotted notation for
	:package-version value.  Specify its values.  Improve documentation
	for customize-package-emacs-version-alist.

2006-04-12  Bill Wohler  <wohler@newt.com>

	* customize.texi (Common Keywords): Move description of
	customize-package-emacs-version-alist to @defvar.

2006-04-10  Bill Wohler  <wohler@newt.com>

	* customize.texi (Common Keywords): Add :package-version.

2006-04-10  Kim F. Storm  <storm@cua.dk>

	* text.texi (Buffer Contents): Add NOPROPS arg to
	filter-buffer-substring.

2006-04-08  Kevin Ryde  <user42@zip.com.au>

	* os.texi (Command-Line Arguments): Update xref to emacs manual
	"Command Arguments" -> "Emacs Invocation", per change there.

2006-04-08  Thien-Thi Nguyen  <ttn@gnu.org>

	* display.texi (Other Display Specs): Arrange a @code{DOTTED-LIST} to
	be on one line to help makeinfo not render two spaces after the dot.

2006-04-07  Reiner Steib  <Reiner.Steib@gmx.de>

	* strings.texi (Predicates for Strings): Add string-or-null-p.

2006-03-28  Kim F. Storm  <storm@cua.dk>

	* processes.texi (Accepting Output): Remove obsolete (and incorrect)
	remarks about systems that don't support fractional seconds.

2006-03-25  Karl Berry  <karl@gnu.org>

	* elisp.texi: Use @copyright{} instead of (C), and do not indent
	the year list.

2006-03-21  Nick Roberts  <nickrob@snap.net.nz>

	* display.texi (Fringe Indicators): Fix typos.

2006-03-19  Luc Teirlinck  <teirllm@auburn.edu>

	* tips.texi (Documentation Tips): One can now also write `program'
	in front of a quoted symbol in a docstring to prevent making a
	hyperlink.

2006-03-19  Alan Mackenzie  <acm@muc.de>

	* text.texi (Special Properties): Clarify `fontified' property.

2006-03-16  Richard Stallman  <rms@gnu.org>

	* display.texi (Defining Images): Minor cleanup.

2006-03-16  Bill Wohler  <wohler@newt.com>

	* display.texi (Defining Images): In image-load-path-for-library,
	prefer user's images.

2006-03-15  Stefan Monnier  <monnier@iro.umontreal.ca>

	* modes.texi (Region to Fontify): Remove font-lock-lines-before.

2006-03-15  Bill Wohler  <wohler@newt.com>

	* display.texi (Defining Images): Fix example in
	image-load-path-for-library by not recommending that one binds
	image-load-path.  Just defvar it to placate compiler and only use
	it if previously defined.

2006-03-14  Bill Wohler  <wohler@newt.com>

	* display.texi (Defining Images): In image-load-path-for-library,
	always return list of directories.  Update example.

2006-03-14  Alan Mackenzie  <acm@muc.de>

	* modes.texi: New node, "Region to Fontify" (for Font Lock).
	This describes font-lock-extend-region-function.
	("Other Font Lock Variables"): Move "font-lock-lines-before" to
	the new node "Region to Fontify".

2006-03-13  Richard Stallman  <rms@gnu.org>

	* display.texi (Invisible Text): The impossible position is
	now before the invisible text, not after.
	(Defining Images): Clean up last change.

2006-03-11  Bill Wohler  <wohler@newt.com>

	* display.texi (Defining Images): Add image-load-path-for-library.

2006-03-11  Luc Teirlinck  <teirllm@auburn.edu>

	* text.texi (Adaptive Fill): Fix Texinfo usage.

	* strings.texi (Creating Strings): Fix Texinfo usage.

	* searching.texi (Regexp Special): Use @samp for regular
	expressions that are not in Lisp syntax.

2006-03-08  Luc Teirlinck  <teirllm@auburn.edu>

	* searching.texi (Regexp Special): Put remark between parentheses
	to avoid misreading.

2006-03-07  Luc Teirlinck  <teirllm@auburn.edu>

	* searching.texi (Syntax of Regexps): More accurately describe
	which characters are special in which situations.
	(Regexp Special): Recommend _not_ to quote `]' or `-' when they
	are not special.  Describe in detail when `[' and `]' are special.
	(Regexp Backslash): Plenty of regexps with unbalanced square
	brackets are valid, so reword that statement.

2006-03-02  Kim F. Storm  <storm@cua.dk>

	* keymaps.texi (Tool Bar): Add tool-bar-border.

2006-02-28  Luc Teirlinck  <teirllm@auburn.edu>

	* loading.texi (Load Suffixes): Rephrase last paragraph.  Fix typos.

2006-02-27  Luc Teirlinck  <teirllm@auburn.edu>

	* elisp.texi (Top): Include "Load Suffixes" in the detailed menu.

	* files.texi (Locating Files): Suggest additional values for the
	SUFFIXES arg of `locate-file'.  Update pxref.

	* loading.texi (Loading): Include new node "Load Suffixes" in menu.
	(How Programs Do Loading): Discuss the effects of Auto Compression
	mode on `load'.
	(Load Suffixes): New node.
	(Library Search): Delete description of `load-suffixes'; it was
	moved to "Load Suffixes".
	(Autoload, Named Features): Mention `load-suffixes'.

2006-02-21  Giorgos Keramidas  <keramida@ceid.upatras.gr>  (tiny change)

	* display.texi (Fringe Indicators, Fringe Cursors): Fix typos.

	* windows.texi (Window Tree): Fix typo.

2006-02-20  Kim F. Storm  <storm@cua.dk>

	* display.texi (Fringe Indicators): New section.
	Move indicate-empty-lines, indicate-buffer-boundaries, and
	default-indicate-buffer-boundaries here.
	Add fringe-indicator-alist and default-fringes-indicator-alist.
	Add list of logical fringe indicator symbols.
	Update list of standard bitmap names.
	(Fringe Cursors): New section.
	Move overflow-newline-into-fringe here.
	Add fringe-cursor-alist and default-fringes-cursor-alist.
	Add list of fringe cursor symbols.

2006-02-20  Juanma Barranquero  <lekktu@gmail.com>

	* commands.texi (Using Interactive): Fix reference to node
	"Minibuffers".

2006-02-19  Richard M. Stallman  <rms@gnu.org>

	* minibuf.texi (High-Level Completion):
	Add xref to read-input-method-name.

	* files.texi (Relative File Names): Move file-relative-name here.
	(File Name Expansion): From here.  Minor clarifications.

	* commands.texi (Using Interactive): Add xrefs about reading input.
	Clarify remarks about that moving point and mark.
	Put string case before list case.

2006-02-16  Johan Bockg,Ae(Brd  <bojohan@dd.chalmers.se>

	* display.texi (Other Display Specs, Image Descriptors):
	Revert erroneous changes.  The previous description of
	image-descriptors as `(image . PROPS)' was correct.

2006-02-14  Richard M. Stallman  <rms@gnu.org>

	* variables.texi (File Local Variables): Clarifications.

2006-02-14  Juanma Barranquero  <lekktu@gmail.com>

	* variables.texi (File Local Variables): Use @code for a cons
	cell, not @var.

2006-02-13  Chong Yidong  <cyd@stupidchicken.com>

	* variables.texi (File Local Variables): Document new file local
	variable behavior.

2006-02-10  Kim F. Storm  <storm@cua.dk>

	* eval.texi (Function Indirection): Add NOERROR to indirect-function.

2006-02-08  Juanma Barranquero  <lekktu@gmail.com>

	* modes.texi (%-Constructs): Remove obsolete info about
	`global-mode-string'.

2006-02-07  Richard M. Stallman  <rms@gnu.org>

	* commands.texi (Prefix Command Arguments): Minor cleanup.

	* display.texi: "Graphical display", not window system.

	* functions.texi (What Is a Function): Fix xref.

	* keymaps.texi (Key Lookup): Clarify wrt commands vs other functions.
	(Changing Key Bindings): Clarify when remapping is better than
	substitute-key-definition.

2006-02-02  Richard M. Stallman  <rms@gnu.org>

	* minibuf.texi (Basic Completion): Completion alists are risky.

	* keymaps.texi (Active Keymaps): Clarifications.
	(Searching Keymaps): New node.
	(Keymaps): Update menu.

	* frames.texi (Layout Parameters): Minor clarification.
	(Drag and Drop): New node.
	(Frames): Update menu.

2006-01-29  Chong Yidong  <cyd@stupidchicken.com>

	* display.texi (Other Display Specs, Image Descriptors):
	Image description is a list, not a cons cell.

2006-01-28  Luc Teirlinck  <teirllm@auburn.edu>

	* lists.texi (Cons Cells): Minor correction (the cdr of a dotted
	list is not necessarily a list).

2006-01-27  Eli Zaretskii  <eliz@gnu.org>

	* frames.texi (Layout Parameters): border-width and
	internal-border-width belong to the frame, not the window.

2006-01-19  Richard M. Stallman  <rms@gnu.org>

	* nonascii.texi (Translation of Characters): Search cmds use
	translation-table-for-input.  Automatically made local.

	* markers.texi (Overview of Markers): Count insertion type
	as one of a marker's attributes.

	* keymaps.texi (Controlling Active Maps): New node, split out of
	Active Keymaps.
	(Keymaps): Menu updated.
	(Active Keymaps): Give pseudocode to explain how the active
	maps are searched.  current-active-maps and key-binding moved here.
	(Functions for Key Lookup): current-active-maps and key-binding moved.
	Clarifications.
	(Searching the Keymaps): New subnode.

	* elisp.texi (Top): Menu clarification.

	* display.texi (Other Display Specs): Delete duplicate entry for
	just a string as display spec.  Move text about recursive display
	specs on such a string.

	* commands.texi (Key Sequence Input): Clarify.
	Move num-nonmacro-input-events out.
	(Reading One Event): num-nonmacro-input-events moved here.

2006-01-14  Nick Roberts  <nickrob@snap.net.nz>

	* advice.texi (Simple Advice): Update example to fit argument
	change in previous-line.

2006-01-05  Richard M. Stallman  <rms@gnu.org>

	* markers.texi (The Mark): Fix in `mark'.

2006-01-04  Richard M. Stallman  <rms@gnu.org>

	* processes.texi (Misc Network, Make Network): Minor cleanups.

2006-01-04  Kim F. Storm  <storm@cua.dk>

	* processes.texi (Make Network): Add IPv6 addresses and handling.
	(Network Feature Testing): Mention (:family ipv6).
	(Misc Network): Add IPv6 formats to format-network-address.

2005-12-30  Richard M. Stallman  <rms@gnu.org>

	* text.texi (Changing Properties):
	Don't use return value of set-text-properties.

2005-12-29  Luc Teirlinck  <teirllm@auburn.edu>

	* modes.texi (Mode Line Format): Correct typo in menu.

2005-12-29  Richard M. Stallman  <rms@gnu.org>

	* modes.texi (Mode Line Top): New node.
	(Mode Line Data): Some text moved to new node.
	Explain the data structure more concretely.
	(Mode Line Basics): Clarifications.
	(Mode Line Variables): Clarify intro paragraph.
	(%-Constructs): Clarify intro paragraph.
	(Mode Line Format): Update menu.

2005-12-28  Luc Teirlinck  <teirllm@auburn.edu>

	* minibuf.texi (Basic Completion): Update lazy-completion-table
	examples for removal of ARGS argument.

2005-12-23  Richard M. Stallman  <rms@gnu.org>

	* text.texi (Undo): Restore some explanation from the version
	that was deleted.

2005-12-23  Eli Zaretskii  <eliz@gnu.org>

	* text.texi (Undo): Remove duplicate descriptions of `apply
	funname' and `apply delta' elements of the undo list.

2005-12-20  Richard M. Stallman  <rms@gnu.org>

	* help.texi (Help Functions): Update documentation of `apropos'.

2005-12-20  Luc Teirlinck  <teirllm@auburn.edu>

	* customize.texi (Type Keywords): Delete xref to "Text help-echo",
	because it is confusing.  If the :help-echo keyword is a function,
	it is not directly used as the :help-echo overlay property, as the
	xref seems to suggest (it does not take the appropriate args).

2005-12-19  Luc Teirlinck  <teirllm@auburn.edu>

	* customize.texi (Common Keywords): Fix Texinfo usage.
	(Group Definitions, Variable Definitions): Update for new
	conventions for using `*' in docstrings.

	* tips.texi (Documentation Tips): Update for new conventions for
	using `*' in docstrings.

2005-12-16  Richard M. Stallman  <rms@gnu.org>

	* minibuf.texi (Minibuffer Contents): Minor cleanup.

2005-12-16  Juri Linkov  <juri@jurta.org>

	* minibuf.texi (Minibuffer Contents): Add minibuffer-completion-contents.

2005-12-14  Romain Francoise  <romain@orebokech.com>

	* modes.texi (Customizing Keywords): Rename `append' to `how'.
	Fix typo.

2005-12-11  Juri Linkov  <juri@jurta.org>

	* minibuf.texi (Completion Commands): Add mention of read-file-name
	for filename completion keymaps.
	(Reading File Names): Add mention of filename completion keymaps
	for read-file-name and xref to `Completion Commands'.

2005-12-10  Richard M. Stallman  <rms@gnu.org>

	* customize.texi (Common Keywords): State caveats for use of :tag.

2005-12-08  Richard M. Stallman  <rms@gnu.org>

	* minibuf.texi (Intro to Minibuffers): Replace list of local maps
	with xrefs and better explanation.
	(Completion Commands): Add the filename completion maps.

	* objects.texi (Character Type): Clarify that \s is not space
	if a dash follows.

2005-12-05  Richard M. Stallman  <rms@gnu.org>

	* windows.texi (Resizing Windows): Delete preserve-before args.

2005-12-05  Stefan Monnier  <monnier@iro.umontreal.ca>

	* keymaps.texi (Format of Keymaps): Remove mention of a quirk
	in full keymaps, since the quirk has been fixed.

2005-12-03  Eli Zaretskii  <eliz@gnu.org>

	* hooks.texi (Standard Hooks): Add index entries.  Mention
	`compilation-finish-functions'.

2005-11-27  Richard M. Stallman  <rms@gnu.org>

	* windows.texi (Resizing Windows): Add adjust-window-trailing-edge.

2005-11-21  Juri Linkov  <juri@jurta.org>

	* customize.texi (Common Keywords): Update links types
	custom-manual and url-link.  Add link types emacs-library-link,
	file-link, function-link, variable-link, custom-group-link.

2005-11-20  Chong Yidong  <cyd@stupidchicken.com>

	* display.texi: Revert 2005-11-20 change.

2005-11-20  Thien-Thi Nguyen  <ttn@gnu.org>

	* processes.texi (Bindat Functions):
	Say "third" to refer to zero-based index "2".

2005-11-18  Luc Teirlinck  <teirllm@auburn.edu>

	* loading.texi (Library Search): Update the default value of
	`load-suffixes'.

2005-11-17  Chong Yidong  <cyd@stupidchicken.com>

	* display.texi (Attribute Functions): Mention :ignore-defface.

2005-11-16  Stefan Monnier  <monnier@iro.umontreal.ca>

	* modes.texi (Minor Mode Conventions): Use custom-set-minor-mode.
	(Minor Mode Conventions): Mention the use of a hook.

2005-11-06  Richard M. Stallman  <rms@gnu.org>

	* files.texi (Magic File Names): find-file-name-handler checks the
	`operations' property of the handler.

2005-11-03  Richard M. Stallman  <rms@gnu.org>

	* variables.texi (Frame-Local Variables): Small clarification.

2005-10-29  Chong Yidong  <cyd@stupidchicken.com>

	* os.texi (Init File): Document ~/.emacs.d/init.el.

2005-10-29  Richard M. Stallman  <rms@gnu.org>

	* internals.texi (Garbage Collection): Document memory-full.

2005-10-28  Bill Wohler  <wohler@newt.com>

	* tips.texi (Documentation Tips): Help mode now creates hyperlinks
	for URLs.

2005-10-28  Richard M. Stallman  <rms@gnu.org>

	* minibuf.texi (Completion Commands): Clean up prev change.

2005-10-26  Kevin Ryde  <user42@zip.com.au>

	* compile.texi (Eval During Compile): Explain recommended uses
	of eval-when-compile and eval-and-compile.

2005-10-27  Masatake YAMATO  <jet@gyve.org>

	* minibuf.texi (Completion Commands):
	Write about new optional argument for `display-completion-list'.

2005-10-23  Richard M. Stallman  <rms@gnu.org>

	* display.texi (Overlay Arrow): Clarify about local bindings of
	overlay-arrow-position.

2005-10-22  Eli Zaretskii  <eliz@gnu.org>

	* internals.texi (Building Emacs): Fix last change.

2005-10-22  Richard M. Stallman  <rms@gnu.org>

	* internals.texi (Building Emacs): Document eval-at-startup.

2005-10-21  Richard M. Stallman  <rms@gnu.org>

	* loading.texi (Where Defined): load-history contains abs file names.
	symbol-file returns abs file names.

2005-10-19  Kim F. Storm  <storm@cua.dk>

	* display.texi (Showing Images): Add max-image-size integer value.

2005-10-18  Chong Yidong  <cyd@stupidchicken.com>

	* display.texi (Showing Images): Document max-image-size.

2005-10-17  Richard M. Stallman  <rms@gnu.org>

	* commands.texi (Quitting): Minor clarification.

	* processes.texi (Sentinels): Clarify about output and quitting.
	(Filter Functions): Mention with-local-quit.

2005-10-17  Juri Linkov  <juri@jurta.org>

	* buffers.texi (Current Buffer):
	* commands.texi (Event Input Misc):
	* compile.texi (Eval During Compile, Compiler Errors):
	* customize.texi (Group Definitions):
	* display.texi (Progress, Defining Faces):
	* files.texi (Writing to Files):
	* modes.texi (Mode Hooks, Defining Minor Modes):
	* streams.texi (Output Functions):
	* syntax.texi (Syntax Table Functions):
	* text.texi (Change Hooks):
	Replace `...' with `@dots{}' in `@defmac' and `@defspec'.

	* commands.texi (Quitting): Replace arg `forms' with `body' in
	`with-local-quit'.

	* positions.texi (Excursions): Replace arg `forms' with `body' in
	`save-excursion'.

2005-10-08  Kim F. Storm  <storm@cua.dk>

	* windows.texi (Window Tree): Rename window-split-tree to window-tree.
	Rename manual section accordingly.

2005-10-04  Kim F. Storm  <storm@cua.dk>

	* windows.texi (Window Split Tree): New section describing
	new function window-split-tree function.

2005-10-03  Nick Roberts  <nickrob@snap.net.nz>

	* display.texi (Fringe Size/Pos): Simplify and add detail.

2005-09-30  Romain Francoise  <romain@orebokech.com>

	* minibuf.texi (High-Level Completion): Explain that the prompt
	given to `read-buffer' should end with a colon and a space.
	Update usage examples.

2005-09-29  Juri Linkov  <juri@jurta.org>

	* display.texi (Displaying Messages): Rename argument name
	`string' to `format-string' in functions `message', `message-box',
	`message-or-box'.

2005-09-26  Chong Yidong  <cyd@stupidchicken.com>

	* errors.texi (Standard Errors): Correct xrefs.

2005-09-18  Chong Yidong  <cyd@stupidchicken.com>

	* display.texi (Defining Images): Update documentation for
	`image-load-path'.

2005-09-17  Richard M. Stallman  <rms@gnu.org>

	* display.texi (Defining Images): Clean up previous change.

2005-09-16  Romain Francoise  <romain@orebokech.com>

	* elisp.texi: Specify GFDL version 1.2.

	* doclicense.texi (GNU Free Documentation License): Update to
	version 1.2.

2005-09-15  Chong Yidong  <cyd@stupidchicken.com>

	* display.texi (Defining Images): Document `image-load-path'.

2005-09-15  Richard M. Stallman  <rms@gnu.org>

	* objects.texi (Printed Representation): Minor cleanup.
	(Box Diagrams): Minor fix.
	(Cons Cell Type): Move (...) index item here.
	(Box Diagrams): From here.
	(Array Type): Minor fix.
	(Type Predicates): Delete index "predicates".
	(Hash Table Type): Clarify xref.
	(Dotted Pair Notation): Minor fix.

2005-09-10  Chong Yidong  <cyd@stupidchicken.com>

	* files.texi (Saving Buffers): Fix typo.

2005-09-08  Richard M. Stallman  <rms@gnu.org>

	* tips.texi (Programming Tips): Correct the "default" prompt spec.

2005-09-08  Chong Yidong  <cyd@stupidchicken.com>

	* locals.texi (Standard Buffer-Local Variables): Don't include
	mode variables for minor modes.
	Fix xrefs for buffer-display-count, buffer-display-table,
	buffer-offer-save, buffer-saved-size, cache-long-line-scans,
	enable-multibyte-characters, fill-column, header-line-format,
	left-fringe-width, left-margin, and right-fringe-width.

	* hooks.texi (Standard Hooks): All hooks should conform to the
	standard naming convention now.
	Fix xref for `echo-area-clear-hook'.

	* display.texi (Usual Display): Note that indicate-empty-lines and
	tab-width are buffer-local.

	* files.texi (Saving Buffers): Add xref to `Killing Buffers'.

	* modes.texi (Mode Help): Note that major-mode is buffer-local.

	* nonascii.texi (Encoding and I/O): Note that
	buffer-file-coding-system is buffer-local.

	* positions.texi (List Motion): Note that defun-prompt-regexp is
	buffer-local.

	* text.texi (Auto Filling): Note that auto-fill-function is
	buffer-local.
	(Undo): Note that buffer-undo-list is buffer-local.

	* windows.texi (Buffers and Windows): Document
	buffer-display-count.

2005-09-06  Richard M. Stallman  <rms@gnu.org>

	* tips.texi (Coding Conventions): Sometimes it is ok to put the
	package prefix elsewhere than at the start of the name.

2005-09-03  Richard M. Stallman  <rms@gnu.org>

	* tips.texi (Programming Tips): Add conventions for minibuffer
	questions and prompts.

2005-09-03  Joshua Varner  <jlvarner@gmail.com>  (tiny change)

	* intro.texi (nil and t): Minor cleanup.
	Delete spurious mention of keyword symbols.
	(Evaluation Notation): Add index entry.
	(A Sample Function Description): Minor cleanup.
	(A Sample Variable Description): Not all vars can be set.

2005-09-03  Thien-Thi Nguyen  <ttn@gnu.org>

	* text.texi (Buffer Contents): Use "\n" in examples' result strings.

	(Insertion): Document precise type of `insert-char' arg COUNT.

2005-09-02  Stefan Monnier  <monnier@iro.umontreal.ca>

	* modes.texi (Other Font Lock Variables): Sync the default of
	font-lock-lines-before.

2005-08-31  Michael Albinus  <michael.albinus@gmx.de>

	* files.texi (Magic File Names): Add `make-auto-save-file-name'.

2005-08-29  Richard M. Stallman  <rms@gnu.org>

	* elisp.texi (Top): Update subnode menu.

	* searching.texi (Searching and Matching): Move node.
	Rearrange contents and add overall explanation.
	(Searching and Case): Move node.
	(Searching and Matching): Update menu.

2005-08-27  Eli Zaretskii  <eliz@gnu.org>

	* os.texi (Startup Summary): Fix the description of the initial
	startup message display.

2005-08-25  Richard M. Stallman  <rms@gnu.org>

	* searching.texi (Search and Replace): Add replace-regexp-in-string.

2005-08-25  Emilio C. Lopes  <eclig@gmx.net>

	* display.texi (Finding Overlays): Fix `find-overlay-prop' in
	`next-overlay-change' example.

2005-08-22  Juri Linkov  <juri@jurta.org>

	* display.texi (Attribute Functions): Add set-face-inverse-video-p.
	Fix invert-face.  Fix args of face-background.

	* display.texi (Standard Faces): Delete node.
	(Faces): Add xref to `(emacs)Standard Faces'.
	(Displaying Faces): Fix xref to `Standard Faces'.

	* modes.texi (Mode Line Data): Fix xref to Standard Faces.

2005-08-20  Alan Mackenzie  <acm@muc.de>

	* buffers.texi (The Buffer List): Clarify the manipulation of the
	buffer list.

2005-08-14  Richard M. Stallman  <rms@gnu.org>

	* modes.texi (Auto Major Mode): interpreter-mode-alist key is not
	a regexp.

2005-08-11  Richard M. Stallman  <rms@gnu.org>

	* elisp.texi (Top): Update subnode lists.

	* display.texi (Inverse Video): Node deleted.

	* tips.texi (Key Binding Conventions, Programming Tips, Warning Tips):
	New nodes split out of Coding Conventions.

	* searching.texi (Regular Expressions): Document re-builder.

	* os.texi (Time Parsing): New node split out of Time Conversion.

	* processes.texi (Misc Network, Network Feature Testing)
	(Network Options, Make Network): New nodes split out of
	Low-Level Network.

2005-08-09  Richard M. Stallman  <rms@gnu.org>

	* frames.texi (Geometry): New node, split from Size and Position.
	(Frame Parameters): Refer to Geometry.

	* buffers.texi (The Buffer List): Fix xrefs.

	* windows.texi (Splitting Windows): Fix xref.

	* frames.texi (Layout Parameters): Add xref.

	* display.texi (Line Height, Scroll Bars): Fix xrefs.

	* keymaps.texi (Menu Bar): Fix xref.

	* locals.texi (Standard Buffer-Local Variables): Fix xref.

	* modes.texi (%-Constructs): Fix xref.

	* frames.texi (Window Frame Parameters): Node split up.
	(Basic Parameters, Position Parameters, Size Parameters)
	(Layout Parameters, Buffer Parameters, Management Parameters)
	(Cursor Parameters, Color Parameters): New subnodes.

2005-08-09  Luc Teirlinck  <teirllm@auburn.edu>

	* positions.texi (Screen Lines): Update xref for previous change
	in minibuf.texi.

	* minibuf.texi (Intro to Minibuffers): Update pxref for previous
	change in minibuf.texi.

2005-08-09  Richard M. Stallman  <rms@gnu.org>

	* tips.texi (Coding Conventions): Minor cleanup.

	* modes.texi (Defining Minor Modes): Explain when init-value
	can be non-nil.

	* elisp.texi (Top): Update submenu for Minibuffer.

	* minibuf.texi (Minibuffer Misc): Node split up.
	(Minibuffer Commands, Minibuffer Windows, Minibuffer Contents)
	(Recursive Mini): New nodes split out from Minibuffer Misc.
	(Minibuffer Misc): Document max-mini-window-height.

	* hash.texi (Defining Hash): Delete stray paren in example.

	* display.texi (Echo Area Customization): Don't define
	max-mini-window-height here; xref instead.

	* commands.texi (Event Input Misc): Update while-no-input.

	* advice.texi (Advising Functions): Explain when to use advice
	and when to use a hook.

2005-07-30  Eli Zaretskii  <eliz@gnu.org>

	* makefile.w32-in (info): Don't run install-info.
	($(infodir)/dir): New target, produced by running install-info.

2005-07-27  Luc Teirlinck  <teirllm@auburn.edu>

	* modes.texi (Defining Minor Modes): The keyword for the initial
	value is :init-value, not :initial-value.

2005-07-23  Eli Zaretskii  <eliz@gnu.org>

	* loading.texi (Autoload): Make the `doctor' example be consistent
	with what's in current loaddefs.el.  Describe the "fn" magic in
	the usage portion of the doc string.

2005-07-22  Richard M. Stallman  <rms@gnu.org>

	* internals.texi (Garbage Collection): Clarify previous change.

2005-07-21  Stefan Monnier  <monnier@iro.umontreal.ca>

	* internals.texi (Garbage Collection): Add gc-cons-percentage.

2005-07-18  Juri Linkov  <juri@jurta.org>

	* commands.texi (Accessing Events):
	* frames.texi (Text Terminal Colors, Resources):
	* markers.texi (The Mark):
	* modes.texi (Defining Minor Modes):
	Delete duplicate duplicate words.

2005-07-16  Richard M. Stallman  <rms@gnu.org>

	* display.texi (Managing Overlays): Clarify make-overlay
	args for insertion types.

2005-07-13  Luc Teirlinck  <teirllm@auburn.edu>

	* customize.texi (Variable Definitions):
	Add `custom-initialize-safe-set' and `custom-initialize-safe-default'.
	`standard-value' is a list too.
	(Defining New Types): Use @key{RET} instead of @key{ret}.

2005-07-13  Francis Litterio  <franl@world.std.com>  (tiny change)

	* os.texi (Translating Input): Fix typo.

2005-07-08  Richard M. Stallman  <rms@gnu.org>

	* README: Update edition number and size estimate.

	* elisp.texi (VERSION): Set to 2.9.

2005-07-07  Richard M. Stallman  <rms@gnu.org>

	* book-spine.texinfo: Update Emacs version.

	* display.texi (Inverse Video): Delete mode-line-inverse-video.

2005-07-06  Richard M. Stallman  <rms@gnu.org>

	* searching.texi (Regexp Search): Clarify what re-search-forward
	does when the search fails.

2005-07-05  Lute Kamstra  <lute@gnu.org>

	* Update FSF's address in GPL notices.

	* doclicense.texi (GNU Free Documentation License):
	* gpl.texi (GPL):
	* tips.texi (Coding Conventions, Library Headers):
	* vol1.texi:
	* vol2.texi: Update FSF's address.

2005-07-04  Richard M. Stallman  <rms@gnu.org>

	* hooks.texi (Standard Hooks): Add occur-hook.

2005-07-03  Luc Teirlinck  <teirllm@auburn.edu>

	* display.texi (The Echo Area): Correct menu.

2005-07-03  Richard M. Stallman  <rms@gnu.org>

	* elisp.texi (Top): Update subnode menu for Display.

	* display.texi (Displaying Messages): New node, with most
	of what was in The Echo Area.
	(Progress): Moved under The Echo Area.
	(Logging Messages): New node with new text.
	(Echo Area Customization): New node, the rest of what was
	in The Echo Area.  Document message-truncate-lines with @defvar.
	(Display): Update menu.

	* windows.texi (Textual Scrolling): Doc 3 values for
	scroll-preserve-screen-position.

	* text.texi (Special Properties): Change hook functions
	should bind inhibit-modification-hooks around altering buffer text.

	* keymaps.texi (Key Binding Commands): Call binding BINDING
	rather than DEFINITION.

2005-06-29  Juanma Barranquero  <lekktu@gmail.com>

	* variables.texi (Defining Variables): `user-variable-p' returns t
	for aliases of user options, nil for alias loops.

2005-06-28  Richard M. Stallman  <rms@gnu.org>

	* keymaps.texi (Creating Keymaps): Put make-sparse-keymap before
	make-keymap.

2005-06-27  Luc Teirlinck  <teirllm@auburn.edu>

	* variables.texi (Setting Variables): Correct and clarify
	description of `add-to-ordered-list'.

2005-06-26  Richard M. Stallman  <rms@gnu.org>

	* display.texi (Faces): Minor cleanup.

2005-06-25  Luc Teirlinck  <teirllm@auburn.edu>

	* display.texi (Faces): `facep' returns t for strings that are
	face names.

2005-06-25  Richard M. Stallman  <rms@gnu.org>

	* objects.texi (Equality Predicates): Clarify meaning of equal.

	* windows.texi (Selecting Windows): save-selected-window
	and with-selected-window save and restore the current buffer.

2005-06-24  Richard M. Stallman  <rms@gnu.org>

	* numbers.texi (Float Basics): Explain how to test for NaN,
	and printing the sign of NaNs.

2005-06-24  Eli Zaretskii  <eliz@gnu.org>

	* makefile.w32-in (MAKEINFO): Use --force.

2005-06-23  Richard M. Stallman  <rms@gnu.org>

	* display.texi (Face Functions): Correct Texinfo usage.

2005-06-23  Luc Teirlinck  <teirllm@auburn.edu>

	* lists.texi (Rings): `ring-elements' now returns the elements of
	RING in order.

2005-06-23  Juanma Barranquero  <lekktu@gmail.com>

	* markers.texi (The Mark): Texinfo usage fix.

2005-06-23  Kim F. Storm  <storm@cua.dk>

	* searching.texi (Entire Match Data): Remove evaporate option for
	match-data.  Do not mention evaporate option for set-match-data.

2005-06-22  Glenn Morris  <gmorris@ast.cam.ac.uk>

	* display.texi (Face Functions): Mention face aliases.

2005-06-21  Richard M. Stallman  <rms@gnu.org>

	* anti.texi (Antinews): Texinfo usage fix.

2005-06-21  Karl Berry  <karl@gnu.org>

	* elisp.texi: Use @copying.

	* elisp.texi: Put @summarycontents and @contents before the Top
	node, instead of the end of the file, so that the contents appear
	in the right place in the dvi/pdf output.

2005-06-21  Juri Linkov  <juri@jurta.org>

	* display.texi (Defining Faces): Add `customized-face'.

2005-06-20  Kim F. Storm  <storm@cua.dk>

	* variables.texi (Setting Variables): Any type of element can be
	given order in add-to-ordered-list.  Compare elements with eq.

	* lists.texi (Rearrangement): Sort predicate may just return non-nil.

2005-06-20  Karl Berry  <karl@gnu.org>

	* syntax.texi (Syntax Flags): Make last column very slightly wider
	to avoid "generic comment" breaking on two lines and causing an
	underfull box.

2005-06-19  Luc Teirlinck  <teirllm@auburn.edu>

	* lists.texi (Rings): Various minor clarifications and corrections.

2005-06-18  Richard M. Stallman  <rms@gnu.org>

	* functions.texi (Obsolete Functions): Simplify.

	* variables.texi (Variable Aliases): Simplify.

	* anti.texi, backups.texi, compile.texi, customization.texi:
	* debugging.texi, display.texi, edebug.texi, errors.texi, frames.texi:
	* functions.texi, help.texi, keymaps.texi, modes.texi, nonascii.texi:
	* os.texi, processes.texi, searching.texi, strings.texi, text.texi:
	* variables.texi: Fix formatting ugliness.

	* elisp.texi: Add links to Rings and Byte Packing.
	Update version and copyright years.

	* minibuf.texi: Fix formatting ugliness.
	(Completion Commands): Move keymap vars to the end
	and vars completing-read binds to the top.

2005-06-17  Luc Teirlinck  <teirllm@auburn.edu>

	* processes.texi: Fix typos.
	(Bindat Spec): Correct Texinfo error.
	(Byte Packing): Fix ungrammatical sentence.

2005-06-17  Thien-Thi Nguyen  <ttn@gnu.org>

	* lists.texi (Rings): New node.
	(Lists): Add it to menu.

	* processes.texi (Byte Packing): New node.
	(Processes): Add it to menu.

2005-06-17  Richard M. Stallman  <rms@gnu.org>

	* syntax.texi (Parsing Expressions): Fix texinfo usage.

	* help.texi (Documentation Basics): Explain the xref to
	Documentation Tips.

	* debugging.texi (Debugger Commands): Minor fix.

2005-06-16  Luc Teirlinck  <teirllm@auburn.edu>

	* edebug.texi (Instrumenting): Eliminate duplicate link.
	(Specification List): Replace references to "below", referring to
	a later node, with one @ref to that node.

	* os.texi (Timers): Timers should save and restore the match data
	if they change it.

	* debugging.texi (Debugger Commands): Mention that the Lisp
	debugger can not step through primitive functions.

2005-06-16  Juanma Barranquero  <lekktu@gmail.com>

	* functions.texi (Obsolete Functions): Update argument names of
	`make-obsolete' and `define-obsolete-function-alias'.

	* variables.texi (Variable Aliases): Update argument names of
	`defvaralias', `make-obsolete-variable' and
	`define-obsolete-variable-alias'.

2005-06-15  Kim F. Storm  <storm@cua.dk>

	* searching.texi (Entire Match Data): Rephrase warnings about
	evaporate arg to match-data and set-match-data.

2005-06-14  Luc Teirlinck  <teirllm@auburn.edu>

	* elisp.texi (Top): Update detailed menu.

	* edebug.texi (Edebug): Update menu.
	(Instrumenting): Update xrefs.
	(Edebug Execution Modes): Correct xref.
	(Jumping): Clarify description of `h' command.
	Eliminate redundant @ref.
	(Breaks): New node.
	(Breakpoints): Is now a subsubsection.
	(Global Break Condition): Mention `C-x X X'.
	(Edebug Views): Clarify `v' and `p'.  Mention `C-x X w'.
	(Trace Buffer): Clarify STRING arg of `edebug-tracing'.
	(Edebug Display Update): Correct pxref.
	(Edebug and Macros): New node.
	(Instrumenting Macro Calls): Is now a subsubsection.
	Neither arg of `def-edebug-spec' is evaluated.
	(Instrumenting Macro Calls): Mention `edebug-eval-macro-args'.
	(Specification Examples): Fix typo.

2005-06-14  Lute Kamstra  <lute@gnu.org>

	* debugging.texi (Function Debugging): Primitives can break on
	entry too.

2005-06-14  Kim F. Storm  <storm@cua.dk>

	* variables.texi (Setting Variables): Add add-to-ordered-list.

2005-06-13  Stefan Monnier  <monnier@iro.umontreal.ca>

	* syntax.texi (Parsing Expressions): Document aux functions and vars of
	syntax-ppss: syntax-ppss-flush-cache and syntax-begin-function.

2005-06-13  Lute Kamstra  <lute@gnu.org>

	* text.texi (Special Properties): Fix cross reference.

2005-06-11  Luc Teirlinck  <teirllm@auburn.edu>

	* debugging.texi (Function Debugging): Delete mention of empty
	string argument to `cancel-debug-on-entry'.  Delete inaccurate
	description of the return value of that command.

2005-06-11  Alan Mackenzie  <acm@muc.de>

	* text.texi (Adaptive Fill): Amplify the description of
	fill-context-prefix.

2005-06-10  Luc Teirlinck  <teirllm@auburn.edu>

	* syntax.texi (Parsing Expressions): Fix Texinfo error.

2005-06-10  Stefan Monnier  <monnier@iro.umontreal.ca>

	* syntax.texi (Parsing Expressions): Document syntax-ppss.

2005-06-10  Luc Teirlinck  <teirllm@auburn.edu>

	* debugging.texi (Error Debugging): Minor rewording.
	(Function Debugging): FUNCTION-NAME arg to `cancel-debug-on-entry'
	is optional.

2005-06-10  Lute Kamstra  <lute@gnu.org>

	* elisp.texi: Use EMACSVER to refer to the current version of Emacs.
	(Top): Give it a title.  Correct version number.  Give the
	detailed node listing a more prominent header.
	* intro.texi: Don't set VERSION here a second time.
	Mention Emacs's version too.
	* anti.texi (Antinews): Use EMACSVER to refer to the current
	version of Emacs.

2005-06-09  Kim F. Storm  <storm@cua.dk>

	* searching.texi (Entire Match Data): Explain new `reseat' argument to
	match-data and set-match-data.

2005-06-08  Richard M. Stallman  <rms@gnu.org>

	* searching.texi (Entire Match Data): Clarify when match-data
	returns markers and when integers.

	* display.texi (Defining Faces): Explain that face name should not
	end in `-face'.

	* modes.texi (Mode Line Data): Minor cleanup.
	(Customizing Keywords): Node split out of Search-based Fontification.
	Add example of using font-lock-add-keywords from a hook.
	Clarify when MODE should be non-nil, and when nil.

2005-06-06  Richard M. Stallman  <rms@gnu.org>

	* modes.texi (Mode Line Data): Explain what happens when the car
	of a list is a void symbol.
	(Search-based Fontification): Explain MODE arg to
	font-lock-add-keywords and warn about calls from major modes.

2005-06-08  Juri Linkov  <juri@jurta.org>

	* display.texi (Standard Faces): Add `shadow' face.

2005-05-29  Luc Teirlinck  <teirllm@auburn.edu>

	* modes.texi (Major Mode Conventions): A derived mode only needs
	to put the call to the parent mode inside `delay-mode-hooks'.

2005-05-29  Richard M. Stallman  <rms@gnu.org>

	* modes.texi (Mode Hooks): Explain that after-change-major-mode-hook is
	new, and what that implies.  Clarify.

	* files.texi (Locating Files): Clean up the text.

	* frames.texi (Window Frame Parameters): Document user-size.
	Shorten entry for top by referring to left.

2005-05-26  Richard M. Stallman  <rms@gnu.org>

	* modes.texi (Mode Hooks): Explain that after-change-major-mode-hook
	is new, and what the implications are.  Other clarifications.

2005-05-24  Richard M. Stallman  <rms@gnu.org>

	* frames.texi (Dialog Boxes): Minor fixes.

2005-05-25  Masatake YAMATO  <jet@gyve.org>

	* display.texi (Standard Faces): Write about `mode-line-highlight'.

2005-05-24  Luc Teirlinck  <teirllm@auburn.edu>

	* frames.texi (Dialog Boxes): HEADER argument to `x-popup-dialog'
	is optional.

2005-05-24  Nick Roberts  <nickrob@snap.net.nz>

	* frames.texi (Dialog Boxes): Descibe new optional argument.

2005-05-23  Lute Kamstra  <lute@gnu.org>

	* modes.texi (Font Lock Basics, Syntactic Font Lock): Recommend
	syntax-begin-function over font-lock-beginning-of-syntax-function.

2005-05-21  Luc Teirlinck  <teirllm@auburn.edu>

	* minibuf.texi (Reading File Names): Update description of
	`read-directory-name'.

	* modes.texi (Derived Modes): Clarify :group keyword.

2005-05-21  Eli Zaretskii  <eliz@gnu.org>

	* files.texi (Locating Files): New subsection.
	Describe locate-file and executable-find.

2005-05-21  Kevin Ryde  <user42@zip.com.au>

	* frames.texi (Initial Parameters): Update cross reference to
	"Emacs Invocation".

2005-05-19  Luc Teirlinck  <teirllm@auburn.edu>

	* keymaps.texi (Active Keymaps): Add anchor.

	* modes.texi (Hooks): Delete confusing and unnecessary sentence.
	(Major Mode Conventions): Refer to `Auto Major Mode' in more
	appropriate place.
	(Derived Modes): Small clarifications.
	(Minor Mode Conventions, Keymaps and Minor Modes):
	Replace references to nodes with references to anchors.
	(Mode Line Data): Warn that `(:eval FORM)' should not load any files.
	Clarify description of lists whose first element is an integer.
	(Mode Line Variables): Add anchor.
	(%-Constructs): Clarify description of integer after %.
	(Emulating Mode Line): Describe nil value for FACE.

2005-05-18  Luc Teirlinck  <teirllm@auburn.edu>

	* modes.texi (Derived Modes): Correct references to non-existing
	variable standard-syntax-table.

2005-05-17  Lute Kamstra  <lute@gnu.org>

	* modes.texi (Defining Minor Modes): Mention the mode hook.

2005-05-15  Kim F. Storm  <storm@cua.dk>

	* processes.texi (Network): Remove open-network-stream-nowait.
	(Network Servers): Remove open-network-stream-server.

2005-05-15  Luc Teirlinck  <teirllm@auburn.edu>

	* elisp.texi (Top): Update detailed menu.

	* variables.texi: Reorder nodes.
	(Variables): Update menu.
	(File Local Variables): Do not refer to the `-*-' line as
	a "local variables list".  Add pxref.

2005-05-14  Luc Teirlinck  <teirllm@auburn.edu>

	* elisp.texi (Top): Update detailed menu for node changes.

	* modes.texi (Modes): Update Menu.
	(Hooks): Move to beginning of chapter.
	Most minor modes run mode hooks too.
	`add-hook' can handle void hooks or hooks whose value is a single
	function.
	(Major Modes): Update Menu.
	(Major Mode Basics): New node, split off from `Major Modes'.
	(Major Mode Conventions): Correct xref.  Explain how to handle
	auto-mode-alist if the major mode command has an autoload cookie.
	(Auto Major Mode): Major update.  Add magic-mode-alist.
	(Derived Modes): Major update.
	(Mode Line Format): Update Menu.
	(Mode Line Basics): New node, split off from `Mode Line Format'.

	* loading.texi (Autoload): Mention `autoload cookie' as synonym
	for `magic autoload comment'.  Add index entries and anchor.

2005-05-14  Richard M. Stallman  <rms@gnu.org>

	* tips.texi (Coding Conventions): Explain how important it is
	that just loading certain files not change Emacs behavior.

	* modes.texi (Defining Minor Modes): Define define-global-minor-mode.

2005-05-12  Lute Kamstra  <lute@gnu.org>

	* modes.texi (Generic Modes): Update.
	(Major Modes): Refer to node "Generic Modes".

	* elisp.texi (Top): Update to the current structure of the manual.
	* processes.texi (Processes): Add menu description.
	* customize.texi (Customization): Add menu descriptions.

2005-05-11  Thien-Thi Nguyen  <ttn@gnu.org>

	* processes.texi (Signals to Processes)
	(Low-Level Network): Fix typos.

2005-05-11  Lute Kamstra  <lute@gnu.org>

	* elisp.texi (Top): Add some nodes from the chapter "Major and
	Minor Modes" to the detailed node listing.

2005-05-10  Richard M. Stallman  <rms@gnu.org>

	* keymaps.texi (Extended Menu Items): Menu item filter functions
	can be called at any time.

2005-05-08  Luc Teirlinck  <teirllm@auburn.edu>

	* variables.texi (File Local Variables): `(hack-local-variables t)'
	now also checks whether a mode is specified in the local variables
	list.

2005-05-05  Kevin Ryde  <user42@zip.com.au>

	* display.texi (The Echo Area): Correct format function cross
	reference.

2005-05-05  Luc Teirlinck  <teirllm@auburn.edu>

	* variables.texi (Variable Aliases): Change description of
	`define-obsolete-variable-alias'.

	* functions.texi (Functions): Add "Obsolete Functions" to menu.
	(Defining Functions): Add xref.
	(Obsolete Functions): New node.
	(Function Safety): Standardize capitalization of section title.

	* frames.texi (Pop-Up Menus): Complete description of `x-popup-menu'.
	(Dialog Boxes): Complete description of `x-popup-dialog'.

2005-05-04  Richard M. Stallman  <rms@gnu.org>

	* commands.texi (Interactive Codes): Fix Texinfo usage.
	Document U more clearly.

2005-05-01  Luc Teirlinck  <teirllm@auburn.edu>

	* variables.texi (Variable Aliases): `make-obsolete-variable' is a
	function and not a macro.

	* frames.texi (Pop-Up Menus): Correct and clarify description of
	`x-popup-menu'.
	(Dialog Boxes): Clarify description of `x-popup-dialog'.

2005-05-01  Richard M. Stallman  <rms@gnu.org>

	* edebug.texi (Checking Whether to Stop): Fix previous change.

2005-05-01  Luc Teirlinck  <teirllm@auburn.edu>

	* display.texi: Fix typos and Texinfo usage.

	* edebug.texi (Checking Whether to Stop): executing-macro ->
	executing-kbd-macro.

2005-05-01  Richard M. Stallman  <rms@gnu.org>

	* display.texi (Invisible Text): Correct add-to-invisibility-spec.

2005-04-30  Richard M. Stallman  <rms@gnu.org>

	* files.texi (Magic File Names): Document `operations' property.

2005-04-29  Lute Kamstra  <lute@gnu.org>

	* modes.texi (Generic Modes): New node.
	(Major Modes): Add it to the menu.
	(Derived Modes): Add "derived mode" to concept index.

2005-04-28  Lute Kamstra  <lute@gnu.org>

	* modes.texi (Defining Minor Modes): Fix previous change.
	(Font Lock Mode): Simplify.
	(Font Lock Basics): Say that font-lock-defaults is buffer-local
	when set and that some parts are optional.  Add cross references.
	(Search-based Fontification): Say how to specify font-lock-keywords.
	Add cross references.  Add font-lock-multiline to index.
	Move font-lock-keywords-case-fold-search here from node "Other Font
	Lock Variables".  Document font-lock-add-keywords and
	font-lock-remove-keywords.
	(Other Font Lock Variables): Move font-lock-keywords-only,
	font-lock-syntax-table, font-lock-beginning-of-syntax-function,
	and font-lock-syntactic-face-function to node "Syntactic Font
	Lock".  Move font-lock-keywords-case-fold-search to node
	"Search-based Fontification".  Document font-lock-inhibit-thing-lock
	and font-lock-{,un}fontify-{buffer,region}-function.
	(Precalculated Fontification): Remove reference to deleted variable
	font-lock-core-only.
	(Faces for Font Lock): Add font-lock-comment-delimiter-face.
	(Syntactic Font Lock): Add intro.  Move font-lock-keywords-only,
	font-lock-syntax-table, font-lock-beginning-of-syntax-function,
	and font-lock-syntactic-face-function here from node "Other Font
	Lock Variables".  Move font-lock-syntactic-keywords to "Setting
	Syntax Properties".  Add cross references.
	(Setting Syntax Properties): New node.
	Move font-lock-syntactic-keywords here from "Syntactic Font Lock".
	* syntax.texi (Syntax Properties): Add cross reference.
	* hooks.texi (Standard Hooks): Add Font-Lock hooks.

2005-04-26  Richard M. Stallman  <rms@gnu.org>

	* display.texi (Defining Faces):
	Document `default' elements of defface spec.

	* modes.texi (Major Mode Conventions): Explain customizing ElDoc mode.

	* variables.texi (Variable Aliases): Clarify text.

2005-04-25  Chong Yidong  <cyd@stupidchicken.com>

	* windows.texi (Window Hooks): Remove reference to obsolete Lazy Lock.

2005-04-25  Luc Teirlinck  <teirllm@auburn.edu>

	* hooks.texi (Standard Hooks): Most minor modes have mode hooks too.

2005-04-24  Eli Zaretskii  <eliz@gnu.org>

	* syntax.texi (Syntax Table Internals): Elaborate documentation of
	syntax-after and syntax-class.

	* files.texi (Changing Files): Fix last change's cross-reference.
	(Unique File Names): Don't mention "numbers" in the documentation
	of make-temp-file and make-temp-name.

2005-04-23  Richard M. Stallman  <rms@gnu.org>

	* files.texi (Changing Files): Document MUSTBENEW arg in copy-file.

2005-04-22  Nick Roberts  <nickrob@snap.net.nz>

	* windows.texi (Cyclic Window Ordering): Clarify window-list.

2005-04-22  Nick Roberts  <nickrob@snap.net.nz>

	* variables.texi (Variable Aliases): Describe make-obsolete-variable
	and define-obsolete-variable-alias.

2005-04-22  Kim F. Storm  <storm@cua.dk>

	* symbols.texi (Symbol Plists): Remove safe-get, as get is now safe.
	(Other Plists): Remove safe-plist-get, as plist-get is now safe.

2005-04-21  Lute Kamstra  <lute@gnu.org>

	* lists.texi (Association Lists): Document rassq-delete-all.

2005-04-19  Richard M. Stallman  <rms@gnu.org>

	* modes.texi (Search-based Fontification): Explain that
	facespec is an expression to be evaluated.

2005-04-19  Kevin Ryde  <user42@zip.com.au>

	* streams.texi (Output Functions): Fix xref.
	* strings.texi (String Conversion): Fix xref.

2005-04-19  Kim F. Storm  <storm@cua.dk>

	* symbols.texi (Symbol Plists): Add safe-get.
	Mention that `get' may signal an error.

2005-04-18  Nick Roberts  <nickrob@snap.net.nz>

	* customize.texi (Variable Definitions): Replace tooltip-mode
	example with save-place.

2005-04-17  Richard M. Stallman  <rms@gnu.org>

	* buffers.texi (Indirect Buffers): Clarify.

	* positions.texi (Positions): Clarify converting marker to integer.

	* strings.texi (String Basics): Mention string-match; clarify.

2005-04-08  Lute Kamstra  <lute@gnu.org>

	* modes.texi (Search-based Fontification): Fix cross references.
	Use consistent terminology.  Document anchored highlighting.

2005-04-05  Lute Kamstra  <lute@gnu.org>

	* modes.texi (Defining Minor Modes): Document :group keyword
	argument and its default value.

2005-04-03  Lute Kamstra  <lute@gnu.org>

	* hooks.texi (Standard Hooks): Add some hooks.  Add cross
	references and/or descriptions.  Delete major mode hooks; mention
	them as a category instead.  Rename or delete obsolete hooks.

2005-04-02  Richard M. Stallman  <rms@gnu.org>

	* nonascii.texi (Coding System Basics): Another wording cleanup.

2005-04-01  Richard M. Stallman  <rms@gnu.org>

	* nonascii.texi (Coding System Basics): Clarify previous change.

2005-04-01  Kenichi Handa  <handa@m17n.org>

	* nonascii.texi (Coding System Basics): Describe about rondtrip
	identity of coding systems.

2005-03-29  Chong Yidong  <cyd@stupidchicken.com>

	* text.texi (Buffer Contents): Add filter-buffer-substring and
	buffer-substring-filters.

2005-03-26  Chong Yidong  <cyd@stupidchicken.com>

	* anti.texi (Antinews): Mention `G' interactive code.

	* tips.texi (Compilation Tips): Mention benchmark.el.

2005-03-27  Luc Teirlinck  <teirllm@auburn.edu>

	* modes.texi (Other Font Lock Variables): `font-lock-fontify-block'
	is now bound to M-o M-o.

	* keymaps.texi (Prefix Keys): `facemenu-keymap' is now on M-o.

2005-03-26  Glenn Morris  <gmorris@ast.cam.ac.uk>

	* calendar.texi: Delete file (and move contents to emacs-xtra.texi
	in the Emacs Manual).
	* Makefile.in (srcs): Remove calendar.texi.
	* makefile.w32-in (srcs): Remove calendar.texi.
	* display.texi (Display): Change name of next node.
	* os.texi (System In): Change name of previous node.
	* elisp.texi (Top): Remove Calendar references.
	* vol1.texi (Top): Remove Calendar references.
	* vol2.texi (Top): Remove Calendar references.

2005-03-25  Richard M. Stallman  <rms@gnu.org>

	* display.texi (Standard Faces, Fringe Bitmaps, Customizing Bitmaps):
	Cleanup previous change.

2005-03-25  Chong Yidong  <cyd@stupidchicken.com>

	* display.texi (Face Attributes): Faces earlier in an :inherit
	list take precedence.
	(Scroll Bars): Fix description of vertical-scroll-bars.
	Document frame-current-scroll-bars and window-current-scroll-bars.

	* markers.texi (The Mark): Document temporary Transient Mark mode.

	* minibuf.texi (Reading File Names):
	Document read-file-name-completion-ignore-case.

	* positions.texi (Screen Lines): Document nil for width argument
	to compute-motion.

2005-03-23  Kim F. Storm  <storm@cua.dk>

	* display.texi (Standard Faces): Other faces used in the fringe
	implicitly inherits from the fringe face.
	(Fringe Bitmaps): FACE in right-fringe and left-fringe display
	properties implicitly inherits from fringe face.
	(Customizing Bitmaps): Likewise for set-fringe-bitmap-face.

2005-03-20  Chong Yidong  <cyd@stupidchicken.com>

	* display.texi (Invisible Text): State default value of
	line-move-ignore-invisible.
	(Managing Overlays): Document remove-overlays.
	(Standard Faces): Document escape-glyph face.

	* minibuf.texi (Reading File Names): Document read-file-name-function.

	* modes.texi (Other Font Lock Variables):
	Document font-lock-lines-before.

	* positions.texi (Skipping Characters): skip-chars-forward allows
	character classes.

2005-03-18  Lute Kamstra  <lute@gnu.org>

	* edebug.texi (Instrumenting Macro Calls): Fix another typo.

2005-03-17  Richard M. Stallman  <rms@gnu.org>

	* text.texi (Undo): Document extensible undo entries.

	* searching.texi (String Search, Regexp Search, Regexp Search):
	Cleanups.

	* nonascii.texi (Character Codes): Minor fix.

	* display.texi (Display Property): Explain the significance
	of having text properties that are eq.
	(Other Display Specs): Explain string as display spec.

	* commands.texi (Interactive Codes): Document G option.

2005-03-17  Chong Yidong  <cyd@stupidchicken.com>

	* text.texi (Filling): Add sentence-end-without-period and
	sentence-end-without-space.
	(Changing Properties): Minor fix.

	* anti.texi: Total rewrite.

2005-03-15  Lute Kamstra  <lute@gnu.org>

	* edebug.texi (Instrumenting Macro Calls): Fix typos.

2005-03-08  Kim F. Storm  <storm@cua.dk>

	* display.texi (Specified Space): Property :width is support on
	non-graphic terminals, :height is not.

2005-03-07  Richard M. Stallman  <rms@gnu.org>

	* display.texi (Overlay Arrow, Fringe Bitmaps, Customizing Bitmaps):
	Now subnodes of Fringes.
	(Overlay Arrow): Document overlay-arrow-variable-list.
	(Fringe Size/Pos): New node, broken out of Fringes.
	(Display): Explain clearing vs redisplay better.
	(Truncation): Clarify use of bitmaps.
	(The Echo Area): Clarify the uses of the echo area.
	Add max-mini-window-height.
	(Progress): Clarify.
	(Invisible Text): Explain that main loop moves point out.
	(Selective Display): Say "hidden", not "invisible".
	(Managing Overlays): Move up.  Describe relation to Undo here.
	(Overlay Properties): Clarify intro.
	(Finding Overlays): Explain return values when nothing found.
	(Width): truncate-string-to-width has added arg.
	(Displaying Faces): Clarify and update mode line face handling.
	(Face Functions): Minor cleanup.
	(Conditional Display): Merge into Other Display Specs.
	(Pixel Specification, Other Display Specs): Minor cleanups.
	(Images, Image Descriptors): Minor cleanups.
	(GIF Images): Patents have expired.
	(Showing Images): Explain default text for insert-image.
	(Manipulating Button Types): Merge into Manipulating Buttons.
	(Making Buttons): Explain return values.
	(Button Buffer Commands): Add xref.
	(Inverse Video): Update mode-line-inverse-video.
	(Display Table Format): Clarify.
	(Active Display Table): Give defaults for window-display-table.

	* calendar.texi (Calendar Customizing): calendar-holiday-marker
	and calendar-today-marker are strings, not chars.
	(Holiday Customizing): Minor fix.

	* internals.texi (Writing Emacs Primitives): Update `or' example.
	Update limit on # args of subr.

	* edebug.texi (Using Edebug): Arrow is in fringe.
	(Instrumenting): Arg to eval-defun works without loading edebug.
	(Edebug Execution Modes): Add xref.

	* customize.texi (Common Keywords): Clarify :require.
	Mention :version here.
	(Variable Definitions, Group Definitions): Not here.
	(Variable Definitions): Clarify symbol arg to :initialize and :set fns.

2005-03-07  Chong Yidong  <cyd@stupidchicken.com>
	* nonascii.texi (Text Representations): Clarify position-bytes.
	(Character Sets): Add list-charset-chars.
	(Scanning Charsets): Add charset-after.
	(Encoding and I/O): Minor fix.

2005-03-06  Richard M. Stallman  <rms@gnu.org>

	* windows.texi (Vertical Scrolling): Get rid of "Emacs 21".
	(Resizing Windows): Likewise.

	* text.texi (Change Hooks): Get rid of "Emacs 21".

	* strings.texi (Formatting Strings): Get rid of "Emacs 21".

	* streams.texi (Output Variables): Get rid of "Emacs 21".

	* searching.texi (Regexp Special, Char Classes): Get rid of "Emacs 21".

	* os.texi (Translating Input): Replace flow-control example
	with a less obsolete example that uses `keyboard-translate'.

	* objects.texi (Hash Table Type, Circular Objects):
	Get rid of "Emacs 21".

	* modes.texi (Mode Line Format): Get rid of "Emacs 21".
	(Mode Line Data, Properties in Mode, Header Lines): Likewise.

	* minibuf.texi (Minibuffer Misc): Get rid of "Emacs 21".

	* lists.texi (List Elements, Building Lists): Get rid of "Emacs 21".

	* keymaps.texi (Menu Separators, Tool Bar): Get rid of "Emacs 21".
	(Menu Bar): Fix when menu-bar-update-hook is called.

	* hash.texi (Hash Tables): Get rid of "Emacs 21".

	* frames.texi (Text Terminal Colors): Get rid of "Emacs 21",
	and make it read better.

	* files.texi (Writing to Files): Get rid of "Emacs 21".
	(Unique File Names): Likewise.

	* elisp.texi: Update Emacs version to 22.

	* display.texi (Forcing Redisplay): Get rid of "Emacs 21".
	(Overlay Properties, Face Attributes): Likewise.
	(Managing Overlays): Fix punctuation.
	(Attribute Functions): Clarify set-face-font; get rid of
	info about old Emacs versions.
	(Auto Faces, Font Lookup, Display Property, Images):
	Get rid of "Emacs 21".

	* calendar.texi (Calendar Customizing): Get rid of "Emacs 21".

2005-03-05  Richard M. Stallman  <rms@gnu.org>

	* debugging.texi (Error Debugging): Remove stack-trace-on-error.

2005-03-04  Lute Kamstra  <lute@gnu.org>

	* debugging.texi (Error Debugging): Document stack-trace-on-error.

2005-03-03  Lute Kamstra  <lute@gnu.org>

	* edebug.texi (Instrumenting Macro Calls): Fix typo.

2005-03-01  Lute Kamstra  <lute@gnu.org>

	* debugging.texi (Debugger Commands): Update `j'.

2005-02-28  Lute Kamstra  <lute@gnu.org>

	* debugging.texi (Debugging): Fix typo.
	(Error Debugging): Document eval-expression-debug-on-error.
	(Function Debugging): Update example.
	(Using Debugger): Mention starred stack frames.
	(Debugger Commands): Document `j' and `l'.
	(Invoking the Debugger): `d' and `j' exit recursive edit too.
	Update the messages that the debugger displays.
	(Internals of Debugger): Add cross reference.  Update example.
	(Excess Open): Minor improvement.
	(Excess Close): Minor improvement.

2005-02-26  Richard M. Stallman  <rms@gnu.org>

	* tips.texi (Coding Conventions): Clarify.
	Put all the major mode key reservations together.
	Mention the Mouse-1 => Mouse-2 conventions.

	* syntax.texi (Syntax Class Table): Clarify.
	(Syntax Table Functions): syntax-after moved from here.
	(Syntax Table Internals): syntax-after moved to here.
	(Parsing Expressions): Update info on number of values
	and what's meaningful in the STATE argument.
	(Categories): Fix typo.

	* sequences.texi (Arrays): Cleanup.
	(Char-Tables): Clarify.

	* processes.texi (Deleting Processes): Cleanups, add xref.
	(Subprocess Creation): Explain nil in exec-path.  Cleanup.
	(Process Information): set-process-coding-system, some args optional.
	(Input to Processes): Explain various types for PROCESS args.
	Rename them from PROCESS-NAME to PROCESS.
	(Signals to Processes): Likewise.
	(Decoding Output): Cleanup.
	(Query Before Exit): Clarify.

	* os.texi (Startup Summary): Correct the options; add missing ones.
	(Terminal Output, Batch Mode): Clarify.
	(Flow Control): Node deleted.

	* markers.texi (The Mark): Clarify.

	* macros.texi (Expansion): Cleanup.
	(Indenting Macros): indent-spec allows ints, not floats.

	* keymaps.texi (Keymaps): Clarify.
	(Format of Keymaps): Update lisp-mode-map example.
	(Active Keymaps, Key Lookup): Clarify.
	(Changing Key Bindings): Add xref to `kbd'.
	(Key Binding Commands, Simple Menu Items): Clarify.
	(Mouse Menus, Menu Bar): Clarify.
	(Menu Example): Replace print example with menu-bar-replace-menu.

	* help.texi (Documentation Basics): Add function-documentation prop.

	* elisp.texi (Top): Don't refer to Flow Control node.

	* commands.texi (Command Overview): Improve xrefs.
	(Adjusting Point): Adjusting point applies to intangible and invis.
	(Key Sequence Input): Doc extra read-key-sequence args.
	Likewise for read-key-sequence-vector.

	* backups.texi (Rename or Copy): Minor fix.
	(Numbered Backups): For version-control, say the default.
	(Auto-Saving): make-auto-save-file-name example is simplified.

	* advice.texi (Advising Functions): Don't imply one part of Emacs
	should advise another part.  Markup changes.
	(Defining Advice): Move transitional para.
	(Activation of Advice): Cleanup.
	Explain if COMPILE is nil or negative.

	* abbrevs.texi (Abbrev Expansion): Clarify, fix typo.

2005-02-24  Lute Kamstra  <lute@gnu.org>

	* modes.texi (Defining Minor Modes): Explain that INIT-VALUE,
	LIGHTER, and KEYMAP can be omitted when KEYWORD-ARGS are used.

2005-02-23  Lute Kamstra  <lute@gnu.org>

	* modes.texi (Defining Minor Modes): define-minor-mode can be used
	to define global minor modes as well.

	* display.texi (Managing Overlays): overlay-buffer returns nil for
	deleted overlays.

2005-02-22  Kim F. Storm  <storm@cua.dk>

	* minibuf.texi (Basic Completion): Allow symbols in addition to
	strings in try-completion and all-completions.

2005-02-14  Lute Kamstra  <lute@gnu.org>

	* elisp.texi (Top): Remove reference to deleted node.

	* lists.texi (Lists): Remove reference to deleted node.
	(Cons Cells): Fix typo.

	* loading.texi (Where Defined): Fix typo.

2005-02-14  Richard M. Stallman  <rms@gnu.org>

	* variables.texi (Creating Buffer-Local): change-major-mode-hook
	is useful for discarding some minor modes.

	* symbols.texi (Symbol Components): Reorder examples.

	* streams.texi (Input Functions): State standard-input default.
	(Output Variables): State standard-output default.

	* objects.texi (Printed Representation): Clarify read syntax vs print.
	(Floating Point Type): Explain meaning better.
	(Symbol Type): Explain uniqueness better.
	(Cons Cell Type): Explain empty list sooner.  CAR and CDR later.
	List examples sooner.
	(Box Diagrams): New subnode broken out.
	Some examples moved from old Lists as Boxes node.
	(Dotted Pair Notation): Clarify intro.
	(Array Type): Clarify.
	(Type Predicates): Add hash-table-p.

	* numbers.texi (Integer Basics): Clarify radix explanation.
	(Predicates on Numbers): Minor clarification.
	(Comparison of Numbers): Minor clarification.  Clarify eql.
	Typos in min, max.
	(Math Functions): Clarify overflow in expt.

	* minibuf.texi (Text from Minibuffer): Minor clarification.
	Mention arrow keys.

	* loading.texi (Autoload): defun's doc string overrides autoload's
	doc string.
	(Repeated Loading): Modernize "add to list" examples.
	(Where Defined): Finish updating table of load-history elts.

	* lists.texi (List-related Predicates): Minor wording improvement.
	(Lists as Boxes): Node deleted.
	(Building Lists): Explain trivial cases of number-sequence.

	* hash.texi (Hash Tables): Add desc to menu items.
	(Creating Hash): Expain "full" means "make larger",
	(Hash Access): Any object can be a key.
	State value of maphash.

	* functions.texi (What Is a Function): Wording cleanup.
	(Function Documentation): Minor cleanup.
	Explain purpose of calling convention at end of doc string.
	(Function Names): Wording cleanup.
	(Calling Functions): Wording cleanup.
	Explain better how funcall calls the function.
	(Function Cells): Delete example of saving and redefining function.

	* control.texi (Combining Conditions): Wording cleanup.
	(Iteration): dolist and dotimes bind VAR locally.
	(Cleanups): Xref to Atomic Changes.

	* compile.texi (Byte Compilation): Delete 19.29 info.
	(Compilation Functions): Macros' difficulties don't affect defsubst.
	(Docs and Compilation): Delete 19.29 info.

2005-02-10  Richard M. Stallman  <rms@gnu.org>

	* objects.texi (Symbol Type): Minor correction.

2005-02-06  Lute Kamstra  <lute@gnu.org>

	* modes.texi (Example Major Modes): Fix typos.

2005-02-06  Richard M. Stallman  <rms@gnu.org>

	* text.texi (Margins): fill-nobreak-predicate can be one function.

	* strings.texi (Modifying Strings): clear-string can make unibyte.
	(Formatting Strings): format gives error if values missing.

	* positions.texi (Character Motion): Mention default arg
	for forward-char.  backward-char refers to forward-char.
	(Word Motion): Mention default arg for forward-word.
	(Buffer End Motion): Mention default arg for beginning-of-buffer.
	Simplify end-of-buffer.
	(Text Lines): Mention default arg for forward-line.
	(List Motion): Mention default arg for beginning/end-of-defun.
	(Skipping Characters): Minor fixes in explaining character-set.

	* modes.texi (Major Mode Conventions): Mention "system abbrevs".
	Mode inheritance applies only when default-major-mode is nil.
	Clarifications.
	(Example Major Modes): Update Text mode and Lisp mode examples.
	(Minor Mode Conventions): Mention define-minor-mode at top.
	(Defining Minor Modes): In Hungry example, don't define C-M-DEL.
	(Mode Line Format): Update mode line face display info.
	(Properties in Mode): Mention effect of risky vars.
	(Imenu): Define imenu-add-to-menubar.
	(Font Lock Mode): Add descriptions to menu lines.
	(Faces for Font Lock): Add font-lock-doc-face.

2005-02-05  Lute Kamstra  <lute@gnu.org>

	* text.texi (Maintaining Undo): Remove obsolete function.

2005-02-05  Eli Zaretskii  <eliz@gnu.org>

	* frames.texi (Color Names): Add pointer to the X docs about RGB
	color specifications.  Improve indexing
	(Text Terminal Colors): Replace the description of RGB values by
	an xref to "Color Names".

2005-02-03  Richard M. Stallman  <rms@gnu.org>

	* windows.texi (Basic Windows): Add cursor-in-non-selected-windows.
	Clarify.
	(Selecting Windows): Clarify save-selected-window.
	(Cyclic Window Ordering): Clarify walk-windows.
	(Window Point): Clarify.
	(Window Start): Add comment to example.
	(Resizing Windows): Add `interactive' specs in examples.
	Document fit-window-to-buffer.

	* text.texi (User-Level Deletion): just-one-space takes numeric arg.
	(Undo, Maintaining Undo): Clarify last change.
	(Sorting): In sort-numeric-fields, explain about octal and hex.
	Mention sort-numeric-base.
	(Format Properties): Add xref for hard newlines.

	* frames.texi (Window Frame Parameters): Explain pixel=char on tty.
	(Pop-Up Menus): Fix typo.
	(Color Names): Explain all types of color names.
	Explain color-values on B&W terminal.
	(Text Terminal Colors): Explain "rgb values" are lists.  Fix arg names.

	* files.texi (File Locks): Not supported on MS systems.
	(Testing Accessibility): Clarify.

	* edebug.texi (Printing in Edebug): Fix edebug-print-circle.
	(Coverage Testing): Fix typo.

	* commands.texi (Misc Events): Remove stray space.

	* buffers.texi (Buffer Names): Clarify generate-new-buffer-name.
	(Modification Time): Clarify when visited-file-modtime returns 0.
	(The Buffer List): Clarify bury-buffer.
	(Killing Buffers): Clarify.
	(Indirect Buffers): Add clone-indirect-buffer.

2005-02-02  Matt Hodges  <MPHodges@member.fsf.org>

	* edebug.texi (Printing in Edebug): Fix default value of
	edebug-print-circle.
	(Coverage Testing): Fix displayed frequency count data.

2005-02-02  Luc Teirlinck  <teirllm@auburn.edu>

	* text.texi (Maintaining Undo): Add `undo-outer-limit'.

2005-02-02  Kim F. Storm  <storm@cua.dk>

	* text.texi (Undo) <buffer-undo-list>: Describe `apply' elements.

2005-01-29  Eli Zaretskii  <eliz@gnu.org>

	* commands.texi (Misc Events): Describe the help-echo event.

	* text.texi (Special Properties) <help-echo>: Use `pos'
	consistently in description of the help-echo property.
	Use @code{nil} instead of @var{nil}.

	* display.texi (Overlay Properties): Fix the index entry for
	help-echo overlay property.

	* customize.texi (Type Keywords): Uncomment the xref to the
	help-echo property documentation.

2005-01-23  Kim F. Storm  <storm@cua.dk>

	* windows.texi (Window Start): Fix `pos-visible-in-window-p'
	return value.  Third element FULLY replaced by PARTIAL which
	specifies number of invisible pixels if row is only partially visible.
	(Textual Scrolling): Mention auto-window-vscroll.
	(Vertical Scrolling): New defvar auto-window-vscroll.

2005-01-16  Luc Teirlinck  <teirllm@auburn.edu>

	* keymaps.texi (Changing Key Bindings): `suppress-keymap' now uses
	command remapping.

2005-01-15  Richard M. Stallman  <rms@gnu.org>

	* display.texi (Defining Images): Mention DATA-P arg of create-image.

2005-01-14  Kim F. Storm  <storm@cua.dk>

	* commands.texi (Accessing Events): Add WHOLE arg to posn-at-x-y.

	* text.texi (Links and Mouse-1): Fix string and vector item.

2005-01-13  Richard M. Stallman  <rms@gnu.org>

	* keymaps.texi (Active Keymaps): Rewrite the text, and update the
	descriptions of overriding-local-map and overriding-terminal-local-map.

	* text.texi (Links and Mouse-1): Clarify text.

2005-01-13  Kim F. Storm  <storm@cua.dk>

	* modes.texi (Emulating Mode Line): Update format-mode-line entry.

2005-01-13  Francis Litterio  <franl@world.std.com>  (tiny change)

	* keymaps.texi (Active Keymaps): Fix overriding-local-map description.

2005-01-12  Kim F. Storm  <storm@cua.dk>

	* text.texi (Links and Mouse-1): Rename section from Enabling
	Mouse-1 to Following Links.  Change xrefs.
	Add examples for define-button-type and define-widget.

	* display.texi (Button Properties, Button Buffer Commands):
	Clarify mouse-1 and follow-link functionality.

2005-01-12  Richard M. Stallman  <rms@gnu.org>

	* text.texi (Enabling Mouse-1 to Follow Links): Redo prev. change.

	* display.texi (Beeping): Fix Texinfo usage.

	* modes.texi (Emulating Mode Line): Doc FACE arg in format-header-line.

2005-01-11  Kim F. Storm  <storm@cua.dk>

	* display.texi (Button Properties, Button Buffer Commands):
	Mention mouse-1 binding.  Add follow-link keyword.

	* text.texi (Text Properties): Add "Enable Mouse-1" to submenu.
	(Enabling Mouse-1 to Follow Links): New subsection.

2005-01-06  Richard M. Stallman  <rms@gnu.org>

	* text.texi (Special Properties): Minor change.

	* os.texi (Timers): Clarify previous change.

	* modes.texi (Emulating Mode Line): format-mode-line requires 1 arg.

2005-01-01  Luc Teirlinck  <teirllm@auburn.edu>

	* display.texi (Face Attributes): Correct xref to renamed node.

2005-01-01  Richard M. Stallman  <rms@gnu.org>

	* display.texi (Face Attributes): Describe hex color specs.

2004-12-31  Richard M. Stallman  <rms@gnu.org>

	* os.texi (Timers): Update previous change.

2004-12-30  Kim F. Storm  <storm@cua.dk>

	* display.texi (Line Height): Total line-height is now specified
	in line-height property of form (HEIGHT TOTAL).  Swap (FACE . RATIO)
	in cons cells.  (nil . RATIO) is relative to actual line height.
	Use line-height `t' instead of `0' to get minimum height.

2004-12-29  Richard M. Stallman  <rms@gnu.org>

	* os.texi (Timers): Discuss timers vs editing the buffer and undo.

2004-12-28  Richard M. Stallman  <rms@gnu.org>

	* commands.texi (Quitting): Clarify value of with-local-quit.

	* elisp.texi (Top): Fix previous change.

	* loading.texi (Loading): Fix previous change.

2004-12-27  Richard M. Stallman  <rms@gnu.org>

	* Makefile.in (MAKEINFO): Specify --force.

	* buffers.texi (Killing Buffers): Add buffer-save-without-query.

	* modes.texi (Emulating Mode Line): Document format's BUFFER arg.

	* display.texi (Line Height): Further clarify.

	* elisp.texi (Top): Update Loading submenu.

	* loading.texi (Where Defined): New node.
	(Unloading): load-history moved to Where Defined.

2004-12-21  Richard M. Stallman  <rms@gnu.org>

	* commands.texi (Event Input Misc): Add while-no-input.

2004-12-11  Richard M. Stallman  <rms@gnu.org>

	* display.texi (Line Height): Rewrite text for clarity.

2004-12-11  Kim F. Storm  <storm@cua.dk>

	* display.texi (Display): Add node "Line Height" to menu.
	(Line Height): New node.  Move full description of line-spacing
	and line-height text properties here from text.texi.
	(Scroll Bars): Add vertical-scroll-bar variable.

	* frames.texi (Window Frame Parameters): Remove line-height defvar.

	* locals.texi (Standard Buffer-Local Variables): Fix xref for
	line-spacing and vertical-scroll-bar.

	* text.texi (Special Properties): Just mention line-spacing and
	line-height here, add xref to new "Line Height" node.

2004-12-09  Thien-Thi Nguyen  <ttn@gnu.org>

	* frames.texi (Window Frame Parameters): New @defvar for `line-spacing'.

	* locals.texi (Standard Buffer-Local Variables):
	Add @xref for `line-spacing'.

2004-12-05  Richard M. Stallman  <rms@gnu.org>

	* Makefile.in (maintainer-clean): Remove the info files
	in $(infodir) where they are created.

2004-12-03  Richard M. Stallman  <rms@gnu.org>

	* windows.texi (Selecting Windows): get-lru-window and
	get-largest-window don't consider dedicated windows.

	* text.texi (Undo): Document undo-in-progress.

2004-11-26  Richard M. Stallman  <rms@gnu.org>

	* locals.texi (Standard Buffer-Local Variables): Undo prev change.
	Remove a few vars that are not always buffer-local.

2004-11-24  Luc Teirlinck  <teirllm@auburn.edu>

	* locals.texi (Standard Buffer-Local Variables): Comment out
	xref's to non-existent node `Yet to be written'.

2004-11-24  Richard M. Stallman  <rms@gnu.org>

	* processes.texi (Synchronous Processes): Grammar fix.

	* numbers.texi (Comparison of Numbers): Add eql.

	* locals.texi (Standard Buffer-Local Variables): Add many vars.

	* intro.texi (Printing Notation): Fix previous change.

	* display.texi (Customizing Bitmaps): Move indicate-buffer-boundaries
	and default-indicate-buffer-boundaries from here.
	(Usual Display): To here.
	(Scroll Bars): Add scroll-bar-mode and scroll-bar-width.
	(Usual Display): Move tab-width up.

	* customize.texi (Variable Definitions): Replace
	show-paren-mode example with tooltip-mode.
	(Simple Types, Composite Types, Defining New Types):
	Minor cleanups.

2004-11-21  Jesper Harder  <harder@ifa.au.dk>

	* processes.texi (Synchronous Processes, Output from Processes):
	Markup fix.

2004-11-20  Richard M. Stallman  <rms@gnu.org>

	* positions.texi (Skipping Characters): skip-chars-forward
	now handles char classes.

	* intro.texi (Printing Notation): Avoid confusion of `print'
	when explaining @print.

	* macros.texi (Argument Evaluation): Fix 1st `for' expansion example.

	* display.texi (Display Table Format): Minor fix.

	* streams.texi (Output Functions): Fix print example.

	* Makefile.in (elisp): New target.
	(dist): Depend on $(infodir)/elisp, not elisp.
	Copy the info files from $(infodir).

	* minibuf.texi (Text from Minibuffer): Document KEEP-ALL arg in
	read-from-minibuffer.

	* searching.texi (Regexp Search): Rename that to search-spaces-regexp.

2004-11-19  Richard M. Stallman  <rms@gnu.org>

	* searching.texi (Regexp Search): Add search-whitespace-regexp.

2004-11-19  CHENG Gao  <chenggao@gmail.com>  (tiny change)

	* tips.texi (Coding Conventions): Fix typo.

2004-11-16  Richard M. Stallman  <rms@gnu.org>

	* tips.texi (Coding Conventions): Separate defvar and require
	methods to avoid warnings.  Use require only when there are many
	functions and variables from that package.

	* minibuf.texi (Minibuffer Completion): When ignoring case,
	predicate must not be case-sensitive.

	* debugging.texi (Function Debugging, Explicit Debug): Clarified.
	(Test Coverage): Don't talk about "splotches".  Clarified.

2004-11-16  Thien-Thi Nguyen  <ttn@gnu.org>

	* frames.texi (Window Frame Parameters): Fix typo.

2004-11-15  Kim F. Storm  <storm@cua.dk>

	* symbols.texi (Other Plists): Note that plist-get may signal error.
	Add safe-plist-get.

2004-11-15  Thien-Thi Nguyen  <ttn@gnu.org>

	* modes.texi (Font Lock Basics): Fix typo.

2004-11-08  Richard M. Stallman  <rms@gnu.org>

	* syntax.texi (Syntax Table Functions): Add syntax-after.

2004-11-06  Lars Brinkhoff  <lars@nocrew.org>

	* os.texi (Processor Run Time): New section documenting
	get-internal-run-time.

2004-11-06  Eli Zaretskii  <eliz@gnu.org>

	* Makefile.in (install, maintainer-clean): Don't use "elisp-*" as
	it nukes elisp-cover.texi.
	(dist): Change elisp-[0-9] to elisp-[1-9], as there could be no
	elisp-0 etc.

2004-11-05  Luc Teirlinck  <teirllm@auburn.edu>

	* commands.texi (Keyboard Macros): Document `append' return value
	of `defining-kbd-macro'.

2004-11-01  Richard M. Stallman  <rms@gnu.org>

	* commands.texi (Interactive Call): Add called-interactively-p.

2004-10-29  Simon Josefsson  <jas@extundo.com>

	* minibuf.texi (Reading a Password): Revert.

2004-10-28  Richard M. Stallman  <rms@gnu.org>

	* frames.texi (Display Feature Testing): Explain about "vendor".

2004-10-27  Richard M. Stallman  <rms@gnu.org>

	* commands.texi (Interactive Codes): `N' uses numeric prefix,
	not raw.  Clarify `n'.
	(Interactive Call): Rewrite interactive-p, focusing on when
	and how to use it.
	(Misc Events): Clarify previous change.

	* advice.texi (Simple Advice): Clarify what job the example does.
	(Around-Advice): Clarify ad-do-it.
	(Activation of Advice): An option of ad-default-compilation-action
	is `never', not `nil'.

2004-10-26  Kim F. Storm  <storm@cua.dk>

	* commands.texi (Interactive Codes): Add U code letter.

2004-10-25  Simon Josefsson  <jas@extundo.com>

	* minibuf.texi (Reading a Password): Add.

2004-10-24  Jason Rumney  <jasonr@gnu.org>

	* commands.texi (Misc Events): Remove mouse-wheel.  Add wheel-up
	and wheel-down.

2004-10-24  Kai Grossjohann  <kai.grossjohann@gmx.net>

	* processes.texi (Synchronous Processes): Document process-file.

2004-10-22  Kenichi Handa  <handa@m17n.org>

	* text.texi (translate-region): Document that it accepts also a
	char-table.

2004-10-22  David Ponce  <david@dponce.com>

	* windows.texi (Resizing Windows): Document the `preserve-before'
	argument of the functions `enlarge-window' and `shrink-window'.

2004-10-19  Jason Rumney  <jasonr@gnu.org>

	* makefile.w32-in (elisp): Change order of arguments to makeinfo.

2004-10-09  Luc Teirlinck  <teirllm@auburn.edu>

	* text.texi (Filling): Add anchor for definition of
	`sentence-end-double-space'.

	* searching.texi (Regexp Example): Update description of how
	Emacs currently recognizes the end of a sentence.
	(Standard Regexps): Update definition of the variable
	`sentence-end'.  Add definition of the function `sentence-end'.

2004-10-08  Paul Pogonyshev  <pogonyshev@gmx.net>

	* display.texi (Progress): New node.

2004-10-05  Kim F. Storm  <storm@cua.dk>

	* display.texi (Fringe Bitmaps): Update fringe-bitmaps-at-pos.

2004-09-29  Kim F. Storm  <storm@cua.dk>

	* display.texi (Fringe Bitmaps): Use symbols rather than numbers
	to identify bitmaps.  Remove -fringe-bitmap suffix for standard
	fringe bitmap symbols, as they now have their own namespace.
	(Customizing Bitmaps) <define-fringe-bitmap>: Clarify bit ordering
	vs. pixels.  Signal error if no free bitmap slots.
	(Pixel Specification): Change IMAGE to @var{image}.

2004-09-28  Richard M. Stallman  <rms@gnu.org>

	* text.texi (Special Properties): Clarify line-spacing and line-height.

	* searching.texi (Regexp Search): Add looking-back.

2004-09-25  Luc Teirlinck  <teirllm@auburn.edu>

	* display.texi: Correct typos.
	(Image Descriptors): Correct xref's.

2004-09-25  Richard M. Stallman  <rms@gnu.org>

	* text.texi (Special Properties): Cleanups in `cursor'.
	Rewrites in `line-height' and `line-spacing'; exchange them.

	* display.texi (Fringes): Rewrite previous change.
	(Fringe Bitmaps): Merge text from Display Fringe Bitmaps.  Rewrite.
	(Display Fringe Bitmaps): Node deleted, text moved.
	(Customizing Bitmaps): Split off from Fringe Bitmaps.  Rewrite.
	(Scroll Bars): Clarify set-window-scroll-bars.
	(Pointer Shape): Rewrite.
	(Specified Space): Clarify :align-to, etc.
	(Pixel Specification): Use @var.  Clarify new text.
	(Other Display Specs): Clarify `slice'.
	(Image Descriptors): Cleanups.
	(Showing Images): Cleanups.

2004-09-24  Luc Teirlinck  <teirllm@auburn.edu>

	* hooks.texi (Standard Hooks): Add `after-change-major-mode-hook'.

	* modes.texi: Various minor changes in addition to:
	(Major Mode Conventions): Final call to `run-mode-hooks' should
	not be inside the `delay-mode-hooks' form.
	(Mode Hooks): New node.
	(Hooks): Delete obsolete example.
	Move definitions of `run-mode-hooks' and `delay-mode-hooks' to new
	node "Mode Hooks".

2004-09-22  Luc Teirlinck  <teirllm@auburn.edu>

	* display.texi: Correct various typos.
	(Display): Rename node "Pointer Shapes" to "Pointer
	Shape".  (There is already a node called "Pointer Shapes" in
	frames.texi.)
	(Images): Remove non-existent node "Image Slices" from menu.

2004-09-23  Kim F. Storm  <storm@cua.dk>

	* text.texi (Special Properties): Add `cursor', `pointer',
	`line-height', and `line-spacing' properties.

	* display.texi (Display): Add 'Fringe Bitmaps' and 'Pointer
	Shapes' to menu.
	(Standard Faces): Doc fix for fringe face.
	(Fringes): Add `overflow-newline-into-fringe' and
	'indicate-buffer-boundaries'.
	(Fringe Bitmaps, Pointer Shapes): New nodes.
	(Display Property): Add 'Pixel Specification' and 'Display Fringe
	Bitmaps' to menu.
	(Specified Space): Describe pixel width and height.
	(Pixel Specification): New node.
	(Other Display Specs): Add `slice' property.
	(Display Fringe Bitmaps): New node.
	(Images): Add 'Image Slices' to menu.
	(Image Descriptors): Add `:pointer' and `:map' properties.
	(Showing Images): Add slice arg to `insert-image'.  Add
	'insert-sliced-image'.

2004-09-20  Richard M. Stallman  <rms@gnu.org>

	* commands.texi (Key Sequence Input):
	Clarify downcasing in read-key-sequence.

2004-09-08  Juri Linkov  <juri@jurta.org>

	* minibuf.texi (Minibuffer History): Add `history-delete-duplicates'.

2004-09-07  Luc Teirlinck  <teirllm@auburn.edu>

	* locals.texi (Standard Buffer-Local Variables): Add
	`buffer-auto-save-file-format'.
	* internals.texi (Buffer Internals): Describe new
	auto_save_file_format field of the buffer structure.
	* files.texi (Format Conversion): `auto-save-file-format' has been
	renamed `buffer-auto-save-file-format'.

2004-08-27  Luc Teirlinck  <teirllm@auburn.edu>

	* abbrevs.texi (Abbrev Expansion): `abbrev-start-location' can be
	an integer or a marker.
	(Abbrev Expansion): Replace example for `pre-abbrev-expand-hook'.

2004-08-22  Richard M. Stallman  <rms@gnu.org>

	* modes.texi (Major Mode Conventions): Discuss rebinding of
	standard key bindings.

2004-08-18  Kim F. Storm  <storm@cua.dk>

	* processes.texi (Accepting Output): Add `just-this-one' arg to
	`accept-process-output'.
	(Output from Processes): New var `process-adaptive-read-buffering'.

2004-08-10  Luc Teirlinck  <teirllm@auburn.edu>

	* keymaps.texi: Various changes in addition to:
	(Keymap Terminology): `kbd' uses same syntax as Edit Macro mode.
	Give more varied examples for `kbd'.
	(Creating Keymaps): Char tables have slots for all characters
	without modifiers.
	(Active Keymaps): `overriding-local-map' and
	`overriding-terminal-local-map' also override text property and
	overlay keymaps.
	(Functions for Key Lookup): Mention OLP arg to `current-active-maps'.
	(Scanning Keymaps): `accessible-keymaps' uses `[]' instead of `""'
	to denote a prefix of no events.
	`map-keymap' includes parent's bindings _recursively_.
	Clarify and correct description of `where-is-internal'.
	Mention BUFFER-OR-NAME arg to `describe-bindings'.
	(Menu Example): For menus intended for use with the keyboard, the
	menu items should be bound to characters or real function keys.

2004-08-08  Luc Teirlinck  <teirllm@auburn.edu>

	* objects.texi (Character Type): Reposition `@anchor' to prevent
	double space inside sentence in Info.

	* hooks.texi (Standard Hooks): `disabled-command-hook' has been
	renamed to `disabled-command-function'.
	* commands.texi (Key Sequence Input): Remove unnecessary anchor.
	(Command Loop Info): Replace reference to it.
	(Disabling Commands): `disabled-command-hook' has been renamed to
	`disabled-command-function'.

2004-08-07  Luc Teirlinck  <teirllm@auburn.edu>

	* os.texi (Translating Input): Only non-prefix bindings in
	`key-translation-map' override actual key bindings.  Warn about
	possible indirect effect of actual key bindings on non-prefix
	bindings in `key-translation-map'.

2004-08-06  Luc Teirlinck  <teirllm@auburn.edu>

	* minibuf.texi (High-Level Completion): Add anchor for definition
	of `read-variable'.

	* commands.texi: Various changes in addition to:
	(Using Interactive): Clarify description of `interactive-form'.
	(Interactive Call): Mention default for KEYS argument to
	`call-interactively'.
	(Command Loop Info): Clarify description of `this-command-keys'.
	Mention KEEP-RECORD argument to `clear-this-command-keys'.
	Value of `last-event-frame' can be `macro'.
	(Repeat Events): `double-click-fuzz' is also used to distinguish
	clicks and drags.
	(Classifying Events): Clarify descriptions of `event-modifiers'
	`event-basic-type' and `event-convert-list'.
	(Accessing Events): `posn-timestamp' takes POSITION argument.
	(Quoted Character Input): Clarify description of
	`read-quoted-char' and fix example.
	(Quitting): Add `with-local-quit'.
	(Disabling Commands): Correct and clarify descriptions of
	`enable-command' and `disable-command'.
	Mention what happens if `disabled-command-hook' is nil.
	(Keyboard Macros): Mention LOOPFUNC arg to `execute-kbd-macro'.
	Describe `executing-kbd-macro' instead of obsolete `executing-macro'.

2004-07-24  Luc Teirlinck  <teirllm@auburn.edu>

	* frames.texi: Various changes in addition to:
	(Creating Frames): Expand and clarify description of `make-frame'.
	(Window Frame Parameters): Either none or both of the `icon-left'
	and `icon-top' parameters must be specified.  Put descriptions of
	`menu-bar-lines' and `toolbar-lines' closer together and change
	them accordingly.
	(Frame Titles): `multiple-frames' is not guaranteed to be accurate
	except while processing `frame-title-format' or `icon-title-format'.
	(Deleting Frames): Correct description of `delete-frame'.
	Non-nil return values of `frame-live-p' are like those of `framep'.
	(Frames and Windows): Mention return value of
	`set-frame-selected-window'.
	(Visibility of Frames): Mention `force' argument to
	`make-frame-invisible'.  `frame-visible-p' returns t for all
	frames on text-only terminals.
	(Frame Configurations): Restoring a frame configuration does not
	restore deleted frames.
	(Window System Selections): `x-set-selection' returns DATA.
	(Resources): Add example.
	(Display Feature Testing): Clarify descriptions of
	`display-pixel-height', `display-pixel-width', `x-server-version'
	and `x-server-vendor'.

	* windows.texi (Choosing Window): Add anchor.
	* minibuf.texi (Minibuffer Misc): Add anchor.

2004-07-23  John Paul Wallington  <jpw@gnu.org>

	* macros.texi (Defining Macros): Declaration keyword for setting
	Edebug spec is `debug' not `edebug'.

2004-07-19  Luc Teirlinck  <teirllm@auburn.edu>

	* windows.texi: Various small changes in addition to:
	(Window Point): Mention return value of `set-window-point'.
	(Window Start): `pos-visible-in-window-p' disregards horizontal
	scrolling.  Explain return value if PARTIALLY is non-nil.
	(Vertical Scrolling): Mention PIXELS-P argument to `window-vscroll'
	and `set-window-vscroll'.
	(Size of Window): The argument WINDOW to `window-inside-edges',
	`window-pixel-edges' and `window-inside-pixel-edges' is optional.
	(Resizing Windows): Explain return value of
	`shrink-window-if-larger-than-buffer'.
	`window-size-fixed' automatically becomes buffer local when set.
	(Window Configurations): Explain return value of
	`set-window-configuration'.

	* minibuf.texi (Minibuffer Misc): Add anchor for
	`minibuffer-scroll-window'.

	* positions.texi (Text Lines): Add anchor for `count-lines'.

2004-07-17  Richard M. Stallman  <rms@gnu.org>

	* display.texi (Overlay Properties): Adding `evaporate' prop
	deletes empty overlay immediately.

	* abbrevs.texi (Abbrev Expansion): Clarify pre-abbrev-expand-hook,
	fix example.

2004-07-16  Jim Blandy  <jimb@redhat.com>

	* searching.texi (Regexp Backslash): Document new \_< and \_>
	operators.

2004-07-16  Juanma Barranquero  <lektu@terra.es>

	* display.texi (Images): Fix Texinfo usage.

2004-07-14  Luc Teirlinck  <teirllm@auburn.edu>

	* buffers.texi (Modification Time): `visited-file-modtime' now
	returns a list of two integers, instead of a cons.

2004-07-13  Luc Teirlinck  <teirllm@auburn.edu>

	* windows.texi: Various changes in addition to:
	(Splitting Windows): Add `split-window-keep-point'.

2004-07-09  Richard M. Stallman  <rms@gnu.org>

	* frames.texi (Input Focus): Minor fix.

2004-07-07  Luc Teirlinck  <teirllm@auburn.edu>

	* frames.texi (Input Focus): Clarify descriptions of
	`select-frame-set-input-focus' and `select-frame'.

2004-07-06  Luc Teirlinck  <teirllm@auburn.edu>

	* os.texi: Various small changes in addition to:
	(Killing Emacs): Expand and clarify description of
	`kill-emacs-query-functions' and `kill-emacs-hook'.
	(System Environment): Expand and clarify description of `getenv'
	and `setenv'.
	(Timers): Clarify description of `run-at-time'.
	(Translating Input): Correct description of
	`extra-keyboard-modifiers'.
	(Flow Control): Correct description of `enable-flow-control'.

2004-07-06  Thien-Thi Nguyen  <ttn@gnu.org>

	* os.texi: Update copyright.
	(Session Management): Grammar fix.
	Clarify which Emacs does the restarting.
	Use @samp for *scratch* buffer.

2004-07-04  Alan Mackenzie  <acm@muc.de>

	* frames.texi (Input Focus): Add documentation for
	`select-frame-set-input-focus'.  Replace refs to non-existent
	`switch-frame' with `select-frame'.  Minor corrections and tidying
	up of text-only terminal stuff.

2004-07-02  Richard M. Stallman  <rms@gnu.org>

	* files.texi (Saving Buffers): Cleanup write-contents-function.
	(Magic File Names): Cleanup file-remote-p.

2004-07-02  Kai Grossjohann  <kai@emptydomain.de>

	* files.texi (Magic File Names): `file-remote-p' returns an
	identifier of the remote system, not just t.

2004-07-02  David Kastrup  <dak@gnu.org>

	* searching.texi (Entire Match Data): Add explanation about new
	match-data behavior when @var{integers} is non-nil.

2004-06-24  Richard M. Stallman  <rms@gnu.org>

	* commands.texi (Misc Events): Describe usr1-signal, usr2-signal event.

	* customize.texi (Variable Definitions): Note about doc strings
	and :set.

	* keymaps.texi (Keymap Terminology): Document `kbd'.
	(Changing Key Bindings, Key Binding Commands): Use kbd in examples.

	* display.texi (Invisible Text): Setting buffer-invisibility-spec
	makes it buffer-local.

	* files.texi (Saving Buffers): Correct previous change.

	* commands.texi (Accessing Events):
	Clarify posn-col-row and posn-actual-col-row.

2004-06-24  David Ponce  <david.ponce@wanadoo.fr>

	* commands.texi (Accessing Events): New functions
	posn-at-point and posn-at-x-y.  Add example to posn-x-y.

2004-06-23  Luc Teirlinck  <teirllm@auburn.edu>

	* lists.texi, files.texi, processes.texi, macros.texi, hash.texi:
	* frames.texi, buffers.texi, backups.texi, variables.texi:
	* loading.texi, eval.texi, functions.texi, control.texi:
	* symbols.texi, minibuf.texi: Reposition @anchor's.

	* help.texi: Various small changes in addition to the following.
	(Describing Characters): Describe PREFIX argument to
	`key-description'.  Correct and clarify definition of
	`text-char-description'.  Describe NEED-VECTOR argument to
	`read-kbd-macro'.
	(Help Functions): Clarify definition of `apropos'.

2004-06-23  Lars Hansen  <larsh@math.ku.dk>

	* files.texi (Saving Buffers): Correct description of
	`write-contents-functions'.

2004-06-21  Juanma Barranquero  <lektu@terra.es>

	* display.texi (Images): Remove redundant @vindex directives.
	Rewrite `image-library-alist' doc in active voice.

2004-06-14  Juanma Barranquero  <lektu@terra.es>

	* display.texi (Images): Document new delayed library loading,
	variable `image-library-alist' and (existing but undocumented)
	function `image-type-available-p'.

2004-06-05  Richard M. Stallman  <rms@gnu.org>

	* minibuf.texi (Minibuffer Completion): For INITIAL arg,
	refer the user to the Initial Input node.
	(Text from Minibuffer): Likewise.
	(Initial Input): New node.  Document this feature
	and say it is mostly deprecated.

2004-05-30  Richard M. Stallman  <rms@gnu.org>

	* loading.texi (Named Features): Clarify return value
	and meaning of NOERROR.

	* variables.texi (File Local Variables): Minor cleanup.

2004-05-30  Michael Albinus  <michael.albinus@gmx.de>

	* files.texi (Magic File Names): Add `file-remote-p' as operation
	of file name handlers.

2004-05-29  Richard M. Stallman  <rms@gnu.org>

	* modes.texi (Minor Mode Conventions): (-) has no special meaning
	as arg to a minor mode command.

2004-05-22  Richard M. Stallman  <rms@gnu.org>

	* syntax.texi (Syntax Class Table): Word syntax not just for English.

	* streams.texi (Output Variables): Doc float-output-format.

	* searching.texi (Regexp Special): Nested repetition can be infloop.

	* eval.texi (Eval): Increasing max-lisp-eval-depth can cause
	real stack overflow.

	* compile.texi: Minor cleanups.

2004-05-22  Luc Teirlinck  <teirllm@dms.auburn.edu>

	* lists.texi (Cons Cells): Explain dotted lists, true lists,
	circular lists.
	(List Elements): Explain handling of circular and dotted lists.

2004-05-19  Thien-Thi Nguyen  <ttn@gnu.org>

	* modes.texi (Search-based Fontification): Fix typo.

2004-05-10  Juanma Barranquero  <lektu@terra.es>

	* modes.texi (Mode Line Variables): Fix description of
	global-mode-string, which is now after which-func-mode, not the
	buffer name.

2004-05-07  Lars Hansen  <larsh@math.ku.dk>

	* modes.texi (Desktop Save Mode): Add.
	(Modes): Add menu entry Desktop Save Mode.

	* hooks.texi: Add desktop-after-read-hook,
	desktop-no-desktop-file-hook and desktop-save-hook.

	* locals.texi: Add desktop-save-buffer.

2004-04-30  Jesper Harder  <harder@ifa.au.dk>

	* display.texi: emacs -> Emacs.

2004-04-27  Matthew Mundell  <matt@mundell.ukfsn.org>

	* files.texi (Changing Files): Document set-file-times.

2004-04-23  Juanma Barranquero  <lektu@terra.es>

	* makefile.w32-in: Add "-*- makefile -*-" mode tag.

2004-04-18  Jesper Harder  <harder@ifa.au.dk>

	* tips.texi (Coding Conventions): defopt -> defcustom.

2004-04-16  Luc Teirlinck  <teirllm@auburn.edu>

	* sequences.texi: Various clarifications.

2004-04-14  Luc Teirlinck  <teirllm@auburn.edu>

	* buffers.texi (Read Only Buffers): Mention optional ARG to
	`toggle-read-only'.

2004-04-14  Nick Roberts  <nick@nick.uklinux.net>

	* windows.texi (Selecting Windows): Note that get-lru-window
	returns a full-width window if possible.

2004-04-13  Luc Teirlinck  <teirllm@auburn.edu>

	* buffers.texi: Various changes in addition to:
	(Buffer File Name): Add `find-buffer-visiting'.
	(Buffer Modification): Mention optional ARG to `not-modified'.
	(Indirect Buffers): Mention optional CLONE argument to
	`make-indirect-buffer'.

	* files.texi: Various changes in addition to:
	(Visiting Functions): `find-file-hook' is now a normal hook.
	(File Name Expansion): Explain difference between the way that
	`expand-file-name' and `file-truename' treat `..'.
	(Contents of Directories): Mention optional ID-FORMAT argument to
	`directory-files-and-attributes'.
	(Format Conversion): Mention new optional CONFIRM argument to
	`format-write-file'.

2004-04-12  Miles Bader  <miles@gnu.org>

	* macros.texi (Expansion): Add description of `macroexpand-all'.

2004-04-05  Jesper Harder  <harder@ifa.au.dk>

	* variables.texi (Variable Aliases): Mention
	cyclic-variable-indirection.

	* errors.texi (Standard Errors): Ditto.

2004-04-04  Luc Teirlinck  <teirllm@auburn.edu>

	* backups.texi: Various small changes in addition to:
	(Making Backups): Mention return value of `backup-buffer'.
	(Auto-Saving): Mention optional FORCE argument to
	`delete-auto-save-file-if-necessary'.
	(Reverting): Mention optional PRESERVE-MODES argument to
	`revert-buffer'.  Correct description of `revert-buffer-function'.

2004-03-22  Juri Linkov  <juri@jurta.org>

	* sequences.texi (Sequence Functions): Replace xref to `Vectors'
	with `Vector Functions'.

	* text.texi (Sorting): Add missing quote.

2004-03-14  Luc Teirlinck  <teirllm@auburn.edu>

	* intro.texi (Lisp History): Replace xref to `cl' manual with
	inforef.

2004-03-12  Richard M. Stallman  <rms@gnu.org>

	* intro.texi (Version Info): Add arg to emacs-version.
	(Lisp History): Change xref to CL manual.

2004-03-09  Luc Teirlinck  <teirllm@auburn.edu>

	* minibuf.texi (Completion Commands): Add xref to Emacs manual
	for Partial Completion mode.

2004-03-07  Thien-Thi Nguyen  <ttn@gnu.org>

	* customize.texi: Fix typo.  Remove eol whitespace.

2004-03-04  Richard M. Stallman  <rms@gnu.org>

	* processes.texi: Fix typos.

	* lists.texi (Building Lists): Minor clarification.

	* hash.texi (Creating Hash): Correct the meaning of t for WEAK
	in make-hash-table.

2004-02-29  Juanma Barranquero  <lektu@terra.es>

	* makefile.w32-in (clean, maintainer-clean): Use $(DEL) instead of
	rm, and ignore exit code.

2004-02-27  Dan Nicolaescu  <dann@ics.uci.edu>

	* display.texi (Defining Faces): Add description for min-colors.
	Update example.

2004-02-23  Luc Teirlinck  <teirllm@auburn.edu>

	* abbrevs.texi: Various corrections and clarifications in addition
	to the following:
	(Abbrev Tables): Delete add-abbrev (as suggested by RMS).

2004-02-22  Matthew Mundell  <matt@mundell.ukfsn.org>  (tiny change)

	* calendar.texi (Holiday Customizing): Quote arg of holiday-sexp.

2004-02-21  Luc Teirlinck  <teirllm@auburn.edu>

	* text.texi: Various small changes in addition to the following:
	(User-Level Deletion): Mention optional BACKWARD-ONLY argument
	to delete-horizontal-space.
	(Kill Functions, Yanking, Low-Level Kill Ring): Clarify and correct
	description of yank-handler text property at various places.

	* frames.texi (Window System Selections): Add anchor.

	* syntax.texi (Syntax Table Functions): Clarify and correct
	descriptions of make-syntax-table and copy-syntax-table.
	(Motion and Syntax): Clarify SYNTAXES argument to
	skip-syntax-forward.
	(Parsing Expressions): Mention that the return value of
	parse-partial-sexp is currently a list of ten rather than nine
	elements.
	(Categories): Various corrections and clarifications.

2004-02-17  Luc Teirlinck  <teirllm@auburn.edu>

	* markers.texi (Marker Insertion Types): Minor change.

	* locals.texi (Standard Buffer-Local Variables):
	* commands.texi (Interactive Codes, Using Interactive):
	* functions.texi (Related Topics): Fix xrefs.

2004-02-16  Luc Teirlinck  <teirllm@auburn.edu>

	* lists.texi (Sets And Lists): Update description of delete-dups.

2004-02-16  Jesper Harder  <harder@ifa.au.dk>  (tiny change)

	* keymaps.texi (Tool Bar): tool-bar-item => tool-bar-button.

2004-02-16  Jan Dj,Ad(Brv  <jan.h.d@swipnet.se>

	* frames.texi (Parameter Access): frame-parameters arg is optional.
	modify-frame-parameters handles nil for FRAME.
	(Window Frame Parameters): menu-bar-lines and tool-bar-lines
	are all-or-nothing for certain toolkits.
	Mention parameter wait-for-wm.
	(Frames and Windows): In frame-first-window and frame-selected-window
	the arg is optional.
	(Input Focus): In redirect-frame-focus the second arg is optional.
	(Window System Selections): Mention selection type CLIPBOARD.
	Mention data-type UTF8_STRING.
	Mention numbering of cut buffers.
	(Resources): Describe x-resource-name.

2004-02-16  Richard M. Stallman  <rms@gnu.org>

	* windows.texi (Buffers and Windows): Delete false table
	about all-frames.

	* syntax.texi (Parsing Expressions): Delete old caveat
	about parse-sexp-ignore-comments.

	* streams.texi (Output Variables): Add print-quoted.

	* lists.texi (Building Lists): Minor cleanup.

	* hash.texi (Creating Hash): Correct and clarify doc of WEAK values.

	* display.texi (Overlays): Explain overlays use markers.
	(Managing Overlays): Explain front-advance and rear-advance
	in more detail.

	* loading.texi (Unloading): Document unload-feature-special-hooks.
	Get rid of fns-NNN.el file.

2004-02-16  Matthew Mundell  <matt@mundell.ukfsn.org>  (tiny change)

	* help.texi (Describing Characters): Fix text-char-description
	example output.

	* edebug.texi (Using Edebug): Fix example.

	* debugging.texi (Internals of Debugger): Fix return value.

	* files.texi (Changing Files): Fix argname.

	* calendar.texi: Fix parens, and default values.

	* display.texi, frames.texi, internals.texi, modes.texi: Minor fixes.
	* nonascii.texi, objects.texi, os.texi: Minor fixes.
	* searching.texi, text.texi, tips.texi, windows.text: Minor fixes.

	* positions.texi (Text Lines): Don't add -1 in current-line.

2004-02-16  Richard M. Stallman  <rms@gnu.org>

	* compile.texi (Compiler Errors): if-boundp feature applies to cond.

2004-02-16  Jesper Harder  <harder@ifa.au.dk>  (tiny change)

	* processes.texi (Low-Level Network): Fix a typo.

2004-02-12  Kim F. Storm  <storm@cua.dk>

	* display.texi (Fringes): Use consistent wording.
	Note that window-fringe's window arg is optional.
	(Scroll Bars): Use consistent wording.

2004-02-11  Luc Teirlinck  <teirllm@auburn.edu>

	* tips.texi (Comment Tips): Document the new conventions for
	commenting out code.

2004-02-07  Jan Dj,Ad(Brv  <jan.h.d@swipnet.se>

	* positions.texi (Text Lines): Added missing end defun.

2004-02-07  Kim F. Storm  <storm@cua.dk>

	* positions.texi (Text Lines): Add line-number-at-pos.

2004-02-06  John Paul Wallington  <jpw@gnu.org>

	* display.texi (Button Properties, Button Buffer Commands):
	mouse-2 invokes button, not down-mouse-1.

2004-02-04  Jason Rumney  <jasonr@gnu.org>

	* makefile.w32-in: Sync with Makefile.in changes.

2004-02-03  Luc Teirlinck  <teirllm@auburn.edu>

	* minibuf.texi (Text from Minibuffer): Various corrections and
	clarifications.
	(Object from Minibuffer): Correct Lisp description of
	read-minibuffer.
	(Minibuffer History): Clarify description of cons values for
	HISTORY arguments.
	(Basic Completion): Various corrections and clarifications.  Add
	completion-regexp-list.
	(Minibuffer Completion): Correct and clarify description of
	completing-read.
	(Completion Commands): Mention Partial Completion mode.  Various
	other minor changes.
	(High-Level Completion): Various corrections and clarifications.
	(Reading File Names): Ditto.
	(Minibuffer Misc): Ditto.

2004-01-26  Luc Teirlinck  <teirllm@auburn.edu>

	* strings.texi (Text Comparison): assoc-string also matches
	elements of alists that are strings instead of conses.
	(Formatting Strings): Standardize Texinfo usage.  Update index
	entries.

2004-01-20  Luc Teirlinck  <teirllm@auburn.edu>

	* lists.texi (Sets And Lists): Add delete-dups.

2004-01-15  Luc Teirlinck  <teirllm@auburn.edu>

	* edebug.texi (Instrumenting Macro Calls): `declare' is not a
	special form.
	* macros.texi (Defining Macros): Update description of `declare',
	which now is a macro.
	(Wrong Time): Fix typos.

2004-01-14  Luc Teirlinck  <teirllm@auburn.edu>

	* compile.texi (Compilation Functions): Expand descriptions of
	`compile-defun', `byte-compile-file', `byte-recompile-directory'
	and `batch-byte-compile'.  In particular, mention and describe
	all optional arguments.
	(Disassembly): Correct and clarify the description of `disassemble'.

2004-01-11  Luc Teirlinck  <teirllm@auburn.edu>

	* searching.texi: Various small changes in addition to the
	following.
	(Regexp Example): Adapt to new value of `sentence-end'.
	(Regexp Functions): The PAREN argument to `regexp-opt' can be
	`words'.
	(Search and Replace): Add usage note for `perform-replace'.
	(Entire Match Data): Mention INTEGERS and REUSE arguments to
	`match-data'.
	(Standard Regexps): Update for new values of `paragraph-start'
	and `sentence-end'.

2004-01-07  Luc Teirlinck  <teirllm@auburn.edu>

	* files.texi (Saving Buffers): Clarify descriptions of
	`write-contents-functions' and `before-save-hook'.
	Make the defvar's for `before-save-hook' and `after-save-hook'
	into defopt's.

2004-01-07  Kim F. Storm  <storm@cua.dk>

	* commands.texi (Click Events): Describe new image and
	width/height elements of click events.
	(Accessing Events): Add posn-string, posn-image, and
	posn-object-width-height.  Change posn-object to return either
	image or string object.

2004-01-01  Simon Josefsson  <jas@extundo.com>

	* hooks.texi (Standard Hooks): Add before-save-hook.
	* files.texi (Saving Buffers): Likewise.

2004-01-03  Richard M. Stallman  <rms@gnu.org>

	* frames.texi (Frames and Windows): Delete frame-root-window.

2004-01-03  Luc Teirlinck  <teirllm@auburn.edu>

	* eval.texi, hash.texi, help.texi, symbols.texi: Add anchors.

	* functions.texi: Various small changes in addition to the
	following.
	(What Is a Function): `functionp' returns nil for macros.  Clarify
	behavior of this and following functions for symbol arguments.
	(Function Documentation): Add `\' in front of (fn @var{arglist})
	and explain why.
	(Defining Functions): Mention DOCSTRING argument to `defalias'.
	Add anchor.
	(Mapping Functions): Add anchor.  Unquote nil in mapcar* example.

2004-01-01  Miles Bader  <miles@gnu.org>

	* display.texi (Buttons): New section.

2003-12-31  Andreas Schwab  <schwab@suse.de>

	* numbers.texi (Math Functions): sqrt reports a domain-error
	error.
	(Float Basics): Use `(/ 0.0 0.0)' instead of `(sqrt -1.0)'.

2003-12-30  Luc Teirlinck  <teirllm@auburn.edu>

	* tips.texi (Documentation Tips): Update item on hyperlinks in
	documentation strings.

	* errors.texi (Standard Errors): Various small corrections and
	additions.

	* control.texi: Various small changes in addition to the
	following.
	(Signaling Errors): Provide some more details on how `signal'
	constructs the error message.  Add anchor to the definition of
	`signal'.
	(Error Symbols): Describe special treatment of `quit'.
	(Cleanups): Rename BODY argument of `unwind-protect' to BODY-FORM
	to emphasize that it has to be a single form.

	* buffers.texi: Add anchor.

2003-12-29  Richard M. Stallman  <rms@gnu.org>

	* windows.texi (Choosing Window): Add same-window-p, special-display-p.
	(Window Configurations): Add window-configuration-frame.

	* variables.texi (Creating Buffer-Local): Add local-variable-if-set-p.

	* text.texi (Examining Properties): Add get-char-property-and-overlay.
	Change arg name in get-char-property.
	(Special Properties): Update handling of keymap property.

	* strings.texi (Modifying Strings): Add clear-string.
	(Text Comparison): Add assoc-string and remove
	assoc-ignore-case, assoc-ignore-representation.

	* os.texi (Time of Day): Add set-time-zone-rule.

	* numbers.texi (Math Functions): asin, acos, log, log10
	report domain-error errors.

	* nonascii.texi (Converting Representations):
	Add multibyte-char-to-unibyte and unibyte-char-to-multibyte.
	(Encoding and I/O): Add file-name-coding-system.

	* modes.texi (Search-based Fontification): Explain that
	face specs are symbols with face names as values.

	* minibuf.texi (Minibuffer Misc): Add set-minibuffer-window.

	* lists.texi (Building Lists): remq moved elsewhere.
	(Sets And Lists): remq moved here.
	(Association Lists): Refer to assoc-string.

	* internals.texi (Garbage Collection): Add memory-use-counts.

	* frames.texi (Frames and Windows): Add set-frame-selected-window
	and frame-root-window.

	* files.texi (Contents of Directories):
	Add directory-files-and-attributes.

	* display.texi (Refresh Screen): Add force-window-update.
	(Invisible Text): Explain about moving point out of invis text.
	(Overlay Properties): Add overlay-properties.
	(Managing Overlays): Add overlayp.
	(GIF Images): Invalid image number displays a hollow box.

	* buffers.texi (Buffer Modification): Add restore-buffer-modified-p.
	(Killing Buffers): Add buffer-live-p.

2003-12-25  Markus Rost  <rost@mathematik.uni-bielefeld.de>

	* display.texi (Fringes): Fix typo "set-buffer-window".

2003-12-24  Luc Teirlinck  <teirllm@auburn.edu>

	* display.texi, eval.texi, help.texi, internals.texi, loading.texi:
	* nonascii.texi, processes.texi, tips.texi, variables.texi:
	Add or change various xrefs and anchors.

	* commands.texi: Replace all occurrences of @acronym{CAR} with
	@sc{car}, for consistency with the rest of the Elisp manual.
	`car' and `cdr' are historically acronyms, but are no longer
	widely thought of as such.

	* internals.texi (Pure Storage): Mention that `purecopy' does not
	copy text properties.
	(Object Internals): Now 29 bits are used (in most implementations)
	to address Lisp objects.

	* variables.texi (Variables with Restricted Values): New node.

	* objects.texi (Lisp Data Types): Mention that certain variables
	can only take on a restricted set of values and add an xref to
	the new node "Variables with Restricted Values".

	* eval.texi (Function Indirection): Describe the errors that
	`indirect-function' can signal.
	(Eval): Clarify the descriptions of `eval-region' and `values'.
	Describe `eval-buffer' instead of `eval-current-buffer' and
	mention `eval-current-buffer' as an alias for `current-buffer'.
	Correct the description and mention all optional arguments.

	* nonascii.texi: Various small changes in addition to the
	following.
	(Converting Representations): Clarify behavior of
	`string-make-multibyte' and `string-to-multibyte' for unibyte all
	ASCII arguments.
	(Character Sets): Document the variable `charset-list' and adapt
	the definition of the function `charset-list' accordingly.
	(Translation of Characters): Clarify use of generic characters in
	`make-translation-table'.  Clarify and correct the description of
	the use of translation tables in encoding and decoding.
	(User-Chosen Coding Systems): Correct and clarify the description
	of `select-safe-coding-system'.
	(Default Coding Systems): Clarify description of
	`file-coding-system-alist'.

2003-11-30  Luc Teirlinck  <teirllm@auburn.edu>

	* strings.texi (Text Comparison): Correctly describe when two
	strings are `equal'.  Combine and clarify descriptions of
	`assoc-ignore-case' and `assoc-ignore-representation'.

	* objects.texi (Non-ASCII in Strings): Clarify description of
	when a string is unibyte or multibyte.
	(Bool-Vector Type): Update examples.
	(Equality Predicates): Correctly describe when two strings are
	`equal'.

2003-11-29  Luc Teirlinck  <teirllm@auburn.edu>

	* lists.texi (Building Lists): `append' no longer accepts integer
	arguments.  Update the description of `number-sequence' to reflect
	recent changes.
	(Sets And Lists): Describe `member-ignore-case' after `member'.

2003-11-27  Kim F. Storm  <storm@cua.dk>

	* commands.texi (Click Events): Click object may be an images.
	Describe (dx . dy) element of click positions.
	(Accessing Events): Remove duplicate posn-timestamp.
	New functions posn-object and posn-object-x-y.

2003-11-23  Kim F. Storm  <storm@cua.dk>

	* commands.texi (Click Events): Describe enhancements to event
	position lists, including new text-pos and (col . row) items.
	Mention left-fringe and right-fringe area events.
	(Accessing Events): New functions posn-area and
	posn-actual-col-row.  Mention posn-timestamp.  Mention that
	posn-point in non-text area still returns buffer position.
	Clarify posn-col-row.

2003-11-21  Lars Hansen  <larsh@math.ku.dk>

	* files.texi (File Attributes): Describe new parameter ID-FORMAT.
	* anti.texi (File Attributes): Describe removed parameter
	ID-FORMAT.

2003-11-20  Luc Teirlinck  <teirllm@auburn.edu>

	* positions.texi (Positions): Mention that, if a marker is used as
	a position, its buffer is ignored.

	* markers.texi (Overview of Markers): Mention it here too.

2003-11-12  Luc Teirlinck  <teirllm@auburn.edu>

	* numbers.texi (Numeric Conversions): Not just `floor', but also
	`truncate', `ceiling' and `round' accept optional argument DIVISOR.

2003-11-10  Luc Teirlinck  <teirllm@auburn.edu>

	* markers.texi (Creating Markers): Specify insertion type of
	created markers.  Add xref to `Marker Insertion Types'.
	Second argument to `copy-marker' is optional.
	(Marker Insertion Types): Mention that most markers are created
	with insertion type nil.
	(The Mark): Correctly describe when `mark' signals an error.
	(The Region): Correctly describe when `region-beginning' and
	`region-end' signal an error.

2003-11-08  Luc Teirlinck  <teirllm@auburn.edu>

	* hash.texi (Creating Hash): Clarify description of `eql'.
	`makehash' is obsolete.
	(Hash Access): Add Common Lisp notes for `remhash' and `clrhash'.

	* positions.texi (Point): Change description of `buffer-end', so
	that it is also correct for floating point arguments.
	(List Motion): Correct argument lists of `beginning-of-defun' and
	`end-of-defun'.
	(Excursions): Add xref to `Marker Insertion Types'.
	(Narrowing): Argument to `narrow-to-page' is optional.

2003-11-06  Luc Teirlinck  <teirllm@auburn.edu>

	* streams.texi (Output Streams): Clarify behavior of point for
	marker output streams.

2003-11-04  Luc Teirlinck  <teirllm@auburn.edu>

	* variables.texi (Defining Variables): Second argument to
	`defconst' is not optional.
	(Setting Variables): Mention optional argument APPEND to
	`add-to-list'.
	(Creating Buffer-Local): Expand description of
	`make-variable-buffer-local'.
	(Frame-Local Variables): Expand description of
	`make-variable-frame-local'.
	(Variable Aliases): Correct description of optional argument
	DOCSTRING to `defvaralias'.  Mention return value of
	`defvaralias'.
	(File Local Variables): Add xref to `File variables' in Emacs
	Manual.  Correct description of `hack-local-variables'.  Mention
	`safe-local-variable' property.  Mention optional second argument
	to `risky-local-variable-p'.

2003-11-03  Luc Teirlinck  <teirllm@auburn.edu>

	* symbols.texi (Symbol Plists): Mention return value of `setplist'.

2003-11-02  Jesper Harder  <harder@ifa.au.dk>  (tiny change)

	* lispref/anti.texi, lispref/backups.texi, lispref/commands.texi
	lispref/customize.texi, lispref/display.texi, lispref/files.texi,
	lispref/internals.texi, lispref/keymaps.texi, lispref/loading.texi,
	lispref/modes.texi, lispref/nonascii.texi, lispref/numbers.texi,
	lispref/objects.texi, lispref/os.texi, lispref/positions.texi,
	lispref/processes.texi, lispref/searching.texi,
	lispref/sequences.texi, lispref/streams.texi, lispref/strings.texi,
	lispref/syntax.texi, lispref/text.texi: Replace @sc{foo} with
	@acronym{FOO}.

2003-10-27  Luc Teirlinck  <teirllm@auburn.edu>

	* strings.texi (Creating Strings): Argument START to `substring'
	can not be `nil'.  Expand description of
	`substring-no-properties'.  Correct description of `split-string',
	especially with respect to empty matches.  Prevent very bad line
	break in definition of `split-string-default-separators'.
	(Text Comparison): `string=' and `string<' also accept symbols as
	arguments.
	(String Conversion): More completely describe argument BASE in
	`string-to-number'.
	(Formatting Strings): `%s' and `%S' in `format' do require
	corresponding object.  Clarify behavior of numeric prefix after
	`%' in `format'.
	(Case Conversion): The argument to `upcase-initials' can be a
	character.

2003-10-27  Kenichi Handa  <handa@m17n.org>

	* display.texi (Fontsets): Fix texinfo usage.

2003-10-25  Kenichi Handa  <handa@m17n.org>

	* display.texi (Fontsets): Add description of the function
	set-fontset-font.

2003-10-23  Luc Teirlinck  <teirllm@auburn.edu>

	* display.texi (Temporary Displays): Add xref to `Documentation
	Tips'.

	* functions.texi (Function Safety): Use inforef instead of pxref
	for SES.

2003-10-23  Andreas Schwab  <schwab@suse.de>

	* Makefile.in (TEX, texinputdir): Don't define.
	(TEXI2DVI): Define.
	(srcs): Remove $(srcdir)/index.perm and $(srcdir)/index.unperm,
	add $(srcdir)/index.texi.
	($(infodir)/elisp): Remove index.texi dependency.
	(elisp.dvi): Likewise.  Use $(TEXI2DVI).
	(index.texi): Remove target.
	(dist): Don't link $(srcdir)/permute-index.
	(clean): Don't remove index.texi.

	* permute-index, index.perm: Remove.
	* index.texi: Rename from index.unperm.

2003-10-22  Luc Teirlinck  <teirllm@auburn.edu>

	* tips.texi (Documentation Tips): Document new behavior for face
	and variable hyperlinks in Help mode.

2003-10-21  Luc Teirlinck  <teirllm@auburn.edu>

	* objects.texi (Integer Type): Update for extra bit of integer range.
	(Character Type): Ditto.

2003-10-16  Eli Zaretskii  <eliz@gnu.org>

	* numbers.texi (Integer Basics): Add index entries for reading
	numbers in hex, octal, and binary.

2003-10-16  Lute Kamstra  <lute@gnu.org>

	* modes.texi (Mode Line Format): Mention force-mode-line-update's
	argument.

2003-10-13  Luc Teirlinck  <teirllm@auburn.edu>

	* windows.texi (Choosing Window): Fix typo.
	* edebug.texi (Edebug Execution Modes): Fix typo.

2003-10-13  Richard M. Stallman  <rms@gnu.org>

	* windows.texi (Basic Windows): A window has fringe settings,
	display margins and scroll-bar settings.
	(Splitting Windows): Doc split-window return value.
	Clean up one-window-p.
	(Selecting Windows): Fix typo.
	(Cyclic Window Ordering): Explain frame as ALL-FRAMES in next-window.
	(Buffers and Windows): In set-window-buffer, explain effect
	on fringe settings and scroll bar settings.
	(Displaying Buffers): In pop-to-buffer, explain nil as buffer arg.
	(Choosing Window): Use defopt for pop-up-frame-function.
	For special-display-buffer-names, explain same-window and same-frame.
	Clarify window-dedicated-p return value.
	(Textual Scrolling): scroll-up and scroll-down can get an error.
	(Horizontal Scrolling): Clarify auto-hscroll-mode.
	Clarify set-window-hscroll.
	(Size of Window): Don't mention tool bar in window-height.
	(Coordinates and Windows): Explain what coordinates-in-window-p
	returns for fringes and display margins.
	(Window Configurations): Explain saving fringes, etc.

	* tips.texi (Library Headers): Clean up Documentation.

	* syntax.texi (Parsing Expressions): Clean up forward-comment
	and parse-sexp-lookup-properties.

	* sequences.texi (Sequence Functions): sequencep accepts bool-vectors.

	* os.texi (System Environment): Clean up text for load-average errors.

	* modes.texi (Hooks): Don't explain local hook details at front.
	Clarify run-hooks and run-hook-with-args a little.
	Clean up add-hook and remove-hook.

	* edebug.texi (Edebug Execution Modes): Clarify t.
	Document edebug-sit-for-seconds.
	(Coverage Testing): Document C-x X = and =.
	(Instrumenting Macro Calls): Fix typo.
	(Specification List): Don't index the specification keywords.

2003-10-10  Kim F. Storm  <storm@cua.dk>

	* processes.texi (Network): Introduce make-network-process.

2003-10-09  Luc Teirlinck  <teirllm@auburn.edu>

	* tips.texi (Library Headers): Fix typo.

2003-10-07  Juri Linkov  <juri@jurta.org>

	* modes.texi (Imenu): Mention imenu-create-index-function's
	default value.  Explain submenus better.

2003-10-07  Lute Kamstra  <lute@gnu.org>

	* modes.texi (Faces for Font Lock): Fix typo.
	(Hooks): Explain how buffer-local hook variables can refer to
	global hook variables.
	Various minor clarifications.

2003-10-06  Lute Kamstra  <lute@gnu.org>

	* tips.texi (Coding Conventions): Mention naming conventions for
	hooks.

2003-10-05  Luc Teirlinck  <teirllm@auburn.edu>

	* loading.texi (Library Search): Correct default value of
	load-suffixes.
	(Named Features): Fix typo.

2003-10-05  Richard M. Stallman  <rms@gnu.org>

	* loading.texi (Named Features): In `provide',
	say how to test for subfeatures.
	(Unloading): In unload-feature, use new var name
	unload-feature-special-hooks.

2003-10-03  Lute Kamstra  <lute@gnu.org>

	* modes.texi (Major Mode Conventions): Mention third way to set up
	Imenu.
	(Imenu): A number of small fixes.
	Delete documentation of internal variable imenu--index-alist.
	Document the return value format of imenu-create-index-function
	functions.

2003-09-30  Richard M. Stallman  <rms@gnu.org>

	* processes.texi (Network): Say what stopped datagram connections do.

	* lists.texi (Association Lists): Clarify `assq-delete-all'.

	* display.texi (Overlay Properties): Clarify `evaporate' property.

2003-09-29  Lute Kamstra  <lute@gnu.org>

	* modes.texi (Mode Line Data): Explain when symbols in mode-line
	constructs should be marked as risky.
	Change cons cell into proper list.
	(Mode Line Variables): Change cons cell into proper list.

2003-09-26  Lute Kamstra  <lute@gnu.org>

	* modes.texi (Mode Line Data): Document the :propertize construct.
	(Mode Line Variables): Reorder the descriptions of the variables
	to match their order in the default mode-line-format.
	Describe the new variables mode-line-position and mode-line-modes.
	Update the default values of mode-line-frame-identification,
	minor-mode-alist, and default-mode-line-format.
	(Properties in Mode): Mention the :propertize construct.

2003-09-26  Richard M. Stallman  <rms@gnu.org>

	* buffers.texi, commands.texi, debugging.texi, eval.texi:
	* loading.texi, minibuf.texi, text.texi, variables.texi:
	Avoid @strong{Note:}.

2003-09-26  Richard M. Stallman  <rms@gnu.org>

	* keymaps.texi (Remapping Commands): Fix typo.

2003-09-23  Luc Teirlinck  <teirllm@mail.auburn.edu>

	* processes.texi (Low-Level Network): Fix typo.

2003-09-23  Kim F. Storm  <storm@cua.dk>

	* processes.texi (Network, Network Servers): Fix typos.
	(Low-Level Network): Add timeout value for :server keyword.
	Add new option keywords to make-network-process.
	Add set-network-process-options.
	Explain how to test availability of network options.

2003-09-19  Richard M. Stallman  <rms@gnu.org>

	* text.texi (Motion by Indent): Arg to
	backward-to-indentation and forward-to-indentation is optional.

	* strings.texi (Creating Strings): Add substring-no-properties.

	* processes.texi
	(Process Information): Add list-processes arg QUERY-ONLY.
	Delete process-contact from here.
	Add new status values for process-status.
	Add process-get, process-put, process-plist, set-process-plist.
	(Synchronous Processes): Add call-process-shell-command.
	(Signals to Processes): signal-process allows process objects.
	(Network): Complete rewrite.
	(Network Servers, Datagrams, Low-Level Network): New nodes.

	* positions.texi (Word Motion): forward-word, backward-word
	arg is optional.  Reword.

	* abbrevs.texi (Defining Abbrevs): Index no-self-insert.

	* variables.texi (Creating Buffer-Local):
	Delete duplicate definition of buffer-local-value.
	(File Local Variables): Explain about discarding text props.

2003-09-11  Richard M. Stallman  <rms@gnu.org>

	* minibuf.texi (Intro to Minibuffers): Explain that the minibuffer
	changes variables that record input events.
	(Minibuffer Misc): Add minibuffer-selected-window.

	* lists.texi (Building Lists): Add copy-tree.

	* display.texi (Fontsets): Add char-displayable-p.
	(Scroll Bars): New node.

2003-09-08  Lute Kamstra  <lute@gnu.org>

	* modes.texi (%-Constructs): Document new `%i' and `%I'
	constructs.

2003-09-03  Peter Runestig  <peter@runestig.com>

	* makefile.w32-in: New file.

2003-08-29  Richard M. Stallman  <rms@gnu.org>

	* display.texi (Overlay Properties): Clarify how priorities
	affect use of the properties.

2003-08-19  Luc Teirlinck  <teirllm@mail.auburn.edu>

	* customize.texi (Type Keywords): Correct the description of
	`:help-echo' in the case where `motion-doc' is a function.

2003-08-14  John Paul Wallington  <jpw@gnu.org>

	* modes.texi (Emulating Mode Line): Subsection, not section.

2003-08-13  Richard M. Stallman  <rms@gnu.org>

	* elisp.texi (Top): Update subnode lists in menu.

	* text.texi (Insertion): Add insert-buffer-substring-no-properties.
	(Kill Functions): kill-region has new arg yank-handler.
	(Yanking): New node.
	(Yank Commands): Add yank-undo-function.
	(Low-Level Kill Ring):
	kill-new and kill-append have new arg yank-handler.
	(Changing Properties): Add remove-list-of-text-properties.
	(Atomic Changes): New node.

	* symbols.texi (Other Plists): Add lax-plist-get, lax-plist-put.

	* streams.texi (Output Variables): Add eval-expression-print-length
	and eval-expression-print-level.

	* os.texi (Time Conversion): For encode-time, explain limits on year.

	* objects.texi (Character Type): Define anchor "modifier bits".

	* modes.texi (Emulating Mode Line): New node.
	(Search-based Fontification): Font Lock uses font-lock-face property.
	(Other Font Lock Variables): Likewise.

	* keymaps.texi (Format of Keymaps): Keymaps contain char tables,
	not vectors.
	(Active Keymaps): Add emulation-mode-map-alists.
	(Functions for Key Lookup): key-binding has new arg no-remap.
	(Remapping Commands): New node.
	(Scanning Keymaps): where-is-internal has new arg no-remap.
	(Tool Bar): Add tool-bar-local-item-from-menu.
	Clarify when to use tool-bar-add-item-from-menu.

	* commands.texi (Interactive Call): commandp has new arg.
	(Command Loop Info): Add this-original-command.

2003-08-06  John Paul Wallington  <jpw@gnu.org>

	* compile.texi (Compiler Errors): Say `@end defmac' after `@defmac'.

	* display.texi (Warning Basics): Fix typo.
	(Fringes): Add closing curly bracket and fix typo.

	* elisp.texi (Top): Fix typo.

2003-08-05  Richard M. Stallman  <rms@gnu.org>

	* elisp.texi: Update lists of subnodes.

	* windows.texi (Buffers and Windows): set-window-buffer has new arg.

	* variables.texi (Local Variables): Use lc for example variable names.

	* tips.texi (Library Headers): Explain where to put -*-.

	* strings.texi (Creating Strings): Fix xref for vconcat.

	* sequences.texi (Vector Functions):
	vconcat no longer allows integer args.

	* minibuf.texi (Reading File Names): read-file-name has new
	arg PREDICATE.  New function read-directory-name.

	* macros.texi (Defining Macros): Give definition of `declare'
	(Indenting Macros): New node.

	* frames.texi (Parameter Access): Add modify-all-frames-parameters.
	(Window Frame Parameters): Make separate table of parameters
	that are coupled with specific face attributes.
	(Deleting Frames): delete-frame-hooks renamed to
	delete-frame-functions.

	* files.texi (Magic File Names): Add file-remote-p.
	Clarify file-local-copy.

	* edebug.texi (Instrumenting Macro Calls): Don't define `declare'
	here; instead xref Defining Macros.

	* display.texi (Warnings): New node, and subnodes.
	(Fringes): New node.

	* debugging.texi (Test Coverage): New node.

	* compile.texi (Compiler Errors): Explain with-no-warnings
	and other ways to suppress warnings.

	* commands.texi (Interactive Call): Minor clarification.

	* buffers.texi (Buffer File Name): set-visited-file-name
	renames the buffer too.

	* abbrevs.texi (Abbrev Tables): Add copy-abbrev-table.

2003-07-24  Markus Rost  <rost@math.ohio-state.edu>

	* abbrevs.texi (Abbrev Expansion): Use \s syntax in example.

2003-07-22  Markus Rost  <rost@math.ohio-state.edu>

	* internals.texi (Garbage Collection): Fix previous change.

2003-07-22  Richard M. Stallman  <rms@gnu.org>

	* files.texi (Truenames): Add LIMIT arg to file-chase-links.

	* display.texi (Width): Use \s syntax in example.
	(Font Selection): Add face-font-rescale-alist.

	* modes.texi (Imenu): Add xref to Emacs Manual node on Imenu.
	Remove spurious indent in example.

	* lists.texi (Building Lists): Add number-sequence.

	* internals.texi (Garbage Collection): Add gcs-done, gc-elapsed.

	* functions.texi (Function Documentation): Explain how to
	show calling convention explicitly in the doc string.

	* windows.texi (Selecting Windows): save-selected-window saves
	selected window of each frame.
	(Window Configurations): Minor change.

	* syntax.texi (Syntax Table Functions): Use \s syntax in examples.

	* streams.texi (Output Variables): Add print-continuous-numbering
	and print-number-table.

	* processes.texi (Decoding Output): New node.

	* os.texi (Time Conversion): decode-time arg is optional.

	* objects.texi (Character Type): Don't use space as example for \.
	Make list of char names and \-sequences correspond.
	Explain that \s is not used in strings.  `\ ' needs space after.

	* nonascii.texi (Converting Representations): Add string-to-multibyte.
	(Translation of Characters): Add translation-table-for-input.
	(Default Coding Systems): Add auto-coding-functions.
	(Explicit Encoding): Add decode-coding-inserted-region.
	(Locales): Add locale-info.

	* minibuf.texi (Basic Completion): Describe test-completion.
	Collections can be lists of strings.
	Clean up lazy-completion-table.
	(Programmed Completion): Mention test-completion.
	Clarify why lambda expressions are not accepted.
	(Minibuffer Misc): Describe minibufferp.

2003-07-14  Richard M. Stallman  <rms@gnu.org>

	* buffers.texi (Killing Buffers): kill-buffer-hook is perm local.

	* windows.texi (Selecting Windows): New arg to select-window.
	(Selecting Windows): Add with-selected-window.
	(Size of Window): Add window-inside-edges, etc.

	* internals.texi (Garbage Collection): Add post-gc-hook.

	* processes.texi (Subprocess Creation): Add exec-suffixes.

	* keymaps.texi (Functions for Key Lookup): Add current-active-maps.
	(Scanning Keymaps): Add map-keymaps.
	(Defining Menus): Add keymap-prompt.

	* numbers.texi (Integer Basics): Add most-positive-fixnum,
	most-negative-fixnum.

	* compile.texi (Byte Compilation): Explain no-byte-compile
	(Compiler Errors): New node.

	* os.texi (User Identification): user-uid, user-real-uid
	can return float.

	* modes.texi (Major Mode Conventions): Explain about run-mode-hooks
	and about derived modes.
	(Minor Modes): Add minor-mode-list.
	(Defining Minor Modes): Keyword args for define-minor-mode.
	(Search-based Fontification): Explain managing other properties.
	(Other Font Lock Variables): Add font-lock-extra-managed-props.
	(Faces for Font Lock): Add font-locl-preprocessor-face.
	(Hooks): Add run-mode-hooks and delay-mode-hooks.

	* variables.texi (Creating Buffer-Local): Add buffer-local-value.
	(Variable Aliases): Clarify defvaralias.

	* loading.texi (Library Search): Add load-suffixes.

	* minibuf.texi (Basic Completion): Add lazy-completion-table.
	(Programmed Completion): Add dynamic-completion-table.

	* files.texi (Changing Files): copy-file allows dir as NEWNAME.
	(Magic File Names): Specify precedence order of handlers.

	* commands.texi (Command Overview): Emacs server runs pre-command-hook
	and post-command-hook.
	(Waiting): New calling convention for sit-for.

	* text.texi (Special Properties): local-map and keymap properties
	apply based on their stickiness.

2003-07-07  Richard M. Stallman  <rms@gnu.org>

	* modes.texi (Minor Mode Conventions): Specify only some kinds
	of list values as args to minor modes.

	* files.texi (File Name Expansion): Warn about iterative use
	of substitute-in-file-name.

	* advice.texi (Activation of Advice): Clean up previous change.

2003-07-06  Markus Rost  <rost@math.ohio-state.edu>

	* advice.texi (Activation of Advice): Note that ad-start-advice is
	turned on by default.

2003-06-30  Richard M. Stallman  <rms@gnu.org>

	* text.texi (Buffer Contents): Document current-word.
	(Change Hooks): Not called for *Messages*.

	* functions.texi (Defining Functions): Explain about redefining
	primitives.
	(Function Safety): Renamed.  Minor changes.
	Comment out the detailed criteria for what is safe.

2003-06-22  Andreas Schwab  <schwab@suse.de>

	* objects.texi (Symbol Type): Fix description of examples.

2003-06-16  Andreas Schwab  <schwab@suse.de>

	* hash.texi (Creating Hash): Fix description of :weakness.

2003-06-13  Kai Gro,A_(Bjohann  <kai.grossjohann@gmx.net>

	* files.texi (Changing Files): copy-file copies file modes, too.

2003-05-28  Richard M. Stallman  <rms@gnu.org>

	* strings.texi (Creating Strings): Clarify split-string.

2003-05-22  Stephen J. Turnbull  <stephen@xemacs.org>

	* strings.texi (Creating Strings): Update split-string specification
	and examples.

2003-05-19  Richard M. Stallman  <rms@gnu.org>

	* elisp.texi: Correct invariant section names.

2003-04-20  Richard M. Stallman  <rms@gnu.org>

	* os.texi (Timers): Explain about timers and quitting.

2003-04-19  Richard M. Stallman  <rms@gnu.org>

	* internals.texi (Writing Emacs Primitives): Strings are
	no longer special for GCPROs.  Mention GCPRO5, GCPRO6.
	Explain GCPRO convention for varargs function args.

2003-04-16  Richard M. Stallman  <rms@gnu.org>

	* minibuf.texi (Minibuffer Misc): Document fn minibuffer-message.

2003-04-08  Richard M. Stallman  <rms@gnu.org>

	* files.texi (Kinds of Files): Correct return value of file-symlink-p.

2003-02-13  Kim F. Storm  <storm@cua.dk>

	* objects.texi (Character Type): New \s escape for space.

2003-01-31  Joe Buehler  <jhpb@draco.hekimian.com>

	* os.texi (System Environment): Added cygwin system-type.

2003-01-25  Richard M. Stallman  <rms@gnu.org>

	* keymaps.texi: Document that a symbol can act as a keymap.

2003-01-13  Richard M. Stallman  <rms@gnu.org>

	* text.texi (Changing Properties): Say string indices are origin-0.

	* positions.texi (Screen Lines) <compute-motion>:
	Correct order of elts in return value.

	* keymaps.texi (Changing Key Bindings) <define-key>: Mention
	how to define a default binding.

2002-12-07  Markus Rost  <rost@math.ohio-state.edu>

	* loading.texi (Unloading): Fix recent change for load-history.

	* customize.texi (Simple Types): Clarify description of custom
	type 'number.  Describe new custom type 'float.

2002-12-04  Markus Rost  <rost@math.ohio-state.edu>

	* variables.texi (File Local Variables): Fix typo.

2002-10-23  Kai Gro,A_(Bjohann  <kai.grossjohann@uni-duisburg.de>

	From Michael Albinus <Michael.Albinus@alcatel.de>.

	* README: Target for Info file is `make info'.

	* files.texi (File Name Components): Fixed typos in
	`file-name-sans-extension'.
	(Magic File Names): Complete list of operations for magic file
	name handlers.

2002-09-16  Jonathan Yavner  <jyavner@engineer.com>

	* variables.texi (File Local Variables): New function
	risky-local-variable-p.

2002-09-15  Jonathan Yavner  <jyavner@engineer.com>

	* functions.texi (Function safety): New node about unsafep.

2002-08-05  Per Abrahamsen  <abraham@dina.kvl.dk>

	* customize.texi (Splicing into Lists): Fixed example.
	Reported by Fabrice Bauzac <fabrice.bauzac@wanadoo.fr>

2002-06-17  Juanma Barranquero  <lektu@terra.es>

	* frames.texi (Display Feature Testing): Fix typo.

2002-06-12  Andreas Schwab  <schwab@suse.de>

	* frames.texi (Initial Parameters, Resources): Fix references to
	the Emacs manual.

2002-05-13  Kim F. Storm  <storm@cua.dk>

	* variables.texi (Intro to Buffer-Local): Updated warning and
	example relating to changing buffer inside let.

2002-03-10  Jan Dj,Ad(Brv  <jan.h.d@swipnet.se>

	* os.texi (Session Management): New node about X Session management.

2002-01-18  Eli Zaretskii  <eliz@is.elta.co.il>

	* elisp.texi (VERSION): Set to 2.9.  Update the version of Emacs
	to which the manual corresponds, and the copyright years.

	* Makefile.in (VERSION): Set to 2.9.

2001-11-29  Eli Zaretskii  <eliz@is.elta.co.il>

	* elisp.texi: Change the category in @dircategory to "Emacs", to
	make it consistent with info/dir.

2001-11-25  Miles Bader  <miles@gnu.org>

	* text.texi (Fields): Describe new `limit' arg in
	field-beginning/field-end.

2001-11-17  Eli Zaretskii  <eliz@is.elta.co.il>

	* permute-index: Don't depend on csh-specific features.  Replace
	the interpreter name with /bin/sh.

	* two-volume-cross-refs.txt: New file.
	* two.el: New file.
	* spellfile: New file.

2001-11-16  Eli Zaretskii  <eliz@is.elta.co.il>

	* permute-index: New file.

	* vol1.texi, vol2.texi: Renamed from elisp-vol1.texi and
	elisp-vol2.texi, respectively, to avoid file-name clashes in DOS
	8+3 restricted namespace.

	* Makefile.in (infodir): Define relative to $(srcdir).
	($(infodir)/elisp): Don't chdir into $(srcdir), but add it to the
	include directories list via -I switch to makeinfo.
	(index.texi): Use cp if both hard and symbolic links fail.

2001-11-10  Eli Zaretskii  <eliz@is.elta.co.il>

	* Makefile.in (distclean): Add.

	The following changes make ELisp manual part of the Emacs
	distribution:

	* Makefile.in: Add Copyright notice.
	(prefix): Remove.
	(infodir): Change value to "../info".
	(VPATH): New variable.
	(MAKE): Don't define.
	(texmacrodir): Don't define.
	(texinputdir): Append the existing value of TEXINPUTS.
	($(infodir)/elisp): Instead of just "elisp".  Reformat the
	command to be compatible with man/Makefile.in, and to put the
	output into ../info.
	(info): Add target.
	(installall): Target removed.

2001-10-31  Pavel Jan,Am(Bk  <Pavel@Janik.cz>

	* tips.texi (Coding Conventions): Fix typo.

2001-10-23  Gerd Moellmann  <gerd@gnu.org>

	* Makefile.in (srcs): Add gpl.texi and doclicense.texi.

2001-10-22  Eli Zaretskii  <eliz@is.elta.co.il>

	* files.texi (File Name Components): Update the description of
	file-name-sans-extension and file-name-extension, as they now
	ignore leading dots.

2001-10-20  Gerd Moellmann  <gerd@gnu.org>

	* (Version 21.1 released.)

2001-10-19  Miles Bader  <miles@gnu.org>

	* positions.texi (Text Lines): Describe behavior of
	`beginning-of-line'/`end-of-line' in the presence of field properties.

2001-10-17  Gerd Moellmann  <gerd@gnu.org>

	* Makefile.in (VERSION): Set to 2.8.
	(manual): Use `manual-21'.

	* elisp.texi (VERSION): Add and use it where the version
	number was used.  Set it to 2.8.

	* intro.texi: Likewise.

2001-10-13  Eli Zaretskii  <eliz@is.elta.co.il>

	* files.texi (File Name Completion): Document the significance of
	a trailing slash in elements of completion-ignored-extensions.

2001-10-06  Miles Bader  <miles@gnu.org>

	* variables.texi (Variable Aliases): It's `@defmac', not `@defmacro'.

2001-10-04  Gerd Moellmann  <gerd@gnu.org>

	* variables.texi (Variable Aliases): New node.

2001-10-04  Gerd Moellmann  <gerd@gnu.org>

	* Branch for 21.1.

2001-10-02  Miles Bader  <miles@gnu.org>

	* minibuf.texi (Minibuffer Misc): Add entries for
	`minibuffer-contents', `minibuffer-contents-no-properties', and
	`delete-minibuffer-contents'.
	Correct description for `minibuffer-prompt-end'.

	* text.texi (Property Search): Correct descriptions of
	`next-char-property-change' and `previous-char-property-change'.
	Add entries for `next-single-char-property-change' and
	`previous-single-char-property-change'.
	Make operand names a bit more consistent.

2001-09-30  Eli Zaretskii  <eliz@is.elta.co.il>

	* frames.texi (Finding All Frames): Document that next-frame and
	previous-frame are local to current terminal.

2001-09-26  Eli Zaretskii  <eliz@is.elta.co.il>

	* keymaps.texi (Creating Keymaps): Fix the description of the
	result of make-keymap.

2001-09-23  Eli Zaretskii  <eliz@is.elta.co.il>

	* display.texi (Font Lookup, Attribute Functions)
	(Image Descriptors): Add cross-references to the definition of
	selected frame.

	* buffers.texi (The Buffer List): Add cross-references to the
	definition of selected frame.

	* frames.texi (Input Focus): Clarify which frame is _the_ selected
	frame at any given time.
	(Multiple Displays, Size and Position): Add a cross-reference to
	the definition of the selected frame.

2001-09-08  Eli Zaretskii  <eliz@is.elta.co.il>

	* strings.texi (String Conversion) <string-to-number>: Document
	that a float is returned for integers that are too large.

	* frames.texi (Mouse Position): Document mouse-position-function.
	(Display Feature Testing): Document display-images-p.
	(Window Frame Parameters): Document the cursor-type variable.

	* numbers.texi (Integer Basics): Document CL style read syntax for
	integers in bases other than 10.

	* positions.texi (List Motion): Document
	open-paren-in-column-0-is-defun-start.

	* lists.texi (Sets And Lists): Document member-ignore-case.

	* internals.texi (Garbage Collection): Document the used and free
	strings report.
	(Memory Usage): Document strings-consed.

	* os.texi (Time of Day): Document float-time.
	(Recording Input): Document that clear-this-command-keys clears
	the vector to be returned by recent-keys.

	* keymaps.texi (Scanning Keymaps) <where-is-internal>: The
	argument keymap can be a list.

	* nonascii.texi (User-Chosen Coding Systems)
	<select-safe-coding-system>: Document the new argument
	accept-default-p and the variable
	select-safe-coding-system-accept-default-p.  Tell what happens if
	buffer-file-coding-system is undecided.
	(Default Coding Systems): Document auto-coding-regexp-alist.

	* display.texi (The Echo Area) <message>: Document
	message-truncate-lines.
	(Glyphs): Document that the glyph table is unused on windowed
	displays.

	* help.texi (Describing Characters) <single-key-description>:
	Document the new argument no-angles.
	(Accessing Documentation) <documentation-property>: Document that
	a non-string property is evaluated.
	<documentation>: Document that the function-documentation property
	is looked for.

	* windows.texi (Selecting Windows): Document some-window.

	* text.texi (MD5 Checksum): New node, documents the md5 primitive.

	* hooks.texi (Standard Hooks): Add kbd-macro-termination-hook and
	apropos-mode-hook.

	* commands.texi (Using Interactive): Document interactive-form.
	(Keyboard Macros): Document kbd-macro-termination-hook.
	(Command Loop Info): Document that clear-this-command-keys clears
	the vector to be returned by recent-keys.

2001-09-04  Werner LEMBERG  <wl@gnu.org>

	* Makefile.in (srcdir, texinputdir): New variables.
	(srcs, index.texi, install): Use $(srcdir).
	(.PHONY): Remove elisp.dvi.
	(elisp): Use -I switch for makeinfo.
	(elisp.dvi): Use $(srcdir) and $(texinputdir).
	(installall, dist): Use $(srcdir).
	Fix path to texinfo.tex.
	(maintainer-clean): Add elisp.dvi and elisp.oaux.

2001-08-30  Gerd Moellmann  <gerd@gnu.org>

	* display.texi (Conditional Display): Adjust to API change.

	* configure: New file.

2001-07-30  Gerd Moellmann  <gerd@gnu.org>

	* commands.texi (Repeat Events): Add description of
	double-click-fuzz.

2001-05-08  Stefan Monnier  <monnier@cs.yale.edu>

	* syntax.texi (Syntax Class Table): Add the missing designator for
	comment and string fences.
	(Syntax Properties): Add a xref to syntax table internals.
	(Syntax Table Internals): Document string-to-syntax.

2001-05-07  Gerd Moellmann  <gerd@gnu.org>

	* Makefile.in (install): Use install-info command line options
	like in Emacs' Makefile.in.

2000-12-09  Miles Bader  <miles@gnu.org>

	* windows.texi (Window Start): Update documentation for
	`pos-visible-in-window-p'.

2000-11-12  Stefan Monnier  <monnier@cs.yale.edu>

	* lists.texi (Building Lists): Add footnote to explain how to add
	to the end of a list.

2000-10-25  Gerd Moellmann  <gerd@gnu.org>

	* files.texi (Visiting Functions): Typos.

2000-10-25  Kenichi Handa  <handa@etl.go.jp>

	* files.texi (Visiting Functions): Return value of
	find-file-noselect may be a list of buffers if wildcards are used.

2000-10-24  Miles Bader  <miles@lsi.nec.co.jp>

	* display.texi (Defining Faces): Document `graphic' display type
	in face specs.

2000-10-18  Kai Grossjohann  <Kai.Grossjohann@CS.Uni-Dortmund.DE>

	* hooks.texi (Standard Hooks): Replace obsolete
	`after-make-frame-hook' with `after-make-frame-functions'.

	* frames.texi (Creating Frames): Ditto.

	* variables.texi (Future Local Variables): Ditto.

2000-10-16  Gerd Moellmann  <gerd@gnu.org>

	* display.texi (Other Image Types): Add description of :foreground
	and :background properties of mono PBM images.

2000-08-17  Werner LEMBERG  <wl@gnu.org>

	* .cvsignore: New file.

2000-01-05  Gerd Moellmann  <gerd@gnu.org>

	* tindex.pl: New script.

1999-12-03  Dave Love  <fx@gnu.org>

	* Makefile.in (MAKEINFO): New parameter.

1999-09-17  Richard Stallman  <rms@gnu.org>

	* Makefile.in (srcs): Add hash.texi.
	(VERSION): Update to 20.6.

1999-09-13  Richard Stallman  <rms@gnu.org>

	* Makefile.in (index.texi): If cannot make a symlink, make a hard link.

1998-08-29  Karl Heuer  <kwzh@gnu.org>

	* configure.in: New file.
	* Makefile.in: Renamed from Makefile.
	(prefix, infodir): Use value obtained from configure.
	(emacslibdir): Obsolete variable deleted.
	(dist): Distribute configure.in, configure, Makefile.in.

1998-06-12  Richard Stallman  <rms@psilocin.ai.mit.edu>

	* Makefile (INSTALL_INFO): New variable.
	(install): Run install-info.

1998-05-09  Richard Stallman  <rms@psilocin.ai.mit.edu>

	* Makefile (elisp.dvi): Add missing backslash.

1998-05-02  Richard Stallman  <rms@psilocin.gnu.org>

	* Makefile (elisp.dvi): Don't depend on texindex or on elisp.tps.
	Run texindex without `./'.  Always run texindex on elisp.tp.
	(elisp.tps): Target deleted.

1998-04-05  Richard Stallman  <rms@psilocin.gnu.org>

	* Makefile (srcs): Add nonascii.texi and customize.texi.
	(dist): Start by deleting `temp'.

1998-02-17  Richard Stallman  <rms@psilocin.gnu.org>

	* Makefile (makeinfo, texindex): Targets deleted.
	(makeinfo.o, texindex.o): Targets deleted.
	(clean, dist): Don't do anything with them or with getopt*.

1998-01-30  Richard Stallman  <rms@psilocin.gnu.org>

	* Makefile (SHELL): Defined.

1998-01-27  Richard Stallman  <rms@psilocin.gnu.org>

	* Makefile (elisp.tps): New target.
	(elisp.dvi): Depend on elisp.tps.

Wed Apr  3 15:24:25 1996  Karl Heuer  <kwzh@gnu.ai.mit.edu>

	* README: Update phone number.

	* Makefile (elisp): Make this be the default target.
	Depend on makeinfo.c instead of makeinfo.
	(install): Don't depend on elisp.dvi, since we don't install that.
	Use mkinstalldirs.
	(dist): Add mkinstalldirs.

Mon Jun 19 14:35:26 1995  Richard Stallman  <rms@mole.gnu.ai.mit.edu>

	* Makefile (VERSION): Update version number.
	(maintainer-clean): Renamed from realclean.

Wed Jun  7 17:04:59 1995  Karl Heuer  <kwzh@nutrimat.gnu.ai.mit.edu>

	* Makefile (realclean): New target.
	(elisp): Remove any old elisp-* files first.

Tue Nov 23 19:59:40 1993  Noah Friedman  (friedman@nutrimat.gnu.ai.mit.edu)

	* Makefile (VERSION): New variable.
	(dist): Make packaged directory name `elisp-manual-19-$(VERSION)'.
	Compressed file suffix should be `.gz', not `.z'.

Mon Nov 22 15:06:19 1993  Richard Stallman  (rms@mole.gnu.ai.mit.edu)

	* Makefile (elisp): Depend on makeinfo.

Fri Nov 19 02:29:33 1993  Noah Friedman  (friedman@gnu.ai.mit.edu)

	* Makefile (srcs): Add anti.texi.

Fri May 28 18:04:53 1993  Richard Stallman  (rms@mole.gnu.ai.mit.edu)

	* Makefile (infodir, prefix): New vars.
	(install): Use infodir.
	(emacsinfodir): Deleted.

Thu May 27 02:11:25 1993  Richard Stallman  (rms@mole.gnu.ai.mit.edu)

	* Makefile (srcs): Add calendar.texi.

	* Makefile (dist): Copy texindex.c and makeinfo.c.
	Limit elisp-* files to those with one or two digits.

Sun May 16 17:58:21 1993  Jim Blandy  (jimb@wookumz.gnu.ai.mit.edu)

	* Makefile (dist): Changed to use Gzip instead of compress.

Fri Apr 23 01:05:23 1993  Eric S. Raymond  (eric@mole.gnu.ai.mit.edu)

	* loading.texi (Unloading): define-function changed back to
	defalias.  It may not stay this way, but at least it's
	consistent with the known-good version of the code patch.

Fri Mar 26 21:14:54 1993  Eric S. Raymond  (eric@geech.gnu.ai.mit.edu)

	* modes.texi (Hooks): Document new optional arg of add-hook.

Wed Mar 17 08:48:24 1993  Eric S. Raymond  (eric@mole.gnu.ai.mit.edu)

	* variables.texi: Document nil initial value of buffer-local variables.

	* tips.texi: Add new section on standard library headers.

Sat Feb 27 18:00:25 1993  Jim Blandy  (jimb@wookumz.gnu.ai.mit.edu)

	* Makefile (srcs): Add frame.texi to the list of sources.

Tue Feb 23 10:50:25 1993  Jim Blandy  (jimb@wookumz.gnu.ai.mit.edu)

	* Makefile (dist): Don't bother excluding autosave files; they'll
	never make it into the temp directory anyway, and the hash marks
	in the name are problematic for make and the Bourne shell.
	(srcs):

Fri Feb 12 16:54:38 1993  Jim Blandy  (jimb@wookumz.gnu.ai.mit.edu)

	* Makefile (dist): Don't include backup files or autosave files in
	the distribution tar file.

Tue Nov 26 21:10:34 1991  Richard Stallman  (rms@mole.gnu.ai.mit.edu)

	* Makefile (srcs): Added index.perm.
	(elisp.dvi): Remove erroneous shell comment.
	Expect output of permute-index in permuted.fns.
	Save old elisp.aux in elisp.oaux.
	(clean): Added index.texi to be deleted.

Sat Aug 11 17:39:10 1990  Richard Stallman  (rms@sugar-bombs.ai.mit.edu)

	* Makefile (elisp.dvi, index.texi): Use shell if instead of ifdef.

Tue Jun 26 09:57:26 1990  David Lawrence  (tale@geech)

	* files.texi: Noted that completion-ignored-extensions is ignored
	when making *Completions*.

Fri Jun  8 16:44:44 EDT 1990 Jay Fenlason (hack@ai.mit.edu)

	* Makefile  make dist now depends on elisp.dvi, since it tries
	to include it in the dist file.

Wed Mar 28 22:57:35 1990  Jim Kingdon  (kingdon@mole.ai.mit.edu)

	* functions.texinfo (Mapping Functions): Add missing quote

Mon Jun 19 18:09:24 1989  Richard Stallman  (rms@sugar-bombs.ai.mit.edu)

	* texinfo.tex (frenchspacing): Use decimal codes for char to be set.
	(defunargs): Turn off \hyphenchar of \sl font temporarily.

Wed May 10 18:01:17 1989  Robert J. Chassell  (bob@rice-chex.ai.mit.edu)

	* @result{}, @expansion{}, @print{}, @quiv{}, @point{},
	and @error{} are the terms now being used.  The files in the
	directory have been changed to reflect this.

	* All instances of @indentedresultt{} have been changed to
	`     @result{}', using 5 spaces at the begining of the line.

Mon Apr 24 21:02:55 1989  Robert J. Chassell  (bob@rice-chex.ai.mit.edu)

	* @result{}, @expandsto{}, @prints{}, @quiv{}, @error{}, and the
	experimental @indentedresult{}, @indentedexpandsto{} are part of
	the texinfo.tex in this directory.  These TeX macros are not
	stable yet.

Mon Apr 17 18:56:50 1989  Robert J. Chassell  (bob@rice-chex.ai.mit.edu)

	* texinfo.tex: Temporarily added
		\let\result=\dblarrow
		\def\error{{\it ERROR} \longdblarrow}
	We need to do this better soon.

Tue Apr 11 12:23:28 1989  Robert J. Chassell  (bob@rice-chex.ai.mit.edu)

	* Applied Karl Berry's patches to *.texinfo files, but not to
	texinfo.tex; those diffs are in `berry-texinfo-tex-diffs'.  (Karl's
	new title page format is also not applied, since it requires
	texinfo.tex changes.)

	* Cleaned up `Makefile' and defined the `emacslibdir' directory
	for the Project GNU development environment.

;; Local Variables:
;; coding: iso-2022-7bit
;; add-log-time-zone-rule: t
;; End:

    Copyright (C) 1998, 1999, 2000, 2001, 2002, 2003, 2004,
      2005, 2006, 2007 Free Software Foundation, Inc.

  This file is part of GNU Emacs.

  GNU Emacs is free software; you can redistribute it and/or modify
  it under the terms of the GNU General Public License as published by
  the Free Software Foundation; either version 2, or (at your option)
  any later version.

  GNU Emacs is distributed in the hope that it will be useful,
  but WITHOUT ANY WARRANTY; without even the implied warranty of
  MERCHANTABILITY or FITNESS FOR A PARTICULAR PURPOSE.  See the
  GNU General Public License for more details.

  You should have received a copy of the GNU General Public License
  along with GNU Emacs; see the file COPYING.  If not, write to the
  Free Software Foundation, Inc., 51 Franklin Street, Fifth Floor,
  Boston, MA 02110-1301, USA.

;;; arch-tag: 985ae0ce-df29-475b-b3f8-4bbcbf6f7fda<|MERGE_RESOLUTION|>--- conflicted
+++ resolved
@@ -1,4 +1,3 @@
-<<<<<<< HEAD
 2007-04-26  Glenn Morris  <rgm@gnu.org>
 
 	* elisp.texi (EMACSVER): Increase to 22.1.50.
@@ -7,13 +6,12 @@
 
 	* elisp.texi: Improve line breaks on copyright page,
 	similar layout to emacs manual, 8.5x11 by default.
-=======
+
 2007-04-24  Richard Stallman  <rms@gnu.org>
 
 	* text.texi (Special Properties): Add xref to Overlay Properties.
 
 	* display.texi (Overlay Properties): Add xref to Special Properties.
->>>>>>> 1ae51869
 
 2007-04-22  Richard Stallman  <rms@gnu.org>
 
